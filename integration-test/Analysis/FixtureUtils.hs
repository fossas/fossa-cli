{-# LANGUAGE GADTs #-}
{-# LANGUAGE QuasiQuotes #-}
{-# LANGUAGE RecordWildCards #-}
{-# LANGUAGE UndecidableInstances #-}

module Analysis.FixtureUtils (
  AnalysisTestFixture (..),
  FixtureEnvironment (..),
  FixtureArtifact (..),
  TestC,
  performDiscoveryAndAnalyses,
  getArtifact,
) where

import App.Fossa.Analyze.Types (AnalyzeProject (analyzeProject))
import App.Fossa.Config.Analyze (ExperimentalAnalyzeConfig (ExperimentalAnalyzeConfig), GoDynamicTactic (GoModulesBasedTactic))
import App.Types (OverrideDynamicAnalysisBinary)
import Control.Carrier.Debug (ignoreDebug)
import Control.Carrier.Diagnostics (DiagnosticsC, runDiagnostics)
import Control.Carrier.Finally (FinallyC, runFinally)
import Control.Carrier.Lift (Lift, sendIO)
import Control.Carrier.Reader (ReaderC, runReader)
import Control.Carrier.Simple (interpret, sendSimple)
import Control.Carrier.Stack (StackC, runStack)
import Control.Carrier.Telemetry (
  IgnoreTelemetryC,
  withoutTelemetry,
 )
import Data.Conduit (runConduitRes, (.|))
import Data.Conduit.Binary qualified as CB
import Data.Function ((&))
import Data.String.Conversion (toString)
import Data.Text (Text)
import Data.Text qualified as Text
import Data.Traversable (for)
import Diag.Result (EmittedWarn, Result (Failure, Success), renderFailure)
import Discovery.Archive (selectUnarchiver)
import Discovery.Filters (AllFilters, MavenScopeFilters)
import Effect.Exec (
  Command (..),
  ExecF (Exec),
  ExecIOC,
  Has,
  exec,
  runExecIO,
 )
import Effect.Logger (LoggerC, Severity (SevWarn), withDefaultLogger)
import Effect.ReadFS (ReadFSIOC, runReadFSIO)
import Network.HTTP.Req (
  GET (GET),
  NoReqBody (NoReqBody),
  Url,
  defaultHttpConfig,
  renderUrl,
  reqBr,
  runReq,
  useHttpsURI,
 )
import Network.HTTP.Req.Conduit (responseBodySource)
import Path (
  Abs,
  Dir,
  File,
  Path,
  Rel,
  reldir,
  toFilePath,
  (</>),
 )
import Path.IO qualified as PIO
import System.Directory.Internal.Prelude (Handle, hClose)
import Text.URI (mkURI)
import Type.Operator (type ($))
import Types (
  DependencyResults,
  DiscoveredProject (projectBuildTargets, projectData),
 )

analysisIntegrationCaseFixtureDir :: Path Rel Dir
analysisIntegrationCaseFixtureDir = [reldir|integration-test/artifacts/|]

-- | Represents analysis test fixture.
data AnalysisTestFixture a = AnalysisTestFixture
  { testName :: Text
  , discover :: Path Abs Dir -> TestC IO [DiscoveredProject a]
  , environment :: FixtureEnvironment
  , buildCmd :: Maybe Command
  , artifact :: FixtureArtifact
  }

-- | Fixture Environment to mimic when executing commands.
data FixtureEnvironment
  = LocalEnvironment
  | NixEnv [Text]
  deriving (Show, Eq, Ord)

-- | Artifact to download and use for the test.
data FixtureArtifact = FixtureArtifact
  { tarGzFileUrl :: Text
  , extractAt :: Path Rel Dir
  , scopedDir :: Path Rel Dir
  }
  deriving (Show, Eq, Ord)

type TestC m =
  ExecIOC
    $ ReadFSIOC
    $ DiagnosticsC
    $ LoggerC
    $ ReaderC OverrideDynamicAnalysisBinary
    $ ReaderC AllFilters
    $ ReaderC MavenScopeFilters
    $ ReaderC ExperimentalAnalyzeConfig
    $ FinallyC
    $ StackC
    $ IgnoreTelemetryC m

testRunnerWithLogger :: TestC IO a -> FixtureEnvironment -> IO (Result a)
testRunnerWithLogger f env =
  f
    & runExecIOWithinEnv env
    & runReadFSIO
    & runDiagnostics
    & withDefaultLogger SevWarn
    & runReader (mempty :: OverrideDynamicAnalysisBinary)
    & runReader (mempty :: AllFilters)
<<<<<<< HEAD
    & runReader (mempty :: MavenScopeFilters)
    & runReader (ExperimentalAnalyzeConfig Nothing GoModulesBasedTactic)
=======
    & runReader (ExperimentalAnalyzeConfig Nothing GoModulesBasedTactic False)
>>>>>>> 3eb63397
    & runFinally
    & runStack
    & withoutTelemetry

runExecIOWithinEnv :: (Has (Lift IO) sig m) => FixtureEnvironment -> ExecIOC m a -> m a
runExecIOWithinEnv conf = interpret $ \case
  Exec dir cmd stdin -> sendIO $ runExecIO $ sendSimple (Exec dir (decorateCmdWith conf cmd) stdin)

decorateCmdWith :: FixtureEnvironment -> Command -> Command
decorateCmdWith LocalEnvironment cmd = cmd
decorateCmdWith (NixEnv pkgs) cmd =
  Command
    { cmdName = "nix-shell"
    , cmdArgs = ["-p"] <> pkgs <> ["--run"] <> [cmdName cmd <> " " <> Text.intercalate " " (cmdArgs cmd)]
    , cmdAllowErr = cmdAllowErr cmd
    }

-- --------------------------------
-- Analysis fixture test runner

performDiscoveryAndAnalyses :: (Has (Lift IO) sig m, AnalyzeProject a, MonadFail m) => Path Abs Dir -> AnalysisTestFixture a -> m [(DiscoveredProject a, DependencyResults)]
performDiscoveryAndAnalyses targetDir AnalysisTestFixture{..} = do
  -- Perform any project builds
  _ <- sendIO $ runCmd environment buildCmd

  -- Perform discovery
  discoveryResult <- sendIO $ testRunnerWithLogger (discover targetDir) environment
  withResult discoveryResult $ \_ dps ->
    for dps $ \dp -> do
      analysisResult <- sendIO $ testRunnerWithLogger (ignoreDebug $ analyzeProject (projectBuildTargets dp) (projectData dp)) environment
      withResult analysisResult $ \_ dr -> pure (dp, dr)
  where
    runCmd :: FixtureEnvironment -> Maybe (Command) -> IO ()
    runCmd env cmd =
      case cmd of
        Nothing -> pure ()
        Just c -> do
          res <- runExecIOWithinEnv env $ exec (targetDir </> scopedDir artifact) c
          case res of
            Left err -> fail (show err)
            Right _ -> pure ()

-- TODO: don't use MonadFail here
withResult :: MonadFail m => Result a -> ([EmittedWarn] -> a -> m b) -> m b
withResult (Failure ws eg) _ = fail (show (renderFailure ws eg "An issue occurred"))
withResult (Success ws a) f = f ws a

-- --------------------------------
-- IO helpers for test runners

getArtifact :: Has (Lift IO) sig m => FixtureArtifact -> m (Path Abs Dir)
getArtifact target = sendIO $ do
  -- Ensure parent directory for fixture exists
  PIO.ensureDir analysisIntegrationCaseFixtureDir
  let archiveExtractionDir = analysisIntegrationCaseFixtureDir </> extractAt target

  PIO.ensureDir archiveExtractionDir
  resolvedUrl <- useHttpsURI <$> mkURI artifactUrl

  case resolvedUrl of
    Nothing -> fail ("could not be resolved, artifact's download url: " <> show artifactUrl)
    Just (url, _) -> do
      res <- PIO.withTempFile (analysisIntegrationCaseFixtureDir) "artifact" (downloadAndExtractArtifact url archiveExtractionDir)
      either fail pure res
  where
    artifactUrl = tarGzFileUrl target

    downloadAndExtractArtifact :: Url a -> Path Rel Dir -> Path Abs File -> Handle -> IO (Either String (Path Abs Dir))
    downloadAndExtractArtifact url extractionTarget tempFile tempFileHandle = do
      _ <- runReq defaultHttpConfig $
        reqBr GET url NoReqBody mempty $
          \r -> runConduitRes $ responseBodySource r .| CB.sinkFileCautious (toFilePath tempFile)

      sendIO $ hClose tempFileHandle

      sendIO $ PIO.ensureDir extractionTarget
      archiveExtractFolder <- sendIO $ PIO.makeAbsolute extractionTarget

      let urlStr = toString . renderUrl $ url
      case selectUnarchiver urlStr of
        Nothing -> pure . Left $ "Failed to extract file from " <> urlStr
        Just extractor -> do
          sendIO $ extractor archiveExtractFolder tempFile
          pure . Right $ archiveExtractFolder<|MERGE_RESOLUTION|>--- conflicted
+++ resolved
@@ -124,12 +124,8 @@
     & withDefaultLogger SevWarn
     & runReader (mempty :: OverrideDynamicAnalysisBinary)
     & runReader (mempty :: AllFilters)
-<<<<<<< HEAD
     & runReader (mempty :: MavenScopeFilters)
-    & runReader (ExperimentalAnalyzeConfig Nothing GoModulesBasedTactic)
-=======
     & runReader (ExperimentalAnalyzeConfig Nothing GoModulesBasedTactic False)
->>>>>>> 3eb63397
     & runFinally
     & runStack
     & withoutTelemetry
