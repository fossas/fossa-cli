# `.fossa.yml`

The fossa configuration file, `.fossa.yml`, is an optional file located at the root of a project that can be used to configure project settings.

The following example is a configuration file with all available fields filled displayed. All fields except for `version` are optional, configuration file versions 1 and 2 were used for CLI versions prior to 2.0.0.


```yaml
version: 3

server: https://app.fossa.com
apiKey: a1b2c3

project:
  locator: custom+1/github.com/fossas/fossa-cli
  id: github.com/fossas/fossa-cli
  name: fossa-cli
  team: cli-team
  policy: custom-cli-policy
  link: fossa.com
  url: github.com/fossas/fossa-cli
  jiraProjectKey: jira-key
  releaseGroup:
    name: release-group-name
    release: 123-release-candidate
  labels:
    - project-label-1
    - test-project

releaseGroup:
  title: release-group-title
  release: release-group-release
  releaseGroupProjects:
    - projectLocator: custom+123/git@github.com/fossas/fossa-cli
      projectRevision: "12345"
      projectBranch: master 
    - projectLocator: custom+123/git@github.com/example
      projectRevision: "67890"
      projectBranch: master
  licensePolicy: license-policy-name
  securityPolicy: security-policy-name
  qualityPolicy: quality-policy-name
  teams:
    - team1
    - team2


revision:
  commit: "12345"
  branch: master

vendoredDependencies:
  forceRescans: false
  scanMethod: CLILicenseScan
  licenseScanPathFilters:
    only:
      - "**/*.rb"
    exclude:
      - ".git/**"
      - "test/**/*.rb"

targets:
  only:
    - type: maven
      path: foo/bar
  exclude:
    - type: bundler

paths:
  only:
    - ./vendor/django
    - ./test
  exclude:
    - ./vendor/django/test

telemetry:
  scope: full

customLicenseSearch:
  - matchCriteria: "[Pp]roprietary [Ll]icense"
    name: "Proprietary License"

experimentalKeywordSearch:
  - matchCriteria: "[Pp]roprietary and [Cc]onfidential"
    name: "Proprietary and Confidential match"
```


## Fields

### `version:`
Specifies the version of configuration file. Versions 1 and 2 were used by CLI versions up until CLI 2.0.0 and are no longer supported. Version 3 is the current supported version for FOSSA CLI v2.

### `server:`
Sets the endpoint that the CLI will send requests to. This field should only be modified if your FOSSA account lives on a different server than app.fossa.com. This is most commonly needed with on-premise instances of FOSSA.

Default: `https://app.fossa.com`

### `apiKey:`
Sets the [FOSSA API key](https://docs.fossa.com/docs/api-reference#api-tokens) that is required for accessing the FOSSA API and uploading data (e.g. `fossa analyze`) or retrieving information (e.g. `fossa test`) about a project.

> Note: FOSSA strongly recommends setting the API key with the `$FOSSA_API_KEY` environment variable and NOT in the configuration file for security purposes.

### `telemetry:`
Sets the telemetry configurations.

#### `telemetry.scope:`
Sets the telemetry scope to value. Accepted values are 'full' or 'off'.

- When 'full' is provided - CLI will emit telemetry data to server.
- When 'off' is provided - CLI will not emit telemetry data to server.

```yaml
# Example .fossa.yml
# Does not emit telemetry to server.

version: 3
telemetry:
  scope: off
```

### `project:`
The project fields allow you to configure settings for the project you are interacting with through the FOSSA API.

> Note: `name`, `team`, `policy`, `link`, and `jiraProjectKey` can only be set when creating a project (running `fossa analyze` for the first time).  Otherwise, they will be silently ignored (we would like to make this a visible warning in the future).

#### `project.locator:`
The project Locator defines a unique ID that the FOSSA API will use to reference this project within FOSSA. The project locator can be found in the UI on the project `Settings` page listed as the `Project Locator` underneath the `Project Title` setting.

<img src="../../assets/project-locator-example.png">

#### `project.id:`
<<<<<<< HEAD
The project ID defines a unique ID that the FOSSA API will use to reference this project within your organization. The project ID is a specific portion of the project locator and can be found in the UI on the project `Settings` page listed as the "Project Locator" underneath the "Project Title" setting. For example, if the "Project Locator" value of `custom+1/foo` is provided in the FOSSA UI, use `foo` for the `project.id`.
=======
The project ID defines an ID that is used to reference a project within your FOSSA organization. The project ID is a specific portion of the project locator and can be found in the UI on the project `Settings` page listed as the "Project Locator" underneath the "Project Title" setting. For example, if the "Project Locator" value of `custom+1/foo` is provided in the FOSSA UI, use `foo` for the `project.id`.
>>>>>>> 133a0635

Default:
  - Git: From .git/config file or project's remote "origin" URL.
  - SVN: From "Repository Root" obtained using 'svn info'.

>NOTE:
    A project's ID cannot be modified after a project is created. If you change the ID,
    you will be interacting with a different project. If the new ID does not exist, 
    a new project will be created for it.

<<<<<<< HEAD
=======
>NOTE:
    A project's ID cannot be modified after a project is created. If you change the ID,
    you will be interacting with a different project. If the new ID does not exist, 
    a new project will be created for it.

>>>>>>> 133a0635
<img src="../../assets/project-id-example.png">

#### `project.name:`
The name field sets the projects visible name in the FOSSA dashboard. By default, this will be set to the project's ID.

#### `project.team:`
The name of the team in your FOSSA organization to associate this project with.

#### `project.policy:`
The name of the policy in your FOSSA organization to associate this project with.
Mutually excludes `project.policyId`.
If a policy is provided on the command line using `--policy` then that value will override this one.

#### `project.policyId:`
The id of the policy in your FOSSA organization to associate this project with.
Mutually excludes `project.policy`.
If a policy is provided on the command line using `--policy-id` then that value will override this one.

#### `project.link:`
An external link that will appear in the FOSSA UI for this specific project.

#### `project.url:`
The URL of your project that will appear in FOSSA. This URL is intended to be the URL to the repository of this project.

#### `project.jiraProjectKey:`
The Jira Project Key to associate with your project for improved issue triage. Refer to the [FOSSA docs](https://docs.fossa.com/docs/atlassian-jira#linking-fossa-projects-to-jira-projects) for more information.

#### `project.releaseGroup:`
The `name:` and `release:` of the release group's release to add your project to in the FOSSA dashboard.

If you choose to associate a project with a release group, you **must** supply both name and release.

#### `project.labels:`
The `labels` field allows you to add labels to projects so that you can classify certain projects how you would like. This adds a more flexible way to query for projects in the FOSSA UI as opposed to assigning a project to a team.

Up to 5 labels are allowed to be associated with a project at a time. Labels will be applied in order up to the limit of 5 labels and then ignored.

### `releaseGroup:`
The releaseGroup field allows you to configure settings for the release group you are interacting with through the FOSSA API.

>NOTE: releaseGroup configurations are only allowed for `fossa release-group create` and `fossa release-group add-project`. This is done so that release groups are not mistakenly deleted.

>NOTE: release-group command line options will always take precedence over configurations set in `fossa.yml`. 

#### `releaseGroup.title:`
The title of the release group which can be seen in the FOSSA dashboard.

<img src="../../assets/release-group-title-example.png">

#### `releaseGroup.release:`
The release associated with the release group.

<img src="../../assets//release-example.png">

#### `releaseGroup.releaseGroupProjects:`
The projects associated with the release group's release. 

>NOTE: At least one project must be specified upon creating a release group.

>NOTE: `projectLocator` , `projectRevision`, and `projectBranch` must all be specified when providing a releaseGroupProject.

#### `releaseGroup.releaseGroupProjects.projectLocator:`
The project locator defines a unique ID that the FOSSA API will use to reference this project within FOSSA. The project locator can be found in the UI on the project `Settings` page listed as the `Project Locator` underneath the `Project Title` setting.

<img src="../../assets/project-locator-example.png">

#### `releaseGroup.releaseGroupProjects.projectRevision:`
The revision associated with a project. Project revisions can be found in the UI on the project `Activity` page. Refer to `Revision ID` to retrieve the specific revision you want to use for the project.

<img src="../../assets//project-revision-example.png">

#### `releaseGroup.releaseGroupProjects.projectBranch:`
The branch associated with the project.

#### `releaseGroup.licensePolicy:`
The name of the license policy associated with the release group. Refer to the [documentation](https://docs.fossa.com/docs/configuring-a-licensing-policy) for addition details on license policies.

#### `releaseGroup.securityPolicy:`
The name of the security policy associated with the release group. Refer to the [documentation](https://docs.fossa.com/docs/configuring-a-security-policy) for addition details on security policies.

#### `releaseGroup.qualityPolicy:`
The name of the quality policy associated with the release group. Refer to the [documentation](https://docs.fossa.com/docs/configuring-quality-policies-copy) for addition details on quality policies.

#### `releaseGroup.teams:`
A list of team names that are associated with the release group.

### `revision:`
The revision fields are used to help FOSSA differentiate between one upload for a project and another, just as GitHub uses commit hashes and branch names.

#### `revision.commit:`
The commit is used to identify a specific scan for a project (determined by project.id). This is intended to be used identically to how Git treats commit hashes.

Default:
- Git: the CLI will parse the current HEAD state in the `.git` directory and use the commit hash of the HEAD branch
- SVN: The CLI will run `svn info` and use the "Revision".
- No VCS: The commit will be set to the unix timestamp.

#### `revision.branch:`
 project branch is an optional setting used for organizing project revisions in the FOSSA UI. The branch field is intended to function similar to how Git defines a branch.

Default:
- Git: the CLI will attempt to find the project's current branch from the `.git/config` file.
- SVN: The CLI will run `svn info` and compare the "URL" and "Repository Root" fields in an attempt to determine a branch.
- No VCS: The CLI will leave the branch field empty.

### `vendoredDependencies:`

The `vendoredDependencies` section is an optional section that configures how we scan vendored dependencies. Please see the [documentation for vendored dependencies](https://github.com/fossas/fossa-cli/blob/master/docs/features/vendored-dependencies.md) for more information on what they are and how to set up a scan for them.

#### `vendoredDependencies.forceRescans`

`forceRescans` is an optional setting that, if true, forces a re-scan of all vendored dependencies on every run. If false or not present, then we do not re-scan vendored dependencies that have been previously scanned. A vendored dependency has been previously scanned if a dependency with the same name and version has already been scanned by your organization. If no version is provided, then any change in the files being scanned will result in a rescan.

#### `vendoredDependencies.scanMethod`

The `scanMethod` setting determines whether your vendored dependencies are scanned using the "Archive Upload" or the "CLI License Scan" method.

The possible values are `ArchiveUpload` or `CLILicenseScan`.

If this setting is not present, then we will use the default for your organization. This is most likely "CLI License Scan", but it is possible that your organization has changed the default to "Archive Upload".

For a description of what these methods are and the difference between them, see the [documentation for vendored dependencies](https://github.com/fossas/fossa-cli/blob/master/docs/features/vendored-dependencies.md).

#### `vendoredDependencies.licenseScanPathFilters`

Path filtering can be used to omit some files or directories from license scanning.

For more details, see the [vendored-dependencies feature reference](../../features/vendored-dependencies.md#path-filtering).

### `targets:`
The targets filtering section allows you to specify the exact targets which be should be scanned.

Targets are listed in the following formats for both `only` and `exclude` lists.
```yaml
    - type: maven
      path: foo/bar
    - type: pipenv (all pipenv type targets at any path)
```

#### `targets.only:`
The list of `only` targets that should be scanned. When used alongside `paths.only`, the intersection of the two lists is taken to find targets for scanning

#### `targets.exclude:`
The list of `exclude` targets which should be excluded from scanning. The targets listed in the exclude section will override the targets listed in the only sections. This feature is used most effectively to remove specific targets from a directory.

Example: You have a directory called `docker` which contains 3 different targets but you would like to omit the one with type `bundler`. You can do this with the following configuration:

```yaml
targets:
  exclude:
    - type: bundler
      path: prod/docker
```

### `paths:`
The paths filtering section allows you to specify which paths should be scanned and which should not. The paths should be listed as their location from the root of your project.

```yaml
paths:
  only:
    - prod
  exclude:
    - prod/vendor
```

#### `paths.only:`
The list of paths to only allow scanning within.

This section is most commonly used when you would like to restrict scanning to a certain list of directories from the root of your project. If you have a directory structure such as the following and would only like to scan targets located in the `production` directory, `paths.only` enables this:
```
/production
/development
/test
```

#### `paths.exclude:`
The list of paths to exclude from scanning in your directory.

This section is intended to be used as the inverse to `paths.only`. If you have a certain directory such as `development` you wish to exclude, `paths.exclude` enables you to do this.

### Analysis target configuration
Analysis target configuration allows you to select a very specific subset of your directory for scanning. The `targets` and `paths` sections allow users to configure which targets and directories should be scanned. This is useful if you have a custom test directory or development projects within the root project.

Analysis target configuration determines which targets should be scanned with the following logic:
1. Targets that match the `targets.only` and `paths.only` sections are unioned to create a list of targets to be scanned.
2. Targets remaining after the `only` step that match the `targets.exclude` and `paths.exclude` sections are removed from the list of targets to be scanned.
    -  If no targets were listed in the `only` sections, `exclude` will remove targets from the list of all available targets.
3. Analysis is run on the remaining targets.

For detailed walkthrough, and example please refer to [analysis target configuration walkthrough](../../walkthroughs/analysis-target-configuration.md)

#### Project target configuration example

Run the command `fossa list-targets` to determine the analysis targets present in your project. The output will look similar to the following with the targets in format `type@path` (You may see that duplicated lines for "Found target" and "Found project"):

```
Found target: bundler@prod/docker
Found target: bundler@prod
Found target: yarn@prod
Found target: yarn@prod/docker
Found target: yarn@prod/vendor
Found target: pipenv@prod
Found target: pipenv@prod/vendor
Found target: pipenv@dev
```

From here, we identify the parts of this example project that we want to scan:
- We ONLY want targets located in the `prod` directory. This would also ensure that the the `dev` directory is never scanned. (`paths.only: prod`)
  - Except for the vendored dependencies. (`paths.exclude: prod/vendor`)
- We want the targets inside `prod/docker`, except for `bundler@prod/docker` which is used to build the image.
    ```yaml
    exclude:
      - type: bundler
        path: prod/docker
    ```

Combining these individual filters together results in the following configuration:

```yaml
targets:
  exclude:
    - type: bundler
      path: prod/docker

paths:
  only:
    - prod
  exclude:
    - prod/vendor
```

The above configuration and list of targets will result in the following targets being scanned:
```
Found target: bundler@prod
Found target: yarn@prod
Found target: yarn@prod/docker
Found target: pipenv@prod
```

### Filtering by Maven Dependency Scope

You can provide maven dependency scopes that you would like to filter. You can filter by either inclusion or exclusion. When both scope-only and scope-exclude are provided, scope-only will take precedence and be used for filtering.

#### scope-only:

The list of `only` scopes that should by scanned. 

When a dependency is multi-scope (i.e. [compile, runtime]) ALL of the scopes must be conatined in `scope-only` for the dependency to be included in the scan results. 

#### scope-exclude:

The list of `exclude` scopes that you would like to exclude from scanning.

When a dependency is multi-scope (i.e. [compile, runtime]), if ANY of the scopes are contained in `scope-exclude` it will be excluded from the scan results.


```yaml
version: 3

maven:
  scope-only:
    - compile
    - runtime
## OR
  scope-exclude:
    - provided
    - system
    - test
```

## FAQ

### Why are some configuration settings (name, team, policy, etc.) ignored by the FOSSA API after a project has already been created?

The purpose of allowing a user to set `policy`, `team`, and other settings in the configuration file is to make it easy for users to share configuration files within their teams when creating many different projects. If these configuration settings were allowed to modify a project every time they were set on the CLI they could disrupt anyone managing the project in the FOSSA UI. Example: I change a project from Team A to Team B in the FOSSA UI. The project is then scanned nightly in a CI environment and my UI team change is reverted. This behavior would be very difficult for someone managing the project only in the FOSSA UI to diagnose and fix.

### What is the difference between project ID and project locator?

In the CLI, project ID refers to a specific portion of a project locator. When running `fossa analyze` on a project for the first time, if project ID is not directly configured, it will default to:

- Git: The CLI will look for a `.git/config` file and set the ID to the project's remote "origin" url.
- SVN: The CLI will run `svn info` and use the "Repository Root".
- No VCS (Version control system): The ID will be set to the name of the project's directory.

<img src="../../assets/project-id-example.png">


After project ID is set, the CLI will use that value to construct a project locator on first time analysis. A project locator is a unique ID that the FOSSA API will use to reference a project across FOSSA.

> NOTE: Projects uploaded through the CLI will have `custom` embedded into the project locator. 

<img src="../../assets/project-locator-example.png">

### When do I use project ID vs project locator?

Project ID should be used when referencing projects uploaded via the CLI. In most cases, providing just a project ID is sufficient. However, when referencing projects uploaded through avenues outside the CLI (Quick Import, Archive Upload, etc), providing just a project ID fails. This is due to the nature of FOSSA's project naming conventions as project locators are constructed differently depending on how a project was uploaded. There is no way to tell at runtime which project a user is referencing when only given a project ID (i.e. Is this a project uploaded via the CLI or Archive Upload?).

In `fossa release-group` project locator is used to reference projects that will be added to your release group's release. By using project locator, all FOSSA project upload flows are covered and the CLI is able to determine the specific project a user is trying to add to a release. <|MERGE_RESOLUTION|>--- conflicted
+++ resolved
@@ -130,11 +130,7 @@
 <img src="../../assets/project-locator-example.png">
 
 #### `project.id:`
-<<<<<<< HEAD
-The project ID defines a unique ID that the FOSSA API will use to reference this project within your organization. The project ID is a specific portion of the project locator and can be found in the UI on the project `Settings` page listed as the "Project Locator" underneath the "Project Title" setting. For example, if the "Project Locator" value of `custom+1/foo` is provided in the FOSSA UI, use `foo` for the `project.id`.
-=======
 The project ID defines an ID that is used to reference a project within your FOSSA organization. The project ID is a specific portion of the project locator and can be found in the UI on the project `Settings` page listed as the "Project Locator" underneath the "Project Title" setting. For example, if the "Project Locator" value of `custom+1/foo` is provided in the FOSSA UI, use `foo` for the `project.id`.
->>>>>>> 133a0635
 
 Default:
   - Git: From .git/config file or project's remote "origin" URL.
@@ -145,14 +141,6 @@
     you will be interacting with a different project. If the new ID does not exist, 
     a new project will be created for it.
 
-<<<<<<< HEAD
-=======
->NOTE:
-    A project's ID cannot be modified after a project is created. If you change the ID,
-    you will be interacting with a different project. If the new ID does not exist, 
-    a new project will be created for it.
-
->>>>>>> 133a0635
 <img src="../../assets/project-id-example.png">
 
 #### `project.name:`
