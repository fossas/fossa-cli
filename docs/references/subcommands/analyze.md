## `fossa analyze`

By default, the analyze command:

- looks for projects in the current directory (and recursively in subdirectories)
- extracts dependency graphs from those projects
- infers a project name, branch, and revision for the project (from git or svn)
- uploads the dependency graphs to FOSSA

For supported command-line flags, use `fossa analyze --help`

### Specifying FOSSA project details

In addition to the [usual FOSSA project flags](#common-fossa-project-flags) supported by all commands, the analyze command supports the following FOSSA-project-related flags:

| Name                                  | Short | Description                                                                                                                                           |
|---------------------------------------|-------|-------------------------------------------------------------------------------------------------------------------------------------------------------|
| `--title 'some title'`                | `-t`  | Set the title of the FOSSA project                                                                                                                    |
| `--branch 'some branch'`              | `-b`  | Override the detected FOSSA project branch                                                                                                            |
| `--project-url 'https://example.com'` | `-P`  | Add a URL to the FOSSA project                                                                                                                        |
| `--jira-project-key 'some-key'`       | `-j`  | Add a Jira project key to the FOSSA project                                                                                                           |
| `--link 'https://example.com'`        | `-L`  | Attach a link to the current FOSSA build                                                                                                              |
| `--team 'some team'`                  | `-T`  | Specify a team within your FOSSA organization                                                                                                         |
| `--policy 'some policy'`              |       | Assign a specific FOSSA policy to this project                                                                                                        |
| `--config /path/to/file`              | `-c`  | Path to a [configuration file](../files/fossa-yml.md) including filename. By default we look for `.fossa.yml` in target directory of analyze command. |

### Printing results without uploading to FOSSA

The `--output` flag can be used to print projects and dependency graph information to stdout, rather than uploading to FOSSA

```sh
fossa analyze --output
```

### Printing project metadata

The `--json` flag can be used to print project metadata after running `fossa analyze` successfully. This metadata can be used to reference your project when integrating with the FOSSA API.

```sh
fossa analyze --json
```
```json
{"project":{"name":"custom@new-project","branch":"master","revision":"123","url":"https://app.fossa.com/projects/custom+<org-id>/new-project/refs/branch/master/123","id":"custom+<org-id>/new-project$123"}}
```

### Running in a specific directory

```sh
fossa analyze path/to/directory
```

### Scanning archive contents

With the `--unpack-archives` flag present, we unpack discovered archives to a temporary directory for dependency analysis. We recursively unpack archives-in-archives.

```sh
fossa analyze --unpack-archives
```

We support the following archive formats:

- `.zip`
- `.tar`
- `.tar.gz`
- `.tar.xz`
- `.tar.bz2`
- `.jar`
- `.rpm`, with...
  - `gzip` compression
  - `lzma` compression
  - `xz` compression
  - `zstd` compression

### Enabling additional strategies

In addition to the [standard flags](#specifying-fossa-project-details), the analyze command supports the following additional strategy flags:

| Name                                                             | Description                                                                                                                                                              |
|------------------------------------------------------------------|--------------------------------------------------------------------------------------------------------------------------------------------------------------------------|
| [`--detect-vendored`](./analyze/detect-vendored.md)              | Enable the vendored source indentification engine. For more information, see the [C and C++ overview](../strategies/languages/c-cpp/c-cpp.md).                           |
| [`--detect-dynamic './some-binary`](./analyze/detect-dynamic.md) | Analyze the binary at the provided path for dynamically linked dependencies. For more information, see the [C and C++ overview](../strategies/languages/c-cpp/c-cpp.md). |


### Experimental Options

_Important: For support and other general information, refer to the [experimental options overview](../experimental/README.md) before using experimental options._

In addition to the [standard flags](#specifying-fossa-project-details), the analyze command supports the following experimental flags:

| Name                                                                                     | Description                                                                                                                                                      |
|------------------------------------------------------------------------------------------|------------------------------------------------------------------------------------------------------------------------------------------------------------------|
| [`--experimental-enable-binary-discovery`](../experimental/binary-discovery/README.md)   | Enable reporting binary files as unlicensed dependencies. For more information, see the [binary discovery overview](../experimental/binary-discovery/README.md). |
| [`--experimental-link-project-binary './some-dir'`](../experimental/msb/README.md)       | Link the provided binary files to the project being analyzed. For more information, see the [multi stage builds overview](../experimental/msb/README.md).        |
| [`--experimental-skip-vsi-graph 'custom+1/some$locator'`](../experimental/msb/README.md) | Skip resolving the dependencies of the given project that was previously linked via `--experimental-link-project-binary`.                                        |
| [`--experimental-enable-monorepo 'monorepo-type'`](../experimental/monorepo/README.md)   | Scan the project in monorepo mode. For more information, see the [monorepo overview](../experimental/monorepo/README.md).                                        |

### F.A.Q.

1. Why is the `fossa-cli` skipping my project?

`fossa-cli` may sometimes report a project of interest was skipped from the analysis. For example,

```text
[ INFO] Scan Summary
[ INFO] ------------
[ INFO] 3 projects scanned;  2 skipped,  1 succeeded,  0 failed,  1 analysis warning
[ INFO] 
[ INFO] * setuptools project in "sandbox/": succeeded with 1 warning
[ INFO] * setuptools project in "sandbox/example/": skipped (production path filtering)
[ INFO] * setuptools project in "sandbox/external/": skipped (exclusion filters)
```

`fossa-cli` skips analysis, if and only if 

- (a) Target is excluded via [fossa configuration file](https://github.com/fossas/fossa-cli/blob/master/docs/references/files/fossa-yml.md#analysis-target-configuration) (this filtering is referred to as "exclusion filters").
- (b) Target is skipped because the `fossa-cli` does not consider the target to be a production target (this filtering is referred to as "production path filtering").

`fossa-cli` skips any target per (b), if the target is found within the following directories:

- `dist-newstyle`
- `doc/`
- `docs/`
- `test/`
- `example/`
- `examples/`
- `vendor/`
- `node_modules/`
- `.srclib-cache/`
- `spec/`
- `Godeps/`
- `.git/`
- `bower_components/`
- `third_party/`
- `third-party/`
- `Carthage/`
- `Checkouts/` 

As `fossa-cli` relies on manifest and lock files provided in the project's directory, we 
intentionally skip `node_modules/` and such directories. If `fossa-cli` discovers and
analyzes project found in `node_modules/`: `fossa-cli` will not be able to infer
the dependency's scope (development or production) and may double count dependencies.

<<<<<<< HEAD
2. How do I ensure `fossa analyze` does not exit fatally when no targets are discovered?

In some scenarios, you may want to configure the `fossa analyze` and `fossa test` CI workflow on an empty repository or directory with 0 targets. Unfortunately, `fossa-cli` does not have a configuration yet, which will allow for successful analysis (exit code of 0) when 0 targets are discovered.

For a workaround, create an empty `reqs.txt` file before running `fossa analyze,` which will force `fossa-cli` to presume an empty pip project (with 0 dependencies).

```bash
touch reqs.txt && fossa analyze && rm reqs.txt && fossa test
```
=======
2. Can `fossa-cli` detect licensed/copyright content downloaded at runtime by dependencies?

Unfortunately, as of yet, `fossa-cli` cannot discover or analyze any licensed or copyrighted
content retrieved at runtime by dependencies when it is not referenced in manifest or lock files.

For example, in `python` with [datasets](https://pypi.org/project/datasets/) package,

```python
from datasets import load_dataset
dataset = load_dataset("bigscience/P3", revision="f2cade2") # retrieved at runtime
```

In this case, `fossa-cli` would not be able to identify `bigscience/P3` and its associated compliance
obligation since they were not part of the manifest or lockfile - e.g. `requirements.txt`, `setup.py`, `poetry.lock`.

In this scenario, if the inclusion of `bigscience/P3` is desired in FOSSA's reporting, we recommend
[fossa-deps.yml](./../files/fossa-deps.md) file to explicitly include `bigscience/P3` in FOSSA's reporting. Likewise, you can
also download `huggingface.co/datasets/bigscience/P3` to disk and use [vendor dependency scanning](./../../features/vendored-dependencies.md).

```yaml
# Example fossa-deps.yml

custom-dependencies:
- name: huggingface.co/datasets/bigscience/P3
  version: "f2cade2"
  license: "Apache-2.0"
```

If you need more assistance, please contact [FOSSA support](https://support.fossa.com).
>>>>>>> f810e8ed
<|MERGE_RESOLUTION|>--- conflicted
+++ resolved
@@ -140,17 +140,6 @@
 analyzes project found in `node_modules/`: `fossa-cli` will not be able to infer
 the dependency's scope (development or production) and may double count dependencies.
 
-<<<<<<< HEAD
-2. How do I ensure `fossa analyze` does not exit fatally when no targets are discovered?
-
-In some scenarios, you may want to configure the `fossa analyze` and `fossa test` CI workflow on an empty repository or directory with 0 targets. Unfortunately, `fossa-cli` does not have a configuration yet, which will allow for successful analysis (exit code of 0) when 0 targets are discovered.
-
-For a workaround, create an empty `reqs.txt` file before running `fossa analyze,` which will force `fossa-cli` to presume an empty pip project (with 0 dependencies).
-
-```bash
-touch reqs.txt && fossa analyze && rm reqs.txt && fossa test
-```
-=======
 2. Can `fossa-cli` detect licensed/copyright content downloaded at runtime by dependencies?
 
 Unfortunately, as of yet, `fossa-cli` cannot discover or analyze any licensed or copyrighted
@@ -180,4 +169,13 @@
 ```
 
 If you need more assistance, please contact [FOSSA support](https://support.fossa.com).
->>>>>>> f810e8ed
+
+3. How do I ensure `fossa analyze` does not exit fatally when no targets are discovered?
+
+In some scenarios, you may want to configure the `fossa analyze` and `fossa test` CI workflow on an empty repository or directory with 0 targets. Unfortunately, `fossa-cli` does not have a configuration yet, which will allow for successful analysis (exit code of 0) when 0 targets are discovered.
+
+For a workaround, create an empty `reqs.txt` file before running `fossa analyze,` which will force `fossa-cli` to presume an empty pip project (with 0 dependencies).
+
+```bash
+touch reqs.txt && fossa analyze && rm reqs.txt && fossa test
+```