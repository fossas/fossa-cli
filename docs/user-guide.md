# User Guide

Fossa is most commonly used to analyze a project and extract its full dependency graph, which can then be uploaded to fossa.com using an API key. This page explains how to configure this workflow as well as the other features of the FOSSA CLI. If you are looking for a guided walk-through with information along the way refer to [How it Works](how-it-works.md#how-it-works)
## 1. Configuring a Project

Configuration can be achieved through a configuration file, `fossa.yml`(config-file.md#fossayml), or directly with arguments and flags to the [`fossa`](#fossa) command. The FOSSA CLI was built to create accurate configuration files by running [`fossa init`](#fossa-init) and only require manual configuration for complex builds or to tweak personal preferences.

### Configuration file
A configuration file is created by running [`fossa init`](#fossa-init) at the root of the project you wish to analyze. The cli will move down the file tree and search for all relevant modules.
> Note: Fossa will exclude modules it has determined to be test, development, or dependency modules by default. Add `--include-all` to retain all modules.


```yaml
version: 1

cli:
  server: https://app.fossa.io
  fetcher: custom
  project: git+github.com/fossas/fossa-cli
analyze:
  modules:
    - name: fossa-cli
      type: go
      target: github.com/fossas/fossa-cli/cmd/fossa
      path: cmd/fossa
```

Information about each of these fields and customization can be found in [.fossa.yml](config-file.md#fossayml) documentation.

### Argument configuration

Modules can be provided by including an argument such as `fossa analyze <module_type>:<target>` which determines the type of analysis and then supplies the build target. More examples are located below.

> Note: Argument and flag configurations take precedence over a configuration file.

#### Examples

- `nodejs:.,rubygem:./docs`
- `go:./cmd/fossa`

## 2. Analyzing a Project

1. Verify that analysis succeeds by running [`fossa analyze -o`](#fossa-analyze) without error. This command will output analysis to stdout instead of uploading.
2. Obtain a `FOSSA_API_KEY`. Refer to the [FOSSA.com manual](https://docs.fossa.com/docs/api-reference#section-api-tokens) for instructions.
3. Run `export FOSSA_API_KEY=<your-api-key>` to set the environment variable.
4. Run [`fossa analyze`](#fossa-analyze). This will analyze your project and upload the results to the specified server, app.fossa.com by default. 

> Note: You can add the FOSSA_API_KEY inline with the command `FOSSA_API_KEY=<your-key> fossa analyze`

Analysis can vary greatly depending on which environment you are in. Refer to the individual [supported environments](../README.md/#supported-environments) pages for more information and available options.

## Upload Custom Builds
If your build is too complex or your build system is heavily customized, `fossa` may be unable to correctly analyze your build. In that case, you can still upload build information using [`fossa upload`](#fossa-upload) to fossa.io for build analysis and issue triage.

### Data Format

Custom builds are uploaded in the following format:

```typescript
// You can upload builds for many modules at a time.
type UploadData = Module[];

type Module = {
  Name: string, // The name of the module/entry-point. This is currently ignored.
  Type: string, // The type of the entry point.
  Manifest: string, // The path of the project manifest. This is currently ignored.
  Build: {
    Artifact: string, // The build artifact name. This is currently ignored.
    Context: any, // Metadata for the build. This is currently ignored.
    Succeeded: boolean, // Generally, this is `true`.
    Error?: string, // An optional error string for failed builds.
    Dependencies: Dependency[]
  }
};

type Dependency = {
  locator: string, // See below.
  data?: any // Optional metadata for the dependency. This is currently ignored.
}
```

### Locator spec

Projects and packages in FOSSA are identified by their _locator_, which is a combination of ecosystem, package name, and package revision.

An _ecosystem_ is one of:

<!-- - `bower`
- `cargo`
- `cart`
- `comp`
- `cpan`
- `gem`
- `git`
- `go`
- `mvn`
- `npm`
- `nuget`
- `pod`
- `pip` -->

- `bower`: Bower dependencies
- `comp`: Composer dependencies
- `gem`: RubyGems dependencies
- `git`: `git` submodules
- `go`: `go get` dependencies
- `mvn`: Maven dependencies
- `npm`: NPM dependencies

The _package name_ is the name of the package within the ecosystem (e.g. `express`).

The _revision_ is the revision identifier of the package within the ecosystem (e.g. `3.0.0`).

These are combined as:

```
ecosystem+package$revision
```

#### Example

```
npm+express$3.0.0
go+github.com/golang/dep$06d527172446499363c465968a132d7aa528e550
mvn+org.apache.hadoop:hadoop-core$2.6.0-mr1-cdh5.5.0
```

## CLI Reference

All flags should be passed to the invoked sub-command. Global flags are currently NOT supported.

| Command                           | Description                                       |
| --------------------------------- | ------------------------------------------------- |
| [`fossa`](#fossa)                 | Initialization and analysis.                      |
| [`fossa init`](#fossa-init)       | Generate configuration file.                      |
| [`fossa analyze`](#fossa-analyze) | Analyze the current configuration.                |
| [`fossa test`](#fossa-test)       | Fail a CI job on the latest fossa scan.           |
| [`fossa upload`](#fossa-upload)   | Upload a custom build.                            |
| [`fossa report`](#fossa-report)   | Retrieve information about the latest fossa scan. |
| `fossa update`                    | Update the current cli version.                   |

### `fossa`
Combination of [`fossa init`](#fossa-init) and [`fossa analyze`](#fossa-analyze) for simplicity.

#### Example all-in-one command
```bash
# Creates a config file, runs an analysis, and uploads the results.
FOSSA_API_KEY=YOUR_API_KEY fossa
```
  
| Flag         | Short | Description                                                                  |
| ------------ | ----- | ---------------------------------------------------------------------------- |
| `--config`   | `-c`  | Path to a [configuration file](/docs/config-file.md) including filename.     |
| `--project`  | `-p`  | Configuration value for [project](/docs/config-file.md/#project-optional).   |
| `--revision` | `-r`  | Configuration value for [revision](/docs/config-file.md/#revision-optional). |
| `--endpoint` | `-e`  | Configuration value for [endpoint](/docs/config-file.md/#endpoint-optional). |
| `--output`   | `-o`  | Output `fossa analyze` results to stdout.                                    |
| `--debug`    |       | Print debugging information to stderr.                                       |
| `--version ` | `-v`  | Print the currently installed FOSSA CLI version.                             |
| `--help`     | `-h`  | Print a help message.                                                        |

### `fossa init`

Makes a best-effort attempt at inferring the correct configuration from current system state. If successful, it will write the configuration to a new or existing config file (defaults to `.fossa.yml`).

> Note: if a configuration file exists, `fossa init` will **not** overwrite it.

If there are no modules defined in the configuration, it will scan the working directory for code modules to analyze.  You can pass the `--overwrite` to overwrite any existing modules in configuration.

By default, `fossa init` filters modules that are suspected to be development, test, or dependency. The filter removes all modules that have any of the following in their filepath: `docs, test, examples, third-party, vendor, tmp,node_modules, .srclib-cache, spec, Godeps, .git, bower_components,  Carthage, and Checkouts`. Filtering can be disabled by passing the `--include-all` flag.

#### Example
```bash
# Creates the .fossa.yml file in the current directory.
fossa init --overwrite
```

| Flag            | Short | Description                                   |
| --------------- | ----- | --------------------------------------------- |
| `--overwrite`   | `-O`  | Overwrite the file `.fossa.yml` if it exists. |
| `--include-all` |       | Include all modules.                          |
| `--debug`       |       | Print debugging information to stderr.        |
| `--help`        | `-h`  | Print a help message.                         |

### `fossa analyze`

Analyzes the project for a list of its dependencies, optionally uploading the results to FOSSA. If analysis fails, first look at the documentation in the [supported environments](../README.md/#supported-environments) pages for information specific to your environment, and flags that can be set to condition fossa to your setup. 

> Note: Analysis requires an API Key unless `--output` is set.
#### Example
```bash
# Run analysis using .fossa.yml modules and upload to the server endpoint.
FOSSA_API_KEY=YOUR_API_KEY fossa analyze
```

| Flag         | Short | Description                                                                  |
| ------------ | ----- | ---------------------------------------------------------------------------- |
| `--config`   | `-c`  | Path to a [configuration file](/docs/config-file.md) including filename.     |
| `--project`  | `-p`  | Configuration value for [project](/docs/config-file.md/#project-optional).   |
| `--revision` | `-r`  | Configuration value for [revision](/docs/config-file.md/#revision-optional). |
| `--endpoint` | `-e`  | Configuration value for [endpoint](/docs/config-file.md/#endpoint-optional). |
| `--output`   | `-o`  | Output `fossa analyze` results to stdout.                                    |
| `--debug`    |       | Print debugging information to stderr.                                       |
| `--help`     | `-h`  | Print a help message.                                                        |

### `fossa test`
Checks whether the project has licensing issues, as configured by its policy within FOSSA. If there are issues, it prints them on `stdout` and exits with code 1. If there are not issues, it exits with code 0. Fossa test can be used to fail a CI pipeline job.

> Note: Report always requires an API Key to be set. 

#### Example
```bash
# Test your revision for issues and exit with a non-zero code if issues are found.
FOSSA_API_KEY=YOUR_API_KEY_HERE fossa test --timeout 600
```

| flag                | short | description                                                                       |
| ------------------- | ----- | --------------------------------------------------------------------------------- |
| `--config`          | `-c`  | Path to a [configuration file](/docs/config-file.md) including filename.          |
| `--project`         | `-p`  | Configuration value for [project](/docs/config-file.md/#project-optional).        |
| `--revision`        | `-r`  | Configuration value for [revision](/docs/config-file.md/#revision-optional).      |
| `--endpoint`        | `-e`  | Configuration value for [endpoint](/docs/config-file.md/#endpoint-optional).      |
| `--timeout`         | `-t`  | The amount of seconds to wait for an issue scan to complete. Default: 10 minutes. |
| `--debug`           |       | Print debugging information to stderr.                                            |
| `--help`            | `-h`  | Print a help message.                                                             |
| `--suppress-issues` |       | Don't exit on stderr if issues are found.                                         |

### `fossa upload`

Uploads user-provided build data to FOSSA. This allows users to manually provide a dependency list if their build system is too complex for FOSSA's default analyzer.

> Note: Upload always requires an API Key to be set.

#### Example
```bash
# Manually overriding the project and revision name is useful when `fossa` cannot infer them from `git`.
FOSSA_API_KEY=YOUR_API_KEY_HERE fossa upload --project=PROJECT_NAME --revision=SOME_HASH --data=output.txt
```

| flag         | short | description                                                                                   |
| ------------ | ----- | --------------------------------------------------------------------------------------------- |
| `--config`   | `-c`  | Path to a [configuration file](/docs/config-file.md) including filename.                      |
| `--project`  | `-p`  | Configuration value for [project](/docs/config-file.md/#project-optional).                    |
| `--revision` | `-r`  | Configuration value for [revision](/docs/config-file.md/#revision-optional).                  |
| `--endpoint` | `-e`  | Configuration value for [endpoint](/docs/config-file.md/#endpoint-optional).                  |
| `--data`     |       | User provided build data. see [custom builds](#uploading-custom-builds) for more information. |
| `--debug`    |       | Print debugging information to stderr.                                                        |
| `--help`     | `-h`  | Print a help message.                                                                         |

### `fossa report`

Report accesses the scanned report on FOSSA.com using the existing configuration file and outputs information directly to the command line. Report offers two different commands:

#### `fossa report licenses` 
Outputs detailed information about the licenses and corresponding dependencies used by the project. An example of this can be found in the [Notice file](./Notice) for the FOSSA CLI.

#### `fossa report dependencies`
Outputs detailed information about the dependencies that are being used by the current project.

> Note: `fossa report` requires an API Key to be set. 

#### Example
```bash
FOSSA_API_KEY=YOUR_API_KEY_HERE fossa report licenses --json
```

| flag      | short | description                                  |
| --------- | ----- | -------------------------------------------- |
<<<<<<< HEAD
| `--json`  |       | Print the report information in JSON format. |
=======
| `--json`  | `-j`  | Print the report information in JSON format. |
>>>>>>> fa135e19
| `--debug` |       | Print debugging information to stderr.       |
| `--help`  | `-h`  | Print a help message.                        |
<|MERGE_RESOLUTION|>--- conflicted
+++ resolved
@@ -266,10 +266,6 @@
 
 | flag      | short | description                                  |
 | --------- | ----- | -------------------------------------------- |
-<<<<<<< HEAD
 | `--json`  |       | Print the report information in JSON format. |
-=======
-| `--json`  | `-j`  | Print the report information in JSON format. |
->>>>>>> fa135e19
 | `--debug` |       | Print debugging information to stderr.       |
 | `--help`  | `-h`  | Print a help message.                        |
