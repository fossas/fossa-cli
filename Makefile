--- conflicted
+++ resolved
@@ -86,11 +86,7 @@
 
 .PHONY: unit-test
 unit-test:
-<<<<<<< HEAD
-	go test ./... -short
-=======
 	go test -short ./...
->>>>>>> 70aa12a4
 
 .PHONY: junit-test
 junit-test: $(GO_JUNIT_REPORT) $(GOVERALLS)
