--- conflicted
+++ resolved
@@ -251,42 +251,48 @@
 cd $HOME/core
 fossa init
 cat .fossa.yml
-<<<<<<< HEAD
 time fossa analyze --output - nuget:src/Api/Api.csproj | json
 time fossa report licenses nuget:src/Api/Api.csproj
 time fossa report dependencies nuget:src/Api/Api.csproj | json
-=======
-time fossa analyze --output nuget:src/Api/Api.csproj | json
 
 # Test known good Cocoapods projects:
 echo "Testing macdown"
 cd $HOME/macdown
 fossa init
 cat .fossa.yml
-time fossa analyze --output pod:. | json
+time fossa analyze --output - pod:. | json
+time fossa report licenses pod:.
+time fossa report dependencies pod:. | json
 
 echo "Testing Hero"
 cd $HOME/Hero
 fossa init
 cat .fossa.yml
-time fossa analyze --output pod:. | json
+time fossa analyze --output - pod:. | json
+time fossa report licenses pod:.
+time fossa report dependencies pod:. | json
 
 echo "Testing iina"
 cd $HOME/iina
 fossa init
 cat .fossa.yml
-time fossa analyze --output pod:. | json
+time fossa analyze --output - pod:. | json
+time fossa report licenses pod:.
+time fossa report dependencies pod:. | json
 
 echo "Testing Kingfisher"
 cd $HOME/Kingfisher
 fossa init
 cat .fossa.yml
-time fossa analyze --output pod:. | json
+time fossa analyze --output - pod:. | json
+time fossa report licenses pod:.
+time fossa report dependencies pod:. | json
 
 # Test known good Ant projects:
 echo "Testing ant-example-project"
 cd $HOME/ant-example-project
 fossa init
 cat .fossa.yml
-time fossa analyze --output ant:. | json
->>>>>>> d938632f
+time fossa analyze --output - ant:. | json
+time fossa report licenses ant:.
+time fossa report dependencies ant:. | json