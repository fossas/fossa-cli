--- conflicted
+++ resolved
@@ -1,12 +1,8 @@
 # FOSSA CLI Changelog
 
 ## Unreleased
-<<<<<<< HEAD
 - `pnpm`: Supports `6.0` version of `pnpm-lockfile.yaml` ([#1320])(https://github.com/fossas/fossa-cli/pull/1320)
-
-=======
 - Maven: Fixes defect, where `fossa-cli` was sometimes ignoring dependency, if the dependency with scopes was part of the project. ([#1322](https://github.com/fossas/fossa-cli/pull/1322))
->>>>>>> 0b10cbd4
 
 ## v3.8.21
 - archive: considers 0-byte tar file to be valid tar file. ([#1311](https://github.com/fossas/fossa-cli/pull/1311))
