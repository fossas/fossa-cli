--- conflicted
+++ resolved
@@ -1,14 +1,11 @@
 # FOSSA CLI Changelog
 
-<<<<<<< HEAD
-## Unreleased
-
-- Linux releases are now packaged as tar.gz to improve compatibility when installing
-=======
+## v3.4.7
+- Linux releases are now packaged as both tar.gz and to improve compatibility when installing
+
 ## v3.4.6
 - Container Scanning: Fixes a defect, where container registry `registry:3000/org/repo:tag` was incorrectly identifying `registry` as project name. ([#1050](https://github.com/fossas/fossa-cli/issues/1050))
 - Container Scanning: Includes registry uri in project name (experimental scanner only). ([#1050](https://github.com/fossas/fossa-cli/issues/1050))
->>>>>>> be8839e7
 
 ## v3.4.5
 - FOSSA API: Adds resiliency against API errors occurring when retrieving endpoint versioning information. ([#1051](https://github.com/fossas/fossa-cli/pull/1051))
