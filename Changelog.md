# FOSSA CLI Changelog

## Unreleased
- CLI-side license scans will skip rescanning revisions that are already known to FOSSA. This can be overridden by using the `--force-vendored-dependency-rescans` flag.
<<<<<<< HEAD
=======
- Swift: Added support for `Package.resolved` v2 files ([#957](https://github.com/fossas/fossa-cli/pull/957)).

>>>>>>> 4b3b27aa
## v3.3.1
- Vendor Dependencies: Considers `licence` and `license` equivalent when performing native license scan ([#939](https://github.com/fossas/fossa-cli/pull/939)).
- Vendor Dependencies: Native license scanning works in alpine linux without additional dependencies ([#949](https://github.com/fossas/fossa-cli/pull/949)).
- Adds copyright information to attribution reports in the JSON output ([#945](https://github.com/fossas/fossa-cli/pull/945)).
- Scala: non-multi sbt projects include deep dependencies ([#942](https://github.com/fossas/fossa-cli/pull/942)).

## v3.3.0
- Telemetry: CLI collects telemetry by default. ([#936](https://github.com/fossas/fossa-cli/pull/936))

Read more about telemetry: https://github.com/fossas/fossa-cli/blob/master/docs/telemetry.md. To opt-out of telemetry, provide `FOSSA_TELEMETRY_SCOPE` environment variable with value of: `off` in your shell prior to running fossa.

## v3.2.17
- Archive upload: Fix a bug when trying to tar to a filename that already exists. ([#927](https://github.com/fossas/fossa-cli/pull/927))
- Npm: Supports lockfile v3. ([#932](https://github.com/fossas/fossa-cli/pull/932))

## v3.2.16
- Go: When statically analyzing a project, apply reported replacements. ([#926](https://github.com/fossas/fossa-cli/pull/926))

## v3.2.15

- Update Maven depGraph plugin to 4.0.1 and add a fallback ot the legacy 3.3.0 plugin ([#895](https://github.com/fossas/fossa-cli/pull/895))

## v3.2.14

- Gradle: Considers `testFixturesApi` and `testFixturesImplementation` to be test configuration, and it's dependencies are excluded in analyzed dependency graph. ([#920](https://github.com/fossas/fossa-cli/pull/920))

## v3.2.13

- Filters: Fixes the disabled path filtering in discovery exclusion. ([#908](https://github.com/fossas/fossa-cli/pull/908))

## v3.2.12

- Adds `text` as an option to `fossa report attribution --format`. ([#921](https://github.com/fossas/fossa-cli/pull/921))
- Go: The standard library is no longer reported as a dependency. ([#918](https://github.com/fossas/fossa-cli/pull/918))

## v3.2.11

- nodejs: Refine how workspace packages are recognized/skipped. ([#916](https://github.com/fossas/fossa-cli/pull/916))
- Cocoapods - Resolves vendored local podspecs into their source Git repositories when possible. ([#875](https://github.com/fossas/fossa-cli/pull/875))

## v3.2.10

- Haskell: Generates build plan properly for multi-home Cabal projects (h/t [@jmickelin](https://github.com/jmickelin)) ([#910](https://github.com/fossas/fossa-cli/pull/910))

## v3.2.9

- Container Scanning: supports rpm databases using `ndb` or `sqlite` backend. ([#894](https://github.com/fossas/fossa-cli/pull/894))

## v3.2.8

- Filtering: Don't use included paths for discovery exclusion. ([#907](https://github.com/fossas/fossa-cli/pull/907))
- Filtering: add `--debug-no-discovery-exclusion` for client-side filter debugging. (#[901](https://github.com/fossas/fossa-cli/pull/901))

## v3.2.7

- debug: Redact all known API keys from the debug bundle (#[897](https://github.com/fossas/fossa-cli/pull/897))
- nodejs: Discover peer deps and transitive deps for name-spaced packages in package-lock.json. ([#882](https://github.com/fossas/fossa-cli/pull/882))

## v3.2.6

- Filters: Apply filters during the discvoery phase, reducing end-to-end runtime. ([#877](https://github.com/fossas/fossa-cli/pull/877))

## v3.2.5

- debug: Reduce the size of debug bundles. ([#890](https://github.com/fossas/fossa-cli/pull/890))

## v3.2.4
- nodejs: Fixed a bug where dev deps that only appear in requires were considered production dependencies. ([#884](https://github.com/fossas/fossa-cli/pull/884))

## v3.2.3
- nodejs: Fixed a bug where some dev dependencies weren't removed during shrinking. ([#859](https://github.com/fossas/fossa-cli/pull/859))

## v3.2.2

- nodejs: Fix a bug where cycles involved peer dependencies would cause an infinite loop. ([#870](https://github.com/fossas/fossa-cli/pull/870))
- Experimental: Allow local license scanning of vendored dependencies (specified in `fossa-deps.yml` file) when using `--experimental-native-license-scan`.
  - [#868](https://github.com/fossas/fossa-cli/pull/868)
  - [#858](https://github.com/fossas/fossa-cli/pull/858)
  - [#838](https://github.com/fossas/fossa-cli/pull/838)
  - [#814](https://github.com/fossas/fossa-cli/pull/814)
  - [#873](https://github.com/fossas/fossa-cli/pull/873)

## v3.2.1

- Experimental: native license scanning is now disabled by default. ([#865](https://github.com/fossas/fossa-cli/pull/865))

## v3.2.0
- Telemetry: Introduces fossa cli telemetry for fatal errors and warnings. By default, telemetry is disabled. ([#831](https://github.com/fossas/fossa-cli/pull/831))
Please read for details on telemetry [here](./docs/telemetry.md)

- Configuration: Fixes a bug where `.fossa.yml` was picked up only in the working directory, not in the analysis directory. ([#854](https://github.com/fossas/fossa-cli/pull/854))
- Configuration: Reports an error when provided API key is an empty string ([#856](https://github.com/fossas/fossa-cli/pull/856))

## v3.1.8

- Windows: Fixes a --version command for windows release binary.

## v3.1.7

- Configuration: Users can now use `.fossa.yaml` as a configuration file name. Previously, only `.fossa.yml` was supported. ([#851](https://github.com/fossas/fossa-cli/pull/851))
- fossa-deps: Fixes an archive uploading bug for vendor dependency by queuing archive builds individually. ([#826](https://github.com/fossas/fossa-cli/pull/826))
- nodejs: Capture peer dependencies transitively for npm `package-lock.json` files. ([#849](https://github.com/fossas/fossa-cli/pull/849))

## v3.1.6

- Respects Go module replacement directives in the Go Mod Graph strategy. ([#841](https://github.com/fossas/fossa-cli/pull/841))

## v3.1.5

- Adds `--format` to `fossa report attribution` and deprecates `--json`. ([#844](https://github.com/fossas/fossa-cli/pull/844))

## v3.1.4

- Handles symlink loops in directory structure. ([#827](https://github.com/fossas/fossa-cli/pull/827))
- No longer crashes when `fossa-deps.yml` exists but has an empty `archived-dependencies` property. ([#832](https://github.com/fossas/fossa-cli/pull/832))

## v3.1.3

- Adds support for identifying dynamically linked dependencies in an output binary. ([#818](https://github.com/fossas/fossa-cli/pull/818), [#788](https://github.com/fossas/fossa-cli/pull/788), [#780](https://github.com/fossas/fossa-cli/pull/780), [#788](https://github.com/fossas/fossa-cli/pull/778), [#771](https://github.com/fossas/fossa-cli/pull/771), [#770](https://github.com/fossas/fossa-cli/pull/770))

## v3.1.2

- Fixes a bug which ignored the `server` field in the config file. ([#821](https://github.com/fossas/fossa-cli/pull/821))

## v3.1.1

- UX: Parser error messages include call to action. ([#801](https://github.com/fossas/fossa-cli/pull/801))
- UX: Improves error message when executable is not found. ([#813](https://github.com/fossas/fossa-cli/pull/813))
- UX: Fixes minor scan summary ordering bug. ([#813](https://github.com/fossas/fossa-cli/pull/813))
- UX: Writes errors and warnings encountered in analyze to temp file. ([#813](https://github.com/fossas/fossa-cli/pull/813))
- Ruby: Improves error and warning messages. ([#800](https://github.com/fossas/fossa-cli/pull/800))
- Python: `setup.py` error messages are _less_ noisy. ([#801](https://github.com/fossas/fossa-cli/pull/801))
- Dart: Improves error and warning messages. ([#800](https://github.com/fossas/fossa-cli/pull/806))
- Pipenv: Improves error and warning messages. ([#803](https://github.com/fossas/fossa-cli/pull/803))
- Poetry: Improves error and warning messages. ([#803](https://github.com/fossas/fossa-cli/pull/803))
- Maven: Improves error and warning messages. ([#808](https://github.com/fossas/fossa-cli/pull/808))
- Nodejs: Improves error and warning messages. ([#805](https://github.com/fossas/fossa-cli/pull/805))
- Swift: Improves error and warning messages. ([#802](https://github.com/fossas/fossa-cli/pull/802))
- Cocoapods: Improves error and warning messages. ([#807](https://github.com/fossas/fossa-cli/pull/807))
- Golang: Improves error and warning messages. ([#809](https://github.com/fossas/fossa-cli/pull/809))
- Gradle: Improves error and warning messages. ([#804](https://github.com/fossas/fossa-cli/pull/804))
- Scala: Improves error and warning messages. ([#813](https://github.com/fossas/fossa-cli/pull/813))
- Clojure: Improves error and warning messages. ([#813](https://github.com/fossas/fossa-cli/pull/813))
- Nim: Improves error and warning messages. ([#813](https://github.com/fossas/fossa-cli/pull/813))
- Rust: Improves error and warning messages. ([#813](https://github.com/fossas/fossa-cli/pull/813))
- UX: Improves errors for dynamic deps, and binary deps analysis. ([#819](https://github.com/fossas/fossa-cli/pull/819))
- UX: Improves analysis scan summary rendering. ([#819](https://github.com/fossas/fossa-cli/pull/819))


## v3.1.0

- Fossa API: Uses `SSL_CERT_FILE`, and `SSL_CERT_DIR` environment variable for certificates when provided. ([#760](https://github.com/fossas/fossa-cli/pull/760))
- UX: Uses error messages received from FOSSA api, when reporting API related errors. ([#792](https://github.com/fossas/fossa-cli/pull/792))
- UX: Adds scan summary tabulating errors, warnings, project directory, and skipped projects. ([#790](https://github.com/fossas/fossa-cli/pull/790))

## v3.0.18

- Fully percent-encode sub-paths in generated URLs. ([#789](https://github.com/fossas/fossa-cli/pull/789))
- Improve error tracking and outputs. ([#774](https://github.com/fossas/fossa-cli/pull/774))
- Cabal: Fixed a filter error that treated cabal projects as stack projects. ([#787](https://github.com/fossas/fossa-cli/pull/787))

## v3.0.17

- Npm: Fixes an issue where a package-lock.json dep with a boolean 'resolved' key wouldn't parse. ([#775](https://github.com/fossas/fossa-cli/pull/775))
- Npm: Fixes an issue where analyzing `package-lock.json` would miss duplicate packages with different versions. ([#779](https://github.com/fossas/fossa-cli/pull/779))
- Gradle: Projects with only a top-level `settings.gradle` file will now be detected. ([#785](https://github.com/fossas/fossa-cli/pull/785))

## v3.0.16

- Monorepo: Upload file data and licenses together during monorepo scans, speed up issue scans. ([#772](https://github.com/fossas/fossa-cli/pull/772))
- Improves the overall performance and progress reporting of VSI scans. ([#765](https://github.com/fossas/fossa-cli/pull/765))
- Rebar: Fix `rebar.config` parser failing on unneccessary escapes. ([#764](https://github.com/fossas/fossa-cli/pull/764))

## v3.0.15

- Improve archive upload logging. ([#761](https://github.com/fossas/fossa-cli/pull/761))

## v3.0.14

- Maven: Updates implementation to delineate classifier, and consequently maven dependencies with classifier can be scanned without failure in FOSSA. ([#755](https://github.com/fossas/fossa-cli/pull/755/))

## v3.0.13

- `package-lock.json` parser ignores name field. ([#757](https://github.com/fossas/fossa-cli/pull/757))

## v3.0.12

- log4j: Adds `fossa log4j` command to identify log4j dependencies. ([#744](https://github.com/fossas/fossa-cli/pull/744))

## v3.0.11

- Yarn: Fixes an issue, where entry missing `resolved` attribute in `yarn.lock` would throw exception. ([#741](https://github.com/fossas/fossa-cli/pull/741))

## v3.0.10

- Gradle: Uses ResolutionAPI for gradle analysis. ([#740](https://github.com/fossas/fossa-cli/pull/740/))
- Cleans up duplicated internal hashing primitives ([#737](https://github.com/fossas/fossa-cli/pull/737))
- Adds a prerequisite required for future VSI improvements ([#736](https://github.com/fossas/fossa-cli/pull/736))

## v3.0.9

- Makes experimental flags discoverable and documents them. ([#723](https://github.com/fossas/fossa-cli/pull/723))
- Supports extracting `.tar.xz` files ([#734](https://github.com/fossas/fossa-cli/pull/734))
- Supports extracting `.tar.bz2` files ([#734](https://github.com/fossas/fossa-cli/pull/734))
- Adds explicit `xz` support for `rpm` files ([#735](https://github.com/fossas/fossa-cli/pull/735))
- Adds `zstd` support for `rpm` files ([#735](https://github.com/fossas/fossa-cli/pull/735))
- Adds a prerequisite required for future VSI improvements ([#730](https://github.com/fossas/fossa-cli/pull/730))

## v3.0.8

- Nuget: Fixes analysis performance when working with `project.assets.json` ([#733](https://github.com/fossas/fossa-cli/pull/733))

## v3.0.7

- Go: `go mod graph` is used as default tactic for gomod strategy. ([#707](https://github.com/fossas/fossa-cli/pull/707))

## v3.0.6

- Yarn: Fixes a bug with yarn v1 lock file analysis, where direct dependencies were not reported sometimes. ([#716](https://github.com/fossas/fossa-cli/pull/716))

## v3.0.5

- Nim: Adds support for dependency analysis using `nimble.lock` file. ([#711](https://github.com/fossas/fossa-cli/pull/711))

## v3.0.4

- Npm: Fixes a bug where dev dependencies were not included in result when using `--include-unused-deps` ([#710](https://github.com/fossas/fossa-cli/pull/710))

## v3.0.3

- Increases default timeout to 3600 seconds (1 hour) for commands listed below ([#712](https://github.com/fossas/fossa-cli/pull/712))
  - `fossa test`
  - `fossa container test`
  - `fossa vps test`
  - `fossa report`
  - `fossa vps report`

## v3.0.2

- Nuget (projectassetsjson): Ignores project type dependencies in reporting ([#704](https://github.com/fossas/fossa-cli/pull/704))
- Nuget (projectassetsjson): Fixes a bug, where indirect dependencies where appearing as direct dependencies([#704](https://github.com/fossas/fossa-cli/pull/704))

## v3.0.1

- Deduplicates `vendored-dependencies` entries when possible, and provides a better error message when not. ([#689](https://github.com/fossas/fossa-cli/pull/689))
- Adds logging to `vendored-dependencies` processing. ([#703](https://github.com/fossas/fossa-cli/pull/703))

# Version 3 Changelog

- Migrates source code from [spectrometer](https://github.com/fossas/spectrometer) into fossa-cli (this repository).

# Version 2 Changelog

Releases for CLI 2.x can be found at: https://github.com/fossas/spectrometer/releases

## v2.19.9

- Go: Fixes a regression, where deep dependencies were reported as direct dependencies. ([#443](https://github.com/fossas/spectrometer/pull/443/))

## v2.19.8

- Perl: Adds support for Perl with parsing of `META.json`, `META.yml`, `MYMETA.yml`, `MYMETA.json`. ([#428](https://github.com/fossas/spectrometer/pull/428))

## v2.19.7

- Resolves a regression when parsing npm `package-lock.json` files that do not contain a `version` field ([#445](https://github.com/fossas/spectrometer/pull/445))

## v2.19.6

- Special cases scans with a single VSI only filter to skip other analysis strategies ([#407](https://github.com/fossas/spectrometer/pull/407))
- Adds the ability to skip resolving dependencies from FOSSA projects discovered during VSI scans ([#435](https://github.com/fossas/spectrometer/pull/435))

## v2.19.5

- Fixes an issue observed during VSI analysis where fingerprinting files with lines longer than 64KiB would fail. ([#427](https://github.com/fossas/spectrometer/pull/427))

## v2.19.4

- Adds experimental capability for filtering gradle configuration for analysis. ([#425](https://github.com/fossas/spectrometer/pull/425))

Refer to: [Gradle documentation](docs/references/strategies/languages/gradle/gradle.md#experimental-only-selecting-set-of-configurations-for-analysis) for more details.

## v2.19.3

- Removes `fossa compatibility` command. ([#383](https://github.com/fossas/spectrometer/pull/383))

Use [`fossa-deps.{yml,json}`](docs/features/vendored-dependencies.md) file to facilitate archive uploading capability, previously provided by `fossa compatibility` command.

## v2.19.2

- Adds `--config` flag, which can set custom path for configuration file. If `--config` flag is not used, base directory will scanned for `.fossa.yml` file. ([#415](https://github.com/fossas/spectrometer/pull/415))

## v2.19.1

- Fixes an issue where nodeJS errors were reported when no NodeJS project were discovered. ([#424](https://github.com/fossas/spectrometer/pull/424))

## v2.19.0

- Adds support for `fossa analyze --include-unused-deps`, which prevents filtering out non-production dependencies. ([#412](https://github.com/fossas/spectrometer/pull/412))
- Yarn: Adds support for workspaces. ([#374](https://github.com/fossas/spectrometer/pull/374))
- Npm: Adds support for workspaces. ([#374](https://github.com/fossas/spectrometer/pull/374))
- Npm: Removes unreliable `npm ls`-based analysis tactic. ([#374](https://github.com/fossas/spectrometer/pull/374))
- `fossa-deps`: Adds support for `bower`-type in `referenced-dependencies`. ([#406](https://github.com/fossas/spectrometer/pull/406))
- Monorepo: Chunk AOSP files when uploading ([#421](https://github.com/fossas/spectrometer/pull/421)).
- Monorepo: Don't fail on files that are filtered during expansion ([#421](https://github.com/fossas/spectrometer/pull/421)).

## v2.18.1

- Monorepo: Send error state to UI if the CLI crashes, so scans won't appear to hang forever. ([#409](https://github.com/fossas/spectrometer/pull/409))
- Monorepo: Fix parsing nomos output bug where files contain newlines. ([#409](https://github.com/fossas/spectrometer/pull/409))

## v2.18.0

- Improves performance in scenarios where cgroups are used to limit the amount of CPU time available, such as K8S containers ([#403](https://github.com/fossas/spectrometer/pull/403))

## v2.17.3

- Monorepo: adds some optimizations to reduce the amount of file buffering in memory during a scan, resulting in less memory pressure and faster scans. ([#402](https://github.com/fossas/spectrometer/pull/402))
- Adds compatibility script for `fossa report attribution --json` ([#397](https://github.com/fossas/spectrometer/pull/397))

## v2.17.2

- Fortran: Supports fortran package manager. ([#377](https://github.com/fossas/spectrometer/pull/377))

## v2.17.1

- Adds support for reporting origin path for binaries discovered via `--experimental-enable-binary-discovery` ([#396](https://github.com/fossas/spectrometer/pull/396))

## v2.17.0

- When running `fossa analyze` with the `--debug` flag, we now create a `fossa.debug.json.gz` file containing detailed runtime traces for project discovery and dependency analysis

## v2.16.6

- Monorepo: Adds automatic retries to failed API calls. ([#392](https://github.com/fossas/spectrometer/pull/392))

## v2.16.5

- Adds JSON Output for `fossa test --json` when there are no issues. ([#387](https://github.com/fossas/spectrometer/pull/387))

## v2.16.4

- Monorepo: Fixes bug with symlink logic mismatch between walker and buildspec uploader. ([#388](https://github.com/fossas/spectrometer/pull/388))

## v2.16.3

- Monorepo: Fixes bug with non-glob exclusions. ([#386](https://github.com/fossas/spectrometer/pull/386))

## v2.16.2

- Monorepo: Fixes crash when there are no ninja/buildspec files to upload. ([#385](https://github.com/fossas/spectrometer/pull/385))
- Monorepo: Fixes issue with only-path/exclude-path globs.

## v2.16.1

- Gradle: Supports analysis of projects using gralde v3.3 or below. ([#370](https://github.com/fossas/spectrometer/pull/370))

## v2.16.0

- Swift: Supports dependencies analysis for dependencies managed by Swift Package Manager. ([#354](https://github.com/fossas/spectrometer/pull/354))

## v2.15.24

- Leiningen: Executes `lein --version` before performing any analysis, to ensure Leiningen has performed its install tasks (done on its first invocation). ([#379](https://github.com/fossas/spectrometer/pull/379))

## v2.15.23

- Maven: Fixes `mvn:dependency` tactic to exclude root project as direct dependency. ([#375](https://github.com/fossas/spectrometer/pull/375))

## v2.15.22

- Adds branch and revision information to the URL reported at the end of a `fossa analyze --experimental-enable-monorepo` scan. ([#378](https://github.com/fossas/spectrometer/pull/378))

## v2.15.21

- When using `--experimental-enable-binary-discovery`, prepopulates information discovered in JAR manfiests. ([#372](https://github.com/fossas/spectrometer/pull/372))

## v2.15.20

- Yarn: Fixes potential runtime errors, when yarn.lock contains deep dependency without specification at root level in yarn.lock. ([#369](https://github.com/fossas/spectrometer/pull/369))

## v2.15.19

- Fixes an issue with `fossa-deps.yml` `vendored-dependencies` entries where uploads would fail if the dependency was in a subdirectory. ([#373](https://github.com/fossas/spectrometer/pull/373))

## v2.15.18

- Monorepo: Speeds up commercial phrase detection by doing a first pass before trying to parse context. ([#371](https://github.com/fossas/spectrometer/issues/371))

## v2.15.17

- Gradle: Classifies dependency from `testCompileClasspath` and `testRuntimeClasspath` configurations as test dependencies. ([#366](https://github.com/fossas/spectrometer/pull/366))

## v2.15.16

- Yarn: Analyzes yarn.lock without runtime error, when yarn.lock includes symlinked package. ([#363](https://github.com/fossas/spectrometer/pull/363))

## v2.15.15

- Monorepo: Efficiently upload binary blobs for ninja & buildspec files ([#362](https://github.com/fossas/spectrometer/pull/362)).

## v2.15.14

- Yarn: Fixes missing dependency from the analyses, when dependency has zero deep dependencies, and is not a deep dependency of any other dependency. ([#359](https://github.com/fossas/spectrometer/pull/359))

## v2.15.13

Adds another closed beta feature around FOSSA C/C++ support.
For now this functionality is considered publicly undocumented, and is only used with support from FOSSA engineering.

- Adds support for reporting detected binaries as unlicensed dependencies ([#353](https://github.com/fossas/spectrometer/pull/353))

## v2.15.12

- Yarn: Analyzes yarn.lock without runtime error, when yarn.lock includes directory dependency. ([#361](https://github.com/fossas/spectrometer/pull/361))

## v2.15.11

- Gradle: Classifies dependency's environment correctly, when originating from common android development and test configurations. ([#338](https://github.com/fossas/spectrometer/pull/338))

## v2.15.10

- Monorepo: Ignore permission errors when searching for ninja or buildspec files. ([#351](https://github.com/fossas/spectrometer/pull/351))

## v2.15.9

- CocoaPods: Supports git sources in `Podfile.lock` analysis. ([#345](https://github.com/fossas/spectrometer/pull/345))

## v2.15.8

- `fossa analyze --experimental-enable-monorepo` now turns off proprietary language scanning by default, and has this feature controlled by a feature flag ([#343](https://github.com/fossas/spectrometer/pull/343))

## v2.15.7

- Resolves an issue where errors running `fossa report` and `fossa test` would be made more confusing when the project isn't a monorepo project ([#321](https://github.com/fossas/spectrometer/pull/321))
- Prevents uploading standard analysis results to monorepo projects, where they'd be silently ignored ([#341](https://github.com/fossas/spectrometer/pull/341))

## v2.15.6

- CocoaPods: Fixes `Podfile.lock` parsing. It safely parses when Pod and Dependencies entries are enclosed with quotations. ([#337](https://github.com/fossas/spectrometer/pull/337))

## v2.15.5

- Fixes an issue where `--json` would output the raw project ID, instead of a normalized ID ([#339](https://github.com/fossas/spectrometer/pull/339))

## v2.15.4

- Gradle: Search parent directories for gradlew and gradlew.bat ([#336](https://github.com/fossas/spectrometer/pull/336))

This release also adds a number of closed beta features around FOSSA C/C++ support.
For now this functionality is considered publicly undocumented, and is only used with support from FOSSA engineering.

As such this new functionality is hidden from the help and other documentation in this repo.
For questions using the new functionality in this release please contact us!

- Support linking user-defined dependency binaries. ([#323](https://github.com/fossas/spectrometer/pull/323))
- Support resolving linked user-defined binaries found in projects when VSI is enabled. ([#328](https://github.com/fossas/spectrometer/pull/328))
- Support linking user project binaries. ([#333](https://github.com/fossas/spectrometer/pull/333))
- Support resolving linked user project binaries found in projects when VSI is enabled. ([#333](https://github.com/fossas/spectrometer/pull/333))

## v2.15.3

- Resolve a scan performance regression for `fossa vps` invocations. ([#335](https://github.com/fossas/spectrometer/pull/335))
- Resolve a scan performance regression for `fossa analyze --experimental-enable-monorepo` invocations. ([#335](https://github.com/fossas/spectrometer/pull/335))

## v2.15.2

- Maven: Fixes an issue where dependencies parsed from `dependency:tree` would fail to resolve when uploaded. ([#332](https://github.com/fossas/spectrometer/pull/332))

## v2.15.1

- Maven: Fixes an issue where dependencies with a platform specifier were not correctly parsed. ([#329](https://github.com/fossas/spectrometer/pull/329))

## v2.15.0

- Dart: Adds support for pub package manager. ([#313](https://github.com/fossas/spectrometer/pull/313))
- Analyzed dependencies now report what file they were found in. ([#316](https://github.com/fossas/spectrometer/pull/316))

## v2.14.5

- Maven: Fixes an issue where projects with `settings.xml` files would not be analyzed correctly using the `dependency:tree` tactic. ([#327](https://github.com/fossas/spectrometer/pull/327))

## v2.14.4

- Gradle: Fixes an issue where all dependencies would appear as direct. ([#319](https://github.com/fossas/spectrometer/pull/319))

## v2.14.3

- Monorepo: archive expansion now respects `--exclude-path` and `--only-path`. ([#320](https://github.com/fossas/spectrometer/pull/320))

## v2.14.2

- Maven: `mvn dependency:tree` now correctly cleans up temporary files after an exception, and correctly uses `settings.xml` when available. ([#318](https://github.com/fossas/spectrometer/pull/318))

## v2.14.1

- Expanded proprietary language snippets in monorepo scans. ([#317](https://github.com/fossas/spectrometer/pull/317))

## v2.13.1

- Adds support for a new Maven tactic that produces the full dependency graph if `mvn dependency:tree` is available but the plugin is not. ([#310](https://github.com/fossas/spectrometer/pull/287))

## v2.13.0

- Elixir: Adds support for Elixir projects using `mix`. ([#287](https://github.com/fossas/spectrometer/pull/287))

## v2.12.3

- Gradle: Fixes an issue where unresolvable Gradle configurations would cause Gradle analysis to show no dependencies ([#292](https://github.com/fossas/spectrometer/pull/292)).

## v2.12.2

- Python: Fixes an issue where older Poetry lockfiles were not correctly identified. ([#309](https://github.com/fossas/spectrometer/pull/309))

## v2.12.1

- VPS: Adds `--exclude-path` and `--only-path` to monorepo functionality in `fossa analyze`. ([#291](https://github.com/fossas/spectrometer/pull/291))
- VPS: Support globs in `--{exclude,only}-path` flags. ([#291](https://github.com/fossas/spectrometer/pull/291))

## v2.12.0

- Python: Adds support for the Poetry package manager. ([#300](https://github.com/fossas/spectrometer/pull/300))

## v2.11.1

- Perl: Adds support for CPAN dependencies in `fossa-deps`. ([#296](https://github.com/fossas/spectrometer/pull/296))

## v2.11.0

- Adds support for selecting which folders analysis targets are discovered in. ([#273](https://github.com/fossas/spectrometer/pull/273))
- VPS: Adds support for `fossa test` and `fossa report` for monorepo projects. ([#290](https://github.com/fossas/spectrometer/pull/290))
- Maven: Adds support for `${property}` substitution for `<groupId>` and `<artifactId>` fields in dependencies. ([#282](https://github.com/fossas/spectrometer/pull/282))

## v2.10.3

- Adds support for specifying a release group on project creation. ([#283](https://github.com/fossas/spectrometer/pull/283))
- Adds support for non-HTTPS backends for archive uploads (e.g. for on-premises deployments). ([#276](https://github.com/fossas/spectrometer/pull/276))
- Adds `--experimental-enable-monorepo` and other associated flags to `fossa analyze`, which enables experimental monorepo support. ([#286](https://github.com/fossas/spectrometer/pull/286))
- Deprecates `fossa vps` subcommands. ([#286](https://github.com/fossas/spectrometer/pull/286))

## v2.10.2

- Fixes an issue where some `fossa` commands (including `fossa test`) would exit non-zero on success. ([#278](https://github.com/fossas/spectrometer/pull/278)).

## v2.10.1

- Fixes an issue where `fossa container analyze` exited zero on failure. ([#275](https://github.com/fossas/spectrometer/pull/275))

## v2.10.0

- Adds support for short flags. ([#264](https://github.com/fossas/spectrometer/pull/264))
- Adds a `remote-dependencies` section in the `fossa-deps` file to support archives at specific URLs. ([#260](https://github.com/fossas/spectrometer/pull/260))
- Renames some fields for `custom-dependencies` to avoid confusion. ([#260](https://github.com/fossas/spectrometer/pull/260))

## v2.9.2

- Adds JSON-formatted project information to the output of `fossa analyze` with `--json`. ([#255](https://github.com/fossas/spectrometer/pull/255))

## v2.9.1

- VPS: Bump wiggins - Updated `vps aosp-notice-file` subcommand to upload ninja files & trigger async task. ([#272](https://github.com/fossas/spectrometer/pull/272))

## v2.9.0

- Fixes an issue where stdout doesn't always flush to the console. ([#265](https://github.com/fossas/spectrometer/pull/265))
- Fixes an issue when referenced-dependencies are not being uploaded. ([#262](https://github.com/fossas/spectrometer/pull/262))
- Adds support for `fossa-deps.json`. ([#261](https://github.com/fossas/spectrometer/pull/261))
- Adds support for `vendored-dependencies` to be license scanned. ([#257](https://github.com/fossas/spectrometer/pull/257))

## v2.8.0

- Adds support for `--branch` flag on `fossa container analyze` command. ([#253](https://github.com/fossas/spectrometer/pull/253))
- Adds support and documentation for user-defined dependencies. ([#245](https://github.com/fossas/spectrometer/pull/245))
- Allows using `.yml` or `.yaml` extensions for `fossa-deps` file, but not both. ([#245](https://github.com/fossas/spectrometer/pull/245))
- `fossa analyze` now checks `fossa-deps` before running analysis (instead of checking in parallel with other analyses). ([#245](https://github.com/fossas/spectrometer/pull/245))

## v2.7.2

- VSI: Updates the VSI Plugin.
- VSI: Adds support for VSI powered dependency discovery as a strategy.

## v2.7.1

- Re-enables status messages for commands like `fossa test` in non-ANSI environments. ([#248](https://github.com/fossas/spectrometer/pull/248))
- Yarn: Adds support for Yarn v2 lockfiles. ([#244](https://github.com/fossas/spectrometer/pull/244))
- NuGet: Fixes the dependency version parser for `.csproj`, `.vbproj`, and similar .NET files. ([#247](https://github.com/fossas/spectrometer/pull/247))

## v2.7.0

- Conda: Adds support for the Conda package manager. ([#226](https://github.com/fossas/spectrometer/pull/226))

## v2.6.1

- VPS: Adds `--follow` to the `vps analyze` subcommand, which allows for following symbolic links during VPS scans. ([#243](https://github.com/fossas/spectrometer/pull/243))

## v2.6.0

- Display the progress of `fossa analyze` while running. ([#239](https://github.com/fossas/spectrometer/pull/239))

## v2.5.18

- NPM: Fixes issue where transitive dependencies could be missing in NPM projects. ([#240](https://github.com/fossas/spectrometer/pull/240))

## v2.5.17

- Containers: Fixes an issue where `--project` and `--revision` were not correctly handled in `fossa container analyze`. ([#238](https://github.com/fossas/spectrometer/pull/238))

## v2.5.16

- Adds support for `fossa-deps.yml`. ([#236](https://github.com/fossas/spectrometer/pull/236))

## v2.5.15

- Python: Fixes an issue where parsing unsupported fields in `requirements.txt` could prevent Python analyses from terminating. ([#235](https://github.com/fossas/spectrometer/pull/235))

## v2.5.14

- Go: Upload module identifiers instead of package identifiers to the backend. ([#234](https://github.com/fossas/spectrometer/pull/234))

## v2.5.13

- VPS: Update VPS plugin to `2021-04-27-312bbe8`. ([#233](https://github.com/fossas/spectrometer/pull/233))
  - Improve performance of scanning projects
  - Reduce memory pressure when scanning large projects

## v2.5.12

- VPS: Update VPS plugin to `2021-04-19-9162a26`. ([#231](https://github.com/fossas/spectrometer/pull/231))

## v2.5.11

- Allow flags to be set via configuration file. ([#220](https://github.com/fossas/spectrometer/pull/220))
- Containers: add support for layers. ([#228](https://github.com/fossas/spectrometer/pull/228))

## v2.5.10

- Only activate replay/record mode using `--replay`/`--record` (previously it was turned on in `--debug` mode). ([#212](https://github.com/fossas/spectrometer/pull/212))
- Containers: Fixed a bug where container scanning failed when ignored artifacts aren't in the right shape. ([#223](https://github.com/fossas/spectrometer/pull/223))

## v2.5.9

- VPS: Update the VPS scanning plugin:
  - Resolve issues reading IPR files with null byte content.
  - Workaround recursive variable declarations when parsing Android.mk files.

## v2.5.8

- VPS: Support makefiles in `fossa vps aosp-notice-file`. ([#216](https://github.com/fossas/spectrometer/pull/216))
- VPS: Require paths to ninja files as arguments in `fossa vps aosp-notice-file`. ([#217](https://github.com/fossas/spectrometer/pull/217))

## v2.5.7

- VPS: Print project URL after `fossa vps analyze`. ([#215](https://github.com/fossas/spectrometer/pull/215))

## v2.5.6

- Gradle: Fixes an issue that sometimes prevented Gradle project analyses from terminating. ([#211](https://github.com/fossas/spectrometer/pull/211))

## v2.5.5

- PHP: Fixes an issue where Composer lockfiles could cause a crash when parsing. ([#207](https://github.com/fossas/spectrometer/pull/207))

## v2.5.4

- Scala: Fixes an issue that sometimes prevented Scala analyses from terminating. ([#206](https://github.com/fossas/spectrometer/pull/187))

## v2.5.0

- Containers: Add container analysis toolchain. ([#173](https://github.com/fossas/spectrometer/pull/173))

## v2.4.11

- Fixes several issues that caused analysis failures during upload. ([#187](https://github.com/fossas/spectrometer/pull/187), [#188](https://github.com/fossas/spectrometer/pull/188))

## v2.4.9

- Python: Fixes an issue with `requirements.txt` parsing line extensions. ([#183](https://github.com/fossas/spectrometer/pull/183))
- Fixes an issue where we didn't read the cached revision when picking a revision for `fossa test` in projects without VCS. ([#182](https://github.com/fossas/spectrometer/pull/182))
- Fixes an issue where invalid project URLs would be printed for projects without VCS when `--branch` was not specified. ([#181](https://github.com/fossas/spectrometer/pull/181))

## v2.4.8

- Introduce a new hidden `fossa compatibility` command which runs fossa v1 `fossa analyze` and allows users to access the archive uploader. ([#179](https://github.com/fossas/spectrometer/pull/179))

## v2.4.7

- Fixes an issue where `fossa test` would always exit zero for push-only API keys. ([#170](https://github.com/fossas/spectrometer/pull/170))
- Fixes an issue where dependency graphs would be filtered out if they had no direct dependencies (e.g. in strategies like Yarn where direct dependencies are unknown). ([#172](https://github.com/fossas/spectrometer/pull/172))
- Go: Fixes an issue with `glide.lock` parser. ([#175](https://github.com/fossas/spectrometer/pull/175))
- Go: Adds multi-module project support to `go.mod` static analysis. ([#171](https://github.com/fossas/spectrometer/pull/171))
- NPM, Yarn: Fixes an issue where subdirectories were erroneously ignored. ([#174](https://github.com/fossas/spectrometer/pull/174))

## v2.4.6

- VPS: Update Wiggins CLI plugin to version `2020-12-11-5d581ea`

## v2.4.5

- VPS: Update `fossa vps analyze` to use a new VPS project scanning engine:
  - Improve scan performance
  - Support "License Only" scans, where the project is scanned for licenses but is not inspected for vendored dependencies.

## v2.4.4

- Maven: Add limited support for POM `${property}` interpolation. ([#158](https://github.com/fossas/spectrometer/pull/158))

## v2.4.3

- Adds `--version` flag. ([#157](https://github.com/fossas/spectrometer/pull/157))

## v2.4

- RPM: Adds support for unpacking of gzipped RPMs. ([#154](https://github.com/fossas/spectrometer/pull/154))
- VPS: Integrates `vpscli scan` as `fossa vps analyze`. ([#148](https://github.com/fossas/spectrometer/pull/148))
- VPS: Removes `vpscli` binary. ([#148](https://github.com/fossas/spectrometer/pull/148))
- VPS: Adds support for `--team` and other metadata flags to VPS analysis. ([#149](https://github.com/fossas/spectrometer/pull/149))
- VPS: Adds `fossa vps test` command, analogous to `fossa test` for VPS projects. ([#150](https://github.com/fossas/spectrometer/pull/150))
- VPS: Adds `fossa vps report` command, analogous to `fossa report` for VPS projects. ([#150](https://github.com/fossas/spectrometer/pull/150))

## v2.3.2

- Adds `fossa list-targets` to list "analysis targets" (projects and subprojects) available for analysis. ([#140](https://github.com/fossas/spectrometer/pull/140))
- Adds `--filter TARGET` option to `fossa analyze`. ([#140](https://github.com/fossas/spectrometer/pull/140))
- Adds support for "detached HEAD" state in `git` and `svn`. ([#141](https://github.com/fossas/spectrometer/pull/141))
- Python: Dependencies found via `*req*.txt` and `setup.py` are now merged. ([#140](https://github.com/fossas/spectrometer/pull/140))
- Maven: Natively support multi-POM Maven projects. ([#140](https://github.com/fossas/spectrometer/pull/140))
- Gradle: Fixes an issue where subprojects were not handled correctly. ([#140](https://github.com/fossas/spectrometer/pull/140))

## v2.3.1

- RPM: Dependencies from multiple `*.spec` files in the same directory are now merged. ([#138](https://github.com/fossas/spectrometer/pull/138))
- Erlang: Aliased packages in `rebar3` are now resolved to their true names. ([#139](https://github.com/fossas/spectrometer/pull/139))
- Gradle: Support all build configurations (instead of a hard-coded list of known configuration names). ([#134](https://github.com/fossas/spectrometer/pull/134))

## v2.3.0

- Erlang: Fixes an issue where the `rebar3` strategy would incorrectly identify dependencies as top-level projects. ([#119](https://github.com/fossas/spectrometer/pull/119))
- Python: Fixes various issues in the `setup.py` parser. ([#119](https://github.com/fossas/spectrometer/pull/119))
- Haskell: Adds support for Haskell projects using `cabal-install`. ([#122](https://github.com/fossas/spectrometer/pull/122))
- PHP: Adds support for PHP projects using `composer`. ([#121](https://github.com/fossas/spectrometer/pull/121))

## v2.2.4

- Scala: Adds support for Scala projects using `sbt`. ([#54](https://github.com/fossas/spectrometer/pull/54))

## v2.2.1

- Python: Fixes an issue where the `req.txt` strategy would run even when no relevant files were present. ([#109](https://github.com/fossas/spectrometer/pull/109))

## v2.2.0

- Improves contributor counting accuracy using repository metadata. ([#94](https://github.com/fossas/spectrometer/pull/94))
- Improves parallelism of strategy discovery. ([#93](https://github.com/fossas/spectrometer/pull/93))
- Fixes an issue where URLs printed by `fossa test` and other commands were incorrect for `git` projects with `https` remotes. ([#92](https://github.com/fossas/spectrometer/pull/92))
- Fixes an issue where `IOException`s (like "command not found") would cause strategies to crash. ([#106](https://github.com/fossas/spectrometer/pull/106))
- Fixes an issue where with effect typechecking. ([#100](https://github.com/fossas/spectrometer/pull/100))
- Python: Dependencies of multiple `*req*.txt` files in a single project are now merged. ([#102](https://github.com/fossas/spectrometer/pull/102))
- Go: Re-enables deep dependency reporting (which was previously disabled for development purposes). ([#98](https://github.com/fossas/spectrometer/pull/98))
- NuGet: Adds support for analyzing `paket.lock` files. ([#107](https://github.com/fossas/spectrometer/pull/107))

# Version 1 Changelog

## v1.1.10

- 7013d3b fix: Remove evicted SBT dependencies (#667)
- 8aa77d8 Update genny calls to not use gopath (#668)
- 4e6cced fix: Unit test failures should cause CI failure (#666)

## v1.1.9

- a1ec875 Fix node_modules strategy (#665)

## v1.1.8

- 6ad8e86 fix ant subdirectoy analysis (#664)
- 4fe7d83 add faq (#661)

## v1.1.7

- 246294c fix downloaded parse error (#660)
- 2cd3dcd fix wrong config file field (#623)
- 01fe79a doc: Homebrew is no longer a supported installation method (#659)

## v1.1.6

- 9f7d083 Send projectURL on upload-project (#656)

## v1.1.5

- dd56406 Use gomodules instead of dep (#653)
- 9c1523e Ant: use pom.xml's <parent> version if one isn't declared at the top level (#652)

## v1.1.4

- fabc9ef Remove e2e test from blocking a release (#649)
- 44d13b2 Use 'go list' to determine transitive dependencies for gomodules projects (#648)
- 84818e9 Add support for titles with upload project (#646)
- 444330f SAML build link (#647)

## v1.1.3

- fc60c66 Update documentation for newer sbt versions (#638)
- 3255628 Add ARM64 in goreleaser (#626)
- 871e94f improve license scan fix (#643)

## v1.1.2

- b1e910a Fix Goreleaser after deprecation (#642)
- 89b8691 fossa upload-project command (#639)
- 38fdbac Update README.md (#636)

## v1.1.2-alpha.1

- 57fe304 feat: Use name field to name modules (#635)

## v1.1.1

- 94d95b5 Send CLI version in upload (#633)
- e41733a Update docs and help output for flags that only effective on project creation. (#632)
- a4bddd0 Handle multi module maven builds without distinct pom files (#631)
- 8330391 improve docs on `--suppress-issues` flag (#624)

## v1.1.0

- 1706109 chore: Update Docker development images (#601)
- 8aa42f0 remove mention of overwrite (#621)
- d7467dc Timeout flag correction (#619)
- 2cd9167 Add a pull request template (#618)
- ac0dc90 Replace "Python" with "Ruby" in Ruby documentation (#544)
- 11358c6 Fix typo on "options" param (#608)
- 1ae3c54 Update maven.md (#612)
- 028812f Replace .NET with nodejs on nodejs documentation (#610)
- 90d625c Git contrib count (#611)
- fff1e23 remove spectrometer install (#606)

## v1.0.30

- 09c02d6 Add site-packages to the list of ignored directories (#605)

## v1.0.29

- cc3b1ec fix: Do not fail when analyzing go.mod modules when lockfile is not in same directory as module (#602)

## v1.0.28

- 091f2a9 Allow double-quoted strings in setup.py (#600)

## v1.0.27

- f511238 Add -mod=readonly flag to gomodules resolver (#599)

## v1.0.26

- 55cc629 Use -mod=readonly flag for go list (#595)
- 7103b56 Go repository bazel files (#594)
- d4b00cd Use the same BINDIR for hscli (#592)

## v1.0.25

- 08dbd38 prevent comparison tooling with custom endpoint (#591)

## v1.0.24

- b530020 feat (npm dev) include npm development dependencies (#589)
- dff5651 Let hscli installation fail silently (#590)
- 22ca461 feat (yarn list) support for scanning yarn list output (#588)

## v1.0.23

- 7d22c91 CLI v2 Comparison (#568)
- 32b9351 Resolve documentation nits (#585)

## v1.0.22

- 6dee5c6 upload the policy paramater if a user adds it (#577)

## v1.0.21

- 7458683 Use unix file separators in archive uploads (#584)
- 6187e44 remove isbuilt errors and warnings for commands that we don't need (#576)

## v1.0.20

- 39656fd changes to scan ant better (#575)

## v1.0.19

- 3a98c56 Allow Leiningen to output on stderr without failing (#574)
- cf5391b feat (better bazel) support for bazel deps command (#570)
- 4efffa5 handle maven downloaded line (#573)
- f0abc89 flag change (#572)
- 4ccb6fd add title attribution row (#571)
- b431b2e docs update (#567)

## v1.0.18

- 4a98113 archive -> archives (#566)
- 244e757 return error so file info cannot be nil (#565)

## v1.0.17

- 85a7e9c fix (hanging commands) refactor sbt and timeout hanging commands (#563)
- b243965 revise ant options (#561)
- a0358b0 feat (pipenv discovery) (#560)

## v1.0.16

- 30316bc fix(json report) print json reports when provided json flag (#558)
- 3a27b27 remove gradle sub projects from dependency graph (#556)

## v1.0.15

- 98c3b7f Request download url when rendering reports (#557)

## v1.0.14

- 5296cf3 fix (gradle error) error on exit code and stderr (#555)
- 7c7aa6f [FC-1212] create integration with new report endpoint (#554)

## v1.0.13

- 701adbd remove .fossa.yml (#553)
- 8299613 feat (bazel files) parse bazel files for static support (#552)

## v1.0.12

- d6cab2c Add DownloadURL to Revision type. (#551)
- 35ce938 [FC-1059] Added consideration of lockfiles to nodejs IsBuilt() (#543)
- b2697e6 Updated README for generating license notices (#546)

## v1.0.11

- 3e7c7b3 [FC-977] Added strategy for parsing package-lock.json files (#541)

## v1.0.10

- 2961722 fix (log file sync) defer file syncing until after the command finishes (#539)
- d1fa5ed Fixed gradle project discovery (#538)

## v1.0.9

- 3ead389 fix (rpm install) return stdout instead of zero value (#537)
- d74872c Implement new python analyzer (#534)

## v1.0.8

- 36d3766 unmarshal additional information (#535)
- 877e552 feat (ruby v2 analysis) ruby analysis conforms to v2 format (#530)

## v1.0.7

- 4940add feat (rpm scanning) support for system level and individual rpms. (#520)

## v1.0.6

- 78d3b72 fix (type issue) handle empty pkg types (#532)
- eaf8b55 fix (update fail) don't fail when there are no updates available (#526)
- 9b5c9ff errors (extend errors) use the errors package in more places (#503)
- c160edb refactor (ruby) (#528)

## v1.0.5

- eaa6c94 turn off cgo (#529)
- ab7c478 new analysis strategies / fallbacks (#511)
- 69dc144 errors (wrong arguments) better errors when users manually specify modules. (#525)

## v1.0.4

- 6cad43a Trim $GOPATH from source path stacktraces (#524)
- 707ca11 add hash and version field to dep reports (#521)
- 2b63679 lint (golang ci) add custom linting configuration (#508)
- 6f324ad add the --server-scan flag to treat raw modules separately (#518)

## v1.0.3

- 638f9f7 fix (ruby errors) change is built check and fix errors (#519)

## v1.0.2

- 1c58d98 warn error and handle nil typed errors (#512)
- 4bc1dbc improve error messages when running commands (#510)
- 94be39b testing (fossa test) use a test server to test fossa test (#305)

## v1.0.1

- 39676c8 release (go version) (#507)
- d478879 release after approval (#506)
- 25ed63d feat (gomodules vendor) support users who vendor custom deps and use gomodules (#505)
- e72db93 feat (golang fallbacks) break go strategies down and fallback easier (#504)
- 4c5a991 fix (missing remote error) set project name to directory if git cannot be read. (#502)
- 72e21d6 feat (clojure support) clojure support through leiningen (#501)
- 7e64aa9 Fix parsing of gradle dependency tree (#500)

## v1.0.0

- 235c83318 better buck error (#499)
- a8412e0e2 Add setup.py scanning (#493)
- 1bdd0432d Log message if on Windows or not using ANSI (#438)
- 582091364 errors (better errors) extend the errors package further (#492)
- 953ec7464 Init: allow use of --project (and other API-related) flags (#498)
- 5c9f72c9e filter warnings prefix (#497)
- 4f90d785b feat (dep static analysis) read manifest and lockfiles created by dep (#491)
- 5a81a616a fix output requiring api key (#495)
- e6aefa91c golang: fix support for go modules in subdirectories (#439)
- 8af01eb7d Publish homebrew formula (#494)
- 1187e9d0a docs(readme): add download count (#490)
- d68373963 errors (no API key) Common error when users forget to add an API key.  (#489)
- 78a841865 feat (gomodules scanning) scan go.mod and go.sum for dependencies. (#488)

## Version 0 Changelog

We generally follow semantic versioning, but semantic versioning does not
specify pre-1.0.0 behavior. Here is how `fossa` <1.0.0 releases work:

- Any update that creates a breaking change (i.e. a change that causes a
  previously working configuration to fail) will bump the minor version.
- All other updates will bump the patch version.
- Preview, beta, and other special releases will have a pre-release identifer in
  the semantic version, and will be marked as pre-release on GitHub Releases.

## v0.7.34

- 0a838a506 Fix WalkUp to be OS-agnostic (#487)
- a5fcdca1b fix (requirements parser) whitespace in dependencies removed (#486)
- c2cbf8eac feat (errors) better errors package (#462)
- 8656b4e12 Use runtimeClasspath configuration for resolution (#484)
- b2d510c05 feat (clean debug logs) add --verbose flag to allow cleaner logs (#485)
- 643451839 docs (docker faq) update faq for custom docker images (#481)
- fd8fa7c17 Discover gradle projects using non-groovy dialects (#482) (Closes #395)
- 66e205192 Replace "Python" with "Ruby" in Ruby documentation (#483)
- 569f1e867 feat (rust support) Support rust through Cargo.lock parsing. (#474)
- c8d6e7dd5 feat (dependencyManagement field) add dependencyManagement parsing. (#477)
- 28096cc8b Haskell project support via cabal-install and stack (#444)
- 202eda88c fix (support method) change support to email (#476)

## v0.7.33

- 0567ca5 fix (zero deps error) log when a project has no dependencies (#473)
- 5d0e2b9 fix (nested poms) fix a bug where nested pom files could not be found  (#475)

## v0.7.32

- df7ee6967 Update how-it-works.md (#472)
- 4b85dce8b feat (license scan tar) use the rawLicenseScan parameter to run a full license scan (#469)

## v0.7.31

- b7cb71ad2 feat (fallbacks) don't look for setup.py and log if cocoapods is missing instead of failing (#470)
- fcc63f259 fix (sbt parsing) make a small change to ensure sbt graphs are created accurately. (#471)
- 9f346efc6 feat (buckw) discover buck command and prefer buckw (#467)
- 4d380793d fix (module filter) consider windows file paths when filtering modules (#466)
- 3bd9ffaec Update CONTRIBUTING.md (#465)
- 999641227 docs (golang) strategy and faq updates (#464)

## v0.7.30

- 5ec7a9e07 Add fallback to no VCS when VCS not supported, and support Mercurial (#463)
- f54ae192e copy installation (#461)

## v0.7.29

- 33808e000 remove upper bound on test (#460)
- ec5990cf7 Update how Maven modules are described in .fossa.yml (#459)
- 3c4e41f7d feat (command timeout) add timeout for gradle analyzer (#458)

## v0.7.28

- 94e829228 Fix gradle project name parsing for projects without group ID (#457)

## v0.7.27

- 5c59eafa2 improve dockerfiles (#456)
- e6da7d3ba feat (format fossa test) improve fossa test output for readability (#455)
- d184d6a5d Harden parsing of Gradle's output (#454)
- 9ea851336 Check each Maven POM manifest only once when discovering modules (#452)
- 89eb004f5 Improve discovery of Maven modules and dependencies (#449)
- bfdfaa1c4 feat (dotnet support) complete dotnet support with fallbacks. (#450)
- ad23bb55d Support projects without VCS and support Subversion (#448)
- 5a24f6891 fix empty Composer dependencies list parsing (#392)
- 92d9c9f98 Fix some typos in docs (#447)
- 4cfe1b459 remove comment and kill unused images (#446)
- e7319ddec Bump fossa/fossa-cli:base image's golang version to 1.12

## v0.7.26

- aad54f605 fix (api error) return api error messages with bad requests (#442)
- 47a005dd1 feat (report license text) add full license and attribution text for fossa report (#441)
- 368a1382b docs (FAQ page) add a faq page and other updates (#440)

## v0.7.25

- b0571b804 feat (gradle project dir) enable the gradle analyzer to work with a monorepo like structure (#434)
- 89aafbd77 test (carthage) add test structure for empty cartfile (#437)
- ebfa09147 fix (empty cartfile) Check for nil graph from empty Cartfile.resolved (#435)
- 7fd62b6b4 fix (report url) switch dependency url back to the full url (#436)
- f2d05aa12 fix (ruby tests) fix flaky ruby integration tests. (#426)
- 156ae380c fix (carthage error) improve carthage error message (#432)
- be9042349 feat (go dependency versions) Favor explicit versions instead of dependency hashes (#427)

## v0.7.24

- 7a5ba032b feat (buck all targets) add option to specify a target such as //third-party/... (#428)
- e9fd4642e fix (ant analyzer) clean up and prevent failure from missing binaries (#429)
- bb551cd04 refactor (gradle analysis) add a test suite and clean up code. (#425)
- 8e02a4a80 fix (.io to .com) update endpoints (#423)

## v0.7.23

- e26421e28 fix (gradle parser) bug related to windows line endings (#421)
- 75994dadf fix (windows script) add a correct download script for windows users to the cli manual (#422)
- cbd0f751a testing and comment logic (#420)
- 2a2a23f14 fix (report dependencies) Change report dependencies to track Fossa.com results (#419)
- fa135e191 feat (test pass) add the --supress-issues flag to fossa test (#418)
- f6660fb91 fix (raw modules) prevent modules from appearing as projects (#416)
- 2068b2d8f fix (manual links) broken links on the cli manual (#415)
- 541beceee docs (manual rewrite) manual and user guide overhaul (#410)

## v0.7.22

- 5e22532 Update README.md (#412)
- c13d22c fix (gradle configurations) add default configurations and change how targets are handled (#411)

## v0.7.21

- 11d74e8 Fix (readtree generic) Fix bug that prevented dependencies from being listed in the transitive graph. (#407)

## v0.7.20

- 2f552ca feat (paket analyzer) introduce support for the paket package manager (#404)

## v0.7.19

- 757a3df feat (okbuck classpath) add a flag to buck analysis for specific types of dependencies. (#400)
- 5b86e5b fix (ruby no specs) Do not panic when Gemfile.lock has a malformed empty specs section (#402)
- 7ad3119 fix (go analyzer) do not fail when there are no go dependencies. (#401)

## v0.7.18

- 1ed03f7 feat(okbuck support) Provide support for analyzing software managed by okbuck. (#398)
- 34babdf fix (Gradle analyzer) Fix gradle discovery for root projects and add a flag to scan all submodules (#399)
- cef13fe fix(cmd): Correctly parse module options when passed from command line (#393)
- 28a6f0e feat (debian analysis) Build functionality to analyze debian packages (#388)
- 3e54a0b fix (fossa report licenses) change the way that we find dependency license information. (#390)
- 65c2534 fix (fossa test) Poll the fossa issues endpoint until a scan is complete. (#397)
- 4ccf0d5 feat(buck) add cli support for the Buck package manager (#380)

## v0.7.17

- be61f55 Gradle multi-configuration parsing (#387)
- b9cf6ae fix (ant discovery) ensure valid directories are discovered. (#384)
- f6731eb feat(build tags) analyze go build tags (#372)
- 098b089 fix (readtree) correct the way we parse dependency graphs (#385)
- 861f567 Fix csproj regex (#386)
- 1d39bb8 fix(ant) Fix error message (#363)
- d1c781d fix: Correctly set directory modules are passed in from the command line (#383)
- 9509164 Add machine-readable output format to license report (#379)
## v0.7.16-rc.1+buckpreview

- d8e6d3a add buck project discovery
- eb4bc12 basic functionality
- 7005a1e first fully working changes
- 9088c10 WIP push
- cb54eea WIP upload
- 301b654 WIP basic functionality

## v0.7.15

- 434a2ae Pass -no-colors about as two separate arguments to sbt, not one (#376)
- 740da0d Link to CONTRIBUTING.md was broken (#377)
- b9a1f3b update go-git to v4.7.1 (#374)

## v0.7.14

- 4821bdc feat(gomodules) add support for gomodules (#368)
- 2dd95e9 fix(python) Add options support to requirements.txt parsing (#370)
- 2347102 fix(python) requirements parses extras properly (#365)
- c6aceb3 fix(maven) fix line parsing in Windows OS (#362)
- 71b489c fix(upload) remove duplication of flags to fix upload (#366)
- 4f6199d fix(make) fix conflict with auto generated file (#364)
- 9e6a4d8 fix(npm) npm analyze incorrectly finds module from .fossa.yml (#355)

## v0.7.13

- 623f658 fix(module options) allow command line options for multi module builds (#359)
- f188555 feat(pipenv) add support for pipenv projects (#315)
- cb206fd fix(glide) ensure that glide checks for aliased packages (#352)
- bb05c2b fix (buildtools) logic for bower and pip (#350)

## v0.7.12

- 4bd3b42 Merge pull request #339 from fossas/fix/yml-relative-paths-golang
- 48e7afd chore(go): Import grouping
- 9632cbe Merge pull request #338 from fossas/feat/warn-old-config
- a3792d0 test(nodejs): Add tests for checking import graphs (#337)
- 9439aa0 feat(ruby analyzer integration test) add ruby analyzer integration test (#320)
- 94c5f92 refactor(integration test) do not use TestMain in integration tests (#336)
- f4fc244 nit: Remove debugging code
- eeb82cd Merge pull request #276 from fossas/fix/phpDeps
- b8baa4f feat(config): Warn on old configuration files
- 36cc01d fix(go): Use relative paths when discovering modules
- 2495072 Filter out deps with name 'php'
- 201b13f test(yarn fixtures) add rev not resolve to suffix fixture (#326)
- 4f8a134 Merge branch 'master' into test/nodeFixtures3
- 61ce589 build: Rebuild on source change, use MacOS-compatible find (#332)
- ccb3bec Merge branch 'master' of github.com:fossas/fossa-cli into test/nodeFixtures3
- 915c70f  update fixtures and tests according to fixture dir
- 77b64e5 define fixture
- 50277fa add second case for trans prod dep collisions
- cd8ef3c add trans dev dep case 1
- 10fff2b fix some naming to be more clear
- 4fc7473 rename directories
- 0d36e90 setup fixture

## v0.7.11

- 5f558c5 fix added for dep graph creation (#331)
- 2de096e test(yarn fixtures) define fixtures and tests for additional parsing edge cases (#325)
- 1d32b91 test(python analyzer) add native python analyzer integration tests (#307)
- e432486 feat(circle.yml) aggregate coverage for multiple reports within a single PR (#306)

## v0.7.10

- 58b0fb7 test(yarn fixtures) add name only collision with direct prod dep case (#324)
- 4c51b77 test(yarn fixtures) initial edge case fixture structure example for yarn tooling (#323)
- 3c243bc Make sure that release tags start with 'v' (#322)
- 5f47dc1 feat(yarn.lock parsing) do not include dev deps in lockfile parsing (#312)
- 146f015 feat(nodejs dev deps) filter nodejs dev deps when using npm ls (#314)
- 72f7ec7 fix(vndr user repos) add support for user specified package locations (#316) (#318)
- ca28520 feat(buildtools Dockerfile) add rails tooling on buildtools image (#319)
- 0ae2c5e feat(yarn/npm) do not eagerly fail if either yarn or npm is not available (#313)
- dbfbb85 refactor(integration tests) abstract/simplify project initialization post cloning (#310)

## v0.7.9

- adec6f3 build: Fix Makefile dependencies in release process (#309)
- 03b24fb Improve .NET analyzer performance by reducing logging (#296)
- e9ac753 test: Don't run integration tests while unit testing (#308)
- fcb3783 fix(Makefile) update dev-osx to not error out for missing run command (#304)
- 4e1af41 test(nodejs integration) add full nodejs integration test (#297)
- 54bed30 refactor(codegen): Clean up old code, make codegen consistent (#300)
- a938e90 Add dependency check to build (#302)
- fc78d44 fix(ci): Fix reversed coverage logic for CI unit tests (#301)
- 72d7ca4 refactor(install): Use godownloader instead of custom install script (#298)
- ce2e3bf coveralls removed for forked repos and alternate junit test path added (#299)
- 48afaf4 feat(yarn lockfile fallback) add yarn lockfile reading fallback (#293)
- c94e175 added flags for specifying the team in fossa, and a link (#287)
- 718bf28 test(yarn lockfile) improve fixture case coverage (#290)
- c90d051  feat(AnalyzerTest) canonical reference for slimming docker test image and native analyzer testing (#271)
- 67c2ff1 release(v0.7.8-1): Release version v0.7.8-1

## v0.7.8-1

- 67c2ff1 release(v0.7.8-1): Release version v0.7.8-1
- f7bc7ea Fix/test upload (#289)
- 70aa12a Overhaul FOSSA CLI CI (#286)
- 6e77c5b feat(yarn) add yarn lockfile parsing (#283)
- 6d8b99d fix(.circleci/config.yml) use test base docker image and check out branch cli code into the image (#277)

## v0.7.8

- 65a187a release(v0.7.8): Release version v0.7.8
- b03de4d Fix/test custom (#284)
- 4c9206d Issue #247, fix how custom fetchers are handled (#281)
- 9e52d6e feat(npm fallback) use node_modules to build dep graph if npm fails
- 6999ee6 Fix/go dep ignore (#272)
- 80e2819 fix(exec) append args provided in WithEnv instead of Env for cmds (#273)
- 5e040f8 default error value changed when an API key is not provided (#275)
- 12cd4c8 feat(npm buildtool) update FromManifest to return a package and rename it accordingly
- 9b6bc04 fully define TestFromNodeModules

## v0.7.7

- e874ec2 release(v0.7.7): Release version v0.7.7
- a66383e Work around NPM reporting for transitive dependencies with deduplication (#258)
- 27fcf55 Move fixtures to correct folder
- 551f5a4 refactor(npm): Move fixtures to correct folder
- dfcf109 Add NPM tests and mock NPM execution
- 42d448f Merge pull request #260 from fossas/ci/coveralls
- c75503c Merge branch 'master' into ci/coveralls
- 58e029f  Use CLI-specific API endpoints so that `fossa test` works with push-only API keys (#253)
- 7654166 coveralls support added
- ca66f70 feat(ruby analyzer) add fallback mechanism for ruby analyzers when bundler fails
- a1bcdc9 remove shouldFallback
- 000d93d remove trash
- 4742c3f flatten structure
- d2c7dda prefer fallbacks within switch statement
- 8bedfaf update to no longer need gemfile-lock-path
- 560691d add fallback option on each bundler command failure
- c864b74 remove dockerfile change in favor of separate PR
- f247dd9 remove shouldFallback from final fallback case
- 2ca741f fix fallback ordering
- 89df70d clean up tests; remove unused code
- 6a8dd6f correct ordering
- c46eba5 remove helper function
- 571be27 remove debugger line
- 996525a add remote debugging tools and settings
- b447304 update to not include lockfile path
- 41dba65 rename dev-mac -> dev-osx
- f8c5d93 reorder to check errs earlier, ensure that end result is actually populated
- 7a38c7f update buildTarget to use CWD
- e34bcad break out switch into functions
- b0a8ab3 Merge branch 'master' of github.com:fossas/fossa-cli into feat/rubyFallback
- eb8b518 use fallback strategy
- 8377bc7 add osx dev
- d9afc8f Correctly upload bad input with empty lines (#249)

## v0.7.6

- a35fd0b release(v0.7.6): Release version v0.7.6
- edecf87 fix(upload): add API flags (#248)
- 5b0c18b fix(install): Fix installer checksumming
- e290faf Added Jira project key and Project URL flags (#237)
- efa8f60 Improve default logging format (#244)
- f41a1c8 use shasum when available to verify download (#239)
- 92341dc lint(golangci): Fix GolangCI lints (#242)
- e7f9c39 Refactor logging: add structured fields and multiplexed backends (#241)
- 1206d63 allow local install without sudo using LOCAL=true (#238)
- b361644 test(flags): ignore order during combination test
- 7d8509c Support exclamation marks in Gemfile.lock (#230)

## v0.7.5

- 8e28232 release(v0.7.5): Release version v0.7.5
- abbe5d3 Tarball upload bugfixes (#228)
- 674e99b fix(gradle): Strip additional Gradle annotations (#229)

## v0.7.4

- ed1784b release(v0.7.4): Release version v0.7.4
- 6378305 Third-party tarballs (#227)
- 6719541 release(v0.7.3-2): Release version v0.7.3-2

## v0.7.3-2

- 6719541 release(v0.7.3-2): Release version v0.7.3-2
- ee7b30d chore: Add more .gitignore targets
- 14daf05 fix(readtree): Fix 1-index handling
- 2129901 release(v0.7.3-1): Release version v0.7.3-1

## v0.7.3-1

- 2129901 release(v0.7.3-1): Release version v0.7.3-1
- 33e478a fix(nodejs): Allow NPM errors by default
- 4e13873 Add init and analyze flags to default command (#225)

## v0.7.3

- fc83ebc release(v0.7.3): Release version v0.7.3
- 4157cc5 Do not cause config to fail if no supported VCS is detected (#224)
- b8a1457 Carthage support (#218)
- 983716a Added check for locator in upload response (#223)

## v0.7.2

- a259210 release(v0.7.2): Release version v0.7.2
- 017f69d fix(analyzers): Don't short-circuit module discovery on error
- 83fae0f Remove polymorphic monads (#219)

## v0.7.1

- 89661a4 release(v0.7.1): Release version v0.7.1
- eac7f22 fix(cmd): Correctly initialise main default command

## v0.7.0

- 917cd16 release(v0.7.0): Release version v0.7.0
- 4c96066 build(release): Do release preparation outside of Docker container for commit sign-off
- 8768224 build(release): Improve release abort
- 9a99d35 build(release): Improve release process (#217)
- 683d7c7 fix(bower): Fix undefined variable breakage due to bad refactor rebase
- e334f18 test(bower): Add .bowerrc directory handling tests
- 6961225 Merge pull request #214 from fossas/fix/bower-defaults
- 602a951 Refactor analyser discovery (#211)
- 8650211 fix(analzers): fix syntax err
- 6730b18 fix(analyzers): support relative paths in `.bowerrc`
- 1aafc1b fix(buildtools): add bower config constructor to apply defaults
- 9c0cbd2 fix(cmd): Main command should expose debug flag
- d41a952 chore: Consolidate GH templates
- ec6c681 Update issue templates (#208)
- 057e4f6 Enable unit tests in CI (#207)
- 72dc9ab feat(installer): Add install-latest in addition to stable

## v0.7.0-beta.9

- 357c041 chore: 0.7.0-beta.9 release
- 7abe7f4 fix(mvn): Fix Maven initialisation -- read POMs instead of parsing output (#206)
- dbabe3e feat(vcs): Correctly infer VCS settings when within a repo but not at the root (#205)
- 488b88c chore: update dependencies
- 4671510 refactor(init): Make explicit config file existence check for init
- 2f09aae feat(cmd): support --update flag in `fossa init`
- c5f82fe hotfix(install): Hotfix installer URL
- 6bea504 feat(ruby): Configurable `Gemfile.lock` path (#200)
- aa528bd fix(pkg): Fix Composer type parsing

## v0.7.0-beta.8

- 1626218 chore: release 0.7.0-beta.8
- 0ea3cce refactor(build): add releaser checks and fix installer generation
- 9823f3c feat(api): Enable proxy support via environment variables (#199)
- 2017bf9 fix(install): avoid hitting rate limit on install script (#197)

## v0.7.0-beta.7

- 3cd1ac9 fix(api): Correctly set SBT locators

---
Automated with [GoReleaser](https://github.com/goreleaser)
Built with go version go1.10.3 linux/amd64

## v0.7.0-beta.6

- 85d8f02 build(release): Remove development release options
- ef9e578 build(release): Correctly set GOVERSION on release
- b496f40 refactor(sbt): Use graph XML parsing instead of output parsing (#198)
- 1ac53ea fix(log): Do not use ANSI control characters on Windows (#194)

---
Automated with [GoReleaser](https://github.com/goreleaser)
Built with go version go1.10.3 linux/amd64

## v0.7.0-beta.5

- 4aa0803 feat(cmd): Add default command (#192)
- 90905f6 fix(test): Correctly generate URLs for custom fetchers (#191)
- b769ceb refactor(upload): Avoid redundant declarations
- 94b9162 fix(nodejs): Fix IsBuilt detection and Init target
- 971d844 chore: Add TODO structs, doc formatting nits

---
Automated with [GoReleaser](https://github.com/goreleaser)
Built with go version go1.10.3 linux/amd64

## v0.7.0-beta.4

- 6619d34 fix(sbt): Fix SBT project detection

---
Automated with [GoReleaser](https://github.com/goreleaser)
Built with go version go1.10.3 linux/amd64

## v0.7.0-beta.3

- 739329b fix(test): Fail on panic and returned errors
- 3a59e35 fix(sbt): Add ignored lines for SBT output parsing

---
Automated with [GoReleaser](https://github.com/goreleaser)
Built with go version go1.10.3 linux/amd64

## v0.7.0-beta.1

- 2e46b41 refactor(cmd): Refactor output commands
- 7e8b560 fix(test): Fix test bugs
- bb8f1a5 feat(test): Implement fossa test
- b0a8b72 refactor(api): Refactor api package
- fcec296 Implement the report command. (#171)
- d938632 chore: update deps
- ef7b165 feat(ant): Ant analyser ported
- 2b371d0 feat(cocoapods): Cocoapods analyser
- 17202fe WIP: cocoapods
- 902e56f fix(reports): Properly escape report URLs
- 6b5f59d fix(ruby): Parse direct imports from lockfiles
- d2e851f feat(scala): Implement scala analyser
- 4d35c6c fix(test): Fix Python test project name
- 94783fc fix(python): Fix pipdeptree parsing, add regression test

---
Automated with [GoReleaser](https://github.com/goreleaser)
Built with go version go1.10.3 linux/amd64

## v0.6.7

- 2588e95 Merge pull request #174 from fossas/feat/respect-node-unresolved-flag
- b4140c3 fix(builders): pass -B flag to maven analysis
- 867c912 feat(builders): add unresolved flag to nodejs builder
- 517d2c0 doc(builders): fix nuget doc file
- 41123fc doc(builders): update gradle config docs

---
Automated with [GoReleaser](https://github.com/goreleaser)
Built with go version go1.10 darwin/amd64
## v0.7.0-alpha.12

- 6796b63 feat(mvn): Add custom commands
- 506ce8b fix(config): Don't write branch name to config file
- e95e475 WIP: scala work

---
Automated with [GoReleaser](https://github.com/goreleaser)
Built with go version go1.10.3 linux/amd64

## v0.7.0-alpha.11

- 2e60b98 fix(python): Always set m.Deps
- dbb633e fix(api): Add default project title

---
Automated with [GoReleaser](https://github.com/goreleaser)
Built with go version go1.10.3 linux/amd64

## v0.7.0-alpha.10

- c1b7a43 fix(api): Add title flag to API flags
- 14fd035 ci(build): Use base image to avoid bad checkout

## v0.7.0-alpha.9

- 18a28a4 feat(nuget): Implement nuget analyzer
- 724d8fb WIP: NuGet
- b28604d feat(api): Send custom revision IDs
- 28b9461 feat(maven): Implement Maven analyser
- 156ccb4 refactor(graph): Use code generation instead of reflection
- 52d2482 WIP

## v0.5.2

- 09c0f55 backport(api): Backport branch flag to 0.5.x

## v0.7.0-alpha.4

- e4bf442 feat(go): Manifest strategies
- c6c959f feat(go): glide, gpm support
- 01edf8d refactor(go): Remove dead code, add make test command
- ecc397b ci: CircleCI configuration chores
- dd0772b ci: Don't use env vars in non-shell commands
- f72b2bc build(docker-test): Don't build all of Kubernetes (this kills the crab)
- 7d65cf2 refactor(docker): Use Quay for building Docker images
- 55ddd49 feat(go): vndr/gpm, multi-project vendoring support, integration tests on Docker
- 0250f61 feat(go): nested vendoring support, automated integration tests
- 23526c0 chore: Clean up merge cruft
- 2f83e6f Merge branch 'master' into wip/v0.7.0
- 89a3103 fix(api): Fix uploading UX nits and URL formatting issues
- fccaa00 refactor(go): Support Godep, add integration tests
- 79a162a refactor(api): Remove extraneous build data
- d90cc8a feat(api): Add normalized imports
- 1a88076 WIP: Go dep analysis
- dbd027b Merge branch 'wip/v2' of github.com:fossas/fossa-cli into wip/v2
- fae5186 WIP: Go option-based analyzers
- f943789 WIP: Go analyzer strategies
- c211600 WIP: analysis command refactor complete
- 85e221c WIP
- b4c5bda WIP
- a356dbf WIP
- 527ecce WIP
- 2171372 WIP
- cc58b15 WIP: Go option-based analyzers
- 8899464 WIP: Go analyzer strategies
- 64d77b4 WIP: analysis command refactor complete
- 20365ba WIP
- f4d22b6 WIP
- 1c6c5e8 WIP
- e8bfc5c WIP
- 52f7fd3 WIP

---
Automated with [GoReleaser](https://github.com/goreleaser)
Built with go version go1.10.3 linux/amd64

## v0.7.0-alpha.8

- da53a35 feat(php): Implement PHP analyser
- 4149700 feat(bower): Implement bower analysers
- dc57fe3 WIP: switching to config file v2

## v0.7.0-alpha.7

- 39b3d19 feat(gradle): Implement Gradle analyser
- 8ba5602 WIP: gradle
- 7cdef88 feat(config): Warn when users pass options but use config file
- 35638c7 fix(go): Don't include root in transitive dependency graph

## v0.7.0-alpha.6

- b9cddb0 feat(ruby): Add Ruby analysis
- b06eb62 test(fixtures): Remove obsolete fixtures
- 1c09b4e test(go): add Jaeger to testing suite
- 0de97ca feat(python): Python analyser
- 82397b2 feat(nodejs): Add NodeJS analyzer
- a0c22ff build(docker): Refactor test-base Dockerfile to avoid long build times
- 5cccf4e chore: Add ISSUE_TEMPLATE
- 7ab9965 Merge branch 'master' into wip/v0.7.0
- 515102d build: Rename docker-devel target to docker
- 9447e2d Merge pull request #160 from fossas/fix/fix-hash-calculation
- 1239291 fix(builders): fix hash calculation

---
Automated with [GoReleaser](https://github.com/goreleaser)
Built with go version go1.10.3 linux/amd64

## v0.7.0-alpha.5

- 1c09b4e test(go): add Jaeger to testing suite
- 0de97ca feat(python): Python analyser
- 82397b2 feat(nodejs): Add NodeJS analyzer
- a0c22ff build(docker): Refactor test-base Dockerfile to avoid long build times
- 5cccf4e chore: Add ISSUE_TEMPLATE
- 7ab9965 Merge branch 'master' into wip/v0.7.0
- 515102d build: Rename docker-devel target to docker
- 9447e2d Merge pull request #160 from fossas/fix/fix-hash-calculation
- 1239291 fix(builders): fix hash calculation

---
Automated with [GoReleaser](https://github.com/goreleaser)
Built with go version go1.10.3 linux/amd64

## v0.7.0-alpha.5

- 1c09b4e test(go): add Jaeger to testing suite
- 0de97ca feat(python): Python analyser
- 82397b2 feat(nodejs): Add NodeJS analyzer
- a0c22ff build(docker): Refactor test-base Dockerfile to avoid long build times
- 5cccf4e chore: Add ISSUE_TEMPLATE
- 7ab9965 Merge branch 'master' into wip/v0.7.0
- 515102d build: Rename docker-devel target to docker
- 9447e2d Merge pull request #160 from fossas/fix/fix-hash-calculation
- 1239291 fix(builders): fix hash calculation

---
Automated with [GoReleaser](https://github.com/goreleaser)
Built with go version go1.10.3 linux/amd64

## v0.7.0-alpha.3

- c6c959f feat(go): glide, gpm support
- 01edf8d refactor(go): Remove dead code, add make test command
- ecc397b ci: CircleCI configuration chores
- dd0772b ci: Don't use env vars in non-shell commands
- f72b2bc build(docker-test): Don't build all of Kubernetes (this kills the crab)
- 7d65cf2 refactor(docker): Use Quay for building Docker images
- 55ddd49 feat(go): vndr/gpm, multi-project vendoring support, integration tests on Docker

---
Automated with [GoReleaser](https://github.com/goreleaser)
Built with go version go1.10.3 linux/amd64

## v0.7.0-alpha.2

- 0250f61 feat(go): nested vendoring support, automated integration tests
- 23526c0 chore: Clean up merge cruft
- 2f83e6f Merge branch 'master' into wip/v0.7.0
- 607de55 fix(gradle): Improve gradle error logging
- 62ae510 fix(gradle): Fix gradle version detection
- cfe95a5 Merge pull request #151 from joshuapetryk/josh/powershell
- 6213639 Add Powershell streams
- ea187bb Fix syntax error with temp dir path join
- 9cc0989 fix(builders): fix go-bindata error
- 2c39f70 doc(license): add license header and link to pipdeptree

---
Automated with [GoReleaser](https://github.com/goreleaser)
Built with go version go1.10.3 linux/amd64

## v0.6.6

- 607de55 fix(gradle): Improve gradle error logging
- 62ae510 fix(gradle): Fix gradle version detection
- cfe95a5 Merge pull request #151 from joshuapetryk/josh/powershell
- 6213639 Add Powershell streams
- ea187bb Fix syntax error with temp dir path join

---
Automated with [GoReleaser](https://github.com/goreleaser)
Built with go version go1.10.3 linux/amd64

## v0.7.0-alpha.1

- 89a3103 fix(api): Fix uploading UX nits and URL formatting issues
- fccaa00 refactor(go): Support Godep, add integration tests
- 79a162a refactor(api): Remove extraneous build data
- d90cc8a feat(api): Add normalized imports
- 1a88076 WIP: Go dep analysis
- dbd027b Merge branch 'wip/v2' of github.com:fossas/fossa-cli into wip/v2
- fae5186 WIP: Go option-based analyzers
- f943789 WIP: Go analyzer strategies
- c211600 WIP: analysis command refactor complete
- 85e221c WIP
- b4c5bda WIP
- a356dbf WIP
- 527ecce WIP
- 2171372 WIP
- cc58b15 WIP: Go option-based analyzers
- 8899464 WIP: Go analyzer strategies
- 64d77b4 WIP: analysis command refactor complete
- 20365ba WIP
- f4d22b6 WIP
- 1c6c5e8 WIP
- e8bfc5c WIP
- 52f7fd3 WIP

---
Automated with [GoReleaser](https://github.com/goreleaser)
Built with go version go1.10.3 linux/amd64

## v0.6.5

- 9cc0989 fix(builders): fix go-bindata error
- 2c39f70 doc(license): add license header and link to pipdeptree

---
Automated with [GoReleaser](https://github.com/goreleaser)
Built with go version go1.10 darwin/amd64
## v0.6.4

- e17ebd5 fix(nuget): Fix NuGet discovery path
- 1423561 fix(install): fix powershell install script

---
Automated with [GoReleaser](https://github.com/goreleaser)
Built with go version go1.10.3 linux/amd64

## v0.6.3

- c86fa51 Merge pull request #143 from fossas/feat/compute-dependency-hashes
- 9049c67 fix(common): bump timeout to 60s
- e4a5aec Merge branch 'master' into feat/compute-dependency-hashes
- 9b8818f feat(install): modify windows install script
- a535311 test(go): Add previously ignored govendor manifest fixture
- 9b73bc7 Add Powershell script for Windows based CI pipeline
- e704dc6 chore(lint): correct lint ignore into golangci-lint format
- dc558a5 chore(lint): silence gas linter
- e323dd0 feat(builders): return hex string for hashing utils
- bd0af6a feat(builders): add dependency hashing for ant
- b908880 feat(module): define hashes type
- 01a97ce chore: Cleanup merge cruft
- 9204650 fix(bower): Fix bower IsBuilt check
- aae8bf6 refactor(builders): Separate builders into distinct packages
- 04248c7 doc(readme): add slack badge and link
- 92553b2 Detect and install go-bindata if missing
- 9c77639 fix(upload): Fix upload report link and API endpoint
- eb2d07d fix(npm): Allow empty node_modules folders when no dependencies

---
Automated with [GoReleaser](https://github.com/goreleaser)
Built with go version go1.10 darwin/amd64

## v0.6.2

- 3453eb5 feat(upload): Configurable upload branch

---
Automated with [GoReleaser](https://github.com/goreleaser)
Built with go version go1.10.2 linux/amd64

## v0.6.1

- 269a380 feat(builders): improve ant name parsing
- ec20967 fix(builders): #139 fix out of range error with ant
- 4898773 newline at end of file
- e197444 add override for zip format on windows to goreleaser
- f661ebf doc(support): document cocoapods support

---
Automated with [GoReleaser](https://github.com/goreleaser)
Built with go version go1.10 darwin/amd64

## v0.6.0-beta.1

- 41d8e4d fix(upload): Get custom project titles from 'project' configuration
- e37d325 fix(node): Use NPM_BINARY when set
- d50d94a chore: Update dependencies
- 4913fc0 refactor(cmd): Don't initialise API unless needed
- a8988f7 refactor(cmd): Remove IO services
- 604b036 fix(cmd): Fix merge conflicts
- 58e174a refactor(cmd): Move commands into one subtree
- f68b9ab refactor(cmd): Refactor upload, update, version commands
- 2d4a88c chore(builders): ignore generated files
- a66e3d4 Merge pull request #136 from fossas/fix/sbt-deps
- 1bd9039 changed fetcher type from sbt to mvn for the SBT Builder
- 980691d feat(log): Add structured field logging
- 6f8408a fix(go): Remove debugging around internal imports
- 7418dfa fix(go): Fix recursion in internal imports
- e702181 fix(go): Debug recursion in internal imports

---
Automated with [GoReleaser](https://github.com/goreleaser)
Built with go version go1.10.2 linux/amd64

## v0.6.0-alpha.4.gopaths

- fca1223 WIP
- 4b4d5a7 refactor(log): Improve logging diagnostics, fix Go project names
- cc9586b fix(go): Fix go import resolution from within vendored packages
- 9e856c8 chore: Add new dependencies to lockfiles
- 47b26f8 test: move fixtures to testdata/
- 3fe3ad3 feat(builders): refactor ant builder to avoid nesting
- f82135c fix(analyze): fix syntax error
- d9fc322 Merge pull request #134 from fossas/feat/ant-support
- 15743b6 Merge branch 'master' into feat/ant-support
- d6276f0 chore(builders): complete ant comment
- 1ed9769 test(builders): add ant fixture
- 022ff8f doc(readme): update api doc link
- 93ac0ea refactor(log): Migrate to idiomatic logging package
- a348971 refactor(log): Add idiomatic logging package
- 119c635 Update FOSSA status badge
- 27ea4ff feat(builders): add some basic jar name parsing for ant
- c6eb417 feat(analyze): refactor analysis data model
- b0cf179 doc(builders): add ant docs
- b888620 feat(builders): add ant support
- 31affba add more aliases (#133)

---
Automated with [GoReleaser](https://github.com/goreleaser)
Built with go version go1.10.2 linux/amd64

## v0.6.0-alpha.3

- 5f0299b fix(upload): Escape upload report URL

---
Automated with [GoReleaser](https://github.com/goreleaser)
Built with go version go1.10.1 linux/amd64

## v0.6.0-alpha.2

- 4a1bdd2 fix(upload): Fix managedBuild flag for custom fetcher upload
- 1e27f85 feat(builders): #44 add Cocoapods integration with path data (#130)

---
Automated with [GoReleaser](https://github.com/goreleaser)
Built with go version go1.10.1 linux/amd64

## v0.6.0-alpha.1

- 75e6747 fix: Ignore root dep locators when computing import paths
- 6b1e7cb ci: Add go-bindata to Dockerfile
- 6acc2f7 fix(npm): Don't include extraneous root
- 448c1fe feature(api): Serialize locators in FOSSA format
- cc1cc9a feat(ruby): Ruby path data parser
- 9e00849 Merge branch 'master' of github.com:fossas/fossa-cli
- 66bb021 feat(sbt): SBT path data parsing
- 0a58a70 feat(sbt): SBT path data parsing
- 75f22ce feat(pip): Pip path data parsing
- f14664e Merge branch 'next'
- 316fe02 feat(nuget): NuGet path data (very slow)
- ddd17ef [WIP] Path parsing for NuGet
- 574e421 fix(npm): Allow NPM to have errors because npm i is inconsistent
- 3a7c81b feat(nodejs): Add path data parsing
- 8ffd098 fix(go): Correctly handle internal and root packages
- c3f0847 feat(maven): Maven relationship data
- e1bb72e feat(gradle): Add gradle path data and fix bullshit memory bug
- 413f55a feat(go): Fast golang path data
- c21dc4c feat(go): Golang path data (very slow)
- 06d9cd8 feat(composer): Add composer path data
- c31a975 feat(bower): Add origin path detection
- 571cf4e refactor(cmd): Use IO services for effects [WIP]
- 013e269 feat(di): Implement common side-effecting services

---
Automated with [GoReleaser](https://github.com/goreleaser)
Built with go version go1.10.1 linux/amd64

## v0.5.1

- 64ddd93 Merge pull request #127 from fossas/fix/support-bower-custom-folder
- e142a95 fix(builders): #125 add bower component dir resolution
- da16a44 doc(readme): update badge to use provided build
- 986f053 chore: fix typo comments, remove dead code

---
Automated with [GoReleaser](https://github.com/goreleaser)
Built with go version go1.10 darwin/amd64

## v0.5.0

- 2954eee Merge pull request #121 from fossas/feat/nuget-support
- 8d58e9c test(builders): add nuget fixtures
- 6884192 doc(readme): update readme
- 99d3f8c Merge branch 'master' into feat/nuget-support
- 1dbda7d feat(build): turn built module error into a warning
- bc5811c doc(builders): add nuget docs
- 377a05a feat(builders): add nuget lockfile parsing
- 843299a feat(builders): add nuget support
- c168cce chore(deps): Update dependencies
- 5e146c5 feat(builders): Add Pip support

---
Automated with [GoReleaser](https://github.com/goreleaser)
Built with go version go1.10 darwin/amd64

## v0.4.6-1

- a708d86 fix(go): Work around golang/go#16333

---
Automated with [GoReleaser](https://github.com/goreleaser)
Built with go version go1.10 linux/amd64

## v0.4.6

- 85c1788 Merge pull request #116 from fossas/feat/support-gradle-root-deps
- 99a9552 fix(builders): fix PR comments
- 7ef81e0 feat(cmd): add spinner to init cmd
- 0583626 doc(builders): add another gradle common task
- 748f307 doc(builders): improve gradle builder docs
- bffa8df Merge branch 'feat/support-gradle-root-deps' of https://github.com/fossas/fossa-cli into feat/support-gradle-root-deps
- db5b36b fix(builders): fix gradle syntax err
- 60818b4 Merge branch 'master' into feat/support-gradle-root-deps
- 1030bd6 fix(builders): set TERM=dumb when running gradle dependencies task
- 15f5af5 doc(builders): add better gradle docs
- 5b73fa4 fix(builders): allow for empty configuration in gradle
- 97c7315 feat(builders): #114 support root dependencies task

---
Automated with [GoReleaser](https://github.com/goreleaser)
Built with go version go1.10 linux/amd64

## v0.4.5-1

- 8b28d1f fix(go): Don't require Go project folder for build, and do actual Go build
- 26c0d12 chore: update CHANGELOG

---
Automated with [GoReleaser](https://github.com/goreleaser)
Built with go version go1.10 linux/amd64

## v0.4.5

- 7ee5a3c fix(installer): Fallback to su if sudo is unavailable
- 70fc3a5 fix(builders): Don't fail on non-fatal missing binaries
- 91944c9 chore: Add TODOs, ignore third_party in autoconfig
- ceac46e Various improvements to install.sh (#109)
- 99cf015 test(fixtures): Use shell script instead of submodules for fixtures to avoid slow go get
- 3de42a8 test(java): Pin java submodule fixture commits
- 6c4db9b test(go): Ignore golang test fixture vendored dependencies
- b88e58e fix(update): Fix incorrect latest version check
- 019b3d0 fix(go): allowUnresolved should also suppress lockfile errors for builds
- 91183e7 doc(contributing): add issue assignment
- 73b55c9 Merge pull request #107 from fossas/add-code-of-conduct-1
- a6a1f97 doc(code): add code of conduct
- 52af690 doc(readme): add meetup link
- abc1399 feat(upload): switch url to dep report
- 7a7961d chore(license): switch to MPL-2.0
- c19b51b Refactor module functionality (#100)
- 6600859 build(Makefile): Build to GOPATH instead of local directory
- 4fde932 Improve Makefile, add multiple targets (#98)
- 44fb451  Introduce vendor directory into the repo (#99)
- 16cf268 Release v0.4.4

---
Automated with [GoReleaser](https://github.com/goreleaser)
Built with go version go1.10 linux/amd64

## v0.4.4

- 46d1dbd feat(go): Implement Go module discovery (#97)
- b476653 fix(go): Do Go import tracing with go list instead of depth (#96)
- 451ab20 README: Fix rendering of a link to `https://fossa.io` (#88)
- 2893145 chore(cli): update help text
- c285037 Merge branch 'master' of https://github.com/fossas/fossa-cli
- d604f5b release(0.4.3): update readme and installer
- 8235155 revert(install): remove sha validation

---
Automated with [GoReleaser](https://github.com/goreleaser)
Built with go version go1.10 linux/amd64

## v0.4.3

- 57b397c doc(notice): clean up notice
- 9d05a2f chore(installer): add original license notice
- 4c69500 doc(readme): add `fossa test` output
- 3826022 doc(readme): add goreportcard badge
- 1cd47e4 feat(report): add default report cmd
- 414ca08 doc(readme): fix notice links
- 8b1c3ba doc(notice): move notice to raw file
- d090cfd doc(report): add license notice docs
- 21f29ad docs(readme): add report feature
- d8e60d2 doc(readme): fix link to contribution guidelines
- c6640d0 doc(readme): add output examples
- b57d43b doc(readme): add report PV
- 87a3429 feat(cli): improve error messages from servers
- b8a2912 doc(readme): improve readme copy
- 6a72302 fix(golang): do not error on lack of vendor folder
- 869df5a doc(readme): additional cleanup
- 8957638 doc(readme): update background section
- 48107e1 doc(readme): resize header
- a69c9c5 doc(readme): refactor home doc and readme
- 7f10415 doc(readme): update readme and user guide
- 9e3bf98 Merge pull request #66 from fossas/feat/report-command
- 835c014 fix(upload): Add more debugging stuff to upload and use standard API function
- 83b0d07 fix(report): Add fetcher flag
- c6e9d2e feat(report): Implement reports using revisions API instead of dependencies
- e47ea99 fix(report): Use SPDX ID for licenses
- b6dbdfc feat(report): Add basic NOTICE generation
- 5635878 doc(cli): update project help text to enforce URL
- dc738e4 feat(config): refactor git normalizing into separate function
- 9bd1acc feat(upload): add title support for managed projects
- 08e3f61 test(fixtures): Use shallow submodules for fixtures to improve clone time
- 703578e chore(fixtures): Keep fixtures up to date
- dc0ac39 Merge pull request #84 from fossas/feat/add-build-interactive
- 6411b37 feat(build): add interactive feedback to `fossa build`
- 01e3820 Merge pull request #80 from fossas/fix/mvn-colors
- bfe8a33 Merge pull request #81 from fossas/fix/non-custom-fetchers
- 7f4d52f Merge pull request #82 from fossas/fix/fix-builders-config
- db9710b Merge pull request #83 from fossas/feat/install-script
- a5202e0 chore(builders): fix typo in comment
- c77092b fix(mvn): Run Maven in batch mode to turn off ANSI color chars
- 0b0c833 fix(builders): fix ruby build check
- 4a6e0dd style(installer): Use consistent whitespace (2 spaces)
- 6801f94 feat(builders): improve autoconfiguration for gradle
- b954112 fix(builders): fix relative path for maven
- 0c3de4a docs(installer): Update README with installer
- 150c2bc feat(installer): Add bash install script
- f0ac553 fix(ci): Fix .fossa.yaml to not use implicit managed builds

---
Automated with [GoReleaser](https://github.com/goreleaser)
Built with go version go1.10 darwin/amd64

## v0.4.2

- 5fe21df feat(builders): add ability to add configuration

---
Automated with [GoReleaser](https://github.com/goreleaser)
Built with go version go1.10 darwin/amd64

## v0.4.1

- d0720f8 Merge pull request #40 from fossas/alex/managed-builds
- c3aa016 doc(readme): #32 add one-liner install
- 3105635 Merge branch 'master' into alex/managed-builds
- ddcc341 Merge pull request #74 from fossas/feat/gradle-support
- d073805 Merge pull request #75 from fossas/fix/fix-builder-paths
- 5fdf4a5 doc(builders): add initial gradle docs
- c3ccc74 switch back to using fetcher
- 80555e4 chore(builders): fix comments and nits
- 5a63b9f test(submodules): Update submodule commits
- 93dee58 test(gradle): Add Gradle fixtures and Docker test tools
- f23ee34 fix(init): fix maven and ruby default module naming
- 272363c feat(init): add more ignores
- dbd8516 fix(builders): make relative paths for node and ruby builders
- f2e5560 feat(builders): add gradle task and dependency parsing
- 4d60fd3 feat(builders): add initial gradle builder
- 4d9806c change flag to ExistingProject in config. defaults to false
- 5c98745 add or clause with revision
- 12c077b added fix to function
- a1fb05f changes after rebase
- d7fbaf2 added custom-project flag
- 5c5bdcd updated comment
- c20e574 PR changes
- 0e52c61 fixed comment
- 1b87475 removed locator from config. We now have project and revision

---
Automated with [GoReleaser](https://github.com/goreleaser)
Built with go version go1.10 darwin/amd64

## v0.4.0

- a2b474c Merge pull request #73 from fossas/feat/upload-locators-flag
- b2c680a feat(upload): Add Locators flag and data format

---
Automated with [GoReleaser](https://github.com/goreleaser)
Built with go version go1.10 linux/amd64

## v0.3.1

- ec4e164 Merge pull request #36 from fossas/feat/selfupdate
- da90056 fix(http): Improve timeout handling
- d577588 fix(http): Correctly handle EOF timeouts
- 6300fa4 fix(http): Always close HTTP request connections
- 546d381 ci: Improve CI caching
- 29d496b ci: Improve logging and diagnostics on upload failure
- 7393553 style: fix PR nits
- 765cbcd fix(update): fix update default logic
- 7ce1571 feat(update): represent states better in update cmd
- 95e446e chore(update): fix nits
- 9e570f9 feat(update): add debug logging for update
- 5d76012 feat(update): add semver parsing
- 2e9af5d feat(update): #23 add fossa update command
- 89a8aa0 doc(go): document gdm support
- 49da5b4 doc(go): add gdm support
- 3f8f208 Merge pull request #37 from fossas/feat/go-gdm-integration
- 134b777 Add gdm to Dockerfile tools
- 056fca5 feat(go): Add gdm support
- e496598 docs: Add upload format user guide reference to walkthrough
- 5daa5be docs: Upload format documentation
- 0af727e Improve `user-guide.md` formatting
- 667cfb9 Merge pull request #34 from fossas/feat/docs
- a7e4b6d docs: README overhaul + user guide update
- 86089cb feat(upload): Add custom upload command
- 3115938 Merge pull request #28 from fossas/ci/run-provided-build
- 9d06606 ci(license-test): Run license check on CI
- ddc1bf7 Run FOSSA build after tests complete
- 0f0fe37 Merge pull request #25 from fossas/feat/add-test-command
- fcaca81 feat(test): Add JSON output to test cmd
- d65a651 fix(misc): Fix spinner issues, whitespace issues, golang isInternal, debug formatting, test unmarshalling
- 891526a refactor(test): Refactor test command and fix timeout
- 743c35f refactor(errors): Use errors.New instead of fmt.Errorf when there is no format string
- 283440e fix(test): fix timeout checks
- 71e6169 fix(config): fix locator normalization #21
- 2fef009 docs(test): properly document test cmd
- 37f8a21 fix(common): handle request errors properly
- 4ac31ad chore(errors): prefer fmt.Errorf to errors.New
- 89dcaea feat(test): add test command
- 661a7a5 Merge pull request #22 from fossas/refactor/common-build-utils
- 5c946b6 docs(readme): update readme
- 2f890b5 docs(readme): update readme
- f21c9ab refactor(sbt): Refactor SBT builder
- c76b0d4 refactor(ruby): Refactor Ruby builder
- 8feac38 refactor(nodejs): Refactor Nodejs builder
- 1f499e5 refactor(mvn): Refactor Maven builder
- c73cf5d refactor(go): Refactor Go builder
- 6284822 refactor(build): Refactor Composer builder
- e95f717 refactor(build): Refactor common utils + Bower builder
- 5e07519 Merge pull request #18 from fossas/feat/rpm-support
- fedeca4 Merge pull request #17 from fossas/fix/circleci-tests
- df44909 doc(build): add vendoredarchives docs
- f027f34 feat(build): add archive format support
- 455abd0 ci(circle-ci): Fix CircleCI config for new tests
- b7dff83 test(sbt): Add first test
- 920ac9b test(docker): Create docker image with build tools
- 7897993 doc(readme): update readme

---
Automated with [GoReleaser](https://github.com/goreleaser)
Built with go version go1.10 linux/amd64

## v0.3.0

- e84d0ea build(merge): Remove bad file merge
- 336406d Merge pull request #15 from fossas/feat/overhaul
- 3281995 feat(sbt): Improve SBT instrumentation
- 1929bef docs: Massive documentation overhaul
- becd5e3 Add SBT parsing + test fixtures
- baa673e feat(ruby): Add Ruby parsing + test fixtures
- b63d740 feat(mvn): add Maven support + test fixture
- 15e6175 refactor(logging): Use %#v for debug logging
- 6c4de98 feat(go): correctly resolve packages + add test fixtures
- d40578a feat(go): Add much better go support
- 60a1e38 docs: Add basic documentation
- 0634835 feat(composer): Add composer parsing + test fixtures
- 4fbc44f feat(bower): Add bower parsing + test fixtures
- 222bf74 feat(cmd): Add uploading to default command
- d909f16 refactor: Refactor CLI, with NodeJS support

---
Automated with [GoReleaser](https://github.com/goreleaser)
Built with go version go1.9.4 linux/amd64

## v0.2.6

- f53f6e1 Preliminary SBT support
- f6e14ea fix(go): Allow unresolved golang dependencies
- 9ad32d4 chore(readme): Update README with gigantic warning
- eba8735 fix(env): fix env var for fossa api key
- 4df5715 feat(docs): add maven docs and alpha notice
- e3ccd88 chore(doc): add status badges to README
- 0a2a634 Merge pull request #7 from fossas/ci/circleci-tests
- 21d5d2c ci(tests): Add CircleCI tests
- 17d5e5f chore(doc): add DCO
- 7d66202 Clean up unused Makefile lines

---
Automated with [GoReleaser](https://github.com/goreleaser)
Built with go version go1.9.2 darwin/amd64

## v0.2.5-1

- 605a9c0 build(versions): Fix version linking

---
Automated with [GoReleaser](https://github.com/goreleaser)
Built with go version go1.9.3 linux/amd64

## v0.2.5

- 20b2d6b chore(deps): Update deps, prune unused constraints
- b16e851 fix(commonjs): Substitute doublestar for zglob to fix data race
- c7d449d build(version): Add revision to --version output
- fdf200a fix(js): fix concurrency race condition
- 4a234b3 feat(config): Allow server endpoint to be set by environment variable
- 38d8615 chore(dep): Commit lockfile changes
- b5b71eb fix(maven): fix maven verify logic
- 79b5b64 fix(cmd): move validation to upload cmd

---
Automated with [GoReleaser](https://github.com/goreleaser)
Built with go version go1.9.3 linux/amd64

## v0.2.4

- b0d5c7a Release v0.2.4
- 0e20f0b chore(flags): clean up flag parsing
- 41c2d3e fix(config): refactor to fix locator flag setting
- 668a4f9 Release v0.2.3
- 4c0286c fix(cmd): make build cmd runnable again
- a848a58 chore(errors): reformat some error copy

---
Automated with [GoReleaser](https://github.com/goreleaser)
Built with go version go1.9.2 darwin/amd64

## v0.2.3

- 41c2d3e fix(config): refactor to fix locator flag setting
- 668a4f9 Release v0.2.3
- 4c0286c fix(cmd): make build cmd runnable again
- a848a58 chore(errors): reformat some error copy

---
Automated with [GoReleaser](https://github.com/goreleaser)
Built with go version go1.9.2 darwin/amd64

## v0.2.2

- 867cc0b Release v0.2.2
- 732038c feat(errors): better error handling and feedback
- b0ec539 feat(config): add ability to read from custom config file
- 2574402 fix(commonjs): fix node_modules traversal in subdir

---
Automated with [GoReleaser](https://github.com/goreleaser)
Built with go version go1.9.2 darwin/amd64

## v0.2.1

- 3f7ccf0 Release v0.2.1
- 5a6f382 feat(config): add default run mode to output json and exit w/o upload

---
Automated with [GoReleaser](https://github.com/goreleaser)
Built with go version go1.9.2 darwin/amd64

## v0.2.0

- 7243d0f Release v0.2.0
- eb054a3 feat(composer): support composer builds in subdirs
- 3c2bccc feat(gems): support bundler builds in subdirs
- 58d98df fix(maven): fix maven output command
- 811ecb0 feat(maven): use module manifest in builds
- 6c5ab1c feat(bower): support bower builds in subfolders
- 2c4b1a6 feat(build): support multi-module builds

---
Automated with [GoReleaser](https://github.com/goreleaser)
Built with go version go1.9.2 darwin/amd64

## v0.1.0

- f36ce39 fix(release): fix .goreleaser entry point
- 124bb47 chore(release): change package entry point
- 55acfd3 feat(upload): send report link
- f678cf0 fix(build): fix locator and build output
- 59eec8a fix(cmd): Guard against under-specified user input
- 5161162 feat(cmd): Refactor CLI and config structure
- 97626c5 feat(config): Read API key from environment variable
- 384b13d Merge pull request #6 from fossas/feat/3-upload-builds-results
- 0537aaf Merge branch 'feat/3-upload-builds-results' of github.com:fossas/fossa-cli into feat/3-upload-builds-results
- 4aec471 feat(upload): #3 add build upload cmd
- 271ba79 Merge pull request #5 from fossas/feat/4-fossa-yaml
- f70ca36 fix(config): Remove debugging statement
- 64c67ca feat(config): Add config options for locator
- 1e98346 feat(upload): #3 add build upload cmd
- d4383d2 fix(main): Remove debugging comment
- 0dd5ee9 feat(config): Set existing build options from configuration file
- 6010976 feat(config): Read config file values
- df2d7d8 Merge pull request #2 from fossas/feat/1-go-get
- b476866 feat(go): Run go get on incomplete builds
- 9f47778 fix(gem): install only production deps by default
- aa4ba7d fix(json): fix json keys in dependency

---
Automated with [GoReleaser](https://github.com/goreleaser)
Built with go version go1.9.2 darwin/amd64

## v0.0.0

- 699d58d feat(build): ignore RawDependencies in serialization
- 834466a feat(build): refactor dependency and logging
- 82f4830 chore(build): ignore dist folder
- 74edd98 Merge branch 'master' of https://github.com/fossas/fossa-cli
- 5e71265 feat(build): add release spec
- cf3de9b Merge branch 'master' of github.com:fossas/fossa-cli
- 0b7331d feat(go): Fall back to import path tracing when no lockfiles
- 7305c46 feat(log): add logging config
- b3d5b72 fix(gem): fix bundle command
- f87cc95 feat(composer): composer support
- f30e125 fix(build): fix build and maven command
- 9221cea feat(build): update logging and docs
- 36f5668 Merge branch 'master' of https://github.com/fossas/fossa-cli
- e2f557a feat(mvn): add maven support
- 5773c86 feat(go): Add glide, godep, govendor, vndr support
- 8ebfd7a feat(go): Add dep support
- f555b48 style(golint): Fix lint and vet warnings
- 7fa1098 doc(readme): update licensing guidance
- 1afe4a0 doc(readme): update readme
- 103d685 doc(license): add readme and license
- 1800cc3 Add Gopkg manifest
- 0d43673 feat(bower): add bower suppot
- 364cebf feat(cli): Refuse to build unless --install flag is explicitly passed
- 5f117dc fix(npm): Fix npm build logic
- 05ae3f5 Initial Commit

---
Automated with [GoReleaser](https://github.com/goreleaser)
Built with go version go1.9.2 darwin/amd64<|MERGE_RESOLUTION|>--- conflicted
+++ resolved
@@ -2,11 +2,8 @@
 
 ## Unreleased
 - CLI-side license scans will skip rescanning revisions that are already known to FOSSA. This can be overridden by using the `--force-vendored-dependency-rescans` flag.
-<<<<<<< HEAD
-=======
 - Swift: Added support for `Package.resolved` v2 files ([#957](https://github.com/fossas/fossa-cli/pull/957)).
 
->>>>>>> 4b3b27aa
 ## v3.3.1
 - Vendor Dependencies: Considers `licence` and `license` equivalent when performing native license scan ([#939](https://github.com/fossas/fossa-cli/pull/939)).
 - Vendor Dependencies: Native license scanning works in alpine linux without additional dependencies ([#949](https://github.com/fossas/fossa-cli/pull/949)).
