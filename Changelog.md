# FOSSA CLI Changelog

<<<<<<< HEAD
## v3.7.12

- `experimental-enable-binary-discovery`, `detect-vendored`: Redact file contents in debug bundles. ([#1201](https://github.com/fossas/fossa-cli/pull/1201))
=======
<!-- - title: description ([#](https://github.com/fossas/fossa-cli/pull/#)) -->
## Unreleased
- `setup.cfg`: Adds support for setup.cfg, in conjuction with `setup.py`. ([#1195](https://github.com/fossas/fossa-cli/pull/1195))
- Default Filters: Default filters are applied prior to analysis. Improves overall runtime performance. ([#1193](https://github.com/fossas/fossa-cli/pull/1194))
>>>>>>> 98968458

## v3.7.11
- `fossa-deps.yml`: Adds strict parsing to so that required field with only whitespace strings are prohibited early. Also throws an error, if incompatible character is used in vendor dependency's version field. ([#1192](https://github.com/fossas/fossa-cli/pull/1192))

## v3.7.10
- License Scanning: Fix a bug where the license scanner did not run on MacOS 13 on M1 Macs ([#1193](https://github.com/fossas/fossa-cli/pull/1193))
- Debug bundle: The raw dependency graph FOSSA CLI discovers is output in the FOSSA Debug Bundle. ([#1188](https://github.com/fossas/fossa-cli/pull/1188))

## v3.7.9
- License Scanning: Add support for "full file uploads" for CLI-side license scans. ([#1181](https://github.com/fossas/fossa-cli/pull/1181))

## v3.7.8
- Go: Do not fall back to module based analysis when using `--experimental-use-go-v3-resolver`. ([#1184](https://github.com/fossas/fossa-cli/pull/1184))

## v3.7.7
- Adds `--json` flag to `fossa container analyze` ([#1180](https://github.com/fossas/fossa-cli/pull/1180))
- License Scanning: Reduce false positives caused by indicator matches. This is done by only reporting indicator matches to SPDX keys and license names when we are scanning a manifest file ([#1182](https://github.com/fossas/fossa-cli/pull/1182))

## v3.7.6
- RPM: Support origin paths for RPM spec file analysis ([#1178](https://github.com/fossas/fossa-cli/pull/1178))
- Swift: Do not stop analysis if we encounter a badly formatted project.pbxproj file ([#1177](https://github.com/fossas/fossa-cli/pull/1177))

## v3.7.5
- Go: Introduce `--experimental-use-v3-go-resolver` to preview a new [tactic](./docs/references/strategies/languages/golang/gomodules.md#experimental-strategy-use-go-list-on-packages) for Go dependency scanning. ([#1168](https://github.com/fossas/fossa-cli/pull/1168),[#1173](https://github.com/fossas/fossa-cli/pull/1173))
- Themis: Update tag to support a new rule for the libdivide dependency. ([#1172](https://github.com/fossas/fossa-cli/pull/1172)

## v3.7.4
- Gradle: Fix possible ConcurrentModificationException that can occur when getting dependencies ([#1171](https://github.com/fossas/fossa-cli/pull/1171))

## v3.7.3
- Go: Collects environment variables in debug bundle. ([#1132](https://github.com/fossas/fossa-cli/pull/1132))
- Diagnostics: Improves user-facing error messages and debugging tips for external commands and some HTTP error conditions ([#1165](https://github.com/fossas/fossa-cli/pull/1165))
- License Scanning: Scan the full contents of "license.html" and "licence.html" for license content, not just the comments. ([#1169](https://github.com/fossas/fossa-cli/pull/1169))

## v3.7.2
- License Scanning: Add four new licenses: Pushwoosh, PalletsFlaskLogo, IntelDisclaimer and Instabug ([#1163](https://github.com/fossas/fossa-cli/pull/1163))

## v3.7.1
- Stack: Git based dependencies are detected and handled correctly. ([#1160](https://github.com/fossas/fossa-cli/pull/1160))

## v3.7.0
- Support Maven wrapper (`mvnw`) usage in Maven projects, and user-provided binary overrides for Maven projects ([#1149](https://github.com/fossas/fossa-cli/pull/1149))
  For more information, see the [Maven strategy documentation](./docs/references/strategies/languages/maven/maven.md).
- Installation Script: Verify that the sha256sum of the downloaded archive matches the recorded one. ([#1158](https://github.com/fossas/fossa-cli/pull/1158))

## v3.6.18
- License Scanning: Emit a warning if unarchiving fails rather than a fatal error. ([#1153](https://github.com/fossas/fossa-cli/pull/1153))

## v3.6.17

- Handle Leiningen deduped deps: expand groupID and artifactID in the leiningen tactic to satisfy the Maven fetcher ([#1152]](https://github.com/fossas/fossa-cli/pull/1152))

## v3.6.17

- `fossa test`: Display CVE, fixed version information, and issue dashboard links when possible. ([#1146](https://github.com/fossas/fossa-cli/pull/1146))

## v3.6.16

- Project labels: Support project labels from command line and configuration file ([1145](https://github.com/fossas/fossa-cli/pull/1145))

## v3.6.15

- Container scanning: support more tar formats. ([1142](https://github.com/fossas/fossa-cli/pull/1142))
- `--detect-dynamic`: Supports recursively inspecting binaries for dynamic dependencies. ([#1143](https://github.com/fossas/fossa-cli/pull/1143))

## v3.6.14

- `fossa test`: Improved reporting. ([#1135](https://github.com/fossas/fossa-cli/pull/1135))

## v3.6.13

- Vendored Dependencies: Add the unity companion license (https://unity.com/legal/licenses/unity-companion-license) and unity package distribution license (https://unity.com/legal/licenses/unity-package-distribution-license) to license scanning ([#1136](https://github.com/fossas/fossa-cli/pull/1136))

## v3.6.12

- Maven: If a package is both `"test"` and `"compile"`, it is no longer filtered ([#1138](https://github.com/fossas/fossa-cli/pull/1138)).

## v3.6.11

- Lib yarn protocol: When we encounter Yarn lib deps we should warn but not fail the scan ([#1134](https://github.com/fossas/fossa-cli/pull/1134))

## v3.6.10

- Vendored Dependencies: Allow path filtering when doing cli-side license scans ([#1128](https://github.com/fossas/fossa-cli/pull/1128))

## v3.6.9
- Yarn: Fix a bug where tarball URLs were recognized as git urls. ([#1126](https://github.com/fossas/fossa-cli/pull/1126))

## v3.6.8
- Go: Allow quotes module names in static analysis ([#1118](https://github.com/fossas/fossa-cli/pull/1118))
- `fossa test`: Includes revision summary and target information, when accessible ([#1119](https://github.com/fossas/fossa-cli/pull/1119))

## v3.6.7

- Rename `--experimental-license-scan` to `--license-scan` (https://github.com/fossas/fossa-cli/pull/1110)
- Emit a warning if the `--experimental-native-license-scan` flag is used

## v3.6.6

- Conda: Change dynamic strategy to simulate building an environment from `environment.yml` instead of reading from the currently active environment. ([#1099](https://github.com/fossas/fossa-cli/pull/1099))

## v3.6.5

- `fossa test`: deprecates `--json` flag in favor of `--format json` option. ([#1109](https://github.com/fossas/fossa-cli/pull/1109))
- `fossa container test`: deprecates `--json` flag in favor of `--format json` option. ([#1109](https://github.com/fossas/fossa-cli/pull/1109))
- UX: Added breadcrumb to main help output indicating that subcommands have additional options. ([#1106](https://github.com/fossas/fossa-cli/pull/1106))

## v3.6.4

- C/C++: Fixes `--detect-vendored` on Windows. ([#1096](https://github.com/fossas/fossa-cli/pull/1096))
- Uses an ISO timestamp for the revision if no better revision can be inferred. ([#1091](https://github.com/fossas/fossa-cli/pull/1091))

## v3.6.3

Gradle: Considers dependencies from `debugUnitTest*` configurations to be unused. ([#1097](https://github.com/fossas/fossa-cli/pull/1097))

## v3.6.2

- Don't promote transitive dependencies  [#1092](https://github.com/fossas/fossa-cli/pull/1092).
- Container Scanning: Fixes a bug where tar entry were not normalized within nested layer tar. [#1095](https://github.com/fossas/fossa-cli/pull/1095)

## v3.6.1

- Container Scanning: Fixes a bug where image source parser ignored '-' in host. Also fixes an issue regarding to redirect headers when communicating with registry. [#1089](https://github.com/fossas/fossa-cli/pull/1089)

## v3.6.0

- Promote C/C++ features to general availability ([#1087](https://github.com/fossas/fossa-cli/pull/1087)).
  - `--experimental-enable-vsi` is now `--detect-vendored`.
  - `--experimental-analyze-dynamic-deps` is now `--detect-dynamic`.

## v3.5.3

- Manual Dependencies: Linux Dependencies (`rpm-generic`, `apk`, `deb`) can be provided as reference dependency in fossa-deps file ([#1086](https://github.com/fossas/fossa-cli/pull/1086)).

## v3.5.2

- Container Scanning: Fixes an issue with base64 encoded raw authentications ([#1085](https://github.com/fossas/fossa-cli/pull/1085)).

## v3.5.1

- Contributor counting: update the contributor count range from 90 days to 365 days. ([#1083](https://github.com/fossas/fossa-cli/pull/1083))

## v3.5.0

- Container Scanning: Uses native container scanner, deprecates old container scanner ([#1078](https://github.com/fossas/fossa-cli/pull/1078)), ([#1079](https://github.com/fossas/fossa-cli/pull/1079)), ([#1080](https://github.com/fossas/fossa-cli/pull/1080)), ([1082](https://github.com/fossas/fossa-cli/pull/1082)).

_Notice:_

- Now, container scanning analyzes projects for applications (`npm`, `pip`, etc) dependencies.
- Now, container scanning can filter specific targets via target exclusions using [fossa configuration file](./docs/references/files/fossa-yml.md).
- Now, `fossa-cli`'s windows binary can perform container scanning.
- Now, container scanned projects will show origin path in FOSSA web UI.
- Now, container scanned projects can target specific architecture via digest.

You can use `--only-system-deps` flag to only scan for dependencies from `apk`, `dpkg`, `dpm`.
This will mimic behavior of older FOSSA CLI's container scanning (older than v3.5.0).

Learn more:
- [container scanner](./docs/references/subcommands/container/scanner.md)
- [fossa container analyze](./docs/references/subcommands/container.md)

If you experience any issue with this release, or have question, please contact [FOSSA Support](https://support.fossa.com).

## v3.4.11
- Npm (Lockfile v3) - Fixes a defect where, _sometimes_ wrong version of the dependency was reported if multiple version of the same dependency existed in the lock file. ([#1075](https://github.com/fossas/fossa-cli/pull/1075))
- Npm (Lockfile v2) - Fixes a defect where, _sometimes_ wrong version of the dependency was reported if multiple version of the same dependency existed in the lock file. ([#1075](https://github.com/fossas/fossa-cli/pull/1075))

## v3.4.10
- Scala: Supports analysis of multi-project sbt builds with `sbt-dependency-graph` plugin. ([#1074](https://github.com/fossas/fossa-cli/pull/1074)).

## v3.4.9
- Scan Summary: Identifies project skipped due to production path filtering, or exclusion filtering. ([#1071](https://github.com/fossas/fossa-cli/pull/1071))
- R: Adds support for `renv` package manager. ([#1062](https://github.com/fossas/fossa-cli/pull/1062))

## v3.4.8
- Report: Fixes a defect, where `report` command was failing due to invalid dependencies cache from endpoint ([#1068](https://github.com/fossas/fossa-cli/pull/1068)).

## v3.4.7
- Linux releases are now packaged as both tar.gz and zip to improve compatibility when installing ([#1066](https://github.com/fossas/fossa-cli/pull/1066))

## v3.4.6
- Container Scanning: Fixes a defect, where container registry `registry:3000/org/repo:tag` was incorrectly identifying `registry` as project name. ([#1050](https://github.com/fossas/fossa-cli/issues/1050))
- Container Scanning: Includes registry uri in project name (experimental scanner only). ([#1050](https://github.com/fossas/fossa-cli/issues/1050))

## v3.4.5
- FOSSA API: Adds resiliency against API errors occurring when retrieving endpoint versioning information. ([#1051](https://github.com/fossas/fossa-cli/pull/1051))

## v3.4.4
- Fix a bug in the v1 installers for Windows (install-v1.ps1 and install.ps1) ([#1052](https://github.com/fossas/fossa-cli/pull/1052))

## v3.4.3
- Container scanning: Supports hardlink file discovery for experimental scanner. ([#1047](https://github.com/fossas/fossa-cli/pull/1047))
- Container scanning: Supports busybox. ([#1047](https://github.com/fossas/fossa-cli/pull/1047))
- Container scanning: Increases timeout to 5 mins when extracting image from docker engine api for experimental scanner. ([#1047](https://github.com/fossas/fossa-cli/pull/1047))

## v3.4.2

- API: Error messages are more clear and provide user-actionable feedback. ([#1048](https://github.com/fossas/fossa-cli/pull/1048))
- Metrics: Reports the kind of CI environment in which FOSSA is running, if any. ([#1043](https://github.com/fossas/fossa-cli/pull/1043))

## v3.4.1

- Container scanning: RPM: Add support for the Sqlite backend. ([#1044](https://github.com/fossas/fossa-cli/pull/1044))
- Container scanning: RPM: Add support for the NDB backend. ([#1046](https://github.com/fossas/fossa-cli/pull/1046))

## v3.4.0

- Container scanning: New experimental scanner. ([#1001](https://github.com/fossas/fossa-cli/pull/1001), [#1002](https://github.com/fossas/fossa-cli/pull/1002), [#1003](https://github.com/fossas/fossa-cli/pull/1003), [#1004](https://github.com/fossas/fossa-cli/pull/1004), [#1005](https://github.com/fossas/fossa-cli/pull/1005), [#1006](https://github.com/fossas/fossa-cli/pull/1006), [#1010](https://github.com/fossas/fossa-cli/pull/1010), [#1011](https://github.com/fossas/fossa-cli/pull/1011), [#1012](https://github.com/fossas/fossa-cli/pull/1012), [#1014](https://github.com/fossas/fossa-cli/pull/1014), [#1016](https://github.com/fossas/fossa-cli/pull/1016), [#1017](https://github.com/fossas/fossa-cli/pull/1017), [#1021](https://github.com/fossas/fossa-cli/pull/1021), [#1025](https://github.com/fossas/fossa-cli/pull/1025), [#1026](https://github.com/fossas/fossa-cli/pull/1026), [#1029](https://github.com/fossas/fossa-cli/pull/1029), [#1031](https://github.com/fossas/fossa-cli/pull/1031), [#1032](https://github.com/fossas/fossa-cli/pull/1032), [#1034](https://github.com/fossas/fossa-cli/pull/1034))<br>
  For more information, see the [experimental container scanning documentation](./docs/references/subcommands/container/scanner.md).
- Filters: Add `dist-newstyle` to the list of automatically filtered directories. ([#1030](https://github.com/fossas/fossa-cli/pull/1035))
- `fossa-deps`: Fix a bug in `fossa-deps.schema.json`, it is now valid JSON. ([#1030](https://github.com/fossas/fossa-cli/pull/1030))

## v3.3.12

- CocoaPods: Fixes error when analyzing podspecs that print non-JSON text to stdout ([#1015](https://github.com/fossas/fossa-cli/pull/1015))
- VSI: Executes with at least two threads even on a single core system ([#1013](https://github.com/fossas/fossa-cli/pull/1013))
- VSI: Reports a better error when no dependencies are found ([#1023](https://github.com/fossas/fossa-cli/pull/1023)).

## v3.3.11

- `fossa test`: `fossa test --json` produces json output when there are 0 issues found. ([#999](https://github.com/fossas/fossa-cli/pull/999))

## v3.3.10

- Svn: Fixes project inference bug, where revision values included `\r`. ([#997](https://github.com/fossas/fossa-cli/pull/997))

## v3.3.9

- Maven: Always use Maven Install Plugin 3.0.0-M1 to install depgraph. This avoids a Maven bug with older versions failing to install the plugin correctly from a vendored JAR. ([#988](https://github.com/fossas/fossa-cli/pull/988/files))
- Cocoapods: Fixes podpsec bug in which nested subspecs (of external sources), were not appropriately handled. Improves logging. ([#994](https://github.com/fossas/fossa-cli/pull/994))

## v3.3.8

- Carthage: Fixes analysis of artifacts dervided from Github entry for GH enterprise urls. ([#989](https://github.com/fossas/fossa-cli/pull/989))

## v3.3.7

- Report: Changes copyrights field to copyrightsByLicense in the attribution report JSON output. [#966](https://github.com/fossas/fossa-cli/pull/966)
- Report: Always include the "downloadUrl" field in attribution reports, regardless of the setting in the FOSSA reports UI. ([#979](https://github.com/fossas/fossa-cli/pull/979))
- Debug: Includes version associated with endpoint in debug bundle, and scan summary. ([#984](https://github.com/fossas/fossa-cli/pull/984))
- Test: Adds `--diff` option for `fossa test` command. ([#986](https://github.com/fossas/fossa-cli/pull/986))

## v3.3.6
- License scanning: Make CLI-side license scanning the default method for `vendored-dependencies`.
- Maven: Report direct dependencies as direct rather than deep. ([#963](https://github.com/fossas/fossa-cli/pull/963))

## v3.3.5
- Pnpm: Adds support for dependency analysis using `pnpm-lock.yaml` file. ([#958](https://github.com/fossas/fossa-cli/pull/958))

## v3.3.4
- `fossa report attribution`: Removes copyright information from JSON output ([#945](https://github.com/fossas/fossa-cli/pull/945)) as it was never available from the server.
- VSI scans now automatically skip the `.git` directory inside the scan root ([#969](https://github.com/fossas/fossa-cli/pull/969)).

## v3.3.3
- Cocoapods: Cocoapods analyzer does not handle subspecs in vendored podspecs. ([#964](https://github.com/fossas/fossa-cli/pull/964/files))

## v3.3.2
- License scanning: Skip rescanning revisions that are already known to FOSSA. This can be overridden by using the `--force-vendored-dependency-rescans` flag.
- Swift: Added support for `Package.resolved` v2 files ([#957](https://github.com/fossas/fossa-cli/pull/957)).
- Perl: Updated version number parser to be more lenient on non-textual version numbers ([#960](https://github.com/fossas/fossa-cli/pull/960))

## v3.3.1
- Vendor Dependencies: Considers `licence` and `license` equivalent when performing native license scan ([#939](https://github.com/fossas/fossa-cli/pull/939)).
- Vendor Dependencies: Native license scanning works in alpine linux without additional dependencies ([#949](https://github.com/fossas/fossa-cli/pull/949)).
- `fossa report attribution`: Adds copyright information to JSON output ([#945](https://github.com/fossas/fossa-cli/pull/945)).
- Scala: non-multi sbt projects include deep dependencies ([#942](https://github.com/fossas/fossa-cli/pull/942)).

## v3.3.0
- Telemetry: CLI collects telemetry by default. ([#936](https://github.com/fossas/fossa-cli/pull/936))

Read more about telemetry: https://github.com/fossas/fossa-cli/blob/master/docs/telemetry.md. To opt-out of telemetry, provide `FOSSA_TELEMETRY_SCOPE` environment variable with value of: `off` in your shell prior to running fossa.

## v3.2.17
- Archive upload: Fix a bug when trying to tar to a filename that already exists. ([#927](https://github.com/fossas/fossa-cli/pull/927))
- Npm: Supports lockfile v3. ([#932](https://github.com/fossas/fossa-cli/pull/932))

## v3.2.16
- Go: When statically analyzing a project, apply reported replacements. ([#926](https://github.com/fossas/fossa-cli/pull/926))

## v3.2.15

- Maven: Update `depGraph` plugin to `4.0.1` and add a fallback ot the legacy `3.3.0` plugin ([#895](https://github.com/fossas/fossa-cli/pull/895))

## v3.2.14

- Gradle: Considers `testFixturesApi` and `testFixturesImplementation` to be test configuration, and it's dependencies are excluded in analyzed dependency graph. ([#920](https://github.com/fossas/fossa-cli/pull/920))

## v3.2.13

- Filters: Fixes the disabled path filtering in discovery exclusion. ([#908](https://github.com/fossas/fossa-cli/pull/908))

## v3.2.12

- `fossa report attribution`: Adds `text` as an option to `--format`. ([#921](https://github.com/fossas/fossa-cli/pull/921))
- Go: The standard library is no longer reported as a dependency. ([#918](https://github.com/fossas/fossa-cli/pull/918))

## v3.2.11

- nodejs: Refine how workspace packages are recognized/skipped. ([#916](https://github.com/fossas/fossa-cli/pull/916))
- Cocoapods: Resolves vendored local podspecs into their source Git repositories when possible. ([#875](https://github.com/fossas/fossa-cli/pull/875))

## v3.2.10

- Haskell: Generates build plan properly for multi-home Cabal projects (h/t [@jmickelin](https://github.com/jmickelin)) ([#910](https://github.com/fossas/fossa-cli/pull/910))

## v3.2.9

- Container Scanning: supports rpm databases using `ndb` or `sqlite` backend. ([#894](https://github.com/fossas/fossa-cli/pull/894))

## v3.2.8

- Filtering: Don't use included paths for discovery exclusion. ([#907](https://github.com/fossas/fossa-cli/pull/907))
- Filtering: add `--debug-no-discovery-exclusion` for client-side filter debugging. (#[901](https://github.com/fossas/fossa-cli/pull/901))

## v3.2.7

- Debug: Redact all known API keys from the debug bundle (#[897](https://github.com/fossas/fossa-cli/pull/897))
- Nodejs: Discover peer deps and transitive deps for name-spaced packages in package-lock.json. ([#882](https://github.com/fossas/fossa-cli/pull/882))

## v3.2.6

- Filters: Apply filters during the discvoery phase, reducing end-to-end runtime. ([#877](https://github.com/fossas/fossa-cli/pull/877))

## v3.2.5

- Debug: Reduce the size of debug bundles. ([#890](https://github.com/fossas/fossa-cli/pull/890))

## v3.2.4

- Nodejs: Fixed a bug where dev deps that only appear in requires were considered production dependencies. ([#884](https://github.com/fossas/fossa-cli/pull/884))

## v3.2.3

- Nodejs: Fixed a bug where some dev dependencies weren't removed during shrinking. ([#859](https://github.com/fossas/fossa-cli/pull/859))

## v3.2.2

- Nodejs: Fix a bug where cycles involved peer dependencies would cause an infinite loop. ([#870](https://github.com/fossas/fossa-cli/pull/870))
- Experimental: Allow local license scanning of vendored dependencies (specified in `fossa-deps.yml` file) when using `--experimental-native-license-scan`.
  - [#868](https://github.com/fossas/fossa-cli/pull/868)
  - [#858](https://github.com/fossas/fossa-cli/pull/858)
  - [#838](https://github.com/fossas/fossa-cli/pull/838)
  - [#814](https://github.com/fossas/fossa-cli/pull/814)
  - [#873](https://github.com/fossas/fossa-cli/pull/873)

## v3.2.1

- Experimental: native license scanning is now disabled by default. ([#865](https://github.com/fossas/fossa-cli/pull/865))

## v3.2.0
- Telemetry: Introduces fossa cli telemetry for fatal errors and warnings. By default, telemetry is disabled. ([#831](https://github.com/fossas/fossa-cli/pull/831))
Please read for details on telemetry [here](./docs/telemetry.md)

- Configuration: Fixes a bug where `.fossa.yml` was picked up only in the working directory, not in the analysis directory. ([#854](https://github.com/fossas/fossa-cli/pull/854))
- Configuration: Reports an error when provided API key is an empty string ([#856](https://github.com/fossas/fossa-cli/pull/856))

## v3.1.8

- Windows: Fixes a --version command for windows release binary.

## v3.1.7

- Configuration: Users can now use `.fossa.yaml` as a configuration file name. Previously, only `.fossa.yml` was supported. ([#851](https://github.com/fossas/fossa-cli/pull/851))
- fossa-deps: Fixes an archive uploading bug for vendor dependency by queuing archive builds individually. ([#826](https://github.com/fossas/fossa-cli/pull/826))
- nodejs: Capture peer dependencies transitively for npm `package-lock.json` files. ([#849](https://github.com/fossas/fossa-cli/pull/849))

## v3.1.6

- Respects Go module replacement directives in the Go Mod Graph strategy. ([#841](https://github.com/fossas/fossa-cli/pull/841))

## v3.1.5

- Adds `--format` to `fossa report attribution` and deprecates `--json`. ([#844](https://github.com/fossas/fossa-cli/pull/844))

## v3.1.4

- Handles symlink loops in directory structure. ([#827](https://github.com/fossas/fossa-cli/pull/827))
- No longer crashes when `fossa-deps.yml` exists but has an empty `archived-dependencies` property. ([#832](https://github.com/fossas/fossa-cli/pull/832))

## v3.1.3

- Adds support for identifying dynamically linked dependencies in an output binary. ([#818](https://github.com/fossas/fossa-cli/pull/818), [#788](https://github.com/fossas/fossa-cli/pull/788), [#780](https://github.com/fossas/fossa-cli/pull/780), [#788](https://github.com/fossas/fossa-cli/pull/778), [#771](https://github.com/fossas/fossa-cli/pull/771), [#770](https://github.com/fossas/fossa-cli/pull/770))

## v3.1.2

- Fixes a bug which ignored the `server` field in the config file. ([#821](https://github.com/fossas/fossa-cli/pull/821))

## v3.1.1

- UX: Parser error messages include call to action. ([#801](https://github.com/fossas/fossa-cli/pull/801))
- UX: Improves error message when executable is not found. ([#813](https://github.com/fossas/fossa-cli/pull/813))
- UX: Fixes minor scan summary ordering bug. ([#813](https://github.com/fossas/fossa-cli/pull/813))
- UX: Writes errors and warnings encountered in analyze to temp file. ([#813](https://github.com/fossas/fossa-cli/pull/813))
- Ruby: Improves error and warning messages. ([#800](https://github.com/fossas/fossa-cli/pull/800))
- Python: `setup.py` error messages are _less_ noisy. ([#801](https://github.com/fossas/fossa-cli/pull/801))
- Dart: Improves error and warning messages. ([#800](https://github.com/fossas/fossa-cli/pull/806))
- Pipenv: Improves error and warning messages. ([#803](https://github.com/fossas/fossa-cli/pull/803))
- Poetry: Improves error and warning messages. ([#803](https://github.com/fossas/fossa-cli/pull/803))
- Maven: Improves error and warning messages. ([#808](https://github.com/fossas/fossa-cli/pull/808))
- Nodejs: Improves error and warning messages. ([#805](https://github.com/fossas/fossa-cli/pull/805))
- Swift: Improves error and warning messages. ([#802](https://github.com/fossas/fossa-cli/pull/802))
- Cocoapods: Improves error and warning messages. ([#807](https://github.com/fossas/fossa-cli/pull/807))
- Golang: Improves error and warning messages. ([#809](https://github.com/fossas/fossa-cli/pull/809))
- Gradle: Improves error and warning messages. ([#804](https://github.com/fossas/fossa-cli/pull/804))
- Scala: Improves error and warning messages. ([#813](https://github.com/fossas/fossa-cli/pull/813))
- Clojure: Improves error and warning messages. ([#813](https://github.com/fossas/fossa-cli/pull/813))
- Nim: Improves error and warning messages. ([#813](https://github.com/fossas/fossa-cli/pull/813))
- Rust: Improves error and warning messages. ([#813](https://github.com/fossas/fossa-cli/pull/813))
- UX: Improves errors for dynamic deps, and binary deps analysis. ([#819](https://github.com/fossas/fossa-cli/pull/819))
- UX: Improves analysis scan summary rendering. ([#819](https://github.com/fossas/fossa-cli/pull/819))


## v3.1.0

- FOSSA API: Uses `SSL_CERT_FILE`, and `SSL_CERT_DIR` environment variable for certificates when provided. ([#760](https://github.com/fossas/fossa-cli/pull/760))
- UX: Uses error messages received from FOSSA api, when reporting API related errors. ([#792](https://github.com/fossas/fossa-cli/pull/792))
- UX: Adds scan summary tabulating errors, warnings, project directory, and skipped projects. ([#790](https://github.com/fossas/fossa-cli/pull/790))

## v3.0.18

- Fully percent-encode sub-paths in generated URLs. ([#789](https://github.com/fossas/fossa-cli/pull/789))
- Improve error tracking and outputs. ([#774](https://github.com/fossas/fossa-cli/pull/774))
- Cabal: Fixed a filter error that treated cabal projects as stack projects. ([#787](https://github.com/fossas/fossa-cli/pull/787))

## v3.0.17

- Npm: Fixes an issue where a package-lock.json dep with a boolean 'resolved' key wouldn't parse. ([#775](https://github.com/fossas/fossa-cli/pull/775))
- Npm: Fixes an issue where analyzing `package-lock.json` would miss duplicate packages with different versions. ([#779](https://github.com/fossas/fossa-cli/pull/779))
- Gradle: Projects with only a top-level `settings.gradle` file will now be detected. ([#785](https://github.com/fossas/fossa-cli/pull/785))

## v3.0.16

- Monorepo: Upload file data and licenses together during monorepo scans, speed up issue scans. ([#772](https://github.com/fossas/fossa-cli/pull/772))
- Improves the overall performance and progress reporting of VSI scans. ([#765](https://github.com/fossas/fossa-cli/pull/765))
- Rebar: Fix `rebar.config` parser failing on unneccessary escapes. ([#764](https://github.com/fossas/fossa-cli/pull/764))

## v3.0.15

- Improve archive upload logging. ([#761](https://github.com/fossas/fossa-cli/pull/761))

## v3.0.14

- Maven: Updates implementation to delineate classifier, and consequently maven dependencies with classifier can be scanned without failure in FOSSA. ([#755](https://github.com/fossas/fossa-cli/pull/755/))

## v3.0.13

- `package-lock.json` parser ignores name field. ([#757](https://github.com/fossas/fossa-cli/pull/757))

## v3.0.12

- log4j: Adds `fossa log4j` command to identify log4j dependencies. ([#744](https://github.com/fossas/fossa-cli/pull/744))

## v3.0.11

- Yarn: Fixes an issue, where entry missing `resolved` attribute in `yarn.lock` would throw exception. ([#741](https://github.com/fossas/fossa-cli/pull/741))

## v3.0.10

- Gradle: Uses ResolutionAPI for gradle analysis. ([#740](https://github.com/fossas/fossa-cli/pull/740/))
- Cleans up duplicated internal hashing primitives ([#737](https://github.com/fossas/fossa-cli/pull/737))
- Adds a prerequisite required for future VSI improvements ([#736](https://github.com/fossas/fossa-cli/pull/736))

## v3.0.9

- Makes experimental flags discoverable and documents them. ([#723](https://github.com/fossas/fossa-cli/pull/723))
- Supports extracting `.tar.xz` files ([#734](https://github.com/fossas/fossa-cli/pull/734))
- Supports extracting `.tar.bz2` files ([#734](https://github.com/fossas/fossa-cli/pull/734))
- Adds explicit `xz` support for `rpm` files ([#735](https://github.com/fossas/fossa-cli/pull/735))
- Adds `zstd` support for `rpm` files ([#735](https://github.com/fossas/fossa-cli/pull/735))
- Adds a prerequisite required for future VSI improvements ([#730](https://github.com/fossas/fossa-cli/pull/730))

## v3.0.8

- Nuget: Fixes analysis performance when working with `project.assets.json` ([#733](https://github.com/fossas/fossa-cli/pull/733))

## v3.0.7

- Go: `go mod graph` is used as default tactic for gomod strategy. ([#707](https://github.com/fossas/fossa-cli/pull/707))

## v3.0.6

- Yarn: Fixes a bug with yarn v1 lock file analysis, where direct dependencies were not reported sometimes. ([#716](https://github.com/fossas/fossa-cli/pull/716))

## v3.0.5

- Nim: Adds support for dependency analysis using `nimble.lock` file. ([#711](https://github.com/fossas/fossa-cli/pull/711))

## v3.0.4

- Npm: Fixes a bug where dev dependencies were not included in result when using `--include-unused-deps` ([#710](https://github.com/fossas/fossa-cli/pull/710))

## v3.0.3

- Increases default timeout to 3600 seconds (1 hour) for commands listed below ([#712](https://github.com/fossas/fossa-cli/pull/712))
  - `fossa test`
  - `fossa container test`
  - `fossa vps test`
  - `fossa report`
  - `fossa vps report`

## v3.0.2

- Nuget (projectassetsjson): Ignores project type dependencies in reporting ([#704](https://github.com/fossas/fossa-cli/pull/704))
- Nuget (projectassetsjson): Fixes a bug, where indirect dependencies where appearing as direct dependencies([#704](https://github.com/fossas/fossa-cli/pull/704))

## v3.0.1

- Deduplicates `vendored-dependencies` entries when possible, and provides a better error message when not. ([#689](https://github.com/fossas/fossa-cli/pull/689))
- Adds logging to `vendored-dependencies` processing. ([#703](https://github.com/fossas/fossa-cli/pull/703))

# Version 3 Changelog

- Migrates source code from [spectrometer](https://github.com/fossas/spectrometer) into fossa-cli (this repository).

# Version 2 Changelog

Releases for CLI 2.x can be found at: https://github.com/fossas/spectrometer/releases

## v2.19.9

- Go: Fixes a regression, where deep dependencies were reported as direct dependencies. ([#443](https://github.com/fossas/spectrometer/pull/443/))

## v2.19.8

- Perl: Adds support for Perl with parsing of `META.json`, `META.yml`, `MYMETA.yml`, `MYMETA.json`. ([#428](https://github.com/fossas/spectrometer/pull/428))

## v2.19.7

- Resolves a regression when parsing npm `package-lock.json` files that do not contain a `version` field ([#445](https://github.com/fossas/spectrometer/pull/445))

## v2.19.6

- Special cases scans with a single VSI only filter to skip other analysis strategies ([#407](https://github.com/fossas/spectrometer/pull/407))
- Adds the ability to skip resolving dependencies from FOSSA projects discovered during VSI scans ([#435](https://github.com/fossas/spectrometer/pull/435))

## v2.19.5

- Fixes an issue observed during VSI analysis where fingerprinting files with lines longer than 64KiB would fail. ([#427](https://github.com/fossas/spectrometer/pull/427))

## v2.19.4

- Adds experimental capability for filtering gradle configuration for analysis. ([#425](https://github.com/fossas/spectrometer/pull/425))

Refer to: [Gradle documentation](docs/references/strategies/languages/gradle/gradle.md#experimental-only-selecting-set-of-configurations-for-analysis) for more details.

## v2.19.3

- Removes `fossa compatibility` command. ([#383](https://github.com/fossas/spectrometer/pull/383))

Use [`fossa-deps.{yml,json}`](docs/features/vendored-dependencies.md) file to facilitate archive uploading capability, previously provided by `fossa compatibility` command.

## v2.19.2

- Adds `--config` flag, which can set custom path for configuration file. If `--config` flag is not used, base directory will scanned for `.fossa.yml` file. ([#415](https://github.com/fossas/spectrometer/pull/415))

## v2.19.1

- Fixes an issue where nodeJS errors were reported when no NodeJS project were discovered. ([#424](https://github.com/fossas/spectrometer/pull/424))

## v2.19.0

- Adds support for `fossa analyze --include-unused-deps`, which prevents filtering out non-production dependencies. ([#412](https://github.com/fossas/spectrometer/pull/412))
- Yarn: Adds support for workspaces. ([#374](https://github.com/fossas/spectrometer/pull/374))
- Npm: Adds support for workspaces. ([#374](https://github.com/fossas/spectrometer/pull/374))
- Npm: Removes unreliable `npm ls`-based analysis tactic. ([#374](https://github.com/fossas/spectrometer/pull/374))
- `fossa-deps`: Adds support for `bower`-type in `referenced-dependencies`. ([#406](https://github.com/fossas/spectrometer/pull/406))
- Monorepo: Chunk AOSP files when uploading ([#421](https://github.com/fossas/spectrometer/pull/421)).
- Monorepo: Don't fail on files that are filtered during expansion ([#421](https://github.com/fossas/spectrometer/pull/421)).

## v2.18.1

- Monorepo: Send error state to UI if the CLI crashes, so scans won't appear to hang forever. ([#409](https://github.com/fossas/spectrometer/pull/409))
- Monorepo: Fix parsing nomos output bug where files contain newlines. ([#409](https://github.com/fossas/spectrometer/pull/409))

## v2.18.0

- Improves performance in scenarios where cgroups are used to limit the amount of CPU time available, such as K8S containers ([#403](https://github.com/fossas/spectrometer/pull/403))

## v2.17.3

- Monorepo: adds some optimizations to reduce the amount of file buffering in memory during a scan, resulting in less memory pressure and faster scans. ([#402](https://github.com/fossas/spectrometer/pull/402))
- Adds compatibility script for `fossa report attribution --json` ([#397](https://github.com/fossas/spectrometer/pull/397))

## v2.17.2

- Fortran: Supports fortran package manager. ([#377](https://github.com/fossas/spectrometer/pull/377))

## v2.17.1

- Adds support for reporting origin path for binaries discovered via `--experimental-enable-binary-discovery` ([#396](https://github.com/fossas/spectrometer/pull/396))

## v2.17.0

- When running `fossa analyze` with the `--debug` flag, we now create a `fossa.debug.json.gz` file containing detailed runtime traces for project discovery and dependency analysis

## v2.16.6

- Monorepo: Adds automatic retries to failed API calls. ([#392](https://github.com/fossas/spectrometer/pull/392))

## v2.16.5

- Adds JSON Output for `fossa test --json` when there are no issues. ([#387](https://github.com/fossas/spectrometer/pull/387))

## v2.16.4

- Monorepo: Fixes bug with symlink logic mismatch between walker and buildspec uploader. ([#388](https://github.com/fossas/spectrometer/pull/388))

## v2.16.3

- Monorepo: Fixes bug with non-glob exclusions. ([#386](https://github.com/fossas/spectrometer/pull/386))

## v2.16.2

- Monorepo: Fixes crash when there are no ninja/buildspec files to upload. ([#385](https://github.com/fossas/spectrometer/pull/385))
- Monorepo: Fixes issue with only-path/exclude-path globs.

## v2.16.1

- Gradle: Supports analysis of projects using gralde v3.3 or below. ([#370](https://github.com/fossas/spectrometer/pull/370))

## v2.16.0

- Swift: Supports dependencies analysis for dependencies managed by Swift Package Manager. ([#354](https://github.com/fossas/spectrometer/pull/354))

## v2.15.24

- Leiningen: Executes `lein --version` before performing any analysis, to ensure Leiningen has performed its install tasks (done on its first invocation). ([#379](https://github.com/fossas/spectrometer/pull/379))

## v2.15.23

- Maven: Fixes `mvn:dependency` tactic to exclude root project as direct dependency. ([#375](https://github.com/fossas/spectrometer/pull/375))

## v2.15.22

- Adds branch and revision information to the URL reported at the end of a `fossa analyze --experimental-enable-monorepo` scan. ([#378](https://github.com/fossas/spectrometer/pull/378))

## v2.15.21

- When using `--experimental-enable-binary-discovery`, prepopulates information discovered in JAR manfiests. ([#372](https://github.com/fossas/spectrometer/pull/372))

## v2.15.20

- Yarn: Fixes potential runtime errors, when yarn.lock contains deep dependency without specification at root level in yarn.lock. ([#369](https://github.com/fossas/spectrometer/pull/369))

## v2.15.19

- Fixes an issue with `fossa-deps.yml` `vendored-dependencies` entries where uploads would fail if the dependency was in a subdirectory. ([#373](https://github.com/fossas/spectrometer/pull/373))

## v2.15.18

- Monorepo: Speeds up commercial phrase detection by doing a first pass before trying to parse context. ([#371](https://github.com/fossas/spectrometer/issues/371))

## v2.15.17

- Gradle: Classifies dependency from `testCompileClasspath` and `testRuntimeClasspath` configurations as test dependencies. ([#366](https://github.com/fossas/spectrometer/pull/366))

## v2.15.16

- Yarn: Analyzes yarn.lock without runtime error, when yarn.lock includes symlinked package. ([#363](https://github.com/fossas/spectrometer/pull/363))

## v2.15.15

- Monorepo: Efficiently upload binary blobs for ninja & buildspec files ([#362](https://github.com/fossas/spectrometer/pull/362)).

## v2.15.14

- Yarn: Fixes missing dependency from the analyses, when dependency has zero deep dependencies, and is not a deep dependency of any other dependency. ([#359](https://github.com/fossas/spectrometer/pull/359))

## v2.15.13

Adds another closed beta feature around FOSSA C/C++ support.
For now this functionality is considered publicly undocumented, and is only used with support from FOSSA engineering.

- Adds support for reporting detected binaries as unlicensed dependencies ([#353](https://github.com/fossas/spectrometer/pull/353))

## v2.15.12

- Yarn: Analyzes yarn.lock without runtime error, when yarn.lock includes directory dependency. ([#361](https://github.com/fossas/spectrometer/pull/361))

## v2.15.11

- Gradle: Classifies dependency's environment correctly, when originating from common android development and test configurations. ([#338](https://github.com/fossas/spectrometer/pull/338))

## v2.15.10

- Monorepo: Ignore permission errors when searching for ninja or buildspec files. ([#351](https://github.com/fossas/spectrometer/pull/351))

## v2.15.9

- CocoaPods: Supports git sources in `Podfile.lock` analysis. ([#345](https://github.com/fossas/spectrometer/pull/345))

## v2.15.8

- `fossa analyze --experimental-enable-monorepo` now turns off proprietary language scanning by default, and has this feature controlled by a feature flag ([#343](https://github.com/fossas/spectrometer/pull/343))

## v2.15.7

- Resolves an issue where errors running `fossa report` and `fossa test` would be made more confusing when the project isn't a monorepo project ([#321](https://github.com/fossas/spectrometer/pull/321))
- Prevents uploading standard analysis results to monorepo projects, where they'd be silently ignored ([#341](https://github.com/fossas/spectrometer/pull/341))

## v2.15.6

- CocoaPods: Fixes `Podfile.lock` parsing. It safely parses when Pod and Dependencies entries are enclosed with quotations. ([#337](https://github.com/fossas/spectrometer/pull/337))

## v2.15.5

- Fixes an issue where `--json` would output the raw project ID, instead of a normalized ID ([#339](https://github.com/fossas/spectrometer/pull/339))

## v2.15.4

- Gradle: Search parent directories for gradlew and gradlew.bat ([#336](https://github.com/fossas/spectrometer/pull/336))

This release also adds a number of closed beta features around FOSSA C/C++ support.
For now this functionality is considered publicly undocumented, and is only used with support from FOSSA engineering.

As such this new functionality is hidden from the help and other documentation in this repo.
For questions using the new functionality in this release please contact us!

- Support linking user-defined dependency binaries. ([#323](https://github.com/fossas/spectrometer/pull/323))
- Support resolving linked user-defined binaries found in projects when VSI is enabled. ([#328](https://github.com/fossas/spectrometer/pull/328))
- Support linking user project binaries. ([#333](https://github.com/fossas/spectrometer/pull/333))
- Support resolving linked user project binaries found in projects when VSI is enabled. ([#333](https://github.com/fossas/spectrometer/pull/333))

## v2.15.3

- Resolve a scan performance regression for `fossa vps` invocations. ([#335](https://github.com/fossas/spectrometer/pull/335))
- Resolve a scan performance regression for `fossa analyze --experimental-enable-monorepo` invocations. ([#335](https://github.com/fossas/spectrometer/pull/335))

## v2.15.2

- Maven: Fixes an issue where dependencies parsed from `dependency:tree` would fail to resolve when uploaded. ([#332](https://github.com/fossas/spectrometer/pull/332))

## v2.15.1

- Maven: Fixes an issue where dependencies with a platform specifier were not correctly parsed. ([#329](https://github.com/fossas/spectrometer/pull/329))

## v2.15.0

- Dart: Adds support for pub package manager. ([#313](https://github.com/fossas/spectrometer/pull/313))
- Analyzed dependencies now report what file they were found in. ([#316](https://github.com/fossas/spectrometer/pull/316))

## v2.14.5

- Maven: Fixes an issue where projects with `settings.xml` files would not be analyzed correctly using the `dependency:tree` tactic. ([#327](https://github.com/fossas/spectrometer/pull/327))

## v2.14.4

- Gradle: Fixes an issue where all dependencies would appear as direct. ([#319](https://github.com/fossas/spectrometer/pull/319))

## v2.14.3

- Monorepo: archive expansion now respects `--exclude-path` and `--only-path`. ([#320](https://github.com/fossas/spectrometer/pull/320))

## v2.14.2

- Maven: `mvn dependency:tree` now correctly cleans up temporary files after an exception, and correctly uses `settings.xml` when available. ([#318](https://github.com/fossas/spectrometer/pull/318))

## v2.14.1

- Expanded proprietary language snippets in monorepo scans. ([#317](https://github.com/fossas/spectrometer/pull/317))

## v2.13.1

- Adds support for a new Maven tactic that produces the full dependency graph if `mvn dependency:tree` is available but the plugin is not. ([#310](https://github.com/fossas/spectrometer/pull/287))

## v2.13.0

- Elixir: Adds support for Elixir projects using `mix`. ([#287](https://github.com/fossas/spectrometer/pull/287))

## v2.12.3

- Gradle: Fixes an issue where unresolvable Gradle configurations would cause Gradle analysis to show no dependencies ([#292](https://github.com/fossas/spectrometer/pull/292)).

## v2.12.2

- Python: Fixes an issue where older Poetry lockfiles were not correctly identified. ([#309](https://github.com/fossas/spectrometer/pull/309))

## v2.12.1

- VPS: Adds `--exclude-path` and `--only-path` to monorepo functionality in `fossa analyze`. ([#291](https://github.com/fossas/spectrometer/pull/291))
- VPS: Support globs in `--{exclude,only}-path` flags. ([#291](https://github.com/fossas/spectrometer/pull/291))

## v2.12.0

- Python: Adds support for the Poetry package manager. ([#300](https://github.com/fossas/spectrometer/pull/300))

## v2.11.1

- Perl: Adds support for CPAN dependencies in `fossa-deps`. ([#296](https://github.com/fossas/spectrometer/pull/296))

## v2.11.0

- Adds support for selecting which folders analysis targets are discovered in. ([#273](https://github.com/fossas/spectrometer/pull/273))
- VPS: Adds support for `fossa test` and `fossa report` for monorepo projects. ([#290](https://github.com/fossas/spectrometer/pull/290))
- Maven: Adds support for `${property}` substitution for `<groupId>` and `<artifactId>` fields in dependencies. ([#282](https://github.com/fossas/spectrometer/pull/282))

## v2.10.3

- Adds support for specifying a release group on project creation. ([#283](https://github.com/fossas/spectrometer/pull/283))
- Adds support for non-HTTPS backends for archive uploads (e.g. for on-premises deployments). ([#276](https://github.com/fossas/spectrometer/pull/276))
- Adds `--experimental-enable-monorepo` and other associated flags to `fossa analyze`, which enables experimental monorepo support. ([#286](https://github.com/fossas/spectrometer/pull/286))
- Deprecates `fossa vps` subcommands. ([#286](https://github.com/fossas/spectrometer/pull/286))

## v2.10.2

- Fixes an issue where some `fossa` commands (including `fossa test`) would exit non-zero on success. ([#278](https://github.com/fossas/spectrometer/pull/278)).

## v2.10.1

- Fixes an issue where `fossa container analyze` exited zero on failure. ([#275](https://github.com/fossas/spectrometer/pull/275))

## v2.10.0

- Adds support for short flags. ([#264](https://github.com/fossas/spectrometer/pull/264))
- Adds a `remote-dependencies` section in the `fossa-deps` file to support archives at specific URLs. ([#260](https://github.com/fossas/spectrometer/pull/260))
- Renames some fields for `custom-dependencies` to avoid confusion. ([#260](https://github.com/fossas/spectrometer/pull/260))

## v2.9.2

- Adds JSON-formatted project information to the output of `fossa analyze` with `--json`. ([#255](https://github.com/fossas/spectrometer/pull/255))

## v2.9.1

- VPS: Bump wiggins - Updated `vps aosp-notice-file` subcommand to upload ninja files & trigger async task. ([#272](https://github.com/fossas/spectrometer/pull/272))

## v2.9.0

- Fixes an issue where stdout doesn't always flush to the console. ([#265](https://github.com/fossas/spectrometer/pull/265))
- Fixes an issue when referenced-dependencies are not being uploaded. ([#262](https://github.com/fossas/spectrometer/pull/262))
- Adds support for `fossa-deps.json`. ([#261](https://github.com/fossas/spectrometer/pull/261))
- Adds support for `vendored-dependencies` to be license scanned. ([#257](https://github.com/fossas/spectrometer/pull/257))

## v2.8.0

- Adds support for `--branch` flag on `fossa container analyze` command. ([#253](https://github.com/fossas/spectrometer/pull/253))
- Adds support and documentation for user-defined dependencies. ([#245](https://github.com/fossas/spectrometer/pull/245))
- Allows using `.yml` or `.yaml` extensions for `fossa-deps` file, but not both. ([#245](https://github.com/fossas/spectrometer/pull/245))
- `fossa analyze` now checks `fossa-deps` before running analysis (instead of checking in parallel with other analyses). ([#245](https://github.com/fossas/spectrometer/pull/245))

## v2.7.2

- VSI: Updates the VSI Plugin.
- VSI: Adds support for VSI powered dependency discovery as a strategy.

## v2.7.1

- Re-enables status messages for commands like `fossa test` in non-ANSI environments. ([#248](https://github.com/fossas/spectrometer/pull/248))
- Yarn: Adds support for Yarn v2 lockfiles. ([#244](https://github.com/fossas/spectrometer/pull/244))
- NuGet: Fixes the dependency version parser for `.csproj`, `.vbproj`, and similar .NET files. ([#247](https://github.com/fossas/spectrometer/pull/247))

## v2.7.0

- Conda: Adds support for the Conda package manager. ([#226](https://github.com/fossas/spectrometer/pull/226))

## v2.6.1

- VPS: Adds `--follow` to the `vps analyze` subcommand, which allows for following symbolic links during VPS scans. ([#243](https://github.com/fossas/spectrometer/pull/243))

## v2.6.0

- Display the progress of `fossa analyze` while running. ([#239](https://github.com/fossas/spectrometer/pull/239))

## v2.5.18

- NPM: Fixes issue where transitive dependencies could be missing in NPM projects. ([#240](https://github.com/fossas/spectrometer/pull/240))

## v2.5.17

- Containers: Fixes an issue where `--project` and `--revision` were not correctly handled in `fossa container analyze`. ([#238](https://github.com/fossas/spectrometer/pull/238))

## v2.5.16

- Adds support for `fossa-deps.yml`. ([#236](https://github.com/fossas/spectrometer/pull/236))

## v2.5.15

- Python: Fixes an issue where parsing unsupported fields in `requirements.txt` could prevent Python analyses from terminating. ([#235](https://github.com/fossas/spectrometer/pull/235))

## v2.5.14

- Go: Upload module identifiers instead of package identifiers to the backend. ([#234](https://github.com/fossas/spectrometer/pull/234))

## v2.5.13

- VPS: Update VPS plugin to `2021-04-27-312bbe8`. ([#233](https://github.com/fossas/spectrometer/pull/233))
  - Improve performance of scanning projects
  - Reduce memory pressure when scanning large projects

## v2.5.12

- VPS: Update VPS plugin to `2021-04-19-9162a26`. ([#231](https://github.com/fossas/spectrometer/pull/231))

## v2.5.11

- Allow flags to be set via configuration file. ([#220](https://github.com/fossas/spectrometer/pull/220))
- Containers: add support for layers. ([#228](https://github.com/fossas/spectrometer/pull/228))

## v2.5.10

- Only activate replay/record mode using `--replay`/`--record` (previously it was turned on in `--debug` mode). ([#212](https://github.com/fossas/spectrometer/pull/212))
- Containers: Fixed a bug where container scanning failed when ignored artifacts aren't in the right shape. ([#223](https://github.com/fossas/spectrometer/pull/223))

## v2.5.9

- VPS: Update the VPS scanning plugin:
  - Resolve issues reading IPR files with null byte content.
  - Workaround recursive variable declarations when parsing Android.mk files.

## v2.5.8

- VPS: Support makefiles in `fossa vps aosp-notice-file`. ([#216](https://github.com/fossas/spectrometer/pull/216))
- VPS: Require paths to ninja files as arguments in `fossa vps aosp-notice-file`. ([#217](https://github.com/fossas/spectrometer/pull/217))

## v2.5.7

- VPS: Print project URL after `fossa vps analyze`. ([#215](https://github.com/fossas/spectrometer/pull/215))

## v2.5.6

- Gradle: Fixes an issue that sometimes prevented Gradle project analyses from terminating. ([#211](https://github.com/fossas/spectrometer/pull/211))

## v2.5.5

- PHP: Fixes an issue where Composer lockfiles could cause a crash when parsing. ([#207](https://github.com/fossas/spectrometer/pull/207))

## v2.5.4

- Scala: Fixes an issue that sometimes prevented Scala analyses from terminating. ([#206](https://github.com/fossas/spectrometer/pull/187))

## v2.5.0

- Containers: Add container analysis toolchain. ([#173](https://github.com/fossas/spectrometer/pull/173))

## v2.4.11

- Fixes several issues that caused analysis failures during upload. ([#187](https://github.com/fossas/spectrometer/pull/187), [#188](https://github.com/fossas/spectrometer/pull/188))

## v2.4.9

- Python: Fixes an issue with `requirements.txt` parsing line extensions. ([#183](https://github.com/fossas/spectrometer/pull/183))
- Fixes an issue where we didn't read the cached revision when picking a revision for `fossa test` in projects without VCS. ([#182](https://github.com/fossas/spectrometer/pull/182))
- Fixes an issue where invalid project URLs would be printed for projects without VCS when `--branch` was not specified. ([#181](https://github.com/fossas/spectrometer/pull/181))

## v2.4.8

- Introduce a new hidden `fossa compatibility` command which runs fossa v1 `fossa analyze` and allows users to access the archive uploader. ([#179](https://github.com/fossas/spectrometer/pull/179))

## v2.4.7

- Fixes an issue where `fossa test` would always exit zero for push-only API keys. ([#170](https://github.com/fossas/spectrometer/pull/170))
- Fixes an issue where dependency graphs would be filtered out if they had no direct dependencies (e.g. in strategies like Yarn where direct dependencies are unknown). ([#172](https://github.com/fossas/spectrometer/pull/172))
- Go: Fixes an issue with `glide.lock` parser. ([#175](https://github.com/fossas/spectrometer/pull/175))
- Go: Adds multi-module project support to `go.mod` static analysis. ([#171](https://github.com/fossas/spectrometer/pull/171))
- NPM, Yarn: Fixes an issue where subdirectories were erroneously ignored. ([#174](https://github.com/fossas/spectrometer/pull/174))

## v2.4.6

- VPS: Update Wiggins CLI plugin to version `2020-12-11-5d581ea`

## v2.4.5

- VPS: Update `fossa vps analyze` to use a new VPS project scanning engine:
  - Improve scan performance
  - Support "License Only" scans, where the project is scanned for licenses but is not inspected for vendored dependencies.

## v2.4.4

- Maven: Add limited support for POM `${property}` interpolation. ([#158](https://github.com/fossas/spectrometer/pull/158))

## v2.4.3

- Adds `--version` flag. ([#157](https://github.com/fossas/spectrometer/pull/157))

## v2.4

- RPM: Adds support for unpacking of gzipped RPMs. ([#154](https://github.com/fossas/spectrometer/pull/154))
- VPS: Integrates `vpscli scan` as `fossa vps analyze`. ([#148](https://github.com/fossas/spectrometer/pull/148))
- VPS: Removes `vpscli` binary. ([#148](https://github.com/fossas/spectrometer/pull/148))
- VPS: Adds support for `--team` and other metadata flags to VPS analysis. ([#149](https://github.com/fossas/spectrometer/pull/149))
- VPS: Adds `fossa vps test` command, analogous to `fossa test` for VPS projects. ([#150](https://github.com/fossas/spectrometer/pull/150))
- VPS: Adds `fossa vps report` command, analogous to `fossa report` for VPS projects. ([#150](https://github.com/fossas/spectrometer/pull/150))

## v2.3.2

- Adds `fossa list-targets` to list "analysis targets" (projects and subprojects) available for analysis. ([#140](https://github.com/fossas/spectrometer/pull/140))
- Adds `--filter TARGET` option to `fossa analyze`. ([#140](https://github.com/fossas/spectrometer/pull/140))
- Adds support for "detached HEAD" state in `git` and `svn`. ([#141](https://github.com/fossas/spectrometer/pull/141))
- Python: Dependencies found via `*req*.txt` and `setup.py` are now merged. ([#140](https://github.com/fossas/spectrometer/pull/140))
- Maven: Natively support multi-POM Maven projects. ([#140](https://github.com/fossas/spectrometer/pull/140))
- Gradle: Fixes an issue where subprojects were not handled correctly. ([#140](https://github.com/fossas/spectrometer/pull/140))

## v2.3.1

- RPM: Dependencies from multiple `*.spec` files in the same directory are now merged. ([#138](https://github.com/fossas/spectrometer/pull/138))
- Erlang: Aliased packages in `rebar3` are now resolved to their true names. ([#139](https://github.com/fossas/spectrometer/pull/139))
- Gradle: Support all build configurations (instead of a hard-coded list of known configuration names). ([#134](https://github.com/fossas/spectrometer/pull/134))

## v2.3.0

- Erlang: Fixes an issue where the `rebar3` strategy would incorrectly identify dependencies as top-level projects. ([#119](https://github.com/fossas/spectrometer/pull/119))
- Python: Fixes various issues in the `setup.py` parser. ([#119](https://github.com/fossas/spectrometer/pull/119))
- Haskell: Adds support for Haskell projects using `cabal-install`. ([#122](https://github.com/fossas/spectrometer/pull/122))
- PHP: Adds support for PHP projects using `composer`. ([#121](https://github.com/fossas/spectrometer/pull/121))

## v2.2.4

- Scala: Adds support for Scala projects using `sbt`. ([#54](https://github.com/fossas/spectrometer/pull/54))

## v2.2.1

- Python: Fixes an issue where the `req.txt` strategy would run even when no relevant files were present. ([#109](https://github.com/fossas/spectrometer/pull/109))

## v2.2.0

- Improves contributor counting accuracy using repository metadata. ([#94](https://github.com/fossas/spectrometer/pull/94))
- Improves parallelism of strategy discovery. ([#93](https://github.com/fossas/spectrometer/pull/93))
- Fixes an issue where URLs printed by `fossa test` and other commands were incorrect for `git` projects with `https` remotes. ([#92](https://github.com/fossas/spectrometer/pull/92))
- Fixes an issue where `IOException`s (like "command not found") would cause strategies to crash. ([#106](https://github.com/fossas/spectrometer/pull/106))
- Fixes an issue where with effect typechecking. ([#100](https://github.com/fossas/spectrometer/pull/100))
- Python: Dependencies of multiple `*req*.txt` files in a single project are now merged. ([#102](https://github.com/fossas/spectrometer/pull/102))
- Go: Re-enables deep dependency reporting (which was previously disabled for development purposes). ([#98](https://github.com/fossas/spectrometer/pull/98))
- NuGet: Adds support for analyzing `paket.lock` files. ([#107](https://github.com/fossas/spectrometer/pull/107))

# Version 1 Changelog

## v1.1.10

- 7013d3b fix: Remove evicted SBT dependencies (#667)
- 8aa77d8 Update genny calls to not use gopath (#668)
- 4e6cced fix: Unit test failures should cause CI failure (#666)

## v1.1.9

- a1ec875 Fix node_modules strategy (#665)

## v1.1.8

- 6ad8e86 fix ant subdirectoy analysis (#664)
- 4fe7d83 add faq (#661)

## v1.1.7

- 246294c fix downloaded parse error (#660)
- 2cd3dcd fix wrong config file field (#623)
- 01fe79a doc: Homebrew is no longer a supported installation method (#659)

## v1.1.6

- 9f7d083 Send projectURL on upload-project (#656)

## v1.1.5

- dd56406 Use gomodules instead of dep (#653)
- 9c1523e Ant: use pom.xml's <parent> version if one isn't declared at the top level (#652)

## v1.1.4

- fabc9ef Remove e2e test from blocking a release (#649)
- 44d13b2 Use 'go list' to determine transitive dependencies for gomodules projects (#648)
- 84818e9 Add support for titles with upload project (#646)
- 444330f SAML build link (#647)

## v1.1.3

- fc60c66 Update documentation for newer sbt versions (#638)
- 3255628 Add ARM64 in goreleaser (#626)
- 871e94f improve license scan fix (#643)

## v1.1.2

- b1e910a Fix Goreleaser after deprecation (#642)
- 89b8691 fossa upload-project command (#639)
- 38fdbac Update README.md (#636)

## v1.1.2-alpha.1

- 57fe304 feat: Use name field to name modules (#635)

## v1.1.1

- 94d95b5 Send CLI version in upload (#633)
- e41733a Update docs and help output for flags that only effective on project creation. (#632)
- a4bddd0 Handle multi module maven builds without distinct pom files (#631)
- 8330391 improve docs on `--suppress-issues` flag (#624)

## v1.1.0

- 1706109 chore: Update Docker development images (#601)
- 8aa42f0 remove mention of overwrite (#621)
- d7467dc Timeout flag correction (#619)
- 2cd9167 Add a pull request template (#618)
- ac0dc90 Replace "Python" with "Ruby" in Ruby documentation (#544)
- 11358c6 Fix typo on "options" param (#608)
- 1ae3c54 Update maven.md (#612)
- 028812f Replace .NET with nodejs on nodejs documentation (#610)
- 90d625c Git contrib count (#611)
- fff1e23 remove spectrometer install (#606)

## v1.0.30

- 09c02d6 Add site-packages to the list of ignored directories (#605)

## v1.0.29

- cc3b1ec fix: Do not fail when analyzing go.mod modules when lockfile is not in same directory as module (#602)

## v1.0.28

- 091f2a9 Allow double-quoted strings in setup.py (#600)

## v1.0.27

- f511238 Add -mod=readonly flag to gomodules resolver (#599)

## v1.0.26

- 55cc629 Use -mod=readonly flag for go list (#595)
- 7103b56 Go repository bazel files (#594)
- d4b00cd Use the same BINDIR for hscli (#592)

## v1.0.25

- 08dbd38 prevent comparison tooling with custom endpoint (#591)

## v1.0.24

- b530020 feat (npm dev) include npm development dependencies (#589)
- dff5651 Let hscli installation fail silently (#590)
- 22ca461 feat (yarn list) support for scanning yarn list output (#588)

## v1.0.23

- 7d22c91 CLI v2 Comparison (#568)
- 32b9351 Resolve documentation nits (#585)

## v1.0.22

- 6dee5c6 upload the policy paramater if a user adds it (#577)

## v1.0.21

- 7458683 Use unix file separators in archive uploads (#584)
- 6187e44 remove isbuilt errors and warnings for commands that we don't need (#576)

## v1.0.20

- 39656fd changes to scan ant better (#575)

## v1.0.19

- 3a98c56 Allow Leiningen to output on stderr without failing (#574)
- cf5391b feat (better bazel) support for bazel deps command (#570)
- 4efffa5 handle maven downloaded line (#573)
- f0abc89 flag change (#572)
- 4ccb6fd add title attribution row (#571)
- b431b2e docs update (#567)

## v1.0.18

- 4a98113 archive -> archives (#566)
- 244e757 return error so file info cannot be nil (#565)

## v1.0.17

- 85a7e9c fix (hanging commands) refactor sbt and timeout hanging commands (#563)
- b243965 revise ant options (#561)
- a0358b0 feat (pipenv discovery) (#560)

## v1.0.16

- 30316bc fix(json report) print json reports when provided json flag (#558)
- 3a27b27 remove gradle sub projects from dependency graph (#556)

## v1.0.15

- 98c3b7f Request download url when rendering reports (#557)

## v1.0.14

- 5296cf3 fix (gradle error) error on exit code and stderr (#555)
- 7c7aa6f [FC-1212] create integration with new report endpoint (#554)

## v1.0.13

- 701adbd remove .fossa.yml (#553)
- 8299613 feat (bazel files) parse bazel files for static support (#552)

## v1.0.12

- d6cab2c Add DownloadURL to Revision type. (#551)
- 35ce938 [FC-1059] Added consideration of lockfiles to nodejs IsBuilt() (#543)
- b2697e6 Updated README for generating license notices (#546)

## v1.0.11

- 3e7c7b3 [FC-977] Added strategy for parsing package-lock.json files (#541)

## v1.0.10

- 2961722 fix (log file sync) defer file syncing until after the command finishes (#539)
- d1fa5ed Fixed gradle project discovery (#538)

## v1.0.9

- 3ead389 fix (rpm install) return stdout instead of zero value (#537)
- d74872c Implement new python analyzer (#534)

## v1.0.8

- 36d3766 unmarshal additional information (#535)
- 877e552 feat (ruby v2 analysis) ruby analysis conforms to v2 format (#530)

## v1.0.7

- 4940add feat (rpm scanning) support for system level and individual rpms. (#520)

## v1.0.6

- 78d3b72 fix (type issue) handle empty pkg types (#532)
- eaf8b55 fix (update fail) don't fail when there are no updates available (#526)
- 9b5c9ff errors (extend errors) use the errors package in more places (#503)
- c160edb refactor (ruby) (#528)

## v1.0.5

- eaa6c94 turn off cgo (#529)
- ab7c478 new analysis strategies / fallbacks (#511)
- 69dc144 errors (wrong arguments) better errors when users manually specify modules. (#525)

## v1.0.4

- 6cad43a Trim $GOPATH from source path stacktraces (#524)
- 707ca11 add hash and version field to dep reports (#521)
- 2b63679 lint (golang ci) add custom linting configuration (#508)
- 6f324ad add the --server-scan flag to treat raw modules separately (#518)

## v1.0.3

- 638f9f7 fix (ruby errors) change is built check and fix errors (#519)

## v1.0.2

- 1c58d98 warn error and handle nil typed errors (#512)
- 4bc1dbc improve error messages when running commands (#510)
- 94be39b testing (fossa test) use a test server to test fossa test (#305)

## v1.0.1

- 39676c8 release (go version) (#507)
- d478879 release after approval (#506)
- 25ed63d feat (gomodules vendor) support users who vendor custom deps and use gomodules (#505)
- e72db93 feat (golang fallbacks) break go strategies down and fallback easier (#504)
- 4c5a991 fix (missing remote error) set project name to directory if git cannot be read. (#502)
- 72e21d6 feat (clojure support) clojure support through leiningen (#501)
- 7e64aa9 Fix parsing of gradle dependency tree (#500)

## v1.0.0

- 235c83318 better buck error (#499)
- a8412e0e2 Add setup.py scanning (#493)
- 1bdd0432d Log message if on Windows or not using ANSI (#438)
- 582091364 errors (better errors) extend the errors package further (#492)
- 953ec7464 Init: allow use of --project (and other API-related) flags (#498)
- 5c9f72c9e filter warnings prefix (#497)
- 4f90d785b feat (dep static analysis) read manifest and lockfiles created by dep (#491)
- 5a81a616a fix output requiring api key (#495)
- e6aefa91c golang: fix support for go modules in subdirectories (#439)
- 8af01eb7d Publish homebrew formula (#494)
- 1187e9d0a docs(readme): add download count (#490)
- d68373963 errors (no API key) Common error when users forget to add an API key.  (#489)
- 78a841865 feat (gomodules scanning) scan go.mod and go.sum for dependencies. (#488)

## Version 0 Changelog

We generally follow semantic versioning, but semantic versioning does not
specify pre-1.0.0 behavior. Here is how `fossa` <1.0.0 releases work:

- Any update that creates a breaking change (i.e. a change that causes a
  previously working configuration to fail) will bump the minor version.
- All other updates will bump the patch version.
- Preview, beta, and other special releases will have a pre-release identifer in
  the semantic version, and will be marked as pre-release on GitHub Releases.

## v0.7.34

- 0a838a506 Fix WalkUp to be OS-agnostic (#487)
- a5fcdca1b fix (requirements parser) whitespace in dependencies removed (#486)
- c2cbf8eac feat (errors) better errors package (#462)
- 8656b4e12 Use runtimeClasspath configuration for resolution (#484)
- b2d510c05 feat (clean debug logs) add --verbose flag to allow cleaner logs (#485)
- 643451839 docs (docker faq) update faq for custom docker images (#481)
- fd8fa7c17 Discover gradle projects using non-groovy dialects (#482) (Closes #395)
- 66e205192 Replace "Python" with "Ruby" in Ruby documentation (#483)
- 569f1e867 feat (rust support) Support rust through Cargo.lock parsing. (#474)
- c8d6e7dd5 feat (dependencyManagement field) add dependencyManagement parsing. (#477)
- 28096cc8b Haskell project support via cabal-install and stack (#444)
- 202eda88c fix (support method) change support to email (#476)

## v0.7.33

- 0567ca5 fix (zero deps error) log when a project has no dependencies (#473)
- 5d0e2b9 fix (nested poms) fix a bug where nested pom files could not be found  (#475)

## v0.7.32

- df7ee6967 Update how-it-works.md (#472)
- 4b85dce8b feat (license scan tar) use the rawLicenseScan parameter to run a full license scan (#469)

## v0.7.31

- b7cb71ad2 feat (fallbacks) don't look for setup.py and log if cocoapods is missing instead of failing (#470)
- fcc63f259 fix (sbt parsing) make a small change to ensure sbt graphs are created accurately. (#471)
- 9f346efc6 feat (buckw) discover buck command and prefer buckw (#467)
- 4d380793d fix (module filter) consider windows file paths when filtering modules (#466)
- 3bd9ffaec Update CONTRIBUTING.md (#465)
- 999641227 docs (golang) strategy and faq updates (#464)

## v0.7.30

- 5ec7a9e07 Add fallback to no VCS when VCS not supported, and support Mercurial (#463)
- f54ae192e copy installation (#461)

## v0.7.29

- 33808e000 remove upper bound on test (#460)
- ec5990cf7 Update how Maven modules are described in .fossa.yml (#459)
- 3c4e41f7d feat (command timeout) add timeout for gradle analyzer (#458)

## v0.7.28

- 94e829228 Fix gradle project name parsing for projects without group ID (#457)

## v0.7.27

- 5c59eafa2 improve dockerfiles (#456)
- e6da7d3ba feat (format fossa test) improve fossa test output for readability (#455)
- d184d6a5d Harden parsing of Gradle's output (#454)
- 9ea851336 Check each Maven POM manifest only once when discovering modules (#452)
- 89eb004f5 Improve discovery of Maven modules and dependencies (#449)
- bfdfaa1c4 feat (dotnet support) complete dotnet support with fallbacks. (#450)
- ad23bb55d Support projects without VCS and support Subversion (#448)
- 5a24f6891 fix empty Composer dependencies list parsing (#392)
- 92d9c9f98 Fix some typos in docs (#447)
- 4cfe1b459 remove comment and kill unused images (#446)
- e7319ddec Bump fossa/fossa-cli:base image's golang version to 1.12

## v0.7.26

- aad54f605 fix (api error) return api error messages with bad requests (#442)
- 47a005dd1 feat (report license text) add full license and attribution text for fossa report (#441)
- 368a1382b docs (FAQ page) add a faq page and other updates (#440)

## v0.7.25

- b0571b804 feat (gradle project dir) enable the gradle analyzer to work with a monorepo like structure (#434)
- 89aafbd77 test (carthage) add test structure for empty cartfile (#437)
- ebfa09147 fix (empty cartfile) Check for nil graph from empty Cartfile.resolved (#435)
- 7fd62b6b4 fix (report url) switch dependency url back to the full url (#436)
- f2d05aa12 fix (ruby tests) fix flaky ruby integration tests. (#426)
- 156ae380c fix (carthage error) improve carthage error message (#432)
- be9042349 feat (go dependency versions) Favor explicit versions instead of dependency hashes (#427)

## v0.7.24

- 7a5ba032b feat (buck all targets) add option to specify a target such as //third-party/... (#428)
- e9fd4642e fix (ant analyzer) clean up and prevent failure from missing binaries (#429)
- bb551cd04 refactor (gradle analysis) add a test suite and clean up code. (#425)
- 8e02a4a80 fix (.io to .com) update endpoints (#423)

## v0.7.23

- e26421e28 fix (gradle parser) bug related to windows line endings (#421)
- 75994dadf fix (windows script) add a correct download script for windows users to the cli manual (#422)
- cbd0f751a testing and comment logic (#420)
- 2a2a23f14 fix (report dependencies) Change report dependencies to track fossa.com results (#419)
- fa135e191 feat (test pass) add the --supress-issues flag to fossa test (#418)
- f6660fb91 fix (raw modules) prevent modules from appearing as projects (#416)
- 2068b2d8f fix (manual links) broken links on the cli manual (#415)
- 541beceee docs (manual rewrite) manual and user guide overhaul (#410)

## v0.7.22

- 5e22532 Update README.md (#412)
- c13d22c fix (gradle configurations) add default configurations and change how targets are handled (#411)

## v0.7.21

- 11d74e8 Fix (readtree generic) Fix bug that prevented dependencies from being listed in the transitive graph. (#407)

## v0.7.20

- 2f552ca feat (paket analyzer) introduce support for the paket package manager (#404)

## v0.7.19

- 757a3df feat (okbuck classpath) add a flag to buck analysis for specific types of dependencies. (#400)
- 5b86e5b fix (ruby no specs) Do not panic when Gemfile.lock has a malformed empty specs section (#402)
- 7ad3119 fix (go analyzer) do not fail when there are no go dependencies. (#401)

## v0.7.18

- 1ed03f7 feat(okbuck support) Provide support for analyzing software managed by okbuck. (#398)
- 34babdf fix (Gradle analyzer) Fix gradle discovery for root projects and add a flag to scan all submodules (#399)
- cef13fe fix(cmd): Correctly parse module options when passed from command line (#393)
- 28a6f0e feat (debian analysis) Build functionality to analyze debian packages (#388)
- 3e54a0b fix (fossa report licenses) change the way that we find dependency license information. (#390)
- 65c2534 fix (fossa test) Poll the fossa issues endpoint until a scan is complete. (#397)
- 4ccf0d5 feat(buck) add cli support for the Buck package manager (#380)

## v0.7.17

- be61f55 Gradle multi-configuration parsing (#387)
- b9cf6ae fix (ant discovery) ensure valid directories are discovered. (#384)
- f6731eb feat(build tags) analyze go build tags (#372)
- 098b089 fix (readtree) correct the way we parse dependency graphs (#385)
- 861f567 Fix csproj regex (#386)
- 1d39bb8 fix(ant) Fix error message (#363)
- d1c781d fix: Correctly set directory modules are passed in from the command line (#383)
- 9509164 Add machine-readable output format to license report (#379)
## v0.7.16-rc.1+buckpreview

- d8e6d3a add buck project discovery
- eb4bc12 basic functionality
- 7005a1e first fully working changes
- 9088c10 WIP push
- cb54eea WIP upload
- 301b654 WIP basic functionality

## v0.7.15

- 434a2ae Pass -no-colors about as two separate arguments to sbt, not one (#376)
- 740da0d Link to CONTRIBUTING.md was broken (#377)
- b9a1f3b update go-git to v4.7.1 (#374)

## v0.7.14

- 4821bdc feat(gomodules) add support for gomodules (#368)
- 2dd95e9 fix(python) Add options support to requirements.txt parsing (#370)
- 2347102 fix(python) requirements parses extras properly (#365)
- c6aceb3 fix(maven) fix line parsing in Windows OS (#362)
- 71b489c fix(upload) remove duplication of flags to fix upload (#366)
- 4f6199d fix(make) fix conflict with auto generated file (#364)
- 9e6a4d8 fix(npm) npm analyze incorrectly finds module from .fossa.yml (#355)

## v0.7.13

- 623f658 fix(module options) allow command line options for multi module builds (#359)
- f188555 feat(pipenv) add support for pipenv projects (#315)
- cb206fd fix(glide) ensure that glide checks for aliased packages (#352)
- bb05c2b fix (buildtools) logic for bower and pip (#350)

## v0.7.12

- 4bd3b42 Merge pull request #339 from fossas/fix/yml-relative-paths-golang
- 48e7afd chore(go): Import grouping
- 9632cbe Merge pull request #338 from fossas/feat/warn-old-config
- a3792d0 test(nodejs): Add tests for checking import graphs (#337)
- 9439aa0 feat(ruby analyzer integration test) add ruby analyzer integration test (#320)
- 94c5f92 refactor(integration test) do not use TestMain in integration tests (#336)
- f4fc244 nit: Remove debugging code
- eeb82cd Merge pull request #276 from fossas/fix/phpDeps
- b8baa4f feat(config): Warn on old configuration files
- 36cc01d fix(go): Use relative paths when discovering modules
- 2495072 Filter out deps with name 'php'
- 201b13f test(yarn fixtures) add rev not resolve to suffix fixture (#326)
- 4f8a134 Merge branch 'master' into test/nodeFixtures3
- 61ce589 build: Rebuild on source change, use MacOS-compatible find (#332)
- ccb3bec Merge branch 'master' of github.com:fossas/fossa-cli into test/nodeFixtures3
- 915c70f  update fixtures and tests according to fixture dir
- 77b64e5 define fixture
- 50277fa add second case for trans prod dep collisions
- cd8ef3c add trans dev dep case 1
- 10fff2b fix some naming to be more clear
- 4fc7473 rename directories
- 0d36e90 setup fixture

## v0.7.11

- 5f558c5 fix added for dep graph creation (#331)
- 2de096e test(yarn fixtures) define fixtures and tests for additional parsing edge cases (#325)
- 1d32b91 test(python analyzer) add native python analyzer integration tests (#307)
- e432486 feat(circle.yml) aggregate coverage for multiple reports within a single PR (#306)

## v0.7.10

- 58b0fb7 test(yarn fixtures) add name only collision with direct prod dep case (#324)
- 4c51b77 test(yarn fixtures) initial edge case fixture structure example for yarn tooling (#323)
- 3c243bc Make sure that release tags start with 'v' (#322)
- 5f47dc1 feat(yarn.lock parsing) do not include dev deps in lockfile parsing (#312)
- 146f015 feat(nodejs dev deps) filter nodejs dev deps when using npm ls (#314)
- 72f7ec7 fix(vndr user repos) add support for user specified package locations (#316) (#318)
- ca28520 feat(buildtools Dockerfile) add rails tooling on buildtools image (#319)
- 0ae2c5e feat(yarn/npm) do not eagerly fail if either yarn or npm is not available (#313)
- dbfbb85 refactor(integration tests) abstract/simplify project initialization post cloning (#310)

## v0.7.9

- adec6f3 build: Fix Makefile dependencies in release process (#309)
- 03b24fb Improve .NET analyzer performance by reducing logging (#296)
- e9ac753 test: Don't run integration tests while unit testing (#308)
- fcb3783 fix(Makefile) update dev-osx to not error out for missing run command (#304)
- 4e1af41 test(nodejs integration) add full nodejs integration test (#297)
- 54bed30 refactor(codegen): Clean up old code, make codegen consistent (#300)
- a938e90 Add dependency check to build (#302)
- fc78d44 fix(ci): Fix reversed coverage logic for CI unit tests (#301)
- 72d7ca4 refactor(install): Use godownloader instead of custom install script (#298)
- ce2e3bf coveralls removed for forked repos and alternate junit test path added (#299)
- 48afaf4 feat(yarn lockfile fallback) add yarn lockfile reading fallback (#293)
- c94e175 added flags for specifying the team in fossa, and a link (#287)
- 718bf28 test(yarn lockfile) improve fixture case coverage (#290)
- c90d051  feat(AnalyzerTest) canonical reference for slimming docker test image and native analyzer testing (#271)
- 67c2ff1 release(v0.7.8-1): Release version v0.7.8-1

## v0.7.8-1

- 67c2ff1 release(v0.7.8-1): Release version v0.7.8-1
- f7bc7ea Fix/test upload (#289)
- 70aa12a Overhaul FOSSA CLI CI (#286)
- 6e77c5b feat(yarn) add yarn lockfile parsing (#283)
- 6d8b99d fix(.circleci/config.yml) use test base docker image and check out branch cli code into the image (#277)

## v0.7.8

- 65a187a release(v0.7.8): Release version v0.7.8
- b03de4d Fix/test custom (#284)
- 4c9206d Issue #247, fix how custom fetchers are handled (#281)
- 9e52d6e feat(npm fallback) use node_modules to build dep graph if npm fails
- 6999ee6 Fix/go dep ignore (#272)
- 80e2819 fix(exec) append args provided in WithEnv instead of Env for cmds (#273)
- 5e040f8 default error value changed when an API key is not provided (#275)
- 12cd4c8 feat(npm buildtool) update FromManifest to return a package and rename it accordingly
- 9b6bc04 fully define TestFromNodeModules

## v0.7.7

- e874ec2 release(v0.7.7): Release version v0.7.7
- a66383e Work around NPM reporting for transitive dependencies with deduplication (#258)
- 27fcf55 Move fixtures to correct folder
- 551f5a4 refactor(npm): Move fixtures to correct folder
- dfcf109 Add NPM tests and mock NPM execution
- 42d448f Merge pull request #260 from fossas/ci/coveralls
- c75503c Merge branch 'master' into ci/coveralls
- 58e029f  Use CLI-specific API endpoints so that `fossa test` works with push-only API keys (#253)
- 7654166 coveralls support added
- ca66f70 feat(ruby analyzer) add fallback mechanism for ruby analyzers when bundler fails
- a1bcdc9 remove shouldFallback
- 000d93d remove trash
- 4742c3f flatten structure
- d2c7dda prefer fallbacks within switch statement
- 8bedfaf update to no longer need gemfile-lock-path
- 560691d add fallback option on each bundler command failure
- c864b74 remove dockerfile change in favor of separate PR
- f247dd9 remove shouldFallback from final fallback case
- 2ca741f fix fallback ordering
- 89df70d clean up tests; remove unused code
- 6a8dd6f correct ordering
- c46eba5 remove helper function
- 571be27 remove debugger line
- 996525a add remote debugging tools and settings
- b447304 update to not include lockfile path
- 41dba65 rename dev-mac -> dev-osx
- f8c5d93 reorder to check errs earlier, ensure that end result is actually populated
- 7a38c7f update buildTarget to use CWD
- e34bcad break out switch into functions
- b0a8ab3 Merge branch 'master' of github.com:fossas/fossa-cli into feat/rubyFallback
- eb8b518 use fallback strategy
- 8377bc7 add osx dev
- d9afc8f Correctly upload bad input with empty lines (#249)

## v0.7.6

- a35fd0b release(v0.7.6): Release version v0.7.6
- edecf87 fix(upload): add API flags (#248)
- 5b0c18b fix(install): Fix installer checksumming
- e290faf Added Jira project key and Project URL flags (#237)
- efa8f60 Improve default logging format (#244)
- f41a1c8 use shasum when available to verify download (#239)
- 92341dc lint(golangci): Fix GolangCI lints (#242)
- e7f9c39 Refactor logging: add structured fields and multiplexed backends (#241)
- 1206d63 allow local install without sudo using LOCAL=true (#238)
- b361644 test(flags): ignore order during combination test
- 7d8509c Support exclamation marks in Gemfile.lock (#230)

## v0.7.5

- 8e28232 release(v0.7.5): Release version v0.7.5
- abbe5d3 Tarball upload bugfixes (#228)
- 674e99b fix(gradle): Strip additional Gradle annotations (#229)

## v0.7.4

- ed1784b release(v0.7.4): Release version v0.7.4
- 6378305 Third-party tarballs (#227)
- 6719541 release(v0.7.3-2): Release version v0.7.3-2

## v0.7.3-2

- 6719541 release(v0.7.3-2): Release version v0.7.3-2
- ee7b30d chore: Add more .gitignore targets
- 14daf05 fix(readtree): Fix 1-index handling
- 2129901 release(v0.7.3-1): Release version v0.7.3-1

## v0.7.3-1

- 2129901 release(v0.7.3-1): Release version v0.7.3-1
- 33e478a fix(nodejs): Allow NPM errors by default
- 4e13873 Add init and analyze flags to default command (#225)

## v0.7.3

- fc83ebc release(v0.7.3): Release version v0.7.3
- 4157cc5 Do not cause config to fail if no supported VCS is detected (#224)
- b8a1457 Carthage support (#218)
- 983716a Added check for locator in upload response (#223)

## v0.7.2

- a259210 release(v0.7.2): Release version v0.7.2
- 017f69d fix(analyzers): Don't short-circuit module discovery on error
- 83fae0f Remove polymorphic monads (#219)

## v0.7.1

- 89661a4 release(v0.7.1): Release version v0.7.1
- eac7f22 fix(cmd): Correctly initialise main default command

## v0.7.0

- 917cd16 release(v0.7.0): Release version v0.7.0
- 4c96066 build(release): Do release preparation outside of Docker container for commit sign-off
- 8768224 build(release): Improve release abort
- 9a99d35 build(release): Improve release process (#217)
- 683d7c7 fix(bower): Fix undefined variable breakage due to bad refactor rebase
- e334f18 test(bower): Add .bowerrc directory handling tests
- 6961225 Merge pull request #214 from fossas/fix/bower-defaults
- 602a951 Refactor analyser discovery (#211)
- 8650211 fix(analzers): fix syntax err
- 6730b18 fix(analyzers): support relative paths in `.bowerrc`
- 1aafc1b fix(buildtools): add bower config constructor to apply defaults
- 9c0cbd2 fix(cmd): Main command should expose debug flag
- d41a952 chore: Consolidate GH templates
- ec6c681 Update issue templates (#208)
- 057e4f6 Enable unit tests in CI (#207)
- 72dc9ab feat(installer): Add install-latest in addition to stable

## v0.7.0-beta.9

- 357c041 chore: 0.7.0-beta.9 release
- 7abe7f4 fix(mvn): Fix Maven initialisation -- read POMs instead of parsing output (#206)
- dbabe3e feat(vcs): Correctly infer VCS settings when within a repo but not at the root (#205)
- 488b88c chore: update dependencies
- 4671510 refactor(init): Make explicit config file existence check for init
- 2f09aae feat(cmd): support --update flag in `fossa init`
- c5f82fe hotfix(install): Hotfix installer URL
- 6bea504 feat(ruby): Configurable `Gemfile.lock` path (#200)
- aa528bd fix(pkg): Fix Composer type parsing

## v0.7.0-beta.8

- 1626218 chore: release 0.7.0-beta.8
- 0ea3cce refactor(build): add releaser checks and fix installer generation
- 9823f3c feat(api): Enable proxy support via environment variables (#199)
- 2017bf9 fix(install): avoid hitting rate limit on install script (#197)

## v0.7.0-beta.7

- 3cd1ac9 fix(api): Correctly set SBT locators

---
Automated with [GoReleaser](https://github.com/goreleaser)
Built with go version go1.10.3 linux/amd64

## v0.7.0-beta.6

- 85d8f02 build(release): Remove development release options
- ef9e578 build(release): Correctly set GOVERSION on release
- b496f40 refactor(sbt): Use graph XML parsing instead of output parsing (#198)
- 1ac53ea fix(log): Do not use ANSI control characters on Windows (#194)

---
Automated with [GoReleaser](https://github.com/goreleaser)
Built with go version go1.10.3 linux/amd64

## v0.7.0-beta.5

- 4aa0803 feat(cmd): Add default command (#192)
- 90905f6 fix(test): Correctly generate URLs for custom fetchers (#191)
- b769ceb refactor(upload): Avoid redundant declarations
- 94b9162 fix(nodejs): Fix IsBuilt detection and Init target
- 971d844 chore: Add TODO structs, doc formatting nits

---
Automated with [GoReleaser](https://github.com/goreleaser)
Built with go version go1.10.3 linux/amd64

## v0.7.0-beta.4

- 6619d34 fix(sbt): Fix SBT project detection

---
Automated with [GoReleaser](https://github.com/goreleaser)
Built with go version go1.10.3 linux/amd64

## v0.7.0-beta.3

- 739329b fix(test): Fail on panic and returned errors
- 3a59e35 fix(sbt): Add ignored lines for SBT output parsing

---
Automated with [GoReleaser](https://github.com/goreleaser)
Built with go version go1.10.3 linux/amd64

## v0.7.0-beta.1

- 2e46b41 refactor(cmd): Refactor output commands
- 7e8b560 fix(test): Fix test bugs
- bb8f1a5 feat(test): Implement fossa test
- b0a8b72 refactor(api): Refactor api package
- fcec296 Implement the report command. (#171)
- d938632 chore: update deps
- ef7b165 feat(ant): Ant analyser ported
- 2b371d0 feat(cocoapods): Cocoapods analyser
- 17202fe WIP: cocoapods
- 902e56f fix(reports): Properly escape report URLs
- 6b5f59d fix(ruby): Parse direct imports from lockfiles
- d2e851f feat(scala): Implement scala analyser
- 4d35c6c fix(test): Fix Python test project name
- 94783fc fix(python): Fix pipdeptree parsing, add regression test

---
Automated with [GoReleaser](https://github.com/goreleaser)
Built with go version go1.10.3 linux/amd64

## v0.6.7

- 2588e95 Merge pull request #174 from fossas/feat/respect-node-unresolved-flag
- b4140c3 fix(builders): pass -B flag to maven analysis
- 867c912 feat(builders): add unresolved flag to nodejs builder
- 517d2c0 doc(builders): fix nuget doc file
- 41123fc doc(builders): update gradle config docs

---
Automated with [GoReleaser](https://github.com/goreleaser)
Built with go version go1.10 darwin/amd64
## v0.7.0-alpha.12

- 6796b63 feat(mvn): Add custom commands
- 506ce8b fix(config): Don't write branch name to config file
- e95e475 WIP: scala work

---
Automated with [GoReleaser](https://github.com/goreleaser)
Built with go version go1.10.3 linux/amd64

## v0.7.0-alpha.11

- 2e60b98 fix(python): Always set m.Deps
- dbb633e fix(api): Add default project title

---
Automated with [GoReleaser](https://github.com/goreleaser)
Built with go version go1.10.3 linux/amd64

## v0.7.0-alpha.10

- c1b7a43 fix(api): Add title flag to API flags
- 14fd035 ci(build): Use base image to avoid bad checkout

## v0.7.0-alpha.9

- 18a28a4 feat(nuget): Implement nuget analyzer
- 724d8fb WIP: NuGet
- b28604d feat(api): Send custom revision IDs
- 28b9461 feat(maven): Implement Maven analyser
- 156ccb4 refactor(graph): Use code generation instead of reflection
- 52d2482 WIP

## v0.5.2

- 09c0f55 backport(api): Backport branch flag to 0.5.x

## v0.7.0-alpha.4

- e4bf442 feat(go): Manifest strategies
- c6c959f feat(go): glide, gpm support
- 01edf8d refactor(go): Remove dead code, add make test command
- ecc397b ci: CircleCI configuration chores
- dd0772b ci: Don't use env vars in non-shell commands
- f72b2bc build(docker-test): Don't build all of Kubernetes (this kills the crab)
- 7d65cf2 refactor(docker): Use Quay for building Docker images
- 55ddd49 feat(go): vndr/gpm, multi-project vendoring support, integration tests on Docker
- 0250f61 feat(go): nested vendoring support, automated integration tests
- 23526c0 chore: Clean up merge cruft
- 2f83e6f Merge branch 'master' into wip/v0.7.0
- 89a3103 fix(api): Fix uploading UX nits and URL formatting issues
- fccaa00 refactor(go): Support Godep, add integration tests
- 79a162a refactor(api): Remove extraneous build data
- d90cc8a feat(api): Add normalized imports
- 1a88076 WIP: Go dep analysis
- dbd027b Merge branch 'wip/v2' of github.com:fossas/fossa-cli into wip/v2
- fae5186 WIP: Go option-based analyzers
- f943789 WIP: Go analyzer strategies
- c211600 WIP: analysis command refactor complete
- 85e221c WIP
- b4c5bda WIP
- a356dbf WIP
- 527ecce WIP
- 2171372 WIP
- cc58b15 WIP: Go option-based analyzers
- 8899464 WIP: Go analyzer strategies
- 64d77b4 WIP: analysis command refactor complete
- 20365ba WIP
- f4d22b6 WIP
- 1c6c5e8 WIP
- e8bfc5c WIP
- 52f7fd3 WIP

---
Automated with [GoReleaser](https://github.com/goreleaser)
Built with go version go1.10.3 linux/amd64

## v0.7.0-alpha.8

- da53a35 feat(php): Implement PHP analyser
- 4149700 feat(bower): Implement bower analysers
- dc57fe3 WIP: switching to config file v2

## v0.7.0-alpha.7

- 39b3d19 feat(gradle): Implement Gradle analyser
- 8ba5602 WIP: gradle
- 7cdef88 feat(config): Warn when users pass options but use config file
- 35638c7 fix(go): Don't include root in transitive dependency graph

## v0.7.0-alpha.6

- b9cddb0 feat(ruby): Add Ruby analysis
- b06eb62 test(fixtures): Remove obsolete fixtures
- 1c09b4e test(go): add Jaeger to testing suite
- 0de97ca feat(python): Python analyser
- 82397b2 feat(nodejs): Add NodeJS analyzer
- a0c22ff build(docker): Refactor test-base Dockerfile to avoid long build times
- 5cccf4e chore: Add ISSUE_TEMPLATE
- 7ab9965 Merge branch 'master' into wip/v0.7.0
- 515102d build: Rename docker-devel target to docker
- 9447e2d Merge pull request #160 from fossas/fix/fix-hash-calculation
- 1239291 fix(builders): fix hash calculation

---
Automated with [GoReleaser](https://github.com/goreleaser)
Built with go version go1.10.3 linux/amd64

## v0.7.0-alpha.5

- 1c09b4e test(go): add Jaeger to testing suite
- 0de97ca feat(python): Python analyser
- 82397b2 feat(nodejs): Add NodeJS analyzer
- a0c22ff build(docker): Refactor test-base Dockerfile to avoid long build times
- 5cccf4e chore: Add ISSUE_TEMPLATE
- 7ab9965 Merge branch 'master' into wip/v0.7.0
- 515102d build: Rename docker-devel target to docker
- 9447e2d Merge pull request #160 from fossas/fix/fix-hash-calculation
- 1239291 fix(builders): fix hash calculation

---
Automated with [GoReleaser](https://github.com/goreleaser)
Built with go version go1.10.3 linux/amd64

## v0.7.0-alpha.5

- 1c09b4e test(go): add Jaeger to testing suite
- 0de97ca feat(python): Python analyser
- 82397b2 feat(nodejs): Add NodeJS analyzer
- a0c22ff build(docker): Refactor test-base Dockerfile to avoid long build times
- 5cccf4e chore: Add ISSUE_TEMPLATE
- 7ab9965 Merge branch 'master' into wip/v0.7.0
- 515102d build: Rename docker-devel target to docker
- 9447e2d Merge pull request #160 from fossas/fix/fix-hash-calculation
- 1239291 fix(builders): fix hash calculation

---
Automated with [GoReleaser](https://github.com/goreleaser)
Built with go version go1.10.3 linux/amd64

## v0.7.0-alpha.3

- c6c959f feat(go): glide, gpm support
- 01edf8d refactor(go): Remove dead code, add make test command
- ecc397b ci: CircleCI configuration chores
- dd0772b ci: Don't use env vars in non-shell commands
- f72b2bc build(docker-test): Don't build all of Kubernetes (this kills the crab)
- 7d65cf2 refactor(docker): Use Quay for building Docker images
- 55ddd49 feat(go): vndr/gpm, multi-project vendoring support, integration tests on Docker

---
Automated with [GoReleaser](https://github.com/goreleaser)
Built with go version go1.10.3 linux/amd64

## v0.7.0-alpha.2

- 0250f61 feat(go): nested vendoring support, automated integration tests
- 23526c0 chore: Clean up merge cruft
- 2f83e6f Merge branch 'master' into wip/v0.7.0
- 607de55 fix(gradle): Improve gradle error logging
- 62ae510 fix(gradle): Fix gradle version detection
- cfe95a5 Merge pull request #151 from joshuapetryk/josh/powershell
- 6213639 Add Powershell streams
- ea187bb Fix syntax error with temp dir path join
- 9cc0989 fix(builders): fix go-bindata error
- 2c39f70 doc(license): add license header and link to pipdeptree

---
Automated with [GoReleaser](https://github.com/goreleaser)
Built with go version go1.10.3 linux/amd64

## v0.6.6

- 607de55 fix(gradle): Improve gradle error logging
- 62ae510 fix(gradle): Fix gradle version detection
- cfe95a5 Merge pull request #151 from joshuapetryk/josh/powershell
- 6213639 Add Powershell streams
- ea187bb Fix syntax error with temp dir path join

---
Automated with [GoReleaser](https://github.com/goreleaser)
Built with go version go1.10.3 linux/amd64

## v0.7.0-alpha.1

- 89a3103 fix(api): Fix uploading UX nits and URL formatting issues
- fccaa00 refactor(go): Support Godep, add integration tests
- 79a162a refactor(api): Remove extraneous build data
- d90cc8a feat(api): Add normalized imports
- 1a88076 WIP: Go dep analysis
- dbd027b Merge branch 'wip/v2' of github.com:fossas/fossa-cli into wip/v2
- fae5186 WIP: Go option-based analyzers
- f943789 WIP: Go analyzer strategies
- c211600 WIP: analysis command refactor complete
- 85e221c WIP
- b4c5bda WIP
- a356dbf WIP
- 527ecce WIP
- 2171372 WIP
- cc58b15 WIP: Go option-based analyzers
- 8899464 WIP: Go analyzer strategies
- 64d77b4 WIP: analysis command refactor complete
- 20365ba WIP
- f4d22b6 WIP
- 1c6c5e8 WIP
- e8bfc5c WIP
- 52f7fd3 WIP

---
Automated with [GoReleaser](https://github.com/goreleaser)
Built with go version go1.10.3 linux/amd64

## v0.6.5

- 9cc0989 fix(builders): fix go-bindata error
- 2c39f70 doc(license): add license header and link to pipdeptree

---
Automated with [GoReleaser](https://github.com/goreleaser)
Built with go version go1.10 darwin/amd64
## v0.6.4

- e17ebd5 fix(nuget): Fix NuGet discovery path
- 1423561 fix(install): fix powershell install script

---
Automated with [GoReleaser](https://github.com/goreleaser)
Built with go version go1.10.3 linux/amd64

## v0.6.3

- c86fa51 Merge pull request #143 from fossas/feat/compute-dependency-hashes
- 9049c67 fix(common): bump timeout to 60s
- e4a5aec Merge branch 'master' into feat/compute-dependency-hashes
- 9b8818f feat(install): modify windows install script
- a535311 test(go): Add previously ignored govendor manifest fixture
- 9b73bc7 Add Powershell script for Windows based CI pipeline
- e704dc6 chore(lint): correct lint ignore into golangci-lint format
- dc558a5 chore(lint): silence gas linter
- e323dd0 feat(builders): return hex string for hashing utils
- bd0af6a feat(builders): add dependency hashing for ant
- b908880 feat(module): define hashes type
- 01a97ce chore: Cleanup merge cruft
- 9204650 fix(bower): Fix bower IsBuilt check
- aae8bf6 refactor(builders): Separate builders into distinct packages
- 04248c7 doc(readme): add slack badge and link
- 92553b2 Detect and install go-bindata if missing
- 9c77639 fix(upload): Fix upload report link and API endpoint
- eb2d07d fix(npm): Allow empty node_modules folders when no dependencies

---
Automated with [GoReleaser](https://github.com/goreleaser)
Built with go version go1.10 darwin/amd64

## v0.6.2

- 3453eb5 feat(upload): Configurable upload branch

---
Automated with [GoReleaser](https://github.com/goreleaser)
Built with go version go1.10.2 linux/amd64

## v0.6.1

- 269a380 feat(builders): improve ant name parsing
- ec20967 fix(builders): #139 fix out of range error with ant
- 4898773 newline at end of file
- e197444 add override for zip format on windows to goreleaser
- f661ebf doc(support): document cocoapods support

---
Automated with [GoReleaser](https://github.com/goreleaser)
Built with go version go1.10 darwin/amd64

## v0.6.0-beta.1

- 41d8e4d fix(upload): Get custom project titles from 'project' configuration
- e37d325 fix(node): Use NPM_BINARY when set
- d50d94a chore: Update dependencies
- 4913fc0 refactor(cmd): Don't initialise API unless needed
- a8988f7 refactor(cmd): Remove IO services
- 604b036 fix(cmd): Fix merge conflicts
- 58e174a refactor(cmd): Move commands into one subtree
- f68b9ab refactor(cmd): Refactor upload, update, version commands
- 2d4a88c chore(builders): ignore generated files
- a66e3d4 Merge pull request #136 from fossas/fix/sbt-deps
- 1bd9039 changed fetcher type from sbt to mvn for the SBT Builder
- 980691d feat(log): Add structured field logging
- 6f8408a fix(go): Remove debugging around internal imports
- 7418dfa fix(go): Fix recursion in internal imports
- e702181 fix(go): Debug recursion in internal imports

---
Automated with [GoReleaser](https://github.com/goreleaser)
Built with go version go1.10.2 linux/amd64

## v0.6.0-alpha.4.gopaths

- fca1223 WIP
- 4b4d5a7 refactor(log): Improve logging diagnostics, fix Go project names
- cc9586b fix(go): Fix go import resolution from within vendored packages
- 9e856c8 chore: Add new dependencies to lockfiles
- 47b26f8 test: move fixtures to testdata/
- 3fe3ad3 feat(builders): refactor ant builder to avoid nesting
- f82135c fix(analyze): fix syntax error
- d9fc322 Merge pull request #134 from fossas/feat/ant-support
- 15743b6 Merge branch 'master' into feat/ant-support
- d6276f0 chore(builders): complete ant comment
- 1ed9769 test(builders): add ant fixture
- 022ff8f doc(readme): update api doc link
- 93ac0ea refactor(log): Migrate to idiomatic logging package
- a348971 refactor(log): Add idiomatic logging package
- 119c635 Update FOSSA status badge
- 27ea4ff feat(builders): add some basic jar name parsing for ant
- c6eb417 feat(analyze): refactor analysis data model
- b0cf179 doc(builders): add ant docs
- b888620 feat(builders): add ant support
- 31affba add more aliases (#133)

---
Automated with [GoReleaser](https://github.com/goreleaser)
Built with go version go1.10.2 linux/amd64

## v0.6.0-alpha.3

- 5f0299b fix(upload): Escape upload report URL

---
Automated with [GoReleaser](https://github.com/goreleaser)
Built with go version go1.10.1 linux/amd64

## v0.6.0-alpha.2

- 4a1bdd2 fix(upload): Fix managedBuild flag for custom fetcher upload
- 1e27f85 feat(builders): #44 add Cocoapods integration with path data (#130)

---
Automated with [GoReleaser](https://github.com/goreleaser)
Built with go version go1.10.1 linux/amd64

## v0.6.0-alpha.1

- 75e6747 fix: Ignore root dep locators when computing import paths
- 6b1e7cb ci: Add go-bindata to Dockerfile
- 6acc2f7 fix(npm): Don't include extraneous root
- 448c1fe feature(api): Serialize locators in FOSSA format
- cc1cc9a feat(ruby): Ruby path data parser
- 9e00849 Merge branch 'master' of github.com:fossas/fossa-cli
- 66bb021 feat(sbt): SBT path data parsing
- 0a58a70 feat(sbt): SBT path data parsing
- 75f22ce feat(pip): Pip path data parsing
- f14664e Merge branch 'next'
- 316fe02 feat(nuget): NuGet path data (very slow)
- ddd17ef [WIP] Path parsing for NuGet
- 574e421 fix(npm): Allow NPM to have errors because npm i is inconsistent
- 3a7c81b feat(nodejs): Add path data parsing
- 8ffd098 fix(go): Correctly handle internal and root packages
- c3f0847 feat(maven): Maven relationship data
- e1bb72e feat(gradle): Add gradle path data and fix bullshit memory bug
- 413f55a feat(go): Fast golang path data
- c21dc4c feat(go): Golang path data (very slow)
- 06d9cd8 feat(composer): Add composer path data
- c31a975 feat(bower): Add origin path detection
- 571cf4e refactor(cmd): Use IO services for effects [WIP]
- 013e269 feat(di): Implement common side-effecting services

---
Automated with [GoReleaser](https://github.com/goreleaser)
Built with go version go1.10.1 linux/amd64

## v0.5.1

- 64ddd93 Merge pull request #127 from fossas/fix/support-bower-custom-folder
- e142a95 fix(builders): #125 add bower component dir resolution
- da16a44 doc(readme): update badge to use provided build
- 986f053 chore: fix typo comments, remove dead code

---
Automated with [GoReleaser](https://github.com/goreleaser)
Built with go version go1.10 darwin/amd64

## v0.5.0

- 2954eee Merge pull request #121 from fossas/feat/nuget-support
- 8d58e9c test(builders): add nuget fixtures
- 6884192 doc(readme): update readme
- 99d3f8c Merge branch 'master' into feat/nuget-support
- 1dbda7d feat(build): turn built module error into a warning
- bc5811c doc(builders): add nuget docs
- 377a05a feat(builders): add nuget lockfile parsing
- 843299a feat(builders): add nuget support
- c168cce chore(deps): Update dependencies
- 5e146c5 feat(builders): Add Pip support

---
Automated with [GoReleaser](https://github.com/goreleaser)
Built with go version go1.10 darwin/amd64

## v0.4.6-1

- a708d86 fix(go): Work around golang/go#16333

---
Automated with [GoReleaser](https://github.com/goreleaser)
Built with go version go1.10 linux/amd64

## v0.4.6

- 85c1788 Merge pull request #116 from fossas/feat/support-gradle-root-deps
- 99a9552 fix(builders): fix PR comments
- 7ef81e0 feat(cmd): add spinner to init cmd
- 0583626 doc(builders): add another gradle common task
- 748f307 doc(builders): improve gradle builder docs
- bffa8df Merge branch 'feat/support-gradle-root-deps' of https://github.com/fossas/fossa-cli into feat/support-gradle-root-deps
- db5b36b fix(builders): fix gradle syntax err
- 60818b4 Merge branch 'master' into feat/support-gradle-root-deps
- 1030bd6 fix(builders): set TERM=dumb when running gradle dependencies task
- 15f5af5 doc(builders): add better gradle docs
- 5b73fa4 fix(builders): allow for empty configuration in gradle
- 97c7315 feat(builders): #114 support root dependencies task

---
Automated with [GoReleaser](https://github.com/goreleaser)
Built with go version go1.10 linux/amd64

## v0.4.5-1

- 8b28d1f fix(go): Don't require Go project folder for build, and do actual Go build
- 26c0d12 chore: update CHANGELOG

---
Automated with [GoReleaser](https://github.com/goreleaser)
Built with go version go1.10 linux/amd64

## v0.4.5

- 7ee5a3c fix(installer): Fallback to su if sudo is unavailable
- 70fc3a5 fix(builders): Don't fail on non-fatal missing binaries
- 91944c9 chore: Add TODOs, ignore third_party in autoconfig
- ceac46e Various improvements to install.sh (#109)
- 99cf015 test(fixtures): Use shell script instead of submodules for fixtures to avoid slow go get
- 3de42a8 test(java): Pin java submodule fixture commits
- 6c4db9b test(go): Ignore golang test fixture vendored dependencies
- b88e58e fix(update): Fix incorrect latest version check
- 019b3d0 fix(go): allowUnresolved should also suppress lockfile errors for builds
- 91183e7 doc(contributing): add issue assignment
- 73b55c9 Merge pull request #107 from fossas/add-code-of-conduct-1
- a6a1f97 doc(code): add code of conduct
- 52af690 doc(readme): add meetup link
- abc1399 feat(upload): switch url to dep report
- 7a7961d chore(license): switch to MPL-2.0
- c19b51b Refactor module functionality (#100)
- 6600859 build(Makefile): Build to GOPATH instead of local directory
- 4fde932 Improve Makefile, add multiple targets (#98)
- 44fb451  Introduce vendor directory into the repo (#99)
- 16cf268 Release v0.4.4

---
Automated with [GoReleaser](https://github.com/goreleaser)
Built with go version go1.10 linux/amd64

## v0.4.4

- 46d1dbd feat(go): Implement Go module discovery (#97)
- b476653 fix(go): Do Go import tracing with go list instead of depth (#96)
- 451ab20 README: Fix rendering of a link to `https://fossa.io` (#88)
- 2893145 chore(cli): update help text
- c285037 Merge branch 'master' of https://github.com/fossas/fossa-cli
- d604f5b release(0.4.3): update readme and installer
- 8235155 revert(install): remove sha validation

---
Automated with [GoReleaser](https://github.com/goreleaser)
Built with go version go1.10 linux/amd64

## v0.4.3

- 57b397c doc(notice): clean up notice
- 9d05a2f chore(installer): add original license notice
- 4c69500 doc(readme): add `fossa test` output
- 3826022 doc(readme): add goreportcard badge
- 1cd47e4 feat(report): add default report cmd
- 414ca08 doc(readme): fix notice links
- 8b1c3ba doc(notice): move notice to raw file
- d090cfd doc(report): add license notice docs
- 21f29ad docs(readme): add report feature
- d8e60d2 doc(readme): fix link to contribution guidelines
- c6640d0 doc(readme): add output examples
- b57d43b doc(readme): add report PV
- 87a3429 feat(cli): improve error messages from servers
- b8a2912 doc(readme): improve readme copy
- 6a72302 fix(golang): do not error on lack of vendor folder
- 869df5a doc(readme): additional cleanup
- 8957638 doc(readme): update background section
- 48107e1 doc(readme): resize header
- a69c9c5 doc(readme): refactor home doc and readme
- 7f10415 doc(readme): update readme and user guide
- 9e3bf98 Merge pull request #66 from fossas/feat/report-command
- 835c014 fix(upload): Add more debugging stuff to upload and use standard API function
- 83b0d07 fix(report): Add fetcher flag
- c6e9d2e feat(report): Implement reports using revisions API instead of dependencies
- e47ea99 fix(report): Use SPDX ID for licenses
- b6dbdfc feat(report): Add basic NOTICE generation
- 5635878 doc(cli): update project help text to enforce URL
- dc738e4 feat(config): refactor git normalizing into separate function
- 9bd1acc feat(upload): add title support for managed projects
- 08e3f61 test(fixtures): Use shallow submodules for fixtures to improve clone time
- 703578e chore(fixtures): Keep fixtures up to date
- dc0ac39 Merge pull request #84 from fossas/feat/add-build-interactive
- 6411b37 feat(build): add interactive feedback to `fossa build`
- 01e3820 Merge pull request #80 from fossas/fix/mvn-colors
- bfe8a33 Merge pull request #81 from fossas/fix/non-custom-fetchers
- 7f4d52f Merge pull request #82 from fossas/fix/fix-builders-config
- db9710b Merge pull request #83 from fossas/feat/install-script
- a5202e0 chore(builders): fix typo in comment
- c77092b fix(mvn): Run Maven in batch mode to turn off ANSI color chars
- 0b0c833 fix(builders): fix ruby build check
- 4a6e0dd style(installer): Use consistent whitespace (2 spaces)
- 6801f94 feat(builders): improve autoconfiguration for gradle
- b954112 fix(builders): fix relative path for maven
- 0c3de4a docs(installer): Update README with installer
- 150c2bc feat(installer): Add bash install script
- f0ac553 fix(ci): Fix .fossa.yaml to not use implicit managed builds

---
Automated with [GoReleaser](https://github.com/goreleaser)
Built with go version go1.10 darwin/amd64

## v0.4.2

- 5fe21df feat(builders): add ability to add configuration

---
Automated with [GoReleaser](https://github.com/goreleaser)
Built with go version go1.10 darwin/amd64

## v0.4.1

- d0720f8 Merge pull request #40 from fossas/alex/managed-builds
- c3aa016 doc(readme): #32 add one-liner install
- 3105635 Merge branch 'master' into alex/managed-builds
- ddcc341 Merge pull request #74 from fossas/feat/gradle-support
- d073805 Merge pull request #75 from fossas/fix/fix-builder-paths
- 5fdf4a5 doc(builders): add initial gradle docs
- c3ccc74 switch back to using fetcher
- 80555e4 chore(builders): fix comments and nits
- 5a63b9f test(submodules): Update submodule commits
- 93dee58 test(gradle): Add Gradle fixtures and Docker test tools
- f23ee34 fix(init): fix maven and ruby default module naming
- 272363c feat(init): add more ignores
- dbd8516 fix(builders): make relative paths for node and ruby builders
- f2e5560 feat(builders): add gradle task and dependency parsing
- 4d60fd3 feat(builders): add initial gradle builder
- 4d9806c change flag to ExistingProject in config. defaults to false
- 5c98745 add or clause with revision
- 12c077b added fix to function
- a1fb05f changes after rebase
- d7fbaf2 added custom-project flag
- 5c5bdcd updated comment
- c20e574 PR changes
- 0e52c61 fixed comment
- 1b87475 removed locator from config. We now have project and revision

---
Automated with [GoReleaser](https://github.com/goreleaser)
Built with go version go1.10 darwin/amd64

## v0.4.0

- a2b474c Merge pull request #73 from fossas/feat/upload-locators-flag
- b2c680a feat(upload): Add Locators flag and data format

---
Automated with [GoReleaser](https://github.com/goreleaser)
Built with go version go1.10 linux/amd64

## v0.3.1

- ec4e164 Merge pull request #36 from fossas/feat/selfupdate
- da90056 fix(http): Improve timeout handling
- d577588 fix(http): Correctly handle EOF timeouts
- 6300fa4 fix(http): Always close HTTP request connections
- 546d381 ci: Improve CI caching
- 29d496b ci: Improve logging and diagnostics on upload failure
- 7393553 style: fix PR nits
- 765cbcd fix(update): fix update default logic
- 7ce1571 feat(update): represent states better in update cmd
- 95e446e chore(update): fix nits
- 9e570f9 feat(update): add debug logging for update
- 5d76012 feat(update): add semver parsing
- 2e9af5d feat(update): #23 add fossa update command
- 89a8aa0 doc(go): document gdm support
- 49da5b4 doc(go): add gdm support
- 3f8f208 Merge pull request #37 from fossas/feat/go-gdm-integration
- 134b777 Add gdm to Dockerfile tools
- 056fca5 feat(go): Add gdm support
- e496598 docs: Add upload format user guide reference to walkthrough
- 5daa5be docs: Upload format documentation
- 0af727e Improve `user-guide.md` formatting
- 667cfb9 Merge pull request #34 from fossas/feat/docs
- a7e4b6d docs: README overhaul + user guide update
- 86089cb feat(upload): Add custom upload command
- 3115938 Merge pull request #28 from fossas/ci/run-provided-build
- 9d06606 ci(license-test): Run license check on CI
- ddc1bf7 Run FOSSA build after tests complete
- 0f0fe37 Merge pull request #25 from fossas/feat/add-test-command
- fcaca81 feat(test): Add JSON output to test cmd
- d65a651 fix(misc): Fix spinner issues, whitespace issues, golang isInternal, debug formatting, test unmarshalling
- 891526a refactor(test): Refactor test command and fix timeout
- 743c35f refactor(errors): Use errors.New instead of fmt.Errorf when there is no format string
- 283440e fix(test): fix timeout checks
- 71e6169 fix(config): fix locator normalization #21
- 2fef009 docs(test): properly document test cmd
- 37f8a21 fix(common): handle request errors properly
- 4ac31ad chore(errors): prefer fmt.Errorf to errors.New
- 89dcaea feat(test): add test command
- 661a7a5 Merge pull request #22 from fossas/refactor/common-build-utils
- 5c946b6 docs(readme): update readme
- 2f890b5 docs(readme): update readme
- f21c9ab refactor(sbt): Refactor SBT builder
- c76b0d4 refactor(ruby): Refactor Ruby builder
- 8feac38 refactor(nodejs): Refactor Nodejs builder
- 1f499e5 refactor(mvn): Refactor Maven builder
- c73cf5d refactor(go): Refactor Go builder
- 6284822 refactor(build): Refactor Composer builder
- e95f717 refactor(build): Refactor common utils + Bower builder
- 5e07519 Merge pull request #18 from fossas/feat/rpm-support
- fedeca4 Merge pull request #17 from fossas/fix/circleci-tests
- df44909 doc(build): add vendoredarchives docs
- f027f34 feat(build): add archive format support
- 455abd0 ci(circle-ci): Fix CircleCI config for new tests
- b7dff83 test(sbt): Add first test
- 920ac9b test(docker): Create docker image with build tools
- 7897993 doc(readme): update readme

---
Automated with [GoReleaser](https://github.com/goreleaser)
Built with go version go1.10 linux/amd64

## v0.3.0

- e84d0ea build(merge): Remove bad file merge
- 336406d Merge pull request #15 from fossas/feat/overhaul
- 3281995 feat(sbt): Improve SBT instrumentation
- 1929bef docs: Massive documentation overhaul
- becd5e3 Add SBT parsing + test fixtures
- baa673e feat(ruby): Add Ruby parsing + test fixtures
- b63d740 feat(mvn): add Maven support + test fixture
- 15e6175 refactor(logging): Use %#v for debug logging
- 6c4de98 feat(go): correctly resolve packages + add test fixtures
- d40578a feat(go): Add much better go support
- 60a1e38 docs: Add basic documentation
- 0634835 feat(composer): Add composer parsing + test fixtures
- 4fbc44f feat(bower): Add bower parsing + test fixtures
- 222bf74 feat(cmd): Add uploading to default command
- d909f16 refactor: Refactor CLI, with NodeJS support

---
Automated with [GoReleaser](https://github.com/goreleaser)
Built with go version go1.9.4 linux/amd64

## v0.2.6

- f53f6e1 Preliminary SBT support
- f6e14ea fix(go): Allow unresolved golang dependencies
- 9ad32d4 chore(readme): Update README with gigantic warning
- eba8735 fix(env): fix env var for fossa api key
- 4df5715 feat(docs): add maven docs and alpha notice
- e3ccd88 chore(doc): add status badges to README
- 0a2a634 Merge pull request #7 from fossas/ci/circleci-tests
- 21d5d2c ci(tests): Add CircleCI tests
- 17d5e5f chore(doc): add DCO
- 7d66202 Clean up unused Makefile lines

---
Automated with [GoReleaser](https://github.com/goreleaser)
Built with go version go1.9.2 darwin/amd64

## v0.2.5-1

- 605a9c0 build(versions): Fix version linking

---
Automated with [GoReleaser](https://github.com/goreleaser)
Built with go version go1.9.3 linux/amd64

## v0.2.5

- 20b2d6b chore(deps): Update deps, prune unused constraints
- b16e851 fix(commonjs): Substitute doublestar for zglob to fix data race
- c7d449d build(version): Add revision to --version output
- fdf200a fix(js): fix concurrency race condition
- 4a234b3 feat(config): Allow server endpoint to be set by environment variable
- 38d8615 chore(dep): Commit lockfile changes
- b5b71eb fix(maven): fix maven verify logic
- 79b5b64 fix(cmd): move validation to upload cmd

---
Automated with [GoReleaser](https://github.com/goreleaser)
Built with go version go1.9.3 linux/amd64

## v0.2.4

- b0d5c7a Release v0.2.4
- 0e20f0b chore(flags): clean up flag parsing
- 41c2d3e fix(config): refactor to fix locator flag setting
- 668a4f9 Release v0.2.3
- 4c0286c fix(cmd): make build cmd runnable again
- a848a58 chore(errors): reformat some error copy

---
Automated with [GoReleaser](https://github.com/goreleaser)
Built with go version go1.9.2 darwin/amd64

## v0.2.3

- 41c2d3e fix(config): refactor to fix locator flag setting
- 668a4f9 Release v0.2.3
- 4c0286c fix(cmd): make build cmd runnable again
- a848a58 chore(errors): reformat some error copy

---
Automated with [GoReleaser](https://github.com/goreleaser)
Built with go version go1.9.2 darwin/amd64

## v0.2.2

- 867cc0b Release v0.2.2
- 732038c feat(errors): better error handling and feedback
- b0ec539 feat(config): add ability to read from custom config file
- 2574402 fix(commonjs): fix node_modules traversal in subdir

---
Automated with [GoReleaser](https://github.com/goreleaser)
Built with go version go1.9.2 darwin/amd64

## v0.2.1

- 3f7ccf0 Release v0.2.1
- 5a6f382 feat(config): add default run mode to output json and exit w/o upload

---
Automated with [GoReleaser](https://github.com/goreleaser)
Built with go version go1.9.2 darwin/amd64

## v0.2.0

- 7243d0f Release v0.2.0
- eb054a3 feat(composer): support composer builds in subdirs
- 3c2bccc feat(gems): support bundler builds in subdirs
- 58d98df fix(maven): fix maven output command
- 811ecb0 feat(maven): use module manifest in builds
- 6c5ab1c feat(bower): support bower builds in subfolders
- 2c4b1a6 feat(build): support multi-module builds

---
Automated with [GoReleaser](https://github.com/goreleaser)
Built with go version go1.9.2 darwin/amd64

## v0.1.0

- f36ce39 fix(release): fix .goreleaser entry point
- 124bb47 chore(release): change package entry point
- 55acfd3 feat(upload): send report link
- f678cf0 fix(build): fix locator and build output
- 59eec8a fix(cmd): Guard against under-specified user input
- 5161162 feat(cmd): Refactor CLI and config structure
- 97626c5 feat(config): Read API key from environment variable
- 384b13d Merge pull request #6 from fossas/feat/3-upload-builds-results
- 0537aaf Merge branch 'feat/3-upload-builds-results' of github.com:fossas/fossa-cli into feat/3-upload-builds-results
- 4aec471 feat(upload): #3 add build upload cmd
- 271ba79 Merge pull request #5 from fossas/feat/4-fossa-yaml
- f70ca36 fix(config): Remove debugging statement
- 64c67ca feat(config): Add config options for locator
- 1e98346 feat(upload): #3 add build upload cmd
- d4383d2 fix(main): Remove debugging comment
- 0dd5ee9 feat(config): Set existing build options from configuration file
- 6010976 feat(config): Read config file values
- df2d7d8 Merge pull request #2 from fossas/feat/1-go-get
- b476866 feat(go): Run go get on incomplete builds
- 9f47778 fix(gem): install only production deps by default
- aa4ba7d fix(json): fix json keys in dependency

---
Automated with [GoReleaser](https://github.com/goreleaser)
Built with go version go1.9.2 darwin/amd64

## v0.0.0

- 699d58d feat(build): ignore RawDependencies in serialization
- 834466a feat(build): refactor dependency and logging
- 82f4830 chore(build): ignore dist folder
- 74edd98 Merge branch 'master' of https://github.com/fossas/fossa-cli
- 5e71265 feat(build): add release spec
- cf3de9b Merge branch 'master' of github.com:fossas/fossa-cli
- 0b7331d feat(go): Fall back to import path tracing when no lockfiles
- 7305c46 feat(log): add logging config
- b3d5b72 fix(gem): fix bundle command
- f87cc95 feat(composer): composer support
- f30e125 fix(build): fix build and maven command
- 9221cea feat(build): update logging and docs
- 36f5668 Merge branch 'master' of https://github.com/fossas/fossa-cli
- e2f557a feat(mvn): add maven support
- 5773c86 feat(go): Add glide, godep, govendor, vndr support
- 8ebfd7a feat(go): Add dep support
- f555b48 style(golint): Fix lint and vet warnings
- 7fa1098 doc(readme): update licensing guidance
- 1afe4a0 doc(readme): update readme
- 103d685 doc(license): add readme and license
- 1800cc3 Add Gopkg manifest
- 0d43673 feat(bower): add bower suppot
- 364cebf feat(cli): Refuse to build unless --install flag is explicitly passed
- 5f117dc fix(npm): Fix npm build logic
- 05ae3f5 Initial Commit

---
Automated with [GoReleaser](https://github.com/goreleaser)
Built with go version go1.9.2 darwin/amd64<|MERGE_RESOLUTION|>--- conflicted
+++ resolved
@@ -1,15 +1,10 @@
 # FOSSA CLI Changelog
 
-<<<<<<< HEAD
 ## v3.7.12
 
 - `experimental-enable-binary-discovery`, `detect-vendored`: Redact file contents in debug bundles. ([#1201](https://github.com/fossas/fossa-cli/pull/1201))
-=======
-<!-- - title: description ([#](https://github.com/fossas/fossa-cli/pull/#)) -->
-## Unreleased
 - `setup.cfg`: Adds support for setup.cfg, in conjuction with `setup.py`. ([#1195](https://github.com/fossas/fossa-cli/pull/1195))
 - Default Filters: Default filters are applied prior to analysis. Improves overall runtime performance. ([#1193](https://github.com/fossas/fossa-cli/pull/1194))
->>>>>>> 98968458
 
 ## v3.7.11
 - `fossa-deps.yml`: Adds strict parsing to so that required field with only whitespace strings are prohibited early. Also throws an error, if incompatible character is used in vendor dependency's version field. ([#1192](https://github.com/fossas/fossa-cli/pull/1192))
