# FOSSA CLI Changelog

<<<<<<< HEAD
## 3.10.0
- Support for user-provided dependency labels in `fossa-deps` ([#1505](https://github.com/fossas/fossa-cli/pull/1505)).
  For details, see the [`fossa-deps` documentation](https://github.com/fossas/fossa-cli/blob/master/docs/references/files/fossa-deps.md).
=======
>>>>>>> 0df4fa9e

## 3.9.47
- Licensing: Adds support for Zeebe Community License v1.1 and Camunda License v1.0
- NuGet: Consolidate `project.assets.json` and `PackageReference` strategies ([#1461](https://github.com/fossas/fossa-cli/pull/1461))

## 3.9.46
- Licensing: Fix a bug where the tzdata debian package copyright was not detected as a public domain license ([#1504](https://github.com/fossas/fossa-cli/pull/1504))
- Container scanning: Fix a bug where Docker URLs were being constructed incorrectly, resulting in a 403 error ([#1500](https://github.com/fossas/fossa-cli/pull/1500))

## 3.9.45
- Preflight: Fix a bug where the preflight checks fail for SBOM team analysis ([#1499](https://github.com/fossas/fossa-cli/pull/1499))

## 3.9.44
- Preflight: Fix a bug where the preflight check could fail if you ran fossa multiple times simultaneously ([#1498](https://github.com/fossas/fossa-cli/pull/1498))

## 3.9.43
- Discovery: Fix a bug where directories in paths.exclude may still be accessed during discovery which causes an error when users don't have permission to read those directories ([#1493](https://github.com/fossas/fossa-cli/pull/1493))

## 3.9.42
- Licensing: Adds support for the Text-Tabs+Wrap License

## 3.9.41
- GoModules: Expose a static only analysis method for Go. ([#1468](https://github.com/fossas/fossa-cli/pull/1486))

## 3.9.40
- Licensing: Fix a bug where license scanner output sometimes included log lines, which breaks JSON parsing

## 3.9.39
- Licensing: Add the PSF-3.12.7 license. Make a correction to the MulanPSL license. Add a new public-domain rule ([#1480](https://github.com/fossas/fossa-cli/pull/1480))

## 3.9.38
- Adds clarity to "Invalid project permission" error message, instructing user to specify a team using `fossa analyze --team` or in the `.fossa.yml` file. ([#1475](https://github.com/fossas/fossa-cli/pull/1475))
- Fixes a small typo in an error heading ([#1476](https://github.com/fossas/fossa-cli/pull/1476))
- Licensing: Adds support for a handful of new licenses and EULAs (No PR)
  - ActiPro License Agreement, Versions 2009, 2020, 2021, and 2021-10-28
  - Authorized Dynatrace Customer Subscription Agreement
  - Chilkat Software License Agreement
  - Google Play Core Software Development Kit Terms of Service
  - Krypton Toolkit Licence Agreement for End-Users
  - Madshi Software License Agreement
  - Microsoft SQL Server 2019 Developer, 2019 Evaluation, and 2019 Express
  - Microsoft SQL Server 2022 Enterprise, Standard, Web
  - Viskoe.dk Terms of Use
- Container scanning: Recursively find jars within jars ([#1478](https://github.com/fossas/fossa-cli/pull/1478))

## 3.9.37

- License Scanning: Update Themis to include NOTICE files, and parse the additional NOTICE file fields in Themis's output. ([#1466](https://github.com/fossas/fossa-cli/pull/1466))

## 3.9.36

- fossa-deps: Fixed an issue where Rocky Linux deps were not supported in the fossa-deps file ([#1473](https://github.com/fossas/fossa-cli/pull/1473))
- `fossa report`: Remove subscription type check in preflight checks ([#1474](https://github.com/fossas/fossa-cli/pull/1474))

## 3.9.35

- Licensing: Add to the list of ignored copyright phrases (No PR)

## 3.9.34

- `--strict`: Users can now enable strict mode for analysis. ([#1463](https://github.com/fossas/fossa-cli/pull/1463))

## 3.9.33

- MSB: Failure to resolve a linked project no longer causes the scan to fail ([[#1469](https://github.com/fossas/fossa-cli/pull/1469)]).

## 3.9.32

- Platform Support: Add a binary for ARM64 Linux environments. ([#1465](https://github.com/fossas/fossa-cli/pull/1465))

## 3.9.31

- Resolve an issue parsing toml configuration files. ([#1459](https://github.com/fossas/fossa-cli/pull/1459))
- Gradle: ignore deprecated configurations ([#1457](https://github.com/fossas/fossa-cli/pull/1457))
- Upgrade the GHC we use to build the CLI. ([#1460](https://github.com/fossas/fossa-cli/pull/1460))

## 3.9.30

- Vendored Dependencies: add support for metadata (description, and homepage) for dependencies. ([#1455](https://github.com/fossas/fossa-cli/pull/1455))

## 3.9.29
- install scripts: Surface curl errors and display http status code correctly. ([#1456](https://github.com/fossas/fossa-cli/pull/1456))
- Update jar-callgraph version to 1.0.2 [#1454](https://github.com/fossas/fossa-cli/pull/1454)

## 3.9.28

- Container Scanning: Distroless containers will now return results for non-system dependencies. ([#1448](https://github.com/fossas/fossa-cli/pull/1448))
- Warnings: Remove warnings about native container scanning and Go packages analysis. ([#1446](https://github.com/fossas/fossa-cli/pull/1446))

## 3.9.27

- Tar: Move to the upstream Haskell tar library. FOSSA CLI should now work more reliably when unpacking containers for analysis. ([#1452](https://github.com/fossas/fossa-cli/pull/1452))

## 3.9.26

- Reports: Add `includeCopyrightList` to JSON attribution report request. This will ensure that all copyrights are included in the JSON attribution report once the FOSSA API starts including them. All other formats of attribution reports will receive all copyrights without needing to add this query param. [#1450](https://github.com/fossas/fossa-cli/pull/1450)
- Resolves an issue where git projects cloned with an url including a username were unable to be found when running `fossa test`. [#1451](https://github.com/fossas/fossa-cli/pull/1451)

## 3.9.25

- Update jar-callgraph version [#1447](https://github.com/fossas/fossa-cli/pull/1447)

## 3.9.24

- Container Scanning: Attempt to find JAR files in container images and report them as dependencies. ([#1442](https://github.com/fossas/fossa-cli/pull/1442), [#1444](https://github.com/fossas/fossa-cli/pull/1444))

## 3.9.23

- Reachability: For organizations that don't have reachability turned on suppress messages about it. ([#1440](https://github.com/fossas/fossa-cli/pull/1440))

## 3.9.22
- Fixes release group flags for `fossa analyze` and `fossa container analyze`  ([#1439](https://github.com/fossas/fossa-cli/pull/1439))

## 3.9.21
- Add support for analyzing SBOM files ([#1435](https://github.com/fossas/fossa-cli/pull/1435))
- License Scanning: Add the Llama-3-community license (No PR)
- Yarn: Don't fail analysis if a dependency cannot be found. ([1436](https://github.com/fossas/fossa-cli/pull/1436))

## 3.9.20
- Fixes file matches for license scans ([#1434](https://github.com/fossas/fossa-cli/pull/1434)).

## v3.9.19
- Release a Mac arm64 binary. ([#1426](https://github.com/fossas/fossa-cli/pull/1426))
- Updated the license to CPAL, an OSI-approved license similar to MPL ([#1431](https://github.com/fossas/fossa-cli/pull/1431)).

## v3.9.18
- Resolves an issue where `vendored-dependencies` were rescanned locally, but not in the FOSSA service,
  when `forceRescans` was set to `true` ([#1423](https://github.com/fossas/fossa-cli/pull/1423)).

## v3.9.17
- Poetry: Adds partial support for dependency groups. ([#1420](https://github.com/fossas/fossa-cli/pull/1420)).

## v3.9.16
- Treat `targets` field in the issue summary loaded from Core as optional during `fossa test` and `fossa report` ([#1422](https://github.com/fossas/fossa-cli/pull/1422)).
- Adds support for SwiftPM v3 files ([#1424](https://github.com/fossas/fossa-cli/pull/1424)).
  Future SwiftPM file formats will be accepted automatically if they remain backwards compatible with the current parser.
- Updates parallel embedded binary extractions to be more properly isolated ([#1425](https://github.com/fossas/fossa-cli/pull/1425)).

## v3.9.15
- Change TLS to a version that takes advantage of but does not require 1.2 with EMS.
  This will be reverted in six months.
  On-prem users should upgrade their servers to support either TLS 1.2 with EMS or TLS 1.3.
  SAAS customers are unaffected. ([#1418](https://github.com/fossas/fossa-cli/pull/1418)).

## v3.9.14
- Cargo: Update cargo strategy to parse new `cargo metadata` format for cargo >= 1.77.0 ([#1416](https://github.com/fossas/fossa-cli/pull/1416)).
- `fossa release-group`: Add command to create a FOSSA release group release (`fossa release-group create-release`) [#1409](https://github.com/fossas/fossa-cli/pull/1409).
- `fossa project`: Adds commands to interact with FOSSA projects (`fossa project edit`) [#1394](https://github.com/fossas/fossa-cli/pull/1395).

## v3.9.13
- Support GIT dependencies in Bundler projects ([#1403](https://github.com/fossas/fossa-cli/pull/1403/files))
- Reports: Increase the timeout when hitting the report generation API endpoint ([#1412](https://github.com/fossas/fossa-cli/pull/1412)).

## v3.9.12
- `--detect-dynamic`: Fix deb tatic parsing ([#1401](https://github.com/fossas/fossa-cli/pull/1401)).

## v3.9.11
- Licensing: Add new rules for unity licenses. Add the Redis Source Available License.

## v3.9.10
- Support unarchiving `tgz`, `taz`, `txz`, `tbz`, `tbz2`, and `tz2` files for `--unpack-archives` ([#1402](https://github.com/fossas/fossa-cli/pull/1402/files))
- `fossa test`: improves diagnostic message ([#1403](https://github.com/fossas/fossa-cli/pull/1403/files))
- `fossa release-group`: Adds commands to interact with FOSSA release-groups (`fossa release-group add-projects`, `fossa release-group create`, `fossa release-group delete`, `fossa release-group delete-release`) [#1399](https://github.com/fossas/fossa-cli/pull/1399).

## v3.9.9
- `--without-default-filters`: Users can now disable default path filters ([#1396](https://github.com/fossas/fossa-cli/pull/1396/files)).

## v3.9.8
- Reachability: Users may now provide custom locations for the JAR files emitted by projects and used for reachability analysis ([#1382](https://github.com/fossas/fossa-cli/pull/1382)).

## v3.9.7
- Add preflight permission checks to validate token type, subscription type, project permissions, and release group permissions [#1383](https://github.com/fossas/fossa-cli/pull/1383)

## v3.9.6
- Add debug logs for build warnings in `analyze` commands [#1386](https://github.com/fossas/fossa-cli/pull/1386)

## v3.9.5
- Maven: Fix hanging maven analysis ([#1381](https://github.com/fossas/fossa-cli/pull/1381)).

## v3.9.4
- Reachability: Includes reachability analysis in scan summary ([#1379](https://github.com/fossas/fossa-cli/pull/1379)).

## v3.9.3
- Update error structure ([#1364](https://github.com/fossas/fossa-cli/pull/1364)).

## v3.9.2
- Maven: Adds reachability analysis ([#1372](https://github.com/fossas/fossa-cli/pull/1377)).
- Gradle: Adds reachability analysis ([#1377](https://github.com/fossas/fossa-cli/pull/1377)).

## v3.9.1
- `--detect-dynamic`: Safely ignores scenarios in ldd output parsing where we run into not found error ([#1376](https://github.com/fossas/fossa-cli/pull/1376)).

## v3.9.0
- Emits a warning instead of an error when no analysis targets are found ([#1375](https://github.com/fossas/fossa-cli/pull/1375)).

## 3.8.37

- Container Scans: Bugfix for some registry scans that fail with an STM error. ([#1370](https://github.com/fossas/fossa-cli/pull/1370)).

## v3.8.36
- `fossa feedback`: Allow users to provide feedback on their cli experience ([#1368](https://github.com/fossas/fossa-cli/pull/1368)).
- Add preflight checks to validate API key, connection to FOSSA app, and ability to write to temp directory in relevant commands.


## v3.8.35
- Running `fossa analyze --detect-vendored` no longer fails if there are no detected vendored dependencies ([#1373](https://github.com/fossas/fossa-cli/pull/1373)).

## v3.8.34
- Add color and update formatting in cli help commands ([#1367](https://github.com/fossas/fossa-cli/pull/1367)).

## v3.8.33
- Removes warnings and tracebacks to stderr ([#1358](https://github.com/fossas/fossa-cli/pull/1358)).

## v3.8.32

- Options: Add a `--static-only-analysis` option ([#1362](https://github.com/fossas/fossa-cli/pull/1362)).

## v3.8.31

- Container scanning: `BerkeleyDB` and `Sqlite` strategies now support RPM databases in non-standard locations ([#1365](https://github.com/fossas/fossa-cli/pull/1365)).
- Updates the license scanner to the latest version ([#1366](https://github.com/fossas/fossa-cli/pull/1366)).
  This update addresses several issues with the license scanner, primarily related to incorrect classification of GPL and AGPL licenses.

## v3.8.30

- Fix an issue with long-option syntax for older versions of `sbt` ([#1356](https://github.com/fossas/fossa-cli/pull/1356)).
- Debug: add more logging for debugging missing dependencies ([#1360](https://github.com/fossas/fossa-cli/pull/1360)).

## v3.8.29
- Prevents showing SCM warnings in fossa analyze, test, and report ([#1354](https://github.com/fossas/fossa-cli/pull/1354)).
- Pathfinder: Pathfinder has been deprecated and removed ([#1350](https://github.com/fossas/fossa-cli/pull/1350)).

## v3.8.28
- VSI: no longer reports paths inside of extracted archives with the `!_fossa.virtual_!` literal ([#1345](https://github.com/fossas/fossa-cli/pull/1345)).

## v3.8.27
- Maven: Fix a bug that broke maven analysis if the build directory was in a non-standard location ([#1343](https://github.com/fossas/fossa-cli/pull/1343)).

## v3.8.26
- Maven: add support for maven submodule filtering ([#1339](https://github.com/fossas/fossa-cli/pull/1339)).

## v3.8.25
- Maven: add support for maven scope filtering ([#1331](https://github.com/fossas/fossa-cli/pull/1331)).
- `fossa init`: adds new `fossa init` command which creates `.fossa.yml.example`, and `fossa-deps.yml.example` file. ([#1323](https://github.com/fossas/fossa-cli/pull/1323)).

## v3.8.24

- Python: use `pip` to determine transitive dependencies for setuptool projects that contain a req*.txt or setup.py file. ([#1334](https://github.com/fossas/fossa-cli/pull/1334)).
- Container Scanning: warn and exclude rpm packages that are missing attributes ([#1335](https://github.com/fossas/fossa-cli/pull/1335)).

## v3.8.23
- Custom License Scans: Support full-file uploads for custom license scans ([#1333](https://github.com/fossas/fossa-cli/pull/1333)).

## v3.8.22
- path: adds path dependency scanning functionality. ([#1327](https://github.com/fossas/fossa-cli/pull/1327))
- `pnpm`: Supports `6.0` version of `pnpm-lockfile.yaml` ([#1320])(https://github.com/fossas/fossa-cli/pull/1320)
- Maven: Fixes defect, where `fossa-cli` was sometimes ignoring dependency, if the dependency with multiple scopes was part of the project. ([#1322](https://github.com/fossas/fossa-cli/pull/1322))

## v3.8.21
- archive: considers 0-byte tar file to be valid tar file. ([#1311](https://github.com/fossas/fossa-cli/pull/1311))
- Cocoapods: Allow Podfile.lock without EXTERNAL SOURCES field ([#1279](https://github.com/fossas/fossa-cli/pull/1279))
- `fossa-deps`: `--fossa-deps-file` to specify custom fossa-deps file ([#1303](https://github.com/fossas/fossa-cli/pull/1303))
- install-latest.sh: Fixed a bug where install-latest.sh would result in a broken binary when run on some versions of macOS ([#1317](https://github.com/fossas/fossa-cli/pull/1317))

## v3.8.20
- container scanning: Fixes registry network calls, to ensure `fossa-cli` uses `Accept` header on `HEAD` network calls. ([#1309](https://github.com/fossas/fossa-cli/pull/1309))

## v3.8.19

- container scanning: fixes a defect which led to incorrect `NotTarFormat` errors when parsing container layer. ([#1305](https://github.com/fossas/fossa-cli/pull/1305))
- `--detect-vendored`: fix a defect which caused the `--detect-vendored` flag to fail on Windows ([#1300](https://github.com/fossas/fossa-cli/pull/1300))

## v3.8.18

- Removes the `fossa log4j` subcommand. ([#1291](https://github.com/fossas/fossa-cli/pull/1291))
- golang: Updates go.mod parser to be compatible with golang v1.21. ([#1304](https://github.com/fossas/fossa-cli/pull/1304))
- `fossa list-targets`: list-target command supports `--format` option with: `ndjson`, `text`, and `legacy`. ([#1296](https://github.com/fossas/fossa-cli/pull/1296))

## v3.8.17

Integrates FOSSA snippet scanning into the main application.
For more details and a quick start guide, see [the subcommand reference](./docs/references/subcommands/snippets.md).

## v3.8.16

Delivers another update to the `millhone` early preview of FOSSA snippet scanning:

- Fixes surprising semantics in some subcommands, especially `commit`.
- Sorts and makes unique dependencies written to `fossa-deps` files.
- Overly noisy snippets are filtered entirely.
- Adds C++ snippet parsing.
- Reduces config and logging verbosity.

## v3.8.15

This version is a special release: it does not alter anything in FOSSA CLI, but instead adds `millhone`,
the new snippet scanning functionality for FOSSA, as a release asset.

Future releases will bundle this functionality into FOSSA CLI instead,
but we're making this CLI available standalone for now to enable immediate use!

Initial documentation for this functionality is here.
When we integrate this functionality into FOSSA CLI itself we'll have improved documentation as well.

Note: FOSSA is still ingesting sources into the snippet scanning database;


## v3.8.14

- Custom License Searches and Keyword Searches allow you to search through your codebase, find matches to regular expressions and then either log the results to the scan summary (keyword search) or create a custom license match (custom license searches) ([#1274](https://github.com/fossas/fossa-cli/pull/1274))

## v3.8.13
- Maven: Prevent infinite recursion from Pom file property interpolation. ([#1271](https://github.com/fossas/fossa-cli/pull/1271))

## v3.8.12
- Conda: Support simple Pip packages in `environment.yml`. ([#1275](https://github.com/fossas/fossa-cli/pull/1275))

## v3.8.11
- Maven analysis: Prevent maven analysis from infinitely recursing when it encounters a recursive property ([#1268](https://github.com/fossas/fossa-cli/pull/1268))

## v3.8.10
- Reports: Can now export reports formatted as CycloneDX (json/xml), CSV, HTML, and JSON SPDX. ([#1266](https://github.com/fossas/fossa-cli/pull/1266))
- Containers: RPM packages installed in containers that use the NDB format for their RPM database are now parsed much faster. ([#1262](https://github.com/fossas/fossa-cli/pull/1262))

## v3.8.9
- CLI Binaries: Notarize Mac OS binaries. ([#1261](https://github.com/fossas/fossa-cli/pull/1261))

## v3.8.8
- CLI Binaries: Sign Mac OS builds using codesign. ([#1251](https://github.com/fossas/fossa-cli/pull/1251))
- CLI Binaries: Sign Linux builds using cosign. ([#1243](https://github.com/fossas/fossa-cli/pull/1243))

## v3.8.7
- Due to an issue with our release process [#1254](https://github.com/fossas/fossa-cli/pull/1254), this tag exists but was not released. The changes that would have been in 3.8.7 were released as v3.8.8.

## v3.8.6
- VSI: Fix a bug where root dependencies would cause analysis to fail. ([#1240](https://github.com/fossas/fossa-cli/pull/1240))
- Node (PNPM): Fixes a bug where analyses would fail when the `lockfileVersion` attribute was a string in `pnpm-lock.yaml`. ([1239](https://github.com/fossas/fossa-cli/pull/1239))
- License Scanning: Add a new "IBM type1 interpreter" license (no PR).

## v3.8.5
- Go: `--experimental-use-v3-go-resolver` is now the default. ([Documentation](./docs/references/strategies/languages/golang/v3-go-resolver-transition-qa.md). ([1224](https://github.com/fossas/fossa-cli/pull/1224))

## v3.8.4
- VSI: Report VSI rules and display them in FOSSA's UI. ([#1237](https://github.com/fossas/fossa-cli/pull/1237), [#1235](https://github.com/fossas/fossa-cli/pull/1235))

## v3.8.3
- Logging: Don't output the `[INFO]` prefix for regular CLI messages. ([#1226](https://github.com/fossas/fossa-cli/pull/1226))
- License Scanning: Fix a bug where we were identifying the "GPL with autoconf macro exception" license as "GPL with autoconf exception" in a few cases ([#1225](https://github.com/fossas/fossa-cli/pull/1225))
- Container Scanning: More resiliant os-release parser, accounting initial line comments in the file ([#1230](https://github.com/fossas/fossa-cli/pull/1230))
- Analysis: full paths to the files in archives are shown when running `fossa analyze --unpack-archives` ([#1231](https://github.com/fossas/fossa-cli/pull/1231))
- Telemetry: Collect GNU/Linux distribution information and `uname` output. ([#1222](https://github.com/fossas/fossa-cli/pull/1222))

## v3.8.2
- Poetry: Defaults `category` to `main` if not present in lockfile. ([#1211](https://github.com/fossas/fossa-cli/pull/1211))
- Maven: Revert ([#1218](https://github.com/fossas/fossa-cli/pull/1218)) from v3.8.2 due to performance impacts.

## v3.8.1
- Setup.py: Fixes an defect with `setup.py` parser, caused by failing to account for line comments or backslash. ([#1191](https://github.com/fossas/fossa-cli/pull/1191))
- Installation: `install-latest.sh` now directs `curl` and `wget` to pass `Cache-Control: no-cache` headers to the server. ([#1206](https://github.com/fossas/fossa-cli/pull/1206))
- `Go.mod`: Anaysis does not fail if `go.mod` includes `retract` block. ([#1213](https://github.com/fossas/fossa-cli/pull/1213))
- `.aar`: Supports `.aar` archive files with native license scanning, and with `--unpack-archives` option. ([#1217](https://github.com/fossas/fossa-cli/pull/1217))
- `remote-dependencies`: Analysis of `fossa-deps` fails, if remote-dependencies's character length is greater than maximum. It only applies during non-output mode. ([#1216](https://github.com/fossas/fossa-cli/pull/1216))
- Maven: Analyze a package separately from its parents if the module does not appear in its parent's `<modules>` tag when both the module and its parents are discovered as candidate targets. ([#1218](https://github.com/fossas/fossa-cli/pull/1218))
- Network requests: `fossa-cli` retries network requests which return response with status code of 502. ([#1220](https://github.com/fossas/fossa-cli/pull/1220))
- `PDM`: Adds support for PDM package manager. ([#1214](https://github.com/fossas/fossa-cli/pull/1214))

## v3.8.0
- License Scanning: You can license scan your first-party code with the `--experimental-force-first-party-scans` flag ([#1187](https://github.com/fossas/fossa-cli/pull/1187))
- Network requests: `fossa-cli` retries network requests, if it experiences timeout error. ([#1203](https://github.com/fossas/fossa-cli/pull/1203))
- Monorepo is no longer a supported feature of FOSSA. ([#1202](https://github.com/fossas/fossa-cli/pull/1202))
- `experimental-enable-binary-discovery`, `detect-vendored`: Redact file contents in debug bundles. ([#1201](https://github.com/fossas/fossa-cli/pull/1201))
- `setup.cfg`: Adds support for setup.cfg, in conjuction with `setup.py`. ([#1195](https://github.com/fossas/fossa-cli/pull/1195))
- Default Filters: Default filters are applied prior to analysis. Improves overall runtime performance. ([#1193](https://github.com/fossas/fossa-cli/pull/1194))
- `.fossa.yml` and CLI args: Allow setting a policy by id in addition to by name. ([#1203](https://github.com/fossas/fossa-cli/pull/1203))
- Doc only: Fixed an issue in the `fossa-deps` schema suggesting against the use of `name` for referenced RPM dependencies. If your editor utilizes SchemaStore, this file should now lint properly after this change propagates. ([#1199](https://github.com/fossas/fossa-cli/pull/1199)).

## v3.7.11
- `fossa-deps.yml`: Adds strict parsing to so that required field with only whitespace strings are prohibited early. Also throws an error, if incompatible character is used in vendor dependency's version field. ([#1192](https://github.com/fossas/fossa-cli/pull/1192))

## v3.7.10
- License Scanning: Fix a bug where the license scanner did not run on MacOS 13 on M1 Macs ([#1193](https://github.com/fossas/fossa-cli/pull/1193))
- Debug bundle: The raw dependency graph FOSSA CLI discovers is output in the FOSSA Debug Bundle. ([#1188](https://github.com/fossas/fossa-cli/pull/1188))

## v3.7.9
- License Scanning: Add support for "full file uploads" for CLI-side license scans. ([#1181](https://github.com/fossas/fossa-cli/pull/1181))

## v3.7.8
- Go: Do not fall back to module based analysis when using `--experimental-use-go-v3-resolver`. ([#1184](https://github.com/fossas/fossa-cli/pull/1184))

## v3.7.7
- Adds `--json` flag to `fossa container analyze` ([#1180](https://github.com/fossas/fossa-cli/pull/1180))
- License Scanning: Reduce false positives caused by indicator matches. This is done by only reporting indicator matches to SPDX keys and license names when we are scanning a manifest file ([#1182](https://github.com/fossas/fossa-cli/pull/1182))

## v3.7.6
- RPM: Support origin paths for RPM spec file analysis ([#1178](https://github.com/fossas/fossa-cli/pull/1178))
- Swift: Do not stop analysis if we encounter a badly formatted project.pbxproj file ([#1177](https://github.com/fossas/fossa-cli/pull/1177))

## v3.7.5
- Go: Introduce `--experimental-use-v3-go-resolver` to preview a new [tactic](./docs/references/strategies/languages/golang/gomodules.md#experimental-strategy-use-go-list-on-packages) for Go dependency scanning. ([#1168](https://github.com/fossas/fossa-cli/pull/1168),[#1173](https://github.com/fossas/fossa-cli/pull/1173))
- Themis: Update tag to support a new rule for the libdivide dependency. ([#1172](https://github.com/fossas/fossa-cli/pull/1172)

## v3.7.4
- Gradle: Fix possible ConcurrentModificationException that can occur when getting dependencies ([#1171](https://github.com/fossas/fossa-cli/pull/1171))

## v3.7.3
- Go: Collects environment variables in debug bundle. ([#1132](https://github.com/fossas/fossa-cli/pull/1132))
- Diagnostics: Improves user-facing error messages and debugging tips for external commands and some HTTP error conditions ([#1165](https://github.com/fossas/fossa-cli/pull/1165))
- License Scanning: Scan the full contents of "license.html" and "licence.html" for license content, not just the comments. ([#1169](https://github.com/fossas/fossa-cli/pull/1169))

## v3.7.2
- License Scanning: Add four new licenses: Pushwoosh, PalletsFlaskLogo, IntelDisclaimer and Instabug ([#1163](https://github.com/fossas/fossa-cli/pull/1163))

## v3.7.1
- Stack: Git based dependencies are detected and handled correctly. ([#1160](https://github.com/fossas/fossa-cli/pull/1160))

## v3.7.0
- Support Maven wrapper (`mvnw`) usage in Maven projects, and user-provided binary overrides for Maven projects ([#1149](https://github.com/fossas/fossa-cli/pull/1149))
  For more information, see the [Maven strategy documentation](./docs/references/strategies/languages/maven/maven.md).
- Installation Script: Verify that the sha256sum of the downloaded archive matches the recorded one. ([#1158](https://github.com/fossas/fossa-cli/pull/1158))

## v3.6.18
- License Scanning: Emit a warning if unarchiving fails rather than a fatal error. ([#1153](https://github.com/fossas/fossa-cli/pull/1153))

## v3.6.17

- Handle Leiningen deduped deps: expand groupID and artifactID in the leiningen tactic to satisfy the Maven fetcher ([#1152]](https://github.com/fossas/fossa-cli/pull/1152))

## v3.6.17

- `fossa test`: Display CVE, fixed version information, and issue dashboard links when possible. ([#1146](https://github.com/fossas/fossa-cli/pull/1146))

## v3.6.16

- Project labels: Support project labels from command line and configuration file ([1145](https://github.com/fossas/fossa-cli/pull/1145))

## v3.6.15

- Container scanning: support more tar formats. ([1142](https://github.com/fossas/fossa-cli/pull/1142))
- `--detect-dynamic`: Supports recursively inspecting binaries for dynamic dependencies. ([#1143](https://github.com/fossas/fossa-cli/pull/1143))

## v3.6.14

- `fossa test`: Improved reporting. ([#1135](https://github.com/fossas/fossa-cli/pull/1135))

## v3.6.13

- Vendored Dependencies: Add the unity companion license (https://unity.com/legal/licenses/unity-companion-license) and unity package distribution license (https://unity.com/legal/licenses/unity-package-distribution-license) to license scanning ([#1136](https://github.com/fossas/fossa-cli/pull/1136))

## v3.6.12

- Maven: If a package is both `"test"` and `"compile"`, it is no longer filtered ([#1138](https://github.com/fossas/fossa-cli/pull/1138)).

## v3.6.11

- Lib yarn protocol: When we encounter Yarn lib deps we should warn but not fail the scan ([#1134](https://github.com/fossas/fossa-cli/pull/1134))

## v3.6.10

- Vendored Dependencies: Allow path filtering when doing cli-side license scans ([#1128](https://github.com/fossas/fossa-cli/pull/1128))

## v3.6.9
- Yarn: Fix a bug where tarball URLs were recognized as git urls. ([#1126](https://github.com/fossas/fossa-cli/pull/1126))

## v3.6.8
- Go: Allow quotes module names in static analysis ([#1118](https://github.com/fossas/fossa-cli/pull/1118))
- `fossa test`: Includes revision summary and target information, when accessible ([#1119](https://github.com/fossas/fossa-cli/pull/1119))

## v3.6.7

- Rename `--experimental-license-scan` to `--license-scan` (https://github.com/fossas/fossa-cli/pull/1110)
- Emit a warning if the `--experimental-native-license-scan` flag is used

## v3.6.6

- Conda: Change dynamic strategy to simulate building an environment from `environment.yml` instead of reading from the currently active environment. ([#1099](https://github.com/fossas/fossa-cli/pull/1099))

## v3.6.5

- `fossa test`: deprecates `--json` flag in favor of `--format json` option. ([#1109](https://github.com/fossas/fossa-cli/pull/1109))
- `fossa container test`: deprecates `--json` flag in favor of `--format json` option. ([#1109](https://github.com/fossas/fossa-cli/pull/1109))
- UX: Added breadcrumb to main help output indicating that subcommands have additional options. ([#1106](https://github.com/fossas/fossa-cli/pull/1106))

## v3.6.4

- C/C++: Fixes `--detect-vendored` on Windows. ([#1096](https://github.com/fossas/fossa-cli/pull/1096))
- Uses an ISO timestamp for the revision if no better revision can be inferred. ([#1091](https://github.com/fossas/fossa-cli/pull/1091))

## v3.6.3

Gradle: Considers dependencies from `debugUnitTest*` configurations to be unused. ([#1097](https://github.com/fossas/fossa-cli/pull/1097))

## v3.6.2

- Don't promote transitive dependencies  [#1092](https://github.com/fossas/fossa-cli/pull/1092).
- Container Scanning: Fixes a bug where tar entry were not normalized within nested layer tar. [#1095](https://github.com/fossas/fossa-cli/pull/1095)

## v3.6.1

- Container Scanning: Fixes a bug where image source parser ignored '-' in host. Also fixes an issue regarding to redirect headers when communicating with registry. [#1089](https://github.com/fossas/fossa-cli/pull/1089)

## v3.6.0

- Promote C/C++ features to general availability ([#1087](https://github.com/fossas/fossa-cli/pull/1087)).
  - `--experimental-enable-vsi` is now `--detect-vendored`.
  - `--experimental-analyze-dynamic-deps` is now `--detect-dynamic`.

## v3.5.3

- Manual Dependencies: Linux Dependencies (`rpm-generic`, `apk`, `deb`) can be provided as reference dependency in fossa-deps file ([#1086](https://github.com/fossas/fossa-cli/pull/1086)).

## v3.5.2

- Container Scanning: Fixes an issue with base64 encoded raw authentications ([#1085](https://github.com/fossas/fossa-cli/pull/1085)).

## v3.5.1

- Contributor counting: update the contributor count range from 90 days to 365 days. ([#1083](https://github.com/fossas/fossa-cli/pull/1083))

## v3.5.0

- Container Scanning: Uses native container scanner, deprecates old container scanner ([#1078](https://github.com/fossas/fossa-cli/pull/1078)), ([#1079](https://github.com/fossas/fossa-cli/pull/1079)), ([#1080](https://github.com/fossas/fossa-cli/pull/1080)), ([1082](https://github.com/fossas/fossa-cli/pull/1082)).

_Notice:_

- Now, container scanning analyzes projects for applications (`npm`, `pip`, etc) dependencies.
- Now, container scanning can filter specific targets via target exclusions using [fossa configuration file](./docs/references/files/fossa-yml.md).
- Now, `fossa-cli`'s windows binary can perform container scanning.
- Now, container scanned projects will show origin path in FOSSA web UI.
- Now, container scanned projects can target specific architecture via digest.

You can use `--only-system-deps` flag to only scan for dependencies from `apk`, `dpkg`, `dpm`.
This will mimic behavior of older FOSSA CLI's container scanning (older than v3.5.0).

Learn more:
- [container scanner](./docs/references/subcommands/container/scanner.md)
- [fossa container analyze](./docs/references/subcommands/container.md)

If you experience any issue with this release, or have question, please contact [FOSSA Support](https://support.fossa.com).

## v3.4.11
- Npm (Lockfile v3) - Fixes a defect where, _sometimes_ wrong version of the dependency was reported if multiple version of the same dependency existed in the lock file. ([#1075](https://github.com/fossas/fossa-cli/pull/1075))
- Npm (Lockfile v2) - Fixes a defect where, _sometimes_ wrong version of the dependency was reported if multiple version of the same dependency existed in the lock file. ([#1075](https://github.com/fossas/fossa-cli/pull/1075))

## v3.4.10
- Scala: Supports analysis of multi-project sbt builds with `sbt-dependency-graph` plugin. ([#1074](https://github.com/fossas/fossa-cli/pull/1074)).

## v3.4.9
- Scan Summary: Identifies project skipped due to production path filtering, or exclusion filtering. ([#1071](https://github.com/fossas/fossa-cli/pull/1071))
- R: Adds support for `renv` package manager. ([#1062](https://github.com/fossas/fossa-cli/pull/1062))

## v3.4.8
- Report: Fixes a defect, where `report` command was failing due to invalid dependencies cache from endpoint ([#1068](https://github.com/fossas/fossa-cli/pull/1068)).

## v3.4.7
- Linux releases are now packaged as both tar.gz and zip to improve compatibility when installing ([#1066](https://github.com/fossas/fossa-cli/pull/1066))

## v3.4.6
- Container Scanning: Fixes a defect, where container registry `registry:3000/org/repo:tag` was incorrectly identifying `registry` as project name. ([#1050](https://github.com/fossas/fossa-cli/issues/1050))
- Container Scanning: Includes registry uri in project name (experimental scanner only). ([#1050](https://github.com/fossas/fossa-cli/issues/1050))

## v3.4.5
- FOSSA API: Adds resiliency against API errors occurring when retrieving endpoint versioning information. ([#1051](https://github.com/fossas/fossa-cli/pull/1051))

## v3.4.4
- Fix a bug in the v1 installers for Windows (install-v1.ps1 and install.ps1) ([#1052](https://github.com/fossas/fossa-cli/pull/1052))

## v3.4.3
- Container scanning: Supports hardlink file discovery for experimental scanner. ([#1047](https://github.com/fossas/fossa-cli/pull/1047))
- Container scanning: Supports busybox. ([#1047](https://github.com/fossas/fossa-cli/pull/1047))
- Container scanning: Increases timeout to 5 mins when extracting image from docker engine api for experimental scanner. ([#1047](https://github.com/fossas/fossa-cli/pull/1047))

## v3.4.2

- API: Error messages are more clear and provide user-actionable feedback. ([#1048](https://github.com/fossas/fossa-cli/pull/1048))
- Metrics: Reports the kind of CI environment in which FOSSA is running, if any. ([#1043](https://github.com/fossas/fossa-cli/pull/1043))

## v3.4.1

- Container scanning: RPM: Add support for the Sqlite backend. ([#1044](https://github.com/fossas/fossa-cli/pull/1044))
- Container scanning: RPM: Add support for the NDB backend. ([#1046](https://github.com/fossas/fossa-cli/pull/1046))

## v3.4.0

- Container scanning: New experimental scanner. ([#1001](https://github.com/fossas/fossa-cli/pull/1001), [#1002](https://github.com/fossas/fossa-cli/pull/1002), [#1003](https://github.com/fossas/fossa-cli/pull/1003), [#1004](https://github.com/fossas/fossa-cli/pull/1004), [#1005](https://github.com/fossas/fossa-cli/pull/1005), [#1006](https://github.com/fossas/fossa-cli/pull/1006), [#1010](https://github.com/fossas/fossa-cli/pull/1010), [#1011](https://github.com/fossas/fossa-cli/pull/1011), [#1012](https://github.com/fossas/fossa-cli/pull/1012), [#1014](https://github.com/fossas/fossa-cli/pull/1014), [#1016](https://github.com/fossas/fossa-cli/pull/1016), [#1017](https://github.com/fossas/fossa-cli/pull/1017), [#1021](https://github.com/fossas/fossa-cli/pull/1021), [#1025](https://github.com/fossas/fossa-cli/pull/1025), [#1026](https://github.com/fossas/fossa-cli/pull/1026), [#1029](https://github.com/fossas/fossa-cli/pull/1029), [#1031](https://github.com/fossas/fossa-cli/pull/1031), [#1032](https://github.com/fossas/fossa-cli/pull/1032), [#1034](https://github.com/fossas/fossa-cli/pull/1034))<br>
  For more information, see the [experimental container scanning documentation](./docs/references/subcommands/container/scanner.md).
- Filters: Add `dist-newstyle` to the list of automatically filtered directories. ([#1030](https://github.com/fossas/fossa-cli/pull/1035))
- `fossa-deps`: Fix a bug in `fossa-deps.schema.json`, it is now valid JSON. ([#1030](https://github.com/fossas/fossa-cli/pull/1030))

## v3.3.12

- CocoaPods: Fixes error when analyzing podspecs that print non-JSON text to stdout ([#1015](https://github.com/fossas/fossa-cli/pull/1015))
- VSI: Executes with at least two threads even on a single core system ([#1013](https://github.com/fossas/fossa-cli/pull/1013))
- VSI: Reports a better error when no dependencies are found ([#1023](https://github.com/fossas/fossa-cli/pull/1023)).

## v3.3.11

- `fossa test`: `fossa test --json` produces json output when there are 0 issues found. ([#999](https://github.com/fossas/fossa-cli/pull/999))

## v3.3.10

- Svn: Fixes project inference bug, where revision values included `\r`. ([#997](https://github.com/fossas/fossa-cli/pull/997))

## v3.3.9

- Maven: Always use Maven Install Plugin 3.0.0-M1 to install depgraph. This avoids a Maven bug with older versions failing to install the plugin correctly from a vendored JAR. ([#988](https://github.com/fossas/fossa-cli/pull/988/files))
- Cocoapods: Fixes podpsec bug in which nested subspecs (of external sources), were not appropriately handled. Improves logging. ([#994](https://github.com/fossas/fossa-cli/pull/994))

## v3.3.8

- Carthage: Fixes analysis of artifacts dervided from Github entry for GH enterprise urls. ([#989](https://github.com/fossas/fossa-cli/pull/989))

## v3.3.7

- Report: Changes copyrights field to copyrightsByLicense in the attribution report JSON output. [#966](https://github.com/fossas/fossa-cli/pull/966)
- Report: Always include the "downloadUrl" field in attribution reports, regardless of the setting in the FOSSA reports UI. ([#979](https://github.com/fossas/fossa-cli/pull/979))
- Debug: Includes version associated with endpoint in debug bundle, and scan summary. ([#984](https://github.com/fossas/fossa-cli/pull/984))
- Test: Adds `--diff` option for `fossa test` command. ([#986](https://github.com/fossas/fossa-cli/pull/986))

## v3.3.6
- License scanning: Make CLI-side license scanning the default method for `vendored-dependencies`.
- Maven: Report direct dependencies as direct rather than deep. ([#963](https://github.com/fossas/fossa-cli/pull/963))

## v3.3.5
- Pnpm: Adds support for dependency analysis using `pnpm-lock.yaml` file. ([#958](https://github.com/fossas/fossa-cli/pull/958))

## v3.3.4
- `fossa report attribution`: Removes copyright information from JSON output ([#945](https://github.com/fossas/fossa-cli/pull/945)) as it was never available from the server.
- VSI scans now automatically skip the `.git` directory inside the scan root ([#969](https://github.com/fossas/fossa-cli/pull/969)).

## v3.3.3
- Cocoapods: Cocoapods analyzer does not handle subspecs in vendored podspecs. ([#964](https://github.com/fossas/fossa-cli/pull/964/files))

## v3.3.2
- License scanning: Skip rescanning revisions that are already known to FOSSA. This can be overridden by using the `--force-vendored-dependency-rescans` flag.
- Swift: Added support for `Package.resolved` v2 files ([#957](https://github.com/fossas/fossa-cli/pull/957)).
- Perl: Updated version number parser to be more lenient on non-textual version numbers ([#960](https://github.com/fossas/fossa-cli/pull/960))

## v3.3.1
- Vendor Dependencies: Considers `licence` and `license` equivalent when performing native license scan ([#939](https://github.com/fossas/fossa-cli/pull/939)).
- Vendor Dependencies: Native license scanning works in alpine linux without additional dependencies ([#949](https://github.com/fossas/fossa-cli/pull/949)).
- `fossa report attribution`: Adds copyright information to JSON output ([#945](https://github.com/fossas/fossa-cli/pull/945)).
- Scala: non-multi sbt projects include deep dependencies ([#942](https://github.com/fossas/fossa-cli/pull/942)).

## v3.3.0
- Telemetry: CLI collects telemetry by default. ([#936](https://github.com/fossas/fossa-cli/pull/936))

Read more about telemetry: https://github.com/fossas/fossa-cli/blob/master/docs/telemetry.md. To opt-out of telemetry, provide `FOSSA_TELEMETRY_SCOPE` environment variable with value of: `off` in your shell prior to running fossa.

## v3.2.17
- Archive upload: Fix a bug when trying to tar to a filename that already exists. ([#927](https://github.com/fossas/fossa-cli/pull/927))
- Npm: Supports lockfile v3. ([#932](https://github.com/fossas/fossa-cli/pull/932))

## v3.2.16
- Go: When statically analyzing a project, apply reported replacements. ([#926](https://github.com/fossas/fossa-cli/pull/926))

## v3.2.15

- Maven: Update `depGraph` plugin to `4.0.1` and add a fallback ot the legacy `3.3.0` plugin ([#895](https://github.com/fossas/fossa-cli/pull/895))

## v3.2.14

- Gradle: Considers `testFixturesApi` and `testFixturesImplementation` to be test configuration, and it's dependencies are excluded in analyzed dependency graph. ([#920](https://github.com/fossas/fossa-cli/pull/920))

## v3.2.13

- Filters: Fixes the disabled path filtering in discovery exclusion. ([#908](https://github.com/fossas/fossa-cli/pull/908))

## v3.2.12

- `fossa report attribution`: Adds `text` as an option to `--format`. ([#921](https://github.com/fossas/fossa-cli/pull/921))
- Go: The standard library is no longer reported as a dependency. ([#918](https://github.com/fossas/fossa-cli/pull/918))

## v3.2.11

- nodejs: Refine how workspace packages are recognized/skipped. ([#916](https://github.com/fossas/fossa-cli/pull/916))
- Cocoapods: Resolves vendored local podspecs into their source Git repositories when possible. ([#875](https://github.com/fossas/fossa-cli/pull/875))

## v3.2.10

- Haskell: Generates build plan properly for multi-home Cabal projects (h/t [@jmickelin](https://github.com/jmickelin)) ([#910](https://github.com/fossas/fossa-cli/pull/910))

## v3.2.9

- Container Scanning: supports rpm databases using `ndb` or `sqlite` backend. ([#894](https://github.com/fossas/fossa-cli/pull/894))

## v3.2.8

- Filtering: Don't use included paths for discovery exclusion. ([#907](https://github.com/fossas/fossa-cli/pull/907))
- Filtering: add `--debug-no-discovery-exclusion` for client-side filter debugging. (#[901](https://github.com/fossas/fossa-cli/pull/901))

## v3.2.7

- Debug: Redact all known API keys from the debug bundle (#[897](https://github.com/fossas/fossa-cli/pull/897))
- Nodejs: Discover peer deps and transitive deps for name-spaced packages in package-lock.json. ([#882](https://github.com/fossas/fossa-cli/pull/882))

## v3.2.6

- Filters: Apply filters during the discvoery phase, reducing end-to-end runtime. ([#877](https://github.com/fossas/fossa-cli/pull/877))

## v3.2.5

- Debug: Reduce the size of debug bundles. ([#890](https://github.com/fossas/fossa-cli/pull/890))

## v3.2.4

- Nodejs: Fixed a bug where dev deps that only appear in requires were considered production dependencies. ([#884](https://github.com/fossas/fossa-cli/pull/884))

## v3.2.3

- Nodejs: Fixed a bug where some dev dependencies weren't removed during shrinking. ([#859](https://github.com/fossas/fossa-cli/pull/859))

## v3.2.2

- Nodejs: Fix a bug where cycles involved peer dependencies would cause an infinite loop. ([#870](https://github.com/fossas/fossa-cli/pull/870))
- Experimental: Allow local license scanning of vendored dependencies (specified in `fossa-deps.yml` file) when using `--experimental-native-license-scan`.
  - [#868](https://github.com/fossas/fossa-cli/pull/868)
  - [#858](https://github.com/fossas/fossa-cli/pull/858)
  - [#838](https://github.com/fossas/fossa-cli/pull/838)
  - [#814](https://github.com/fossas/fossa-cli/pull/814)
  - [#873](https://github.com/fossas/fossa-cli/pull/873)

## v3.2.1

- Experimental: native license scanning is now disabled by default. ([#865](https://github.com/fossas/fossa-cli/pull/865))

## v3.2.0
- Telemetry: Introduces fossa cli telemetry for fatal errors and warnings. By default, telemetry is disabled. ([#831](https://github.com/fossas/fossa-cli/pull/831))
Please read for details on telemetry [here](./docs/telemetry.md)

- Configuration: Fixes a bug where `.fossa.yml` was picked up only in the working directory, not in the analysis directory. ([#854](https://github.com/fossas/fossa-cli/pull/854))
- Configuration: Reports an error when provided API key is an empty string ([#856](https://github.com/fossas/fossa-cli/pull/856))

## v3.1.8

- Windows: Fixes a --version command for windows release binary.

## v3.1.7

- Configuration: Users can now use `.fossa.yaml` as a configuration file name. Previously, only `.fossa.yml` was supported. ([#851](https://github.com/fossas/fossa-cli/pull/851))
- fossa-deps: Fixes an archive uploading bug for vendor dependency by queuing archive builds individually. ([#826](https://github.com/fossas/fossa-cli/pull/826))
- nodejs: Capture peer dependencies transitively for npm `package-lock.json` files. ([#849](https://github.com/fossas/fossa-cli/pull/849))

## v3.1.6

- Respects Go module replacement directives in the Go Mod Graph strategy. ([#841](https://github.com/fossas/fossa-cli/pull/841))

## v3.1.5

- Adds `--format` to `fossa report attribution` and deprecates `--json`. ([#844](https://github.com/fossas/fossa-cli/pull/844))

## v3.1.4

- Handles symlink loops in directory structure. ([#827](https://github.com/fossas/fossa-cli/pull/827))
- No longer crashes when `fossa-deps.yml` exists but has an empty `archived-dependencies` property. ([#832](https://github.com/fossas/fossa-cli/pull/832))

## v3.1.3

- Adds support for identifying dynamically linked dependencies in an output binary. ([#818](https://github.com/fossas/fossa-cli/pull/818), [#788](https://github.com/fossas/fossa-cli/pull/788), [#780](https://github.com/fossas/fossa-cli/pull/780), [#788](https://github.com/fossas/fossa-cli/pull/778), [#771](https://github.com/fossas/fossa-cli/pull/771), [#770](https://github.com/fossas/fossa-cli/pull/770))

## v3.1.2

- Fixes a bug which ignored the `server` field in the config file. ([#821](https://github.com/fossas/fossa-cli/pull/821))

## v3.1.1

- UX: Parser error messages include call to action. ([#801](https://github.com/fossas/fossa-cli/pull/801))
- UX: Improves error message when executable is not found. ([#813](https://github.com/fossas/fossa-cli/pull/813))
- UX: Fixes minor scan summary ordering bug. ([#813](https://github.com/fossas/fossa-cli/pull/813))
- UX: Writes errors and warnings encountered in analyze to temp file. ([#813](https://github.com/fossas/fossa-cli/pull/813))
- Ruby: Improves error and warning messages. ([#800](https://github.com/fossas/fossa-cli/pull/800))
- Python: `setup.py` error messages are _less_ noisy. ([#801](https://github.com/fossas/fossa-cli/pull/801))
- Dart: Improves error and warning messages. ([#800](https://github.com/fossas/fossa-cli/pull/806))
- Pipenv: Improves error and warning messages. ([#803](https://github.com/fossas/fossa-cli/pull/803))
- Poetry: Improves error and warning messages. ([#803](https://github.com/fossas/fossa-cli/pull/803))
- Maven: Improves error and warning messages. ([#808](https://github.com/fossas/fossa-cli/pull/808))
- Nodejs: Improves error and warning messages. ([#805](https://github.com/fossas/fossa-cli/pull/805))
- Swift: Improves error and warning messages. ([#802](https://github.com/fossas/fossa-cli/pull/802))
- Cocoapods: Improves error and warning messages. ([#807](https://github.com/fossas/fossa-cli/pull/807))
- Golang: Improves error and warning messages. ([#809](https://github.com/fossas/fossa-cli/pull/809))
- Gradle: Improves error and warning messages. ([#804](https://github.com/fossas/fossa-cli/pull/804))
- Scala: Improves error and warning messages. ([#813](https://github.com/fossas/fossa-cli/pull/813))
- Clojure: Improves error and warning messages. ([#813](https://github.com/fossas/fossa-cli/pull/813))
- Nim: Improves error and warning messages. ([#813](https://github.com/fossas/fossa-cli/pull/813))
- Rust: Improves error and warning messages. ([#813](https://github.com/fossas/fossa-cli/pull/813))
- UX: Improves errors for dynamic deps, and binary deps analysis. ([#819](https://github.com/fossas/fossa-cli/pull/819))
- UX: Improves analysis scan summary rendering. ([#819](https://github.com/fossas/fossa-cli/pull/819))


## v3.1.0

- FOSSA API: Uses `SSL_CERT_FILE`, and `SSL_CERT_DIR` environment variable for certificates when provided. ([#760](https://github.com/fossas/fossa-cli/pull/760))
- UX: Uses error messages received from FOSSA api, when reporting API related errors. ([#792](https://github.com/fossas/fossa-cli/pull/792))
- UX: Adds scan summary tabulating errors, warnings, project directory, and skipped projects. ([#790](https://github.com/fossas/fossa-cli/pull/790))

## v3.0.18

- Fully percent-encode sub-paths in generated URLs. ([#789](https://github.com/fossas/fossa-cli/pull/789))
- Improve error tracking and outputs. ([#774](https://github.com/fossas/fossa-cli/pull/774))
- Cabal: Fixed a filter error that treated cabal projects as stack projects. ([#787](https://github.com/fossas/fossa-cli/pull/787))

## v3.0.17

- Npm: Fixes an issue where a package-lock.json dep with a boolean 'resolved' key wouldn't parse. ([#775](https://github.com/fossas/fossa-cli/pull/775))
- Npm: Fixes an issue where analyzing `package-lock.json` would miss duplicate packages with different versions. ([#779](https://github.com/fossas/fossa-cli/pull/779))
- Gradle: Projects with only a top-level `settings.gradle` file will now be detected. ([#785](https://github.com/fossas/fossa-cli/pull/785))

## v3.0.16

- Monorepo: Upload file data and licenses together during monorepo scans, speed up issue scans. ([#772](https://github.com/fossas/fossa-cli/pull/772))
- Improves the overall performance and progress reporting of VSI scans. ([#765](https://github.com/fossas/fossa-cli/pull/765))
- Rebar: Fix `rebar.config` parser failing on unneccessary escapes. ([#764](https://github.com/fossas/fossa-cli/pull/764))

## v3.0.15

- Improve archive upload logging. ([#761](https://github.com/fossas/fossa-cli/pull/761))

## v3.0.14

- Maven: Updates implementation to delineate classifier, and consequently maven dependencies with classifier can be scanned without failure in FOSSA. ([#755](https://github.com/fossas/fossa-cli/pull/755/))

## v3.0.13

- `package-lock.json` parser ignores name field. ([#757](https://github.com/fossas/fossa-cli/pull/757))

## v3.0.12

- log4j: Adds `fossa log4j` command to identify log4j dependencies. ([#744](https://github.com/fossas/fossa-cli/pull/744))

## v3.0.11

- Yarn: Fixes an issue, where entry missing `resolved` attribute in `yarn.lock` would throw exception. ([#741](https://github.com/fossas/fossa-cli/pull/741))

## v3.0.10

- Gradle: Uses ResolutionAPI for gradle analysis. ([#740](https://github.com/fossas/fossa-cli/pull/740/))
- Cleans up duplicated internal hashing primitives ([#737](https://github.com/fossas/fossa-cli/pull/737))
- Adds a prerequisite required for future VSI improvements ([#736](https://github.com/fossas/fossa-cli/pull/736))

## v3.0.9

- Makes experimental flags discoverable and documents them. ([#723](https://github.com/fossas/fossa-cli/pull/723))
- Supports extracting `.tar.xz` files ([#734](https://github.com/fossas/fossa-cli/pull/734))
- Supports extracting `.tar.bz2` files ([#734](https://github.com/fossas/fossa-cli/pull/734))
- Adds explicit `xz` support for `rpm` files ([#735](https://github.com/fossas/fossa-cli/pull/735))
- Adds `zstd` support for `rpm` files ([#735](https://github.com/fossas/fossa-cli/pull/735))
- Adds a prerequisite required for future VSI improvements ([#730](https://github.com/fossas/fossa-cli/pull/730))

## v3.0.8

- Nuget: Fixes analysis performance when working with `project.assets.json` ([#733](https://github.com/fossas/fossa-cli/pull/733))

## v3.0.7

- Go: `go mod graph` is used as default tactic for gomod strategy. ([#707](https://github.com/fossas/fossa-cli/pull/707))

## v3.0.6

- Yarn: Fixes a bug with yarn v1 lock file analysis, where direct dependencies were not reported sometimes. ([#716](https://github.com/fossas/fossa-cli/pull/716))

## v3.0.5

- Nim: Adds support for dependency analysis using `nimble.lock` file. ([#711](https://github.com/fossas/fossa-cli/pull/711))

## v3.0.4

- Npm: Fixes a bug where dev dependencies were not included in result when using `--include-unused-deps` ([#710](https://github.com/fossas/fossa-cli/pull/710))

## v3.0.3

- Increases default timeout to 3600 seconds (1 hour) for commands listed below ([#712](https://github.com/fossas/fossa-cli/pull/712))
  - `fossa test`
  - `fossa container test`
  - `fossa vps test`
  - `fossa report`
  - `fossa vps report`

## v3.0.2

- Nuget (projectassetsjson): Ignores project type dependencies in reporting ([#704](https://github.com/fossas/fossa-cli/pull/704))
- Nuget (projectassetsjson): Fixes a bug, where indirect dependencies where appearing as direct dependencies([#704](https://github.com/fossas/fossa-cli/pull/704))

## v3.0.1

- Deduplicates `vendored-dependencies` entries when possible, and provides a better error message when not. ([#689](https://github.com/fossas/fossa-cli/pull/689))
- Adds logging to `vendored-dependencies` processing. ([#703](https://github.com/fossas/fossa-cli/pull/703))

# Version 3 Changelog

- Migrates source code from [spectrometer](https://github.com/fossas/spectrometer) into fossa-cli (this repository).

# Version 2 Changelog

Releases for CLI 2.x can be found at: https://github.com/fossas/spectrometer/releases

## v2.19.9

- Go: Fixes a regression, where deep dependencies were reported as direct dependencies. ([#443](https://github.com/fossas/spectrometer/pull/443/))

## v2.19.8

- Perl: Adds support for Perl with parsing of `META.json`, `META.yml`, `MYMETA.yml`, `MYMETA.json`. ([#428](https://github.com/fossas/spectrometer/pull/428))

## v2.19.7

- Resolves a regression when parsing npm `package-lock.json` files that do not contain a `version` field ([#445](https://github.com/fossas/spectrometer/pull/445))

## v2.19.6

- Special cases scans with a single VSI only filter to skip other analysis strategies ([#407](https://github.com/fossas/spectrometer/pull/407))
- Adds the ability to skip resolving dependencies from FOSSA projects discovered during VSI scans ([#435](https://github.com/fossas/spectrometer/pull/435))

## v2.19.5

- Fixes an issue observed during VSI analysis where fingerprinting files with lines longer than 64KiB would fail. ([#427](https://github.com/fossas/spectrometer/pull/427))

## v2.19.4

- Adds experimental capability for filtering gradle configuration for analysis. ([#425](https://github.com/fossas/spectrometer/pull/425))

Refer to: [Gradle documentation](docs/references/strategies/languages/gradle/gradle.md#experimental-only-selecting-set-of-configurations-for-analysis) for more details.

## v2.19.3

- Removes `fossa compatibility` command. ([#383](https://github.com/fossas/spectrometer/pull/383))

Use [`fossa-deps.{yml,json}`](docs/features/vendored-dependencies.md) file to facilitate archive uploading capability, previously provided by `fossa compatibility` command.

## v2.19.2

- Adds `--config` flag, which can set custom path for configuration file. If `--config` flag is not used, base directory will scanned for `.fossa.yml` file. ([#415](https://github.com/fossas/spectrometer/pull/415))

## v2.19.1

- Fixes an issue where nodeJS errors were reported when no NodeJS project were discovered. ([#424](https://github.com/fossas/spectrometer/pull/424))

## v2.19.0

- Adds support for `fossa analyze --include-unused-deps`, which prevents filtering out non-production dependencies. ([#412](https://github.com/fossas/spectrometer/pull/412))
- Yarn: Adds support for workspaces. ([#374](https://github.com/fossas/spectrometer/pull/374))
- Npm: Adds support for workspaces. ([#374](https://github.com/fossas/spectrometer/pull/374))
- Npm: Removes unreliable `npm ls`-based analysis tactic. ([#374](https://github.com/fossas/spectrometer/pull/374))
- `fossa-deps`: Adds support for `bower`-type in `referenced-dependencies`. ([#406](https://github.com/fossas/spectrometer/pull/406))
- Monorepo: Chunk AOSP files when uploading ([#421](https://github.com/fossas/spectrometer/pull/421)).
- Monorepo: Don't fail on files that are filtered during expansion ([#421](https://github.com/fossas/spectrometer/pull/421)).

## v2.18.1

- Monorepo: Send error state to UI if the CLI crashes, so scans won't appear to hang forever. ([#409](https://github.com/fossas/spectrometer/pull/409))
- Monorepo: Fix parsing nomos output bug where files contain newlines. ([#409](https://github.com/fossas/spectrometer/pull/409))

## v2.18.0

- Improves performance in scenarios where cgroups are used to limit the amount of CPU time available, such as K8S containers ([#403](https://github.com/fossas/spectrometer/pull/403))

## v2.17.3

- Monorepo: adds some optimizations to reduce the amount of file buffering in memory during a scan, resulting in less memory pressure and faster scans. ([#402](https://github.com/fossas/spectrometer/pull/402))
- Adds compatibility script for `fossa report attribution --json` ([#397](https://github.com/fossas/spectrometer/pull/397))

## v2.17.2

- Fortran: Supports fortran package manager. ([#377](https://github.com/fossas/spectrometer/pull/377))

## v2.17.1

- Adds support for reporting origin path for binaries discovered via `--experimental-enable-binary-discovery` ([#396](https://github.com/fossas/spectrometer/pull/396))

## v2.17.0

- When running `fossa analyze` with the `--debug` flag, we now create a `fossa.debug.json.gz` file containing detailed runtime traces for project discovery and dependency analysis

## v2.16.6

- Monorepo: Adds automatic retries to failed API calls. ([#392](https://github.com/fossas/spectrometer/pull/392))

## v2.16.5

- Adds JSON Output for `fossa test --json` when there are no issues. ([#387](https://github.com/fossas/spectrometer/pull/387))

## v2.16.4

- Monorepo: Fixes bug with symlink logic mismatch between walker and buildspec uploader. ([#388](https://github.com/fossas/spectrometer/pull/388))

## v2.16.3

- Monorepo: Fixes bug with non-glob exclusions. ([#386](https://github.com/fossas/spectrometer/pull/386))

## v2.16.2

- Monorepo: Fixes crash when there are no ninja/buildspec files to upload. ([#385](https://github.com/fossas/spectrometer/pull/385))
- Monorepo: Fixes issue with only-path/exclude-path globs.

## v2.16.1

- Gradle: Supports analysis of projects using gralde v3.3 or below. ([#370](https://github.com/fossas/spectrometer/pull/370))

## v2.16.0

- Swift: Supports dependencies analysis for dependencies managed by Swift Package Manager. ([#354](https://github.com/fossas/spectrometer/pull/354))

## v2.15.24

- Leiningen: Executes `lein --version` before performing any analysis, to ensure Leiningen has performed its install tasks (done on its first invocation). ([#379](https://github.com/fossas/spectrometer/pull/379))

## v2.15.23

- Maven: Fixes `mvn:dependency` tactic to exclude root project as direct dependency. ([#375](https://github.com/fossas/spectrometer/pull/375))

## v2.15.22

- Adds branch and revision information to the URL reported at the end of a `fossa analyze --experimental-enable-monorepo` scan. ([#378](https://github.com/fossas/spectrometer/pull/378))

## v2.15.21

- When using `--experimental-enable-binary-discovery`, prepopulates information discovered in JAR manfiests. ([#372](https://github.com/fossas/spectrometer/pull/372))

## v2.15.20

- Yarn: Fixes potential runtime errors, when yarn.lock contains deep dependency without specification at root level in yarn.lock. ([#369](https://github.com/fossas/spectrometer/pull/369))

## v2.15.19

- Fixes an issue with `fossa-deps.yml` `vendored-dependencies` entries where uploads would fail if the dependency was in a subdirectory. ([#373](https://github.com/fossas/spectrometer/pull/373))

## v2.15.18

- Monorepo: Speeds up commercial phrase detection by doing a first pass before trying to parse context. ([#371](https://github.com/fossas/spectrometer/issues/371))

## v2.15.17

- Gradle: Classifies dependency from `testCompileClasspath` and `testRuntimeClasspath` configurations as test dependencies. ([#366](https://github.com/fossas/spectrometer/pull/366))

## v2.15.16

- Yarn: Analyzes yarn.lock without runtime error, when yarn.lock includes symlinked package. ([#363](https://github.com/fossas/spectrometer/pull/363))

## v2.15.15

- Monorepo: Efficiently upload binary blobs for ninja & buildspec files ([#362](https://github.com/fossas/spectrometer/pull/362)).

## v2.15.14

- Yarn: Fixes missing dependency from the analyses, when dependency has zero deep dependencies, and is not a deep dependency of any other dependency. ([#359](https://github.com/fossas/spectrometer/pull/359))

## v2.15.13

Adds another closed beta feature around FOSSA C/C++ support.
For now this functionality is considered publicly undocumented, and is only used with support from FOSSA engineering.

- Adds support for reporting detected binaries as unlicensed dependencies ([#353](https://github.com/fossas/spectrometer/pull/353))

## v2.15.12

- Yarn: Analyzes yarn.lock without runtime error, when yarn.lock includes directory dependency. ([#361](https://github.com/fossas/spectrometer/pull/361))

## v2.15.11

- Gradle: Classifies dependency's environment correctly, when originating from common android development and test configurations. ([#338](https://github.com/fossas/spectrometer/pull/338))

## v2.15.10

- Monorepo: Ignore permission errors when searching for ninja or buildspec files. ([#351](https://github.com/fossas/spectrometer/pull/351))

## v2.15.9

- CocoaPods: Supports git sources in `Podfile.lock` analysis. ([#345](https://github.com/fossas/spectrometer/pull/345))

## v2.15.8

- `fossa analyze --experimental-enable-monorepo` now turns off proprietary language scanning by default, and has this feature controlled by a feature flag ([#343](https://github.com/fossas/spectrometer/pull/343))

## v2.15.7

- Resolves an issue where errors running `fossa report` and `fossa test` would be made more confusing when the project isn't a monorepo project ([#321](https://github.com/fossas/spectrometer/pull/321))
- Prevents uploading standard analysis results to monorepo projects, where they'd be silently ignored ([#341](https://github.com/fossas/spectrometer/pull/341))

## v2.15.6

- CocoaPods: Fixes `Podfile.lock` parsing. It safely parses when Pod and Dependencies entries are enclosed with quotations. ([#337](https://github.com/fossas/spectrometer/pull/337))

## v2.15.5

- Fixes an issue where `--json` would output the raw project ID, instead of a normalized ID ([#339](https://github.com/fossas/spectrometer/pull/339))

## v2.15.4

- Gradle: Search parent directories for gradlew and gradlew.bat ([#336](https://github.com/fossas/spectrometer/pull/336))

This release also adds a number of closed beta features around FOSSA C/C++ support.
For now this functionality is considered publicly undocumented, and is only used with support from FOSSA engineering.

As such this new functionality is hidden from the help and other documentation in this repo.
For questions using the new functionality in this release please contact us!

- Support linking user-defined dependency binaries. ([#323](https://github.com/fossas/spectrometer/pull/323))
- Support resolving linked user-defined binaries found in projects when VSI is enabled. ([#328](https://github.com/fossas/spectrometer/pull/328))
- Support linking user project binaries. ([#333](https://github.com/fossas/spectrometer/pull/333))
- Support resolving linked user project binaries found in projects when VSI is enabled. ([#333](https://github.com/fossas/spectrometer/pull/333))

## v2.15.3

- Resolve a scan performance regression for `fossa vps` invocations. ([#335](https://github.com/fossas/spectrometer/pull/335))
- Resolve a scan performance regression for `fossa analyze --experimental-enable-monorepo` invocations. ([#335](https://github.com/fossas/spectrometer/pull/335))

## v2.15.2

- Maven: Fixes an issue where dependencies parsed from `dependency:tree` would fail to resolve when uploaded. ([#332](https://github.com/fossas/spectrometer/pull/332))

## v2.15.1

- Maven: Fixes an issue where dependencies with a platform specifier were not correctly parsed. ([#329](https://github.com/fossas/spectrometer/pull/329))

## v2.15.0

- Dart: Adds support for pub package manager. ([#313](https://github.com/fossas/spectrometer/pull/313))
- Analyzed dependencies now report what file they were found in. ([#316](https://github.com/fossas/spectrometer/pull/316))

## v2.14.5

- Maven: Fixes an issue where projects with `settings.xml` files would not be analyzed correctly using the `dependency:tree` tactic. ([#327](https://github.com/fossas/spectrometer/pull/327))

## v2.14.4

- Gradle: Fixes an issue where all dependencies would appear as direct. ([#319](https://github.com/fossas/spectrometer/pull/319))

## v2.14.3

- Monorepo: archive expansion now respects `--exclude-path` and `--only-path`. ([#320](https://github.com/fossas/spectrometer/pull/320))

## v2.14.2

- Maven: `mvn dependency:tree` now correctly cleans up temporary files after an exception, and correctly uses `settings.xml` when available. ([#318](https://github.com/fossas/spectrometer/pull/318))

## v2.14.1

- Expanded proprietary language snippets in monorepo scans. ([#317](https://github.com/fossas/spectrometer/pull/317))

## v2.13.1

- Adds support for a new Maven tactic that produces the full dependency graph if `mvn dependency:tree` is available but the plugin is not. ([#310](https://github.com/fossas/spectrometer/pull/287))

## v2.13.0

- Elixir: Adds support for Elixir projects using `mix`. ([#287](https://github.com/fossas/spectrometer/pull/287))

## v2.12.3

- Gradle: Fixes an issue where unresolvable Gradle configurations would cause Gradle analysis to show no dependencies ([#292](https://github.com/fossas/spectrometer/pull/292)).

## v2.12.2

- Python: Fixes an issue where older Poetry lockfiles were not correctly identified. ([#309](https://github.com/fossas/spectrometer/pull/309))

## v2.12.1

- VPS: Adds `--exclude-path` and `--only-path` to monorepo functionality in `fossa analyze`. ([#291](https://github.com/fossas/spectrometer/pull/291))
- VPS: Support globs in `--{exclude,only}-path` flags. ([#291](https://github.com/fossas/spectrometer/pull/291))

## v2.12.0

- Python: Adds support for the Poetry package manager. ([#300](https://github.com/fossas/spectrometer/pull/300))

## v2.11.1

- Perl: Adds support for CPAN dependencies in `fossa-deps`. ([#296](https://github.com/fossas/spectrometer/pull/296))

## v2.11.0

- Adds support for selecting which folders analysis targets are discovered in. ([#273](https://github.com/fossas/spectrometer/pull/273))
- VPS: Adds support for `fossa test` and `fossa report` for monorepo projects. ([#290](https://github.com/fossas/spectrometer/pull/290))
- Maven: Adds support for `${property}` substitution for `<groupId>` and `<artifactId>` fields in dependencies. ([#282](https://github.com/fossas/spectrometer/pull/282))

## v2.10.3

- Adds support for specifying a release group on project creation. ([#283](https://github.com/fossas/spectrometer/pull/283))
- Adds support for non-HTTPS backends for archive uploads (e.g. for on-premises deployments). ([#276](https://github.com/fossas/spectrometer/pull/276))
- Adds `--experimental-enable-monorepo` and other associated flags to `fossa analyze`, which enables experimental monorepo support. ([#286](https://github.com/fossas/spectrometer/pull/286))
- Deprecates `fossa vps` subcommands. ([#286](https://github.com/fossas/spectrometer/pull/286))

## v2.10.2

- Fixes an issue where some `fossa` commands (including `fossa test`) would exit non-zero on success. ([#278](https://github.com/fossas/spectrometer/pull/278)).

## v2.10.1

- Fixes an issue where `fossa container analyze` exited zero on failure. ([#275](https://github.com/fossas/spectrometer/pull/275))

## v2.10.0

- Adds support for short flags. ([#264](https://github.com/fossas/spectrometer/pull/264))
- Adds a `remote-dependencies` section in the `fossa-deps` file to support archives at specific URLs. ([#260](https://github.com/fossas/spectrometer/pull/260))
- Renames some fields for `custom-dependencies` to avoid confusion. ([#260](https://github.com/fossas/spectrometer/pull/260))

## v2.9.2

- Adds JSON-formatted project information to the output of `fossa analyze` with `--json`. ([#255](https://github.com/fossas/spectrometer/pull/255))

## v2.9.1

- VPS: Bump wiggins - Updated `vps aosp-notice-file` subcommand to upload ninja files & trigger async task. ([#272](https://github.com/fossas/spectrometer/pull/272))

## v2.9.0

- Fixes an issue where stdout doesn't always flush to the console. ([#265](https://github.com/fossas/spectrometer/pull/265))
- Fixes an issue when referenced-dependencies are not being uploaded. ([#262](https://github.com/fossas/spectrometer/pull/262))
- Adds support for `fossa-deps.json`. ([#261](https://github.com/fossas/spectrometer/pull/261))
- Adds support for `vendored-dependencies` to be license scanned. ([#257](https://github.com/fossas/spectrometer/pull/257))

## v2.8.0

- Adds support for `--branch` flag on `fossa container analyze` command. ([#253](https://github.com/fossas/spectrometer/pull/253))
- Adds support and documentation for user-defined dependencies. ([#245](https://github.com/fossas/spectrometer/pull/245))
- Allows using `.yml` or `.yaml` extensions for `fossa-deps` file, but not both. ([#245](https://github.com/fossas/spectrometer/pull/245))
- `fossa analyze` now checks `fossa-deps` before running analysis (instead of checking in parallel with other analyses). ([#245](https://github.com/fossas/spectrometer/pull/245))

## v2.7.2

- VSI: Updates the VSI Plugin.
- VSI: Adds support for VSI powered dependency discovery as a strategy.

## v2.7.1

- Re-enables status messages for commands like `fossa test` in non-ANSI environments. ([#248](https://github.com/fossas/spectrometer/pull/248))
- Yarn: Adds support for Yarn v2 lockfiles. ([#244](https://github.com/fossas/spectrometer/pull/244))
- NuGet: Fixes the dependency version parser for `.csproj`, `.vbproj`, and similar .NET files. ([#247](https://github.com/fossas/spectrometer/pull/247))

## v2.7.0

- Conda: Adds support for the Conda package manager. ([#226](https://github.com/fossas/spectrometer/pull/226))

## v2.6.1

- VPS: Adds `--follow` to the `vps analyze` subcommand, which allows for following symbolic links during VPS scans. ([#243](https://github.com/fossas/spectrometer/pull/243))

## v2.6.0

- Display the progress of `fossa analyze` while running. ([#239](https://github.com/fossas/spectrometer/pull/239))

## v2.5.18

- NPM: Fixes issue where transitive dependencies could be missing in NPM projects. ([#240](https://github.com/fossas/spectrometer/pull/240))

## v2.5.17

- Containers: Fixes an issue where `--project` and `--revision` were not correctly handled in `fossa container analyze`. ([#238](https://github.com/fossas/spectrometer/pull/238))

## v2.5.16

- Adds support for `fossa-deps.yml`. ([#236](https://github.com/fossas/spectrometer/pull/236))

## v2.5.15

- Python: Fixes an issue where parsing unsupported fields in `requirements.txt` could prevent Python analyses from terminating. ([#235](https://github.com/fossas/spectrometer/pull/235))

## v2.5.14

- Go: Upload module identifiers instead of package identifiers to the backend. ([#234](https://github.com/fossas/spectrometer/pull/234))

## v2.5.13

- VPS: Update VPS plugin to `2021-04-27-312bbe8`. ([#233](https://github.com/fossas/spectrometer/pull/233))
  - Improve performance of scanning projects
  - Reduce memory pressure when scanning large projects

## v2.5.12

- VPS: Update VPS plugin to `2021-04-19-9162a26`. ([#231](https://github.com/fossas/spectrometer/pull/231))

## v2.5.11

- Allow flags to be set via configuration file. ([#220](https://github.com/fossas/spectrometer/pull/220))
- Containers: add support for layers. ([#228](https://github.com/fossas/spectrometer/pull/228))

## v2.5.10

- Only activate replay/record mode using `--replay`/`--record` (previously it was turned on in `--debug` mode). ([#212](https://github.com/fossas/spectrometer/pull/212))
- Containers: Fixed a bug where container scanning failed when ignored artifacts aren't in the right shape. ([#223](https://github.com/fossas/spectrometer/pull/223))

## v2.5.9

- VPS: Update the VPS scanning plugin:
  - Resolve issues reading IPR files with null byte content.
  - Workaround recursive variable declarations when parsing Android.mk files.

## v2.5.8

- VPS: Support makefiles in `fossa vps aosp-notice-file`. ([#216](https://github.com/fossas/spectrometer/pull/216))
- VPS: Require paths to ninja files as arguments in `fossa vps aosp-notice-file`. ([#217](https://github.com/fossas/spectrometer/pull/217))

## v2.5.7

- VPS: Print project URL after `fossa vps analyze`. ([#215](https://github.com/fossas/spectrometer/pull/215))

## v2.5.6

- Gradle: Fixes an issue that sometimes prevented Gradle project analyses from terminating. ([#211](https://github.com/fossas/spectrometer/pull/211))

## v2.5.5

- PHP: Fixes an issue where Composer lockfiles could cause a crash when parsing. ([#207](https://github.com/fossas/spectrometer/pull/207))

## v2.5.4

- Scala: Fixes an issue that sometimes prevented Scala analyses from terminating. ([#206](https://github.com/fossas/spectrometer/pull/187))

## v2.5.0

- Containers: Add container analysis toolchain. ([#173](https://github.com/fossas/spectrometer/pull/173))

## v2.4.11

- Fixes several issues that caused analysis failures during upload. ([#187](https://github.com/fossas/spectrometer/pull/187), [#188](https://github.com/fossas/spectrometer/pull/188))

## v2.4.9

- Python: Fixes an issue with `requirements.txt` parsing line extensions. ([#183](https://github.com/fossas/spectrometer/pull/183))
- Fixes an issue where we didn't read the cached revision when picking a revision for `fossa test` in projects without VCS. ([#182](https://github.com/fossas/spectrometer/pull/182))
- Fixes an issue where invalid project URLs would be printed for projects without VCS when `--branch` was not specified. ([#181](https://github.com/fossas/spectrometer/pull/181))

## v2.4.8

- Introduce a new hidden `fossa compatibility` command which runs fossa v1 `fossa analyze` and allows users to access the archive uploader. ([#179](https://github.com/fossas/spectrometer/pull/179))

## v2.4.7

- Fixes an issue where `fossa test` would always exit zero for push-only API keys. ([#170](https://github.com/fossas/spectrometer/pull/170))
- Fixes an issue where dependency graphs would be filtered out if they had no direct dependencies (e.g. in strategies like Yarn where direct dependencies are unknown). ([#172](https://github.com/fossas/spectrometer/pull/172))
- Go: Fixes an issue with `glide.lock` parser. ([#175](https://github.com/fossas/spectrometer/pull/175))
- Go: Adds multi-module project support to `go.mod` static analysis. ([#171](https://github.com/fossas/spectrometer/pull/171))
- NPM, Yarn: Fixes an issue where subdirectories were erroneously ignored. ([#174](https://github.com/fossas/spectrometer/pull/174))

## v2.4.6

- VPS: Update Wiggins CLI plugin to version `2020-12-11-5d581ea`

## v2.4.5

- VPS: Update `fossa vps analyze` to use a new VPS project scanning engine:
  - Improve scan performance
  - Support "License Only" scans, where the project is scanned for licenses but is not inspected for vendored dependencies.

## v2.4.4

- Maven: Add limited support for POM `${property}` interpolation. ([#158](https://github.com/fossas/spectrometer/pull/158))

## v2.4.3

- Adds `--version` flag. ([#157](https://github.com/fossas/spectrometer/pull/157))

## v2.4

- RPM: Adds support for unpacking of gzipped RPMs. ([#154](https://github.com/fossas/spectrometer/pull/154))
- VPS: Integrates `vpscli scan` as `fossa vps analyze`. ([#148](https://github.com/fossas/spectrometer/pull/148))
- VPS: Removes `vpscli` binary. ([#148](https://github.com/fossas/spectrometer/pull/148))
- VPS: Adds support for `--team` and other metadata flags to VPS analysis. ([#149](https://github.com/fossas/spectrometer/pull/149))
- VPS: Adds `fossa vps test` command, analogous to `fossa test` for VPS projects. ([#150](https://github.com/fossas/spectrometer/pull/150))
- VPS: Adds `fossa vps report` command, analogous to `fossa report` for VPS projects. ([#150](https://github.com/fossas/spectrometer/pull/150))

## v2.3.2

- Adds `fossa list-targets` to list "analysis targets" (projects and subprojects) available for analysis. ([#140](https://github.com/fossas/spectrometer/pull/140))
- Adds `--filter TARGET` option to `fossa analyze`. ([#140](https://github.com/fossas/spectrometer/pull/140))
- Adds support for "detached HEAD" state in `git` and `svn`. ([#141](https://github.com/fossas/spectrometer/pull/141))
- Python: Dependencies found via `*req*.txt` and `setup.py` are now merged. ([#140](https://github.com/fossas/spectrometer/pull/140))
- Maven: Natively support multi-POM Maven projects. ([#140](https://github.com/fossas/spectrometer/pull/140))
- Gradle: Fixes an issue where subprojects were not handled correctly. ([#140](https://github.com/fossas/spectrometer/pull/140))

## v2.3.1

- RPM: Dependencies from multiple `*.spec` files in the same directory are now merged. ([#138](https://github.com/fossas/spectrometer/pull/138))
- Erlang: Aliased packages in `rebar3` are now resolved to their true names. ([#139](https://github.com/fossas/spectrometer/pull/139))
- Gradle: Support all build configurations (instead of a hard-coded list of known configuration names). ([#134](https://github.com/fossas/spectrometer/pull/134))

## v2.3.0

- Erlang: Fixes an issue where the `rebar3` strategy would incorrectly identify dependencies as top-level projects. ([#119](https://github.com/fossas/spectrometer/pull/119))
- Python: Fixes various issues in the `setup.py` parser. ([#119](https://github.com/fossas/spectrometer/pull/119))
- Haskell: Adds support for Haskell projects using `cabal-install`. ([#122](https://github.com/fossas/spectrometer/pull/122))
- PHP: Adds support for PHP projects using `composer`. ([#121](https://github.com/fossas/spectrometer/pull/121))

## v2.2.4

- Scala: Adds support for Scala projects using `sbt`. ([#54](https://github.com/fossas/spectrometer/pull/54))

## v2.2.1

- Python: Fixes an issue where the `req.txt` strategy would run even when no relevant files were present. ([#109](https://github.com/fossas/spectrometer/pull/109))

## v2.2.0

- Improves contributor counting accuracy using repository metadata. ([#94](https://github.com/fossas/spectrometer/pull/94))
- Improves parallelism of strategy discovery. ([#93](https://github.com/fossas/spectrometer/pull/93))
- Fixes an issue where URLs printed by `fossa test` and other commands were incorrect for `git` projects with `https` remotes. ([#92](https://github.com/fossas/spectrometer/pull/92))
- Fixes an issue where `IOException`s (like "command not found") would cause strategies to crash. ([#106](https://github.com/fossas/spectrometer/pull/106))
- Fixes an issue where with effect typechecking. ([#100](https://github.com/fossas/spectrometer/pull/100))
- Python: Dependencies of multiple `*req*.txt` files in a single project are now merged. ([#102](https://github.com/fossas/spectrometer/pull/102))
- Go: Re-enables deep dependency reporting (which was previously disabled for development purposes). ([#98](https://github.com/fossas/spectrometer/pull/98))
- NuGet: Adds support for analyzing `paket.lock` files. ([#107](https://github.com/fossas/spectrometer/pull/107))

# Version 1 Changelog

## v1.1.10

- 7013d3b fix: Remove evicted SBT dependencies (#667)
- 8aa77d8 Update genny calls to not use gopath (#668)
- 4e6cced fix: Unit test failures should cause CI failure (#666)

## v1.1.9

- a1ec875 Fix node_modules strategy (#665)

## v1.1.8

- 6ad8e86 fix ant subdirectoy analysis (#664)
- 4fe7d83 add faq (#661)

## v1.1.7

- 246294c fix downloaded parse error (#660)
- 2cd3dcd fix wrong config file field (#623)
- 01fe79a doc: Homebrew is no longer a supported installation method (#659)

## v1.1.6

- 9f7d083 Send projectURL on upload-project (#656)

## v1.1.5

- dd56406 Use gomodules instead of dep (#653)
- 9c1523e Ant: use pom.xml's <parent> version if one isn't declared at the top level (#652)

## v1.1.4

- fabc9ef Remove e2e test from blocking a release (#649)
- 44d13b2 Use 'go list' to determine transitive dependencies for gomodules projects (#648)
- 84818e9 Add support for titles with upload project (#646)
- 444330f SAML build link (#647)

## v1.1.3

- fc60c66 Update documentation for newer sbt versions (#638)
- 3255628 Add ARM64 in goreleaser (#626)
- 871e94f improve license scan fix (#643)

## v1.1.2

- b1e910a Fix Goreleaser after deprecation (#642)
- 89b8691 fossa upload-project command (#639)
- 38fdbac Update README.md (#636)

## v1.1.2-alpha.1

- 57fe304 feat: Use name field to name modules (#635)

## v1.1.1

- 94d95b5 Send CLI version in upload (#633)
- e41733a Update docs and help output for flags that only effective on project creation. (#632)
- a4bddd0 Handle multi module maven builds without distinct pom files (#631)
- 8330391 improve docs on `--suppress-issues` flag (#624)

## v1.1.0

- 1706109 chore: Update Docker development images (#601)
- 8aa42f0 remove mention of overwrite (#621)
- d7467dc Timeout flag correction (#619)
- 2cd9167 Add a pull request template (#618)
- ac0dc90 Replace "Python" with "Ruby" in Ruby documentation (#544)
- 11358c6 Fix typo on "options" param (#608)
- 1ae3c54 Update maven.md (#612)
- 028812f Replace .NET with nodejs on nodejs documentation (#610)
- 90d625c Git contrib count (#611)
- fff1e23 remove spectrometer install (#606)

## v1.0.30

- 09c02d6 Add site-packages to the list of ignored directories (#605)

## v1.0.29

- cc3b1ec fix: Do not fail when analyzing go.mod modules when lockfile is not in same directory as module (#602)

## v1.0.28

- 091f2a9 Allow double-quoted strings in setup.py (#600)

## v1.0.27

- f511238 Add -mod=readonly flag to gomodules resolver (#599)

## v1.0.26

- 55cc629 Use -mod=readonly flag for go list (#595)
- 7103b56 Go repository bazel files (#594)
- d4b00cd Use the same BINDIR for hscli (#592)

## v1.0.25

- 08dbd38 prevent comparison tooling with custom endpoint (#591)

## v1.0.24

- b530020 feat (npm dev) include npm development dependencies (#589)
- dff5651 Let hscli installation fail silently (#590)
- 22ca461 feat (yarn list) support for scanning yarn list output (#588)

## v1.0.23

- 7d22c91 CLI v2 Comparison (#568)
- 32b9351 Resolve documentation nits (#585)

## v1.0.22

- 6dee5c6 upload the policy paramater if a user adds it (#577)

## v1.0.21

- 7458683 Use unix file separators in archive uploads (#584)
- 6187e44 remove isbuilt errors and warnings for commands that we don't need (#576)

## v1.0.20

- 39656fd changes to scan ant better (#575)

## v1.0.19

- 3a98c56 Allow Leiningen to output on stderr without failing (#574)
- cf5391b feat (better bazel) support for bazel deps command (#570)
- 4efffa5 handle maven downloaded line (#573)
- f0abc89 flag change (#572)
- 4ccb6fd add title attribution row (#571)
- b431b2e docs update (#567)

## v1.0.18

- 4a98113 archive -> archives (#566)
- 244e757 return error so file info cannot be nil (#565)

## v1.0.17

- 85a7e9c fix (hanging commands) refactor sbt and timeout hanging commands (#563)
- b243965 revise ant options (#561)
- a0358b0 feat (pipenv discovery) (#560)

## v1.0.16

- 30316bc fix(json report) print json reports when provided json flag (#558)
- 3a27b27 remove gradle sub projects from dependency graph (#556)

## v1.0.15

- 98c3b7f Request download url when rendering reports (#557)

## v1.0.14

- 5296cf3 fix (gradle error) error on exit code and stderr (#555)
- 7c7aa6f [FC-1212] create integration with new report endpoint (#554)

## v1.0.13

- 701adbd remove .fossa.yml (#553)
- 8299613 feat (bazel files) parse bazel files for static support (#552)

## v1.0.12

- d6cab2c Add DownloadURL to Revision type. (#551)
- 35ce938 [FC-1059] Added consideration of lockfiles to nodejs IsBuilt() (#543)
- b2697e6 Updated README for generating license notices (#546)

## v1.0.11

- 3e7c7b3 [FC-977] Added strategy for parsing package-lock.json files (#541)

## v1.0.10

- 2961722 fix (log file sync) defer file syncing until after the command finishes (#539)
- d1fa5ed Fixed gradle project discovery (#538)

## v1.0.9

- 3ead389 fix (rpm install) return stdout instead of zero value (#537)
- d74872c Implement new python analyzer (#534)

## v1.0.8

- 36d3766 unmarshal additional information (#535)
- 877e552 feat (ruby v2 analysis) ruby analysis conforms to v2 format (#530)

## v1.0.7

- 4940add feat (rpm scanning) support for system level and individual rpms. (#520)

## v1.0.6

- 78d3b72 fix (type issue) handle empty pkg types (#532)
- eaf8b55 fix (update fail) don't fail when there are no updates available (#526)
- 9b5c9ff errors (extend errors) use the errors package in more places (#503)
- c160edb refactor (ruby) (#528)

## v1.0.5

- eaa6c94 turn off cgo (#529)
- ab7c478 new analysis strategies / fallbacks (#511)
- 69dc144 errors (wrong arguments) better errors when users manually specify modules. (#525)

## v1.0.4

- 6cad43a Trim $GOPATH from source path stacktraces (#524)
- 707ca11 add hash and version field to dep reports (#521)
- 2b63679 lint (golang ci) add custom linting configuration (#508)
- 6f324ad add the --server-scan flag to treat raw modules separately (#518)

## v1.0.3

- 638f9f7 fix (ruby errors) change is built check and fix errors (#519)

## v1.0.2

- 1c58d98 warn error and handle nil typed errors (#512)
- 4bc1dbc improve error messages when running commands (#510)
- 94be39b testing (fossa test) use a test server to test fossa test (#305)

## v1.0.1

- 39676c8 release (go version) (#507)
- d478879 release after approval (#506)
- 25ed63d feat (gomodules vendor) support users who vendor custom deps and use gomodules (#505)
- e72db93 feat (golang fallbacks) break go strategies down and fallback easier (#504)
- 4c5a991 fix (missing remote error) set project name to directory if git cannot be read. (#502)
- 72e21d6 feat (clojure support) clojure support through leiningen (#501)
- 7e64aa9 Fix parsing of gradle dependency tree (#500)

## v1.0.0

- 235c83318 better buck error (#499)
- a8412e0e2 Add setup.py scanning (#493)
- 1bdd0432d Log message if on Windows or not using ANSI (#438)
- 582091364 errors (better errors) extend the errors package further (#492)
- 953ec7464 Init: allow use of --project (and other API-related) flags (#498)
- 5c9f72c9e filter warnings prefix (#497)
- 4f90d785b feat (dep static analysis) read manifest and lockfiles created by dep (#491)
- 5a81a616a fix output requiring api key (#495)
- e6aefa91c golang: fix support for go modules in subdirectories (#439)
- 8af01eb7d Publish homebrew formula (#494)
- 1187e9d0a docs(readme): add download count (#490)
- d68373963 errors (no API key) Common error when users forget to add an API key.  (#489)
- 78a841865 feat (gomodules scanning) scan go.mod and go.sum for dependencies. (#488)

## Version 0 Changelog

We generally follow semantic versioning, but semantic versioning does not
specify pre-1.0.0 behavior. Here is how `fossa` <1.0.0 releases work:

- Any update that creates a breaking change (i.e. a change that causes a
  previously working configuration to fail) will bump the minor version.
- All other updates will bump the patch version.
- Preview, beta, and other special releases will have a pre-release identifer in
  the semantic version, and will be marked as pre-release on GitHub Releases.

## v0.7.34

- 0a838a506 Fix WalkUp to be OS-agnostic (#487)
- a5fcdca1b fix (requirements parser) whitespace in dependencies removed (#486)
- c2cbf8eac feat (errors) better errors package (#462)
- 8656b4e12 Use runtimeClasspath configuration for resolution (#484)
- b2d510c05 feat (clean debug logs) add --verbose flag to allow cleaner logs (#485)
- 643451839 docs (docker faq) update faq for custom docker images (#481)
- fd8fa7c17 Discover gradle projects using non-groovy dialects (#482) (Closes #395)
- 66e205192 Replace "Python" with "Ruby" in Ruby documentation (#483)
- 569f1e867 feat (rust support) Support rust through Cargo.lock parsing. (#474)
- c8d6e7dd5 feat (dependencyManagement field) add dependencyManagement parsing. (#477)
- 28096cc8b Haskell project support via cabal-install and stack (#444)
- 202eda88c fix (support method) change support to email (#476)

## v0.7.33

- 0567ca5 fix (zero deps error) log when a project has no dependencies (#473)
- 5d0e2b9 fix (nested poms) fix a bug where nested pom files could not be found  (#475)

## v0.7.32

- df7ee6967 Update how-it-works.md (#472)
- 4b85dce8b feat (license scan tar) use the rawLicenseScan parameter to run a full license scan (#469)

## v0.7.31

- b7cb71ad2 feat (fallbacks) don't look for setup.py and log if cocoapods is missing instead of failing (#470)
- fcc63f259 fix (sbt parsing) make a small change to ensure sbt graphs are created accurately. (#471)
- 9f346efc6 feat (buckw) discover buck command and prefer buckw (#467)
- 4d380793d fix (module filter) consider windows file paths when filtering modules (#466)
- 3bd9ffaec Update CONTRIBUTING.md (#465)
- 999641227 docs (golang) strategy and faq updates (#464)

## v0.7.30

- 5ec7a9e07 Add fallback to no VCS when VCS not supported, and support Mercurial (#463)
- f54ae192e copy installation (#461)

## v0.7.29

- 33808e000 remove upper bound on test (#460)
- ec5990cf7 Update how Maven modules are described in .fossa.yml (#459)
- 3c4e41f7d feat (command timeout) add timeout for gradle analyzer (#458)

## v0.7.28

- 94e829228 Fix gradle project name parsing for projects without group ID (#457)

## v0.7.27

- 5c59eafa2 improve dockerfiles (#456)
- e6da7d3ba feat (format fossa test) improve fossa test output for readability (#455)
- d184d6a5d Harden parsing of Gradle's output (#454)
- 9ea851336 Check each Maven POM manifest only once when discovering modules (#452)
- 89eb004f5 Improve discovery of Maven modules and dependencies (#449)
- bfdfaa1c4 feat (dotnet support) complete dotnet support with fallbacks. (#450)
- ad23bb55d Support projects without VCS and support Subversion (#448)
- 5a24f6891 fix empty Composer dependencies list parsing (#392)
- 92d9c9f98 Fix some typos in docs (#447)
- 4cfe1b459 remove comment and kill unused images (#446)
- e7319ddec Bump fossa/fossa-cli:base image's golang version to 1.12

## v0.7.26

- aad54f605 fix (api error) return api error messages with bad requests (#442)
- 47a005dd1 feat (report license text) add full license and attribution text for fossa report (#441)
- 368a1382b docs (FAQ page) add a faq page and other updates (#440)

## v0.7.25

- b0571b804 feat (gradle project dir) enable the gradle analyzer to work with a monorepo like structure (#434)
- 89aafbd77 test (carthage) add test structure for empty cartfile (#437)
- ebfa09147 fix (empty cartfile) Check for nil graph from empty Cartfile.resolved (#435)
- 7fd62b6b4 fix (report url) switch dependency url back to the full url (#436)
- f2d05aa12 fix (ruby tests) fix flaky ruby integration tests. (#426)
- 156ae380c fix (carthage error) improve carthage error message (#432)
- be9042349 feat (go dependency versions) Favor explicit versions instead of dependency hashes (#427)

## v0.7.24

- 7a5ba032b feat (buck all targets) add option to specify a target such as //third-party/... (#428)
- e9fd4642e fix (ant analyzer) clean up and prevent failure from missing binaries (#429)
- bb551cd04 refactor (gradle analysis) add a test suite and clean up code. (#425)
- 8e02a4a80 fix (.io to .com) update endpoints (#423)

## v0.7.23

- e26421e28 fix (gradle parser) bug related to windows line endings (#421)
- 75994dadf fix (windows script) add a correct download script for windows users to the cli manual (#422)
- cbd0f751a testing and comment logic (#420)
- 2a2a23f14 fix (report dependencies) Change report dependencies to track fossa.com results (#419)
- fa135e191 feat (test pass) add the --supress-issues flag to fossa test (#418)
- f6660fb91 fix (raw modules) prevent modules from appearing as projects (#416)
- 2068b2d8f fix (manual links) broken links on the cli manual (#415)
- 541beceee docs (manual rewrite) manual and user guide overhaul (#410)

## v0.7.22

- 5e22532 Update README.md (#412)
- c13d22c fix (gradle configurations) add default configurations and change how targets are handled (#411)

## v0.7.21

- 11d74e8 Fix (readtree generic) Fix bug that prevented dependencies from being listed in the transitive graph. (#407)

## v0.7.20

- 2f552ca feat (paket analyzer) introduce support for the paket package manager (#404)

## v0.7.19

- 757a3df feat (okbuck classpath) add a flag to buck analysis for specific types of dependencies. (#400)
- 5b86e5b fix (ruby no specs) Do not panic when Gemfile.lock has a malformed empty specs section (#402)
- 7ad3119 fix (go analyzer) do not fail when there are no go dependencies. (#401)

## v0.7.18

- 1ed03f7 feat(okbuck support) Provide support for analyzing software managed by okbuck. (#398)
- 34babdf fix (Gradle analyzer) Fix gradle discovery for root projects and add a flag to scan all submodules (#399)
- cef13fe fix(cmd): Correctly parse module options when passed from command line (#393)
- 28a6f0e feat (debian analysis) Build functionality to analyze debian packages (#388)
- 3e54a0b fix (fossa report licenses) change the way that we find dependency license information. (#390)
- 65c2534 fix (fossa test) Poll the fossa issues endpoint until a scan is complete. (#397)
- 4ccf0d5 feat(buck) add cli support for the Buck package manager (#380)

## v0.7.17

- be61f55 Gradle multi-configuration parsing (#387)
- b9cf6ae fix (ant discovery) ensure valid directories are discovered. (#384)
- f6731eb feat(build tags) analyze go build tags (#372)
- 098b089 fix (readtree) correct the way we parse dependency graphs (#385)
- 861f567 Fix csproj regex (#386)
- 1d39bb8 fix(ant) Fix error message (#363)
- d1c781d fix: Correctly set directory modules are passed in from the command line (#383)
- 9509164 Add machine-readable output format to license report (#379)
## v0.7.16-rc.1+buckpreview

- d8e6d3a add buck project discovery
- eb4bc12 basic functionality
- 7005a1e first fully working changes
- 9088c10 WIP push
- cb54eea WIP upload
- 301b654 WIP basic functionality

## v0.7.15

- 434a2ae Pass -no-colors about as two separate arguments to sbt, not one (#376)
- 740da0d Link to CONTRIBUTING.md was broken (#377)
- b9a1f3b update go-git to v4.7.1 (#374)

## v0.7.14

- 4821bdc feat(gomodules) add support for gomodules (#368)
- 2dd95e9 fix(python) Add options support to requirements.txt parsing (#370)
- 2347102 fix(python) requirements parses extras properly (#365)
- c6aceb3 fix(maven) fix line parsing in Windows OS (#362)
- 71b489c fix(upload) remove duplication of flags to fix upload (#366)
- 4f6199d fix(make) fix conflict with auto generated file (#364)
- 9e6a4d8 fix(npm) npm analyze incorrectly finds module from .fossa.yml (#355)

## v0.7.13

- 623f658 fix(module options) allow command line options for multi module builds (#359)
- f188555 feat(pipenv) add support for pipenv projects (#315)
- cb206fd fix(glide) ensure that glide checks for aliased packages (#352)
- bb05c2b fix (buildtools) logic for bower and pip (#350)

## v0.7.12

- 4bd3b42 Merge pull request #339 from fossas/fix/yml-relative-paths-golang
- 48e7afd chore(go): Import grouping
- 9632cbe Merge pull request #338 from fossas/feat/warn-old-config
- a3792d0 test(nodejs): Add tests for checking import graphs (#337)
- 9439aa0 feat(ruby analyzer integration test) add ruby analyzer integration test (#320)
- 94c5f92 refactor(integration test) do not use TestMain in integration tests (#336)
- f4fc244 nit: Remove debugging code
- eeb82cd Merge pull request #276 from fossas/fix/phpDeps
- b8baa4f feat(config): Warn on old configuration files
- 36cc01d fix(go): Use relative paths when discovering modules
- 2495072 Filter out deps with name 'php'
- 201b13f test(yarn fixtures) add rev not resolve to suffix fixture (#326)
- 4f8a134 Merge branch 'master' into test/nodeFixtures3
- 61ce589 build: Rebuild on source change, use MacOS-compatible find (#332)
- ccb3bec Merge branch 'master' of github.com:fossas/fossa-cli into test/nodeFixtures3
- 915c70f  update fixtures and tests according to fixture dir
- 77b64e5 define fixture
- 50277fa add second case for trans prod dep collisions
- cd8ef3c add trans dev dep case 1
- 10fff2b fix some naming to be more clear
- 4fc7473 rename directories
- 0d36e90 setup fixture

## v0.7.11

- 5f558c5 fix added for dep graph creation (#331)
- 2de096e test(yarn fixtures) define fixtures and tests for additional parsing edge cases (#325)
- 1d32b91 test(python analyzer) add native python analyzer integration tests (#307)
- e432486 feat(circle.yml) aggregate coverage for multiple reports within a single PR (#306)

## v0.7.10

- 58b0fb7 test(yarn fixtures) add name only collision with direct prod dep case (#324)
- 4c51b77 test(yarn fixtures) initial edge case fixture structure example for yarn tooling (#323)
- 3c243bc Make sure that release tags start with 'v' (#322)
- 5f47dc1 feat(yarn.lock parsing) do not include dev deps in lockfile parsing (#312)
- 146f015 feat(nodejs dev deps) filter nodejs dev deps when using npm ls (#314)
- 72f7ec7 fix(vndr user repos) add support for user specified package locations (#316) (#318)
- ca28520 feat(buildtools Dockerfile) add rails tooling on buildtools image (#319)
- 0ae2c5e feat(yarn/npm) do not eagerly fail if either yarn or npm is not available (#313)
- dbfbb85 refactor(integration tests) abstract/simplify project initialization post cloning (#310)

## v0.7.9

- adec6f3 build: Fix Makefile dependencies in release process (#309)
- 03b24fb Improve .NET analyzer performance by reducing logging (#296)
- e9ac753 test: Don't run integration tests while unit testing (#308)
- fcb3783 fix(Makefile) update dev-osx to not error out for missing run command (#304)
- 4e1af41 test(nodejs integration) add full nodejs integration test (#297)
- 54bed30 refactor(codegen): Clean up old code, make codegen consistent (#300)
- a938e90 Add dependency check to build (#302)
- fc78d44 fix(ci): Fix reversed coverage logic for CI unit tests (#301)
- 72d7ca4 refactor(install): Use godownloader instead of custom install script (#298)
- ce2e3bf coveralls removed for forked repos and alternate junit test path added (#299)
- 48afaf4 feat(yarn lockfile fallback) add yarn lockfile reading fallback (#293)
- c94e175 added flags for specifying the team in fossa, and a link (#287)
- 718bf28 test(yarn lockfile) improve fixture case coverage (#290)
- c90d051  feat(AnalyzerTest) canonical reference for slimming docker test image and native analyzer testing (#271)
- 67c2ff1 release(v0.7.8-1): Release version v0.7.8-1

## v0.7.8-1

- 67c2ff1 release(v0.7.8-1): Release version v0.7.8-1
- f7bc7ea Fix/test upload (#289)
- 70aa12a Overhaul FOSSA CLI CI (#286)
- 6e77c5b feat(yarn) add yarn lockfile parsing (#283)
- 6d8b99d fix(.circleci/config.yml) use test base docker image and check out branch cli code into the image (#277)

## v0.7.8

- 65a187a release(v0.7.8): Release version v0.7.8
- b03de4d Fix/test custom (#284)
- 4c9206d Issue #247, fix how custom fetchers are handled (#281)
- 9e52d6e feat(npm fallback) use node_modules to build dep graph if npm fails
- 6999ee6 Fix/go dep ignore (#272)
- 80e2819 fix(exec) append args provided in WithEnv instead of Env for cmds (#273)
- 5e040f8 default error value changed when an API key is not provided (#275)
- 12cd4c8 feat(npm buildtool) update FromManifest to return a package and rename it accordingly
- 9b6bc04 fully define TestFromNodeModules

## v0.7.7

- e874ec2 release(v0.7.7): Release version v0.7.7
- a66383e Work around NPM reporting for transitive dependencies with deduplication (#258)
- 27fcf55 Move fixtures to correct folder
- 551f5a4 refactor(npm): Move fixtures to correct folder
- dfcf109 Add NPM tests and mock NPM execution
- 42d448f Merge pull request #260 from fossas/ci/coveralls
- c75503c Merge branch 'master' into ci/coveralls
- 58e029f  Use CLI-specific API endpoints so that `fossa test` works with push-only API keys (#253)
- 7654166 coveralls support added
- ca66f70 feat(ruby analyzer) add fallback mechanism for ruby analyzers when bundler fails
- a1bcdc9 remove shouldFallback
- 000d93d remove trash
- 4742c3f flatten structure
- d2c7dda prefer fallbacks within switch statement
- 8bedfaf update to no longer need gemfile-lock-path
- 560691d add fallback option on each bundler command failure
- c864b74 remove dockerfile change in favor of separate PR
- f247dd9 remove shouldFallback from final fallback case
- 2ca741f fix fallback ordering
- 89df70d clean up tests; remove unused code
- 6a8dd6f correct ordering
- c46eba5 remove helper function
- 571be27 remove debugger line
- 996525a add remote debugging tools and settings
- b447304 update to not include lockfile path
- 41dba65 rename dev-mac -> dev-osx
- f8c5d93 reorder to check errs earlier, ensure that end result is actually populated
- 7a38c7f update buildTarget to use CWD
- e34bcad break out switch into functions
- b0a8ab3 Merge branch 'master' of github.com:fossas/fossa-cli into feat/rubyFallback
- eb8b518 use fallback strategy
- 8377bc7 add osx dev
- d9afc8f Correctly upload bad input with empty lines (#249)

## v0.7.6

- a35fd0b release(v0.7.6): Release version v0.7.6
- edecf87 fix(upload): add API flags (#248)
- 5b0c18b fix(install): Fix installer checksumming
- e290faf Added Jira project key and Project URL flags (#237)
- efa8f60 Improve default logging format (#244)
- f41a1c8 use shasum when available to verify download (#239)
- 92341dc lint(golangci): Fix GolangCI lints (#242)
- e7f9c39 Refactor logging: add structured fields and multiplexed backends (#241)
- 1206d63 allow local install without sudo using LOCAL=true (#238)
- b361644 test(flags): ignore order during combination test
- 7d8509c Support exclamation marks in Gemfile.lock (#230)

## v0.7.5

- 8e28232 release(v0.7.5): Release version v0.7.5
- abbe5d3 Tarball upload bugfixes (#228)
- 674e99b fix(gradle): Strip additional Gradle annotations (#229)

## v0.7.4

- ed1784b release(v0.7.4): Release version v0.7.4
- 6378305 Third-party tarballs (#227)
- 6719541 release(v0.7.3-2): Release version v0.7.3-2

## v0.7.3-2

- 6719541 release(v0.7.3-2): Release version v0.7.3-2
- ee7b30d chore: Add more .gitignore targets
- 14daf05 fix(readtree): Fix 1-index handling
- 2129901 release(v0.7.3-1): Release version v0.7.3-1

## v0.7.3-1

- 2129901 release(v0.7.3-1): Release version v0.7.3-1
- 33e478a fix(nodejs): Allow NPM errors by default
- 4e13873 Add init and analyze flags to default command (#225)

## v0.7.3

- fc83ebc release(v0.7.3): Release version v0.7.3
- 4157cc5 Do not cause config to fail if no supported VCS is detected (#224)
- b8a1457 Carthage support (#218)
- 983716a Added check for locator in upload response (#223)

## v0.7.2

- a259210 release(v0.7.2): Release version v0.7.2
- 017f69d fix(analyzers): Don't short-circuit module discovery on error
- 83fae0f Remove polymorphic monads (#219)

## v0.7.1

- 89661a4 release(v0.7.1): Release version v0.7.1
- eac7f22 fix(cmd): Correctly initialise main default command

## v0.7.0

- 917cd16 release(v0.7.0): Release version v0.7.0
- 4c96066 build(release): Do release preparation outside of Docker container for commit sign-off
- 8768224 build(release): Improve release abort
- 9a99d35 build(release): Improve release process (#217)
- 683d7c7 fix(bower): Fix undefined variable breakage due to bad refactor rebase
- e334f18 test(bower): Add .bowerrc directory handling tests
- 6961225 Merge pull request #214 from fossas/fix/bower-defaults
- 602a951 Refactor analyser discovery (#211)
- 8650211 fix(analzers): fix syntax err
- 6730b18 fix(analyzers): support relative paths in `.bowerrc`
- 1aafc1b fix(buildtools): add bower config constructor to apply defaults
- 9c0cbd2 fix(cmd): Main command should expose debug flag
- d41a952 chore: Consolidate GH templates
- ec6c681 Update issue templates (#208)
- 057e4f6 Enable unit tests in CI (#207)
- 72dc9ab feat(installer): Add install-latest in addition to stable

## v0.7.0-beta.9

- 357c041 chore: 0.7.0-beta.9 release
- 7abe7f4 fix(mvn): Fix Maven initialisation -- read POMs instead of parsing output (#206)
- dbabe3e feat(vcs): Correctly infer VCS settings when within a repo but not at the root (#205)
- 488b88c chore: update dependencies
- 4671510 refactor(init): Make explicit config file existence check for init
- 2f09aae feat(cmd): support --update flag in `fossa init`
- c5f82fe hotfix(install): Hotfix installer URL
- 6bea504 feat(ruby): Configurable `Gemfile.lock` path (#200)
- aa528bd fix(pkg): Fix Composer type parsing

## v0.7.0-beta.8

- 1626218 chore: release 0.7.0-beta.8
- 0ea3cce refactor(build): add releaser checks and fix installer generation
- 9823f3c feat(api): Enable proxy support via environment variables (#199)
- 2017bf9 fix(install): avoid hitting rate limit on install script (#197)

## v0.7.0-beta.7

- 3cd1ac9 fix(api): Correctly set SBT locators

---
Automated with [GoReleaser](https://github.com/goreleaser)
Built with go version go1.10.3 linux/amd64

## v0.7.0-beta.6

- 85d8f02 build(release): Remove development release options
- ef9e578 build(release): Correctly set GOVERSION on release
- b496f40 refactor(sbt): Use graph XML parsing instead of output parsing (#198)
- 1ac53ea fix(log): Do not use ANSI control characters on Windows (#194)

---
Automated with [GoReleaser](https://github.com/goreleaser)
Built with go version go1.10.3 linux/amd64

## v0.7.0-beta.5

- 4aa0803 feat(cmd): Add default command (#192)
- 90905f6 fix(test): Correctly generate URLs for custom fetchers (#191)
- b769ceb refactor(upload): Avoid redundant declarations
- 94b9162 fix(nodejs): Fix IsBuilt detection and Init target
- 971d844 chore: Add TODO structs, doc formatting nits

---
Automated with [GoReleaser](https://github.com/goreleaser)
Built with go version go1.10.3 linux/amd64

## v0.7.0-beta.4

- 6619d34 fix(sbt): Fix SBT project detection

---
Automated with [GoReleaser](https://github.com/goreleaser)
Built with go version go1.10.3 linux/amd64

## v0.7.0-beta.3

- 739329b fix(test): Fail on panic and returned errors
- 3a59e35 fix(sbt): Add ignored lines for SBT output parsing

---
Automated with [GoReleaser](https://github.com/goreleaser)
Built with go version go1.10.3 linux/amd64

## v0.7.0-beta.1

- 2e46b41 refactor(cmd): Refactor output commands
- 7e8b560 fix(test): Fix test bugs
- bb8f1a5 feat(test): Implement fossa test
- b0a8b72 refactor(api): Refactor api package
- fcec296 Implement the report command. (#171)
- d938632 chore: update deps
- ef7b165 feat(ant): Ant analyser ported
- 2b371d0 feat(cocoapods): Cocoapods analyser
- 17202fe WIP: cocoapods
- 902e56f fix(reports): Properly escape report URLs
- 6b5f59d fix(ruby): Parse direct imports from lockfiles
- d2e851f feat(scala): Implement scala analyser
- 4d35c6c fix(test): Fix Python test project name
- 94783fc fix(python): Fix pipdeptree parsing, add regression test

---
Automated with [GoReleaser](https://github.com/goreleaser)
Built with go version go1.10.3 linux/amd64

## v0.6.7

- 2588e95 Merge pull request #174 from fossas/feat/respect-node-unresolved-flag
- b4140c3 fix(builders): pass -B flag to maven analysis
- 867c912 feat(builders): add unresolved flag to nodejs builder
- 517d2c0 doc(builders): fix nuget doc file
- 41123fc doc(builders): update gradle config docs

---
Automated with [GoReleaser](https://github.com/goreleaser)
Built with go version go1.10 darwin/amd64
## v0.7.0-alpha.12

- 6796b63 feat(mvn): Add custom commands
- 506ce8b fix(config): Don't write branch name to config file
- e95e475 WIP: scala work

---
Automated with [GoReleaser](https://github.com/goreleaser)
Built with go version go1.10.3 linux/amd64

## v0.7.0-alpha.11

- 2e60b98 fix(python): Always set m.Deps
- dbb633e fix(api): Add default project title

---
Automated with [GoReleaser](https://github.com/goreleaser)
Built with go version go1.10.3 linux/amd64

## v0.7.0-alpha.10

- c1b7a43 fix(api): Add title flag to API flags
- 14fd035 ci(build): Use base image to avoid bad checkout

## v0.7.0-alpha.9

- 18a28a4 feat(nuget): Implement nuget analyzer
- 724d8fb WIP: NuGet
- b28604d feat(api): Send custom revision IDs
- 28b9461 feat(maven): Implement Maven analyser
- 156ccb4 refactor(graph): Use code generation instead of reflection
- 52d2482 WIP

## v0.5.2

- 09c0f55 backport(api): Backport branch flag to 0.5.x

## v0.7.0-alpha.4

- e4bf442 feat(go): Manifest strategies
- c6c959f feat(go): glide, gpm support
- 01edf8d refactor(go): Remove dead code, add make test command
- ecc397b ci: CircleCI configuration chores
- dd0772b ci: Don't use env vars in non-shell commands
- f72b2bc build(docker-test): Don't build all of Kubernetes (this kills the crab)
- 7d65cf2 refactor(docker): Use Quay for building Docker images
- 55ddd49 feat(go): vndr/gpm, multi-project vendoring support, integration tests on Docker
- 0250f61 feat(go): nested vendoring support, automated integration tests
- 23526c0 chore: Clean up merge cruft
- 2f83e6f Merge branch 'master' into wip/v0.7.0
- 89a3103 fix(api): Fix uploading UX nits and URL formatting issues
- fccaa00 refactor(go): Support Godep, add integration tests
- 79a162a refactor(api): Remove extraneous build data
- d90cc8a feat(api): Add normalized imports
- 1a88076 WIP: Go dep analysis
- dbd027b Merge branch 'wip/v2' of github.com:fossas/fossa-cli into wip/v2
- fae5186 WIP: Go option-based analyzers
- f943789 WIP: Go analyzer strategies
- c211600 WIP: analysis command refactor complete
- 85e221c WIP
- b4c5bda WIP
- a356dbf WIP
- 527ecce WIP
- 2171372 WIP
- cc58b15 WIP: Go option-based analyzers
- 8899464 WIP: Go analyzer strategies
- 64d77b4 WIP: analysis command refactor complete
- 20365ba WIP
- f4d22b6 WIP
- 1c6c5e8 WIP
- e8bfc5c WIP
- 52f7fd3 WIP

---
Automated with [GoReleaser](https://github.com/goreleaser)
Built with go version go1.10.3 linux/amd64

## v0.7.0-alpha.8

- da53a35 feat(php): Implement PHP analyser
- 4149700 feat(bower): Implement bower analysers
- dc57fe3 WIP: switching to config file v2

## v0.7.0-alpha.7

- 39b3d19 feat(gradle): Implement Gradle analyser
- 8ba5602 WIP: gradle
- 7cdef88 feat(config): Warn when users pass options but use config file
- 35638c7 fix(go): Don't include root in transitive dependency graph

## v0.7.0-alpha.6

- b9cddb0 feat(ruby): Add Ruby analysis
- b06eb62 test(fixtures): Remove obsolete fixtures
- 1c09b4e test(go): add Jaeger to testing suite
- 0de97ca feat(python): Python analyser
- 82397b2 feat(nodejs): Add NodeJS analyzer
- a0c22ff build(docker): Refactor test-base Dockerfile to avoid long build times
- 5cccf4e chore: Add ISSUE_TEMPLATE
- 7ab9965 Merge branch 'master' into wip/v0.7.0
- 515102d build: Rename docker-devel target to docker
- 9447e2d Merge pull request #160 from fossas/fix/fix-hash-calculation
- 1239291 fix(builders): fix hash calculation

---
Automated with [GoReleaser](https://github.com/goreleaser)
Built with go version go1.10.3 linux/amd64

## v0.7.0-alpha.5

- 1c09b4e test(go): add Jaeger to testing suite
- 0de97ca feat(python): Python analyser
- 82397b2 feat(nodejs): Add NodeJS analyzer
- a0c22ff build(docker): Refactor test-base Dockerfile to avoid long build times
- 5cccf4e chore: Add ISSUE_TEMPLATE
- 7ab9965 Merge branch 'master' into wip/v0.7.0
- 515102d build: Rename docker-devel target to docker
- 9447e2d Merge pull request #160 from fossas/fix/fix-hash-calculation
- 1239291 fix(builders): fix hash calculation

---
Automated with [GoReleaser](https://github.com/goreleaser)
Built with go version go1.10.3 linux/amd64

## v0.7.0-alpha.5

- 1c09b4e test(go): add Jaeger to testing suite
- 0de97ca feat(python): Python analyser
- 82397b2 feat(nodejs): Add NodeJS analyzer
- a0c22ff build(docker): Refactor test-base Dockerfile to avoid long build times
- 5cccf4e chore: Add ISSUE_TEMPLATE
- 7ab9965 Merge branch 'master' into wip/v0.7.0
- 515102d build: Rename docker-devel target to docker
- 9447e2d Merge pull request #160 from fossas/fix/fix-hash-calculation
- 1239291 fix(builders): fix hash calculation

---
Automated with [GoReleaser](https://github.com/goreleaser)
Built with go version go1.10.3 linux/amd64

## v0.7.0-alpha.3

- c6c959f feat(go): glide, gpm support
- 01edf8d refactor(go): Remove dead code, add make test command
- ecc397b ci: CircleCI configuration chores
- dd0772b ci: Don't use env vars in non-shell commands
- f72b2bc build(docker-test): Don't build all of Kubernetes (this kills the crab)
- 7d65cf2 refactor(docker): Use Quay for building Docker images
- 55ddd49 feat(go): vndr/gpm, multi-project vendoring support, integration tests on Docker

---
Automated with [GoReleaser](https://github.com/goreleaser)
Built with go version go1.10.3 linux/amd64

## v0.7.0-alpha.2

- 0250f61 feat(go): nested vendoring support, automated integration tests
- 23526c0 chore: Clean up merge cruft
- 2f83e6f Merge branch 'master' into wip/v0.7.0
- 607de55 fix(gradle): Improve gradle error logging
- 62ae510 fix(gradle): Fix gradle version detection
- cfe95a5 Merge pull request #151 from joshuapetryk/josh/powershell
- 6213639 Add Powershell streams
- ea187bb Fix syntax error with temp dir path join
- 9cc0989 fix(builders): fix go-bindata error
- 2c39f70 doc(license): add license header and link to pipdeptree

---
Automated with [GoReleaser](https://github.com/goreleaser)
Built with go version go1.10.3 linux/amd64

## v0.6.6

- 607de55 fix(gradle): Improve gradle error logging
- 62ae510 fix(gradle): Fix gradle version detection
- cfe95a5 Merge pull request #151 from joshuapetryk/josh/powershell
- 6213639 Add Powershell streams
- ea187bb Fix syntax error with temp dir path join

---
Automated with [GoReleaser](https://github.com/goreleaser)
Built with go version go1.10.3 linux/amd64

## v0.7.0-alpha.1

- 89a3103 fix(api): Fix uploading UX nits and URL formatting issues
- fccaa00 refactor(go): Support Godep, add integration tests
- 79a162a refactor(api): Remove extraneous build data
- d90cc8a feat(api): Add normalized imports
- 1a88076 WIP: Go dep analysis
- dbd027b Merge branch 'wip/v2' of github.com:fossas/fossa-cli into wip/v2
- fae5186 WIP: Go option-based analyzers
- f943789 WIP: Go analyzer strategies
- c211600 WIP: analysis command refactor complete
- 85e221c WIP
- b4c5bda WIP
- a356dbf WIP
- 527ecce WIP
- 2171372 WIP
- cc58b15 WIP: Go option-based analyzers
- 8899464 WIP: Go analyzer strategies
- 64d77b4 WIP: analysis command refactor complete
- 20365ba WIP
- f4d22b6 WIP
- 1c6c5e8 WIP
- e8bfc5c WIP
- 52f7fd3 WIP

---
Automated with [GoReleaser](https://github.com/goreleaser)
Built with go version go1.10.3 linux/amd64

## v0.6.5

- 9cc0989 fix(builders): fix go-bindata error
- 2c39f70 doc(license): add license header and link to pipdeptree

---
Automated with [GoReleaser](https://github.com/goreleaser)
Built with go version go1.10 darwin/amd64
## v0.6.4

- e17ebd5 fix(nuget): Fix NuGet discovery path
- 1423561 fix(install): fix powershell install script

---
Automated with [GoReleaser](https://github.com/goreleaser)
Built with go version go1.10.3 linux/amd64

## v0.6.3

- c86fa51 Merge pull request #143 from fossas/feat/compute-dependency-hashes
- 9049c67 fix(common): bump timeout to 60s
- e4a5aec Merge branch 'master' into feat/compute-dependency-hashes
- 9b8818f feat(install): modify windows install script
- a535311 test(go): Add previously ignored govendor manifest fixture
- 9b73bc7 Add Powershell script for Windows based CI pipeline
- e704dc6 chore(lint): correct lint ignore into golangci-lint format
- dc558a5 chore(lint): silence gas linter
- e323dd0 feat(builders): return hex string for hashing utils
- bd0af6a feat(builders): add dependency hashing for ant
- b908880 feat(module): define hashes type
- 01a97ce chore: Cleanup merge cruft
- 9204650 fix(bower): Fix bower IsBuilt check
- aae8bf6 refactor(builders): Separate builders into distinct packages
- 04248c7 doc(readme): add slack badge and link
- 92553b2 Detect and install go-bindata if missing
- 9c77639 fix(upload): Fix upload report link and API endpoint
- eb2d07d fix(npm): Allow empty node_modules folders when no dependencies

---
Automated with [GoReleaser](https://github.com/goreleaser)
Built with go version go1.10 darwin/amd64

## v0.6.2

- 3453eb5 feat(upload): Configurable upload branch

---
Automated with [GoReleaser](https://github.com/goreleaser)
Built with go version go1.10.2 linux/amd64

## v0.6.1

- 269a380 feat(builders): improve ant name parsing
- ec20967 fix(builders): #139 fix out of range error with ant
- 4898773 newline at end of file
- e197444 add override for zip format on windows to goreleaser
- f661ebf doc(support): document cocoapods support

---
Automated with [GoReleaser](https://github.com/goreleaser)
Built with go version go1.10 darwin/amd64

## v0.6.0-beta.1

- 41d8e4d fix(upload): Get custom project titles from 'project' configuration
- e37d325 fix(node): Use NPM_BINARY when set
- d50d94a chore: Update dependencies
- 4913fc0 refactor(cmd): Don't initialise API unless needed
- a8988f7 refactor(cmd): Remove IO services
- 604b036 fix(cmd): Fix merge conflicts
- 58e174a refactor(cmd): Move commands into one subtree
- f68b9ab refactor(cmd): Refactor upload, update, version commands
- 2d4a88c chore(builders): ignore generated files
- a66e3d4 Merge pull request #136 from fossas/fix/sbt-deps
- 1bd9039 changed fetcher type from sbt to mvn for the SBT Builder
- 980691d feat(log): Add structured field logging
- 6f8408a fix(go): Remove debugging around internal imports
- 7418dfa fix(go): Fix recursion in internal imports
- e702181 fix(go): Debug recursion in internal imports

---
Automated with [GoReleaser](https://github.com/goreleaser)
Built with go version go1.10.2 linux/amd64

## v0.6.0-alpha.4.gopaths

- fca1223 WIP
- 4b4d5a7 refactor(log): Improve logging diagnostics, fix Go project names
- cc9586b fix(go): Fix go import resolution from within vendored packages
- 9e856c8 chore: Add new dependencies to lockfiles
- 47b26f8 test: move fixtures to testdata/
- 3fe3ad3 feat(builders): refactor ant builder to avoid nesting
- f82135c fix(analyze): fix syntax error
- d9fc322 Merge pull request #134 from fossas/feat/ant-support
- 15743b6 Merge branch 'master' into feat/ant-support
- d6276f0 chore(builders): complete ant comment
- 1ed9769 test(builders): add ant fixture
- 022ff8f doc(readme): update api doc link
- 93ac0ea refactor(log): Migrate to idiomatic logging package
- a348971 refactor(log): Add idiomatic logging package
- 119c635 Update FOSSA status badge
- 27ea4ff feat(builders): add some basic jar name parsing for ant
- c6eb417 feat(analyze): refactor analysis data model
- b0cf179 doc(builders): add ant docs
- b888620 feat(builders): add ant support
- 31affba add more aliases (#133)

---
Automated with [GoReleaser](https://github.com/goreleaser)
Built with go version go1.10.2 linux/amd64

## v0.6.0-alpha.3

- 5f0299b fix(upload): Escape upload report URL

---
Automated with [GoReleaser](https://github.com/goreleaser)
Built with go version go1.10.1 linux/amd64

## v0.6.0-alpha.2

- 4a1bdd2 fix(upload): Fix managedBuild flag for custom fetcher upload
- 1e27f85 feat(builders): #44 add Cocoapods integration with path data (#130)

---
Automated with [GoReleaser](https://github.com/goreleaser)
Built with go version go1.10.1 linux/amd64

## v0.6.0-alpha.1

- 75e6747 fix: Ignore root dep locators when computing import paths
- 6b1e7cb ci: Add go-bindata to Dockerfile
- 6acc2f7 fix(npm): Don't include extraneous root
- 448c1fe feature(api): Serialize locators in FOSSA format
- cc1cc9a feat(ruby): Ruby path data parser
- 9e00849 Merge branch 'master' of github.com:fossas/fossa-cli
- 66bb021 feat(sbt): SBT path data parsing
- 0a58a70 feat(sbt): SBT path data parsing
- 75f22ce feat(pip): Pip path data parsing
- f14664e Merge branch 'next'
- 316fe02 feat(nuget): NuGet path data (very slow)
- ddd17ef [WIP] Path parsing for NuGet
- 574e421 fix(npm): Allow NPM to have errors because npm i is inconsistent
- 3a7c81b feat(nodejs): Add path data parsing
- 8ffd098 fix(go): Correctly handle internal and root packages
- c3f0847 feat(maven): Maven relationship data
- e1bb72e feat(gradle): Add gradle path data and fix bullshit memory bug
- 413f55a feat(go): Fast golang path data
- c21dc4c feat(go): Golang path data (very slow)
- 06d9cd8 feat(composer): Add composer path data
- c31a975 feat(bower): Add origin path detection
- 571cf4e refactor(cmd): Use IO services for effects [WIP]
- 013e269 feat(di): Implement common side-effecting services

---
Automated with [GoReleaser](https://github.com/goreleaser)
Built with go version go1.10.1 linux/amd64

## v0.5.1

- 64ddd93 Merge pull request #127 from fossas/fix/support-bower-custom-folder
- e142a95 fix(builders): #125 add bower component dir resolution
- da16a44 doc(readme): update badge to use provided build
- 986f053 chore: fix typo comments, remove dead code

---
Automated with [GoReleaser](https://github.com/goreleaser)
Built with go version go1.10 darwin/amd64

## v0.5.0

- 2954eee Merge pull request #121 from fossas/feat/nuget-support
- 8d58e9c test(builders): add nuget fixtures
- 6884192 doc(readme): update readme
- 99d3f8c Merge branch 'master' into feat/nuget-support
- 1dbda7d feat(build): turn built module error into a warning
- bc5811c doc(builders): add nuget docs
- 377a05a feat(builders): add nuget lockfile parsing
- 843299a feat(builders): add nuget support
- c168cce chore(deps): Update dependencies
- 5e146c5 feat(builders): Add Pip support

---
Automated with [GoReleaser](https://github.com/goreleaser)
Built with go version go1.10 darwin/amd64

## v0.4.6-1

- a708d86 fix(go): Work around golang/go#16333

---
Automated with [GoReleaser](https://github.com/goreleaser)
Built with go version go1.10 linux/amd64

## v0.4.6

- 85c1788 Merge pull request #116 from fossas/feat/support-gradle-root-deps
- 99a9552 fix(builders): fix PR comments
- 7ef81e0 feat(cmd): add spinner to init cmd
- 0583626 doc(builders): add another gradle common task
- 748f307 doc(builders): improve gradle builder docs
- bffa8df Merge branch 'feat/support-gradle-root-deps' of https://github.com/fossas/fossa-cli into feat/support-gradle-root-deps
- db5b36b fix(builders): fix gradle syntax err
- 60818b4 Merge branch 'master' into feat/support-gradle-root-deps
- 1030bd6 fix(builders): set TERM=dumb when running gradle dependencies task
- 15f5af5 doc(builders): add better gradle docs
- 5b73fa4 fix(builders): allow for empty configuration in gradle
- 97c7315 feat(builders): #114 support root dependencies task

---
Automated with [GoReleaser](https://github.com/goreleaser)
Built with go version go1.10 linux/amd64

## v0.4.5-1

- 8b28d1f fix(go): Don't require Go project folder for build, and do actual Go build
- 26c0d12 chore: update CHANGELOG

---
Automated with [GoReleaser](https://github.com/goreleaser)
Built with go version go1.10 linux/amd64

## v0.4.5

- 7ee5a3c fix(installer): Fallback to su if sudo is unavailable
- 70fc3a5 fix(builders): Don't fail on non-fatal missing binaries
- 91944c9 chore: Add TODOs, ignore third_party in autoconfig
- ceac46e Various improvements to install.sh (#109)
- 99cf015 test(fixtures): Use shell script instead of submodules for fixtures to avoid slow go get
- 3de42a8 test(java): Pin java submodule fixture commits
- 6c4db9b test(go): Ignore golang test fixture vendored dependencies
- b88e58e fix(update): Fix incorrect latest version check
- 019b3d0 fix(go): allowUnresolved should also suppress lockfile errors for builds
- 91183e7 doc(contributing): add issue assignment
- 73b55c9 Merge pull request #107 from fossas/add-code-of-conduct-1
- a6a1f97 doc(code): add code of conduct
- 52af690 doc(readme): add meetup link
- abc1399 feat(upload): switch url to dep report
- 7a7961d chore(license): switch to MPL-2.0
- c19b51b Refactor module functionality (#100)
- 6600859 build(Makefile): Build to GOPATH instead of local directory
- 4fde932 Improve Makefile, add multiple targets (#98)
- 44fb451  Introduce vendor directory into the repo (#99)
- 16cf268 Release v0.4.4

---
Automated with [GoReleaser](https://github.com/goreleaser)
Built with go version go1.10 linux/amd64

## v0.4.4

- 46d1dbd feat(go): Implement Go module discovery (#97)
- b476653 fix(go): Do Go import tracing with go list instead of depth (#96)
- 451ab20 README: Fix rendering of a link to `https://fossa.io` (#88)
- 2893145 chore(cli): update help text
- c285037 Merge branch 'master' of https://github.com/fossas/fossa-cli
- d604f5b release(0.4.3): update readme and installer
- 8235155 revert(install): remove sha validation

---
Automated with [GoReleaser](https://github.com/goreleaser)
Built with go version go1.10 linux/amd64

## v0.4.3

- 57b397c doc(notice): clean up notice
- 9d05a2f chore(installer): add original license notice
- 4c69500 doc(readme): add `fossa test` output
- 3826022 doc(readme): add goreportcard badge
- 1cd47e4 feat(report): add default report cmd
- 414ca08 doc(readme): fix notice links
- 8b1c3ba doc(notice): move notice to raw file
- d090cfd doc(report): add license notice docs
- 21f29ad docs(readme): add report feature
- d8e60d2 doc(readme): fix link to contribution guidelines
- c6640d0 doc(readme): add output examples
- b57d43b doc(readme): add report PV
- 87a3429 feat(cli): improve error messages from servers
- b8a2912 doc(readme): improve readme copy
- 6a72302 fix(golang): do not error on lack of vendor folder
- 869df5a doc(readme): additional cleanup
- 8957638 doc(readme): update background section
- 48107e1 doc(readme): resize header
- a69c9c5 doc(readme): refactor home doc and readme
- 7f10415 doc(readme): update readme and user guide
- 9e3bf98 Merge pull request #66 from fossas/feat/report-command
- 835c014 fix(upload): Add more debugging stuff to upload and use standard API function
- 83b0d07 fix(report): Add fetcher flag
- c6e9d2e feat(report): Implement reports using revisions API instead of dependencies
- e47ea99 fix(report): Use SPDX ID for licenses
- b6dbdfc feat(report): Add basic NOTICE generation
- 5635878 doc(cli): update project help text to enforce URL
- dc738e4 feat(config): refactor git normalizing into separate function
- 9bd1acc feat(upload): add title support for managed projects
- 08e3f61 test(fixtures): Use shallow submodules for fixtures to improve clone time
- 703578e chore(fixtures): Keep fixtures up to date
- dc0ac39 Merge pull request #84 from fossas/feat/add-build-interactive
- 6411b37 feat(build): add interactive feedback to `fossa build`
- 01e3820 Merge pull request #80 from fossas/fix/mvn-colors
- bfe8a33 Merge pull request #81 from fossas/fix/non-custom-fetchers
- 7f4d52f Merge pull request #82 from fossas/fix/fix-builders-config
- db9710b Merge pull request #83 from fossas/feat/install-script
- a5202e0 chore(builders): fix typo in comment
- c77092b fix(mvn): Run Maven in batch mode to turn off ANSI color chars
- 0b0c833 fix(builders): fix ruby build check
- 4a6e0dd style(installer): Use consistent whitespace (2 spaces)
- 6801f94 feat(builders): improve autoconfiguration for gradle
- b954112 fix(builders): fix relative path for maven
- 0c3de4a docs(installer): Update README with installer
- 150c2bc feat(installer): Add bash install script
- f0ac553 fix(ci): Fix .fossa.yaml to not use implicit managed builds

---
Automated with [GoReleaser](https://github.com/goreleaser)
Built with go version go1.10 darwin/amd64

## v0.4.2

- 5fe21df feat(builders): add ability to add configuration

---
Automated with [GoReleaser](https://github.com/goreleaser)
Built with go version go1.10 darwin/amd64

## v0.4.1

- d0720f8 Merge pull request #40 from fossas/alex/managed-builds
- c3aa016 doc(readme): #32 add one-liner install
- 3105635 Merge branch 'master' into alex/managed-builds
- ddcc341 Merge pull request #74 from fossas/feat/gradle-support
- d073805 Merge pull request #75 from fossas/fix/fix-builder-paths
- 5fdf4a5 doc(builders): add initial gradle docs
- c3ccc74 switch back to using fetcher
- 80555e4 chore(builders): fix comments and nits
- 5a63b9f test(submodules): Update submodule commits
- 93dee58 test(gradle): Add Gradle fixtures and Docker test tools
- f23ee34 fix(init): fix maven and ruby default module naming
- 272363c feat(init): add more ignores
- dbd8516 fix(builders): make relative paths for node and ruby builders
- f2e5560 feat(builders): add gradle task and dependency parsing
- 4d60fd3 feat(builders): add initial gradle builder
- 4d9806c change flag to ExistingProject in config. defaults to false
- 5c98745 add or clause with revision
- 12c077b added fix to function
- a1fb05f changes after rebase
- d7fbaf2 added custom-project flag
- 5c5bdcd updated comment
- c20e574 PR changes
- 0e52c61 fixed comment
- 1b87475 removed locator from config. We now have project and revision

---
Automated with [GoReleaser](https://github.com/goreleaser)
Built with go version go1.10 darwin/amd64

## v0.4.0

- a2b474c Merge pull request #73 from fossas/feat/upload-locators-flag
- b2c680a feat(upload): Add Locators flag and data format

---
Automated with [GoReleaser](https://github.com/goreleaser)
Built with go version go1.10 linux/amd64

## v0.3.1

- ec4e164 Merge pull request #36 from fossas/feat/selfupdate
- da90056 fix(http): Improve timeout handling
- d577588 fix(http): Correctly handle EOF timeouts
- 6300fa4 fix(http): Always close HTTP request connections
- 546d381 ci: Improve CI caching
- 29d496b ci: Improve logging and diagnostics on upload failure
- 7393553 style: fix PR nits
- 765cbcd fix(update): fix update default logic
- 7ce1571 feat(update): represent states better in update cmd
- 95e446e chore(update): fix nits
- 9e570f9 feat(update): add debug logging for update
- 5d76012 feat(update): add semver parsing
- 2e9af5d feat(update): #23 add fossa update command
- 89a8aa0 doc(go): document gdm support
- 49da5b4 doc(go): add gdm support
- 3f8f208 Merge pull request #37 from fossas/feat/go-gdm-integration
- 134b777 Add gdm to Dockerfile tools
- 056fca5 feat(go): Add gdm support
- e496598 docs: Add upload format user guide reference to walkthrough
- 5daa5be docs: Upload format documentation
- 0af727e Improve `user-guide.md` formatting
- 667cfb9 Merge pull request #34 from fossas/feat/docs
- a7e4b6d docs: README overhaul + user guide update
- 86089cb feat(upload): Add custom upload command
- 3115938 Merge pull request #28 from fossas/ci/run-provided-build
- 9d06606 ci(license-test): Run license check on CI
- ddc1bf7 Run FOSSA build after tests complete
- 0f0fe37 Merge pull request #25 from fossas/feat/add-test-command
- fcaca81 feat(test): Add JSON output to test cmd
- d65a651 fix(misc): Fix spinner issues, whitespace issues, golang isInternal, debug formatting, test unmarshalling
- 891526a refactor(test): Refactor test command and fix timeout
- 743c35f refactor(errors): Use errors.New instead of fmt.Errorf when there is no format string
- 283440e fix(test): fix timeout checks
- 71e6169 fix(config): fix locator normalization #21
- 2fef009 docs(test): properly document test cmd
- 37f8a21 fix(common): handle request errors properly
- 4ac31ad chore(errors): prefer fmt.Errorf to errors.New
- 89dcaea feat(test): add test command
- 661a7a5 Merge pull request #22 from fossas/refactor/common-build-utils
- 5c946b6 docs(readme): update readme
- 2f890b5 docs(readme): update readme
- f21c9ab refactor(sbt): Refactor SBT builder
- c76b0d4 refactor(ruby): Refactor Ruby builder
- 8feac38 refactor(nodejs): Refactor Nodejs builder
- 1f499e5 refactor(mvn): Refactor Maven builder
- c73cf5d refactor(go): Refactor Go builder
- 6284822 refactor(build): Refactor Composer builder
- e95f717 refactor(build): Refactor common utils + Bower builder
- 5e07519 Merge pull request #18 from fossas/feat/rpm-support
- fedeca4 Merge pull request #17 from fossas/fix/circleci-tests
- df44909 doc(build): add vendoredarchives docs
- f027f34 feat(build): add archive format support
- 455abd0 ci(circle-ci): Fix CircleCI config for new tests
- b7dff83 test(sbt): Add first test
- 920ac9b test(docker): Create docker image with build tools
- 7897993 doc(readme): update readme

---
Automated with [GoReleaser](https://github.com/goreleaser)
Built with go version go1.10 linux/amd64

## v0.3.0

- e84d0ea build(merge): Remove bad file merge
- 336406d Merge pull request #15 from fossas/feat/overhaul
- 3281995 feat(sbt): Improve SBT instrumentation
- 1929bef docs: Massive documentation overhaul
- becd5e3 Add SBT parsing + test fixtures
- baa673e feat(ruby): Add Ruby parsing + test fixtures
- b63d740 feat(mvn): add Maven support + test fixture
- 15e6175 refactor(logging): Use %#v for debug logging
- 6c4de98 feat(go): correctly resolve packages + add test fixtures
- d40578a feat(go): Add much better go support
- 60a1e38 docs: Add basic documentation
- 0634835 feat(composer): Add composer parsing + test fixtures
- 4fbc44f feat(bower): Add bower parsing + test fixtures
- 222bf74 feat(cmd): Add uploading to default command
- d909f16 refactor: Refactor CLI, with NodeJS support

---
Automated with [GoReleaser](https://github.com/goreleaser)
Built with go version go1.9.4 linux/amd64

## v0.2.6

- f53f6e1 Preliminary SBT support
- f6e14ea fix(go): Allow unresolved golang dependencies
- 9ad32d4 chore(readme): Update README with gigantic warning
- eba8735 fix(env): fix env var for fossa api key
- 4df5715 feat(docs): add maven docs and alpha notice
- e3ccd88 chore(doc): add status badges to README
- 0a2a634 Merge pull request #7 from fossas/ci/circleci-tests
- 21d5d2c ci(tests): Add CircleCI tests
- 17d5e5f chore(doc): add DCO
- 7d66202 Clean up unused Makefile lines

---
Automated with [GoReleaser](https://github.com/goreleaser)
Built with go version go1.9.2 darwin/amd64

## v0.2.5-1

- 605a9c0 build(versions): Fix version linking

---
Automated with [GoReleaser](https://github.com/goreleaser)
Built with go version go1.9.3 linux/amd64

## v0.2.5

- 20b2d6b chore(deps): Update deps, prune unused constraints
- b16e851 fix(commonjs): Substitute doublestar for zglob to fix data race
- c7d449d build(version): Add revision to --version output
- fdf200a fix(js): fix concurrency race condition
- 4a234b3 feat(config): Allow server endpoint to be set by environment variable
- 38d8615 chore(dep): Commit lockfile changes
- b5b71eb fix(maven): fix maven verify logic
- 79b5b64 fix(cmd): move validation to upload cmd

---
Automated with [GoReleaser](https://github.com/goreleaser)
Built with go version go1.9.3 linux/amd64

## v0.2.4

- b0d5c7a Release v0.2.4
- 0e20f0b chore(flags): clean up flag parsing
- 41c2d3e fix(config): refactor to fix locator flag setting
- 668a4f9 Release v0.2.3
- 4c0286c fix(cmd): make build cmd runnable again
- a848a58 chore(errors): reformat some error copy

---
Automated with [GoReleaser](https://github.com/goreleaser)
Built with go version go1.9.2 darwin/amd64

## v0.2.3

- 41c2d3e fix(config): refactor to fix locator flag setting
- 668a4f9 Release v0.2.3
- 4c0286c fix(cmd): make build cmd runnable again
- a848a58 chore(errors): reformat some error copy

---
Automated with [GoReleaser](https://github.com/goreleaser)
Built with go version go1.9.2 darwin/amd64

## v0.2.2

- 867cc0b Release v0.2.2
- 732038c feat(errors): better error handling and feedback
- b0ec539 feat(config): add ability to read from custom config file
- 2574402 fix(commonjs): fix node_modules traversal in subdir

---
Automated with [GoReleaser](https://github.com/goreleaser)
Built with go version go1.9.2 darwin/amd64

## v0.2.1

- 3f7ccf0 Release v0.2.1
- 5a6f382 feat(config): add default run mode to output json and exit w/o upload

---
Automated with [GoReleaser](https://github.com/goreleaser)
Built with go version go1.9.2 darwin/amd64

## v0.2.0

- 7243d0f Release v0.2.0
- eb054a3 feat(composer): support composer builds in subdirs
- 3c2bccc feat(gems): support bundler builds in subdirs
- 58d98df fix(maven): fix maven output command
- 811ecb0 feat(maven): use module manifest in builds
- 6c5ab1c feat(bower): support bower builds in subfolders
- 2c4b1a6 feat(build): support multi-module builds

---
Automated with [GoReleaser](https://github.com/goreleaser)
Built with go version go1.9.2 darwin/amd64

## v0.1.0

- f36ce39 fix(release): fix .goreleaser entry point
- 124bb47 chore(release): change package entry point
- 55acfd3 feat(upload): send report link
- f678cf0 fix(build): fix locator and build output
- 59eec8a fix(cmd): Guard against under-specified user input
- 5161162 feat(cmd): Refactor CLI and config structure
- 97626c5 feat(config): Read API key from environment variable
- 384b13d Merge pull request #6 from fossas/feat/3-upload-builds-results
- 0537aaf Merge branch 'feat/3-upload-builds-results' of github.com:fossas/fossa-cli into feat/3-upload-builds-results
- 4aec471 feat(upload): #3 add build upload cmd
- 271ba79 Merge pull request #5 from fossas/feat/4-fossa-yaml
- f70ca36 fix(config): Remove debugging statement
- 64c67ca feat(config): Add config options for locator
- 1e98346 feat(upload): #3 add build upload cmd
- d4383d2 fix(main): Remove debugging comment
- 0dd5ee9 feat(config): Set existing build options from configuration file
- 6010976 feat(config): Read config file values
- df2d7d8 Merge pull request #2 from fossas/feat/1-go-get
- b476866 feat(go): Run go get on incomplete builds
- 9f47778 fix(gem): install only production deps by default
- aa4ba7d fix(json): fix json keys in dependency

---
Automated with [GoReleaser](https://github.com/goreleaser)
Built with go version go1.9.2 darwin/amd64

## v0.0.0

- 699d58d feat(build): ignore RawDependencies in serialization
- 834466a feat(build): refactor dependency and logging
- 82f4830 chore(build): ignore dist folder
- 74edd98 Merge branch 'master' of https://github.com/fossas/fossa-cli
- 5e71265 feat(build): add release spec
- cf3de9b Merge branch 'master' of github.com:fossas/fossa-cli
- 0b7331d feat(go): Fall back to import path tracing when no lockfiles
- 7305c46 feat(log): add logging config
- b3d5b72 fix(gem): fix bundle command
- f87cc95 feat(composer): composer support
- f30e125 fix(build): fix build and maven command
- 9221cea feat(build): update logging and docs
- 36f5668 Merge branch 'master' of https://github.com/fossas/fossa-cli
- e2f557a feat(mvn): add maven support
- 5773c86 feat(go): Add glide, godep, govendor, vndr support
- 8ebfd7a feat(go): Add dep support
- f555b48 style(golint): Fix lint and vet warnings
- 7fa1098 doc(readme): update licensing guidance
- 1afe4a0 doc(readme): update readme
- 103d685 doc(license): add readme and license
- 1800cc3 Add Gopkg manifest
- 0d43673 feat(bower): add bower suppot
- 364cebf feat(cli): Refuse to build unless --install flag is explicitly passed
- 5f117dc fix(npm): Fix npm build logic
- 05ae3f5 Initial Commit

---
Automated with [GoReleaser](https://github.com/goreleaser)
Built with go version go1.9.2 darwin/amd64<|MERGE_RESOLUTION|>--- conflicted
+++ resolved
@@ -1,11 +1,8 @@
 # FOSSA CLI Changelog
 
-<<<<<<< HEAD
 ## 3.10.0
 - Support for user-provided dependency labels in `fossa-deps` ([#1505](https://github.com/fossas/fossa-cli/pull/1505)).
   For details, see the [`fossa-deps` documentation](https://github.com/fossas/fossa-cli/blob/master/docs/references/files/fossa-deps.md).
-=======
->>>>>>> 0df4fa9e
 
 ## 3.9.47
 - Licensing: Adds support for Zeebe Community License v1.1 and Camunda License v1.0
