# FOSSA CLI Changelog

## Unreleased
- Setup.py: Fixes an defect with `setup.py` parser, caused by failing to account for line comments or backslash. ([#1191](https://github.com/fossas/fossa-cli/pull/1191))
- Installation: `install-latest.sh` now directs `curl` and `wget` to pass `Cache-Control: no-cache` headers to the server. ([#1206](https://github.com/fossas/fossa-cli/pull/1206))
- `Go.mod`: Anaysis does not fail if `go.mod` includes `retract` block. ([#1213](https://github.com/fossas/fossa-cli/pull/1213))
- `.aar`: Supports `.aar` archive files with native license scanning, and with `--unpack-archives` option. ([#1217](https://github.com/fossas/fossa-cli/pull/1217))
- `remote-dependencies`: Analysis of `fossa-deps` fails, if remote-dependencies's character length is greater than maximum. It only applies during non-output mode. ([#1216](https://github.com/fossas/fossa-cli/pull/1216))
<<<<<<< HEAD
- Maven: Analyze a package separately from its parents if the module does not appear in its parent's `<modules>` tag when both the module and its parents are discovered as candidate targets. ([#1218](https://github.com/fossas/fossa-cli/pull/1218))
=======
- Network requests: `fossa-cli` retries network requests which return response with status code of 502. ([#1220](https://github.com/fossas/fossa-cli/pull/1220))
>>>>>>> 34523e4f

## v3.8.0
- License Scanning: You can license scan your first-party code with the `--experimental-force-first-party-scans` flag ([#1187](https://github.com/fossas/fossa-cli/pull/1187))
- Network requests: `fossa-cli` retries network requests, if it experiences timeout error. ([#1203](https://github.com/fossas/fossa-cli/pull/1203))
- Monorepo is no longer a supported feature of FOSSA. ([#1202](https://github.com/fossas/fossa-cli/pull/1202))
- `experimental-enable-binary-discovery`, `detect-vendored`: Redact file contents in debug bundles. ([#1201](https://github.com/fossas/fossa-cli/pull/1201))
- `setup.cfg`: Adds support for setup.cfg, in conjuction with `setup.py`. ([#1195](https://github.com/fossas/fossa-cli/pull/1195))
- Default Filters: Default filters are applied prior to analysis. Improves overall runtime performance. ([#1193](https://github.com/fossas/fossa-cli/pull/1194))
- `.fossa.yml` and CLI args: Allow setting a policy by id in addition to by name. ([#1203](https://github.com/fossas/fossa-cli/pull/1203))
- Doc only: Fixed an issue in the `fossa-deps` schema suggesting against the use of `name` for referenced RPM dependencies. If your editor utilizes SchemaStore, this file should now lint properly after this change propagates. ([#1199](https://github.com/fossas/fossa-cli/pull/1199)).

## v3.7.11
- `fossa-deps.yml`: Adds strict parsing to so that required field with only whitespace strings are prohibited early. Also throws an error, if incompatible character is used in vendor dependency's version field. ([#1192](https://github.com/fossas/fossa-cli/pull/1192))

## v3.7.10
- License Scanning: Fix a bug where the license scanner did not run on MacOS 13 on M1 Macs ([#1193](https://github.com/fossas/fossa-cli/pull/1193))
- Debug bundle: The raw dependency graph FOSSA CLI discovers is output in the FOSSA Debug Bundle. ([#1188](https://github.com/fossas/fossa-cli/pull/1188))

## v3.7.9
- License Scanning: Add support for "full file uploads" for CLI-side license scans. ([#1181](https://github.com/fossas/fossa-cli/pull/1181))

## v3.7.8
- Go: Do not fall back to module based analysis when using `--experimental-use-go-v3-resolver`. ([#1184](https://github.com/fossas/fossa-cli/pull/1184))

## v3.7.7
- Adds `--json` flag to `fossa container analyze` ([#1180](https://github.com/fossas/fossa-cli/pull/1180))
- License Scanning: Reduce false positives caused by indicator matches. This is done by only reporting indicator matches to SPDX keys and license names when we are scanning a manifest file ([#1182](https://github.com/fossas/fossa-cli/pull/1182))

## v3.7.6
- RPM: Support origin paths for RPM spec file analysis ([#1178](https://github.com/fossas/fossa-cli/pull/1178))
- Swift: Do not stop analysis if we encounter a badly formatted project.pbxproj file ([#1177](https://github.com/fossas/fossa-cli/pull/1177))

## v3.7.5
- Go: Introduce `--experimental-use-v3-go-resolver` to preview a new [tactic](./docs/references/strategies/languages/golang/gomodules.md#experimental-strategy-use-go-list-on-packages) for Go dependency scanning. ([#1168](https://github.com/fossas/fossa-cli/pull/1168),[#1173](https://github.com/fossas/fossa-cli/pull/1173))
- Themis: Update tag to support a new rule for the libdivide dependency. ([#1172](https://github.com/fossas/fossa-cli/pull/1172)

## v3.7.4
- Gradle: Fix possible ConcurrentModificationException that can occur when getting dependencies ([#1171](https://github.com/fossas/fossa-cli/pull/1171))

## v3.7.3
- Go: Collects environment variables in debug bundle. ([#1132](https://github.com/fossas/fossa-cli/pull/1132))
- Diagnostics: Improves user-facing error messages and debugging tips for external commands and some HTTP error conditions ([#1165](https://github.com/fossas/fossa-cli/pull/1165))
- License Scanning: Scan the full contents of "license.html" and "licence.html" for license content, not just the comments. ([#1169](https://github.com/fossas/fossa-cli/pull/1169))

## v3.7.2
- License Scanning: Add four new licenses: Pushwoosh, PalletsFlaskLogo, IntelDisclaimer and Instabug ([#1163](https://github.com/fossas/fossa-cli/pull/1163))

## v3.7.1
- Stack: Git based dependencies are detected and handled correctly. ([#1160](https://github.com/fossas/fossa-cli/pull/1160))

## v3.7.0
- Support Maven wrapper (`mvnw`) usage in Maven projects, and user-provided binary overrides for Maven projects ([#1149](https://github.com/fossas/fossa-cli/pull/1149))
  For more information, see the [Maven strategy documentation](./docs/references/strategies/languages/maven/maven.md).
- Installation Script: Verify that the sha256sum of the downloaded archive matches the recorded one. ([#1158](https://github.com/fossas/fossa-cli/pull/1158))

## v3.6.18
- License Scanning: Emit a warning if unarchiving fails rather than a fatal error. ([#1153](https://github.com/fossas/fossa-cli/pull/1153))

## v3.6.17

- Handle Leiningen deduped deps: expand groupID and artifactID in the leiningen tactic to satisfy the Maven fetcher ([#1152]](https://github.com/fossas/fossa-cli/pull/1152))

## v3.6.17

- `fossa test`: Display CVE, fixed version information, and issue dashboard links when possible. ([#1146](https://github.com/fossas/fossa-cli/pull/1146))

## v3.6.16

- Project labels: Support project labels from command line and configuration file ([1145](https://github.com/fossas/fossa-cli/pull/1145))

## v3.6.15

- Container scanning: support more tar formats. ([1142](https://github.com/fossas/fossa-cli/pull/1142))
- `--detect-dynamic`: Supports recursively inspecting binaries for dynamic dependencies. ([#1143](https://github.com/fossas/fossa-cli/pull/1143))

## v3.6.14

- `fossa test`: Improved reporting. ([#1135](https://github.com/fossas/fossa-cli/pull/1135))

## v3.6.13

- Vendored Dependencies: Add the unity companion license (https://unity.com/legal/licenses/unity-companion-license) and unity package distribution license (https://unity.com/legal/licenses/unity-package-distribution-license) to license scanning ([#1136](https://github.com/fossas/fossa-cli/pull/1136))

## v3.6.12

- Maven: If a package is both `"test"` and `"compile"`, it is no longer filtered ([#1138](https://github.com/fossas/fossa-cli/pull/1138)).

## v3.6.11

- Lib yarn protocol: When we encounter Yarn lib deps we should warn but not fail the scan ([#1134](https://github.com/fossas/fossa-cli/pull/1134))

## v3.6.10

- Vendored Dependencies: Allow path filtering when doing cli-side license scans ([#1128](https://github.com/fossas/fossa-cli/pull/1128))

## v3.6.9
- Yarn: Fix a bug where tarball URLs were recognized as git urls. ([#1126](https://github.com/fossas/fossa-cli/pull/1126))

## v3.6.8
- Go: Allow quotes module names in static analysis ([#1118](https://github.com/fossas/fossa-cli/pull/1118))
- `fossa test`: Includes revision summary and target information, when accessible ([#1119](https://github.com/fossas/fossa-cli/pull/1119))

## v3.6.7

- Rename `--experimental-license-scan` to `--license-scan` (https://github.com/fossas/fossa-cli/pull/1110)
- Emit a warning if the `--experimental-native-license-scan` flag is used

## v3.6.6

- Conda: Change dynamic strategy to simulate building an environment from `environment.yml` instead of reading from the currently active environment. ([#1099](https://github.com/fossas/fossa-cli/pull/1099))

## v3.6.5

- `fossa test`: deprecates `--json` flag in favor of `--format json` option. ([#1109](https://github.com/fossas/fossa-cli/pull/1109))
- `fossa container test`: deprecates `--json` flag in favor of `--format json` option. ([#1109](https://github.com/fossas/fossa-cli/pull/1109))
- UX: Added breadcrumb to main help output indicating that subcommands have additional options. ([#1106](https://github.com/fossas/fossa-cli/pull/1106))

## v3.6.4

- C/C++: Fixes `--detect-vendored` on Windows. ([#1096](https://github.com/fossas/fossa-cli/pull/1096))
- Uses an ISO timestamp for the revision if no better revision can be inferred. ([#1091](https://github.com/fossas/fossa-cli/pull/1091))

## v3.6.3

Gradle: Considers dependencies from `debugUnitTest*` configurations to be unused. ([#1097](https://github.com/fossas/fossa-cli/pull/1097))

## v3.6.2

- Don't promote transitive dependencies  [#1092](https://github.com/fossas/fossa-cli/pull/1092).
- Container Scanning: Fixes a bug where tar entry were not normalized within nested layer tar. [#1095](https://github.com/fossas/fossa-cli/pull/1095)

## v3.6.1

- Container Scanning: Fixes a bug where image source parser ignored '-' in host. Also fixes an issue regarding to redirect headers when communicating with registry. [#1089](https://github.com/fossas/fossa-cli/pull/1089)

## v3.6.0

- Promote C/C++ features to general availability ([#1087](https://github.com/fossas/fossa-cli/pull/1087)).
  - `--experimental-enable-vsi` is now `--detect-vendored`.
  - `--experimental-analyze-dynamic-deps` is now `--detect-dynamic`.

## v3.5.3

- Manual Dependencies: Linux Dependencies (`rpm-generic`, `apk`, `deb`) can be provided as reference dependency in fossa-deps file ([#1086](https://github.com/fossas/fossa-cli/pull/1086)).

## v3.5.2

- Container Scanning: Fixes an issue with base64 encoded raw authentications ([#1085](https://github.com/fossas/fossa-cli/pull/1085)).

## v3.5.1

- Contributor counting: update the contributor count range from 90 days to 365 days. ([#1083](https://github.com/fossas/fossa-cli/pull/1083))

## v3.5.0

- Container Scanning: Uses native container scanner, deprecates old container scanner ([#1078](https://github.com/fossas/fossa-cli/pull/1078)), ([#1079](https://github.com/fossas/fossa-cli/pull/1079)), ([#1080](https://github.com/fossas/fossa-cli/pull/1080)), ([1082](https://github.com/fossas/fossa-cli/pull/1082)).

_Notice:_

- Now, container scanning analyzes projects for applications (`npm`, `pip`, etc) dependencies.
- Now, container scanning can filter specific targets via target exclusions using [fossa configuration file](./docs/references/files/fossa-yml.md).
- Now, `fossa-cli`'s windows binary can perform container scanning.
- Now, container scanned projects will show origin path in FOSSA web UI.
- Now, container scanned projects can target specific architecture via digest.

You can use `--only-system-deps` flag to only scan for dependencies from `apk`, `dpkg`, `dpm`.
This will mimic behavior of older FOSSA CLI's container scanning (older than v3.5.0).

Learn more:
- [container scanner](./docs/references/subcommands/container/scanner.md)
- [fossa container analyze](./docs/references/subcommands/container.md)

If you experience any issue with this release, or have question, please contact [FOSSA Support](https://support.fossa.com).

## v3.4.11
- Npm (Lockfile v3) - Fixes a defect where, _sometimes_ wrong version of the dependency was reported if multiple version of the same dependency existed in the lock file. ([#1075](https://github.com/fossas/fossa-cli/pull/1075))
- Npm (Lockfile v2) - Fixes a defect where, _sometimes_ wrong version of the dependency was reported if multiple version of the same dependency existed in the lock file. ([#1075](https://github.com/fossas/fossa-cli/pull/1075))

## v3.4.10
- Scala: Supports analysis of multi-project sbt builds with `sbt-dependency-graph` plugin. ([#1074](https://github.com/fossas/fossa-cli/pull/1074)).

## v3.4.9
- Scan Summary: Identifies project skipped due to production path filtering, or exclusion filtering. ([#1071](https://github.com/fossas/fossa-cli/pull/1071))
- R: Adds support for `renv` package manager. ([#1062](https://github.com/fossas/fossa-cli/pull/1062))

## v3.4.8
- Report: Fixes a defect, where `report` command was failing due to invalid dependencies cache from endpoint ([#1068](https://github.com/fossas/fossa-cli/pull/1068)).

## v3.4.7
- Linux releases are now packaged as both tar.gz and zip to improve compatibility when installing ([#1066](https://github.com/fossas/fossa-cli/pull/1066))

## v3.4.6
- Container Scanning: Fixes a defect, where container registry `registry:3000/org/repo:tag` was incorrectly identifying `registry` as project name. ([#1050](https://github.com/fossas/fossa-cli/issues/1050))
- Container Scanning: Includes registry uri in project name (experimental scanner only). ([#1050](https://github.com/fossas/fossa-cli/issues/1050))

## v3.4.5
- FOSSA API: Adds resiliency against API errors occurring when retrieving endpoint versioning information. ([#1051](https://github.com/fossas/fossa-cli/pull/1051))

## v3.4.4
- Fix a bug in the v1 installers for Windows (install-v1.ps1 and install.ps1) ([#1052](https://github.com/fossas/fossa-cli/pull/1052))

## v3.4.3
- Container scanning: Supports hardlink file discovery for experimental scanner. ([#1047](https://github.com/fossas/fossa-cli/pull/1047))
- Container scanning: Supports busybox. ([#1047](https://github.com/fossas/fossa-cli/pull/1047))
- Container scanning: Increases timeout to 5 mins when extracting image from docker engine api for experimental scanner. ([#1047](https://github.com/fossas/fossa-cli/pull/1047))

## v3.4.2

- API: Error messages are more clear and provide user-actionable feedback. ([#1048](https://github.com/fossas/fossa-cli/pull/1048))
- Metrics: Reports the kind of CI environment in which FOSSA is running, if any. ([#1043](https://github.com/fossas/fossa-cli/pull/1043))

## v3.4.1

- Container scanning: RPM: Add support for the Sqlite backend. ([#1044](https://github.com/fossas/fossa-cli/pull/1044))
- Container scanning: RPM: Add support for the NDB backend. ([#1046](https://github.com/fossas/fossa-cli/pull/1046))

## v3.4.0

- Container scanning: New experimental scanner. ([#1001](https://github.com/fossas/fossa-cli/pull/1001), [#1002](https://github.com/fossas/fossa-cli/pull/1002), [#1003](https://github.com/fossas/fossa-cli/pull/1003), [#1004](https://github.com/fossas/fossa-cli/pull/1004), [#1005](https://github.com/fossas/fossa-cli/pull/1005), [#1006](https://github.com/fossas/fossa-cli/pull/1006), [#1010](https://github.com/fossas/fossa-cli/pull/1010), [#1011](https://github.com/fossas/fossa-cli/pull/1011), [#1012](https://github.com/fossas/fossa-cli/pull/1012), [#1014](https://github.com/fossas/fossa-cli/pull/1014), [#1016](https://github.com/fossas/fossa-cli/pull/1016), [#1017](https://github.com/fossas/fossa-cli/pull/1017), [#1021](https://github.com/fossas/fossa-cli/pull/1021), [#1025](https://github.com/fossas/fossa-cli/pull/1025), [#1026](https://github.com/fossas/fossa-cli/pull/1026), [#1029](https://github.com/fossas/fossa-cli/pull/1029), [#1031](https://github.com/fossas/fossa-cli/pull/1031), [#1032](https://github.com/fossas/fossa-cli/pull/1032), [#1034](https://github.com/fossas/fossa-cli/pull/1034))<br>
  For more information, see the [experimental container scanning documentation](./docs/references/subcommands/container/scanner.md).
- Filters: Add `dist-newstyle` to the list of automatically filtered directories. ([#1030](https://github.com/fossas/fossa-cli/pull/1035))
- `fossa-deps`: Fix a bug in `fossa-deps.schema.json`, it is now valid JSON. ([#1030](https://github.com/fossas/fossa-cli/pull/1030))

## v3.3.12

- CocoaPods: Fixes error when analyzing podspecs that print non-JSON text to stdout ([#1015](https://github.com/fossas/fossa-cli/pull/1015))
- VSI: Executes with at least two threads even on a single core system ([#1013](https://github.com/fossas/fossa-cli/pull/1013))
- VSI: Reports a better error when no dependencies are found ([#1023](https://github.com/fossas/fossa-cli/pull/1023)).

## v3.3.11

- `fossa test`: `fossa test --json` produces json output when there are 0 issues found. ([#999](https://github.com/fossas/fossa-cli/pull/999))

## v3.3.10

- Svn: Fixes project inference bug, where revision values included `\r`. ([#997](https://github.com/fossas/fossa-cli/pull/997))

## v3.3.9

- Maven: Always use Maven Install Plugin 3.0.0-M1 to install depgraph. This avoids a Maven bug with older versions failing to install the plugin correctly from a vendored JAR. ([#988](https://github.com/fossas/fossa-cli/pull/988/files))
- Cocoapods: Fixes podpsec bug in which nested subspecs (of external sources), were not appropriately handled. Improves logging. ([#994](https://github.com/fossas/fossa-cli/pull/994))

## v3.3.8

- Carthage: Fixes analysis of artifacts dervided from Github entry for GH enterprise urls. ([#989](https://github.com/fossas/fossa-cli/pull/989))

## v3.3.7

- Report: Changes copyrights field to copyrightsByLicense in the attribution report JSON output. [#966](https://github.com/fossas/fossa-cli/pull/966)
- Report: Always include the "downloadUrl" field in attribution reports, regardless of the setting in the FOSSA reports UI. ([#979](https://github.com/fossas/fossa-cli/pull/979))
- Debug: Includes version associated with endpoint in debug bundle, and scan summary. ([#984](https://github.com/fossas/fossa-cli/pull/984))
- Test: Adds `--diff` option for `fossa test` command. ([#986](https://github.com/fossas/fossa-cli/pull/986))

## v3.3.6
- License scanning: Make CLI-side license scanning the default method for `vendored-dependencies`.
- Maven: Report direct dependencies as direct rather than deep. ([#963](https://github.com/fossas/fossa-cli/pull/963))

## v3.3.5
- Pnpm: Adds support for dependency analysis using `pnpm-lock.yaml` file. ([#958](https://github.com/fossas/fossa-cli/pull/958))

## v3.3.4
- `fossa report attribution`: Removes copyright information from JSON output ([#945](https://github.com/fossas/fossa-cli/pull/945)) as it was never available from the server.
- VSI scans now automatically skip the `.git` directory inside the scan root ([#969](https://github.com/fossas/fossa-cli/pull/969)).

## v3.3.3
- Cocoapods: Cocoapods analyzer does not handle subspecs in vendored podspecs. ([#964](https://github.com/fossas/fossa-cli/pull/964/files))

## v3.3.2
- License scanning: Skip rescanning revisions that are already known to FOSSA. This can be overridden by using the `--force-vendored-dependency-rescans` flag.
- Swift: Added support for `Package.resolved` v2 files ([#957](https://github.com/fossas/fossa-cli/pull/957)).
- Perl: Updated version number parser to be more lenient on non-textual version numbers ([#960](https://github.com/fossas/fossa-cli/pull/960))

## v3.3.1
- Vendor Dependencies: Considers `licence` and `license` equivalent when performing native license scan ([#939](https://github.com/fossas/fossa-cli/pull/939)).
- Vendor Dependencies: Native license scanning works in alpine linux without additional dependencies ([#949](https://github.com/fossas/fossa-cli/pull/949)).
- `fossa report attribution`: Adds copyright information to JSON output ([#945](https://github.com/fossas/fossa-cli/pull/945)).
- Scala: non-multi sbt projects include deep dependencies ([#942](https://github.com/fossas/fossa-cli/pull/942)).

## v3.3.0
- Telemetry: CLI collects telemetry by default. ([#936](https://github.com/fossas/fossa-cli/pull/936))

Read more about telemetry: https://github.com/fossas/fossa-cli/blob/master/docs/telemetry.md. To opt-out of telemetry, provide `FOSSA_TELEMETRY_SCOPE` environment variable with value of: `off` in your shell prior to running fossa.

## v3.2.17
- Archive upload: Fix a bug when trying to tar to a filename that already exists. ([#927](https://github.com/fossas/fossa-cli/pull/927))
- Npm: Supports lockfile v3. ([#932](https://github.com/fossas/fossa-cli/pull/932))

## v3.2.16
- Go: When statically analyzing a project, apply reported replacements. ([#926](https://github.com/fossas/fossa-cli/pull/926))

## v3.2.15

- Maven: Update `depGraph` plugin to `4.0.1` and add a fallback ot the legacy `3.3.0` plugin ([#895](https://github.com/fossas/fossa-cli/pull/895))

## v3.2.14

- Gradle: Considers `testFixturesApi` and `testFixturesImplementation` to be test configuration, and it's dependencies are excluded in analyzed dependency graph. ([#920](https://github.com/fossas/fossa-cli/pull/920))

## v3.2.13

- Filters: Fixes the disabled path filtering in discovery exclusion. ([#908](https://github.com/fossas/fossa-cli/pull/908))

## v3.2.12

- `fossa report attribution`: Adds `text` as an option to `--format`. ([#921](https://github.com/fossas/fossa-cli/pull/921))
- Go: The standard library is no longer reported as a dependency. ([#918](https://github.com/fossas/fossa-cli/pull/918))

## v3.2.11

- nodejs: Refine how workspace packages are recognized/skipped. ([#916](https://github.com/fossas/fossa-cli/pull/916))
- Cocoapods: Resolves vendored local podspecs into their source Git repositories when possible. ([#875](https://github.com/fossas/fossa-cli/pull/875))

## v3.2.10

- Haskell: Generates build plan properly for multi-home Cabal projects (h/t [@jmickelin](https://github.com/jmickelin)) ([#910](https://github.com/fossas/fossa-cli/pull/910))

## v3.2.9

- Container Scanning: supports rpm databases using `ndb` or `sqlite` backend. ([#894](https://github.com/fossas/fossa-cli/pull/894))

## v3.2.8

- Filtering: Don't use included paths for discovery exclusion. ([#907](https://github.com/fossas/fossa-cli/pull/907))
- Filtering: add `--debug-no-discovery-exclusion` for client-side filter debugging. (#[901](https://github.com/fossas/fossa-cli/pull/901))

## v3.2.7

- Debug: Redact all known API keys from the debug bundle (#[897](https://github.com/fossas/fossa-cli/pull/897))
- Nodejs: Discover peer deps and transitive deps for name-spaced packages in package-lock.json. ([#882](https://github.com/fossas/fossa-cli/pull/882))

## v3.2.6

- Filters: Apply filters during the discvoery phase, reducing end-to-end runtime. ([#877](https://github.com/fossas/fossa-cli/pull/877))

## v3.2.5

- Debug: Reduce the size of debug bundles. ([#890](https://github.com/fossas/fossa-cli/pull/890))

## v3.2.4

- Nodejs: Fixed a bug where dev deps that only appear in requires were considered production dependencies. ([#884](https://github.com/fossas/fossa-cli/pull/884))

## v3.2.3

- Nodejs: Fixed a bug where some dev dependencies weren't removed during shrinking. ([#859](https://github.com/fossas/fossa-cli/pull/859))

## v3.2.2

- Nodejs: Fix a bug where cycles involved peer dependencies would cause an infinite loop. ([#870](https://github.com/fossas/fossa-cli/pull/870))
- Experimental: Allow local license scanning of vendored dependencies (specified in `fossa-deps.yml` file) when using `--experimental-native-license-scan`.
  - [#868](https://github.com/fossas/fossa-cli/pull/868)
  - [#858](https://github.com/fossas/fossa-cli/pull/858)
  - [#838](https://github.com/fossas/fossa-cli/pull/838)
  - [#814](https://github.com/fossas/fossa-cli/pull/814)
  - [#873](https://github.com/fossas/fossa-cli/pull/873)

## v3.2.1

- Experimental: native license scanning is now disabled by default. ([#865](https://github.com/fossas/fossa-cli/pull/865))

## v3.2.0
- Telemetry: Introduces fossa cli telemetry for fatal errors and warnings. By default, telemetry is disabled. ([#831](https://github.com/fossas/fossa-cli/pull/831))
Please read for details on telemetry [here](./docs/telemetry.md)

- Configuration: Fixes a bug where `.fossa.yml` was picked up only in the working directory, not in the analysis directory. ([#854](https://github.com/fossas/fossa-cli/pull/854))
- Configuration: Reports an error when provided API key is an empty string ([#856](https://github.com/fossas/fossa-cli/pull/856))

## v3.1.8

- Windows: Fixes a --version command for windows release binary.

## v3.1.7

- Configuration: Users can now use `.fossa.yaml` as a configuration file name. Previously, only `.fossa.yml` was supported. ([#851](https://github.com/fossas/fossa-cli/pull/851))
- fossa-deps: Fixes an archive uploading bug for vendor dependency by queuing archive builds individually. ([#826](https://github.com/fossas/fossa-cli/pull/826))
- nodejs: Capture peer dependencies transitively for npm `package-lock.json` files. ([#849](https://github.com/fossas/fossa-cli/pull/849))

## v3.1.6

- Respects Go module replacement directives in the Go Mod Graph strategy. ([#841](https://github.com/fossas/fossa-cli/pull/841))

## v3.1.5

- Adds `--format` to `fossa report attribution` and deprecates `--json`. ([#844](https://github.com/fossas/fossa-cli/pull/844))

## v3.1.4

- Handles symlink loops in directory structure. ([#827](https://github.com/fossas/fossa-cli/pull/827))
- No longer crashes when `fossa-deps.yml` exists but has an empty `archived-dependencies` property. ([#832](https://github.com/fossas/fossa-cli/pull/832))

## v3.1.3

- Adds support for identifying dynamically linked dependencies in an output binary. ([#818](https://github.com/fossas/fossa-cli/pull/818), [#788](https://github.com/fossas/fossa-cli/pull/788), [#780](https://github.com/fossas/fossa-cli/pull/780), [#788](https://github.com/fossas/fossa-cli/pull/778), [#771](https://github.com/fossas/fossa-cli/pull/771), [#770](https://github.com/fossas/fossa-cli/pull/770))

## v3.1.2

- Fixes a bug which ignored the `server` field in the config file. ([#821](https://github.com/fossas/fossa-cli/pull/821))

## v3.1.1

- UX: Parser error messages include call to action. ([#801](https://github.com/fossas/fossa-cli/pull/801))
- UX: Improves error message when executable is not found. ([#813](https://github.com/fossas/fossa-cli/pull/813))
- UX: Fixes minor scan summary ordering bug. ([#813](https://github.com/fossas/fossa-cli/pull/813))
- UX: Writes errors and warnings encountered in analyze to temp file. ([#813](https://github.com/fossas/fossa-cli/pull/813))
- Ruby: Improves error and warning messages. ([#800](https://github.com/fossas/fossa-cli/pull/800))
- Python: `setup.py` error messages are _less_ noisy. ([#801](https://github.com/fossas/fossa-cli/pull/801))
- Dart: Improves error and warning messages. ([#800](https://github.com/fossas/fossa-cli/pull/806))
- Pipenv: Improves error and warning messages. ([#803](https://github.com/fossas/fossa-cli/pull/803))
- Poetry: Improves error and warning messages. ([#803](https://github.com/fossas/fossa-cli/pull/803))
- Maven: Improves error and warning messages. ([#808](https://github.com/fossas/fossa-cli/pull/808))
- Nodejs: Improves error and warning messages. ([#805](https://github.com/fossas/fossa-cli/pull/805))
- Swift: Improves error and warning messages. ([#802](https://github.com/fossas/fossa-cli/pull/802))
- Cocoapods: Improves error and warning messages. ([#807](https://github.com/fossas/fossa-cli/pull/807))
- Golang: Improves error and warning messages. ([#809](https://github.com/fossas/fossa-cli/pull/809))
- Gradle: Improves error and warning messages. ([#804](https://github.com/fossas/fossa-cli/pull/804))
- Scala: Improves error and warning messages. ([#813](https://github.com/fossas/fossa-cli/pull/813))
- Clojure: Improves error and warning messages. ([#813](https://github.com/fossas/fossa-cli/pull/813))
- Nim: Improves error and warning messages. ([#813](https://github.com/fossas/fossa-cli/pull/813))
- Rust: Improves error and warning messages. ([#813](https://github.com/fossas/fossa-cli/pull/813))
- UX: Improves errors for dynamic deps, and binary deps analysis. ([#819](https://github.com/fossas/fossa-cli/pull/819))
- UX: Improves analysis scan summary rendering. ([#819](https://github.com/fossas/fossa-cli/pull/819))


## v3.1.0

- FOSSA API: Uses `SSL_CERT_FILE`, and `SSL_CERT_DIR` environment variable for certificates when provided. ([#760](https://github.com/fossas/fossa-cli/pull/760))
- UX: Uses error messages received from FOSSA api, when reporting API related errors. ([#792](https://github.com/fossas/fossa-cli/pull/792))
- UX: Adds scan summary tabulating errors, warnings, project directory, and skipped projects. ([#790](https://github.com/fossas/fossa-cli/pull/790))

## v3.0.18

- Fully percent-encode sub-paths in generated URLs. ([#789](https://github.com/fossas/fossa-cli/pull/789))
- Improve error tracking and outputs. ([#774](https://github.com/fossas/fossa-cli/pull/774))
- Cabal: Fixed a filter error that treated cabal projects as stack projects. ([#787](https://github.com/fossas/fossa-cli/pull/787))

## v3.0.17

- Npm: Fixes an issue where a package-lock.json dep with a boolean 'resolved' key wouldn't parse. ([#775](https://github.com/fossas/fossa-cli/pull/775))
- Npm: Fixes an issue where analyzing `package-lock.json` would miss duplicate packages with different versions. ([#779](https://github.com/fossas/fossa-cli/pull/779))
- Gradle: Projects with only a top-level `settings.gradle` file will now be detected. ([#785](https://github.com/fossas/fossa-cli/pull/785))

## v3.0.16

- Monorepo: Upload file data and licenses together during monorepo scans, speed up issue scans. ([#772](https://github.com/fossas/fossa-cli/pull/772))
- Improves the overall performance and progress reporting of VSI scans. ([#765](https://github.com/fossas/fossa-cli/pull/765))
- Rebar: Fix `rebar.config` parser failing on unneccessary escapes. ([#764](https://github.com/fossas/fossa-cli/pull/764))

## v3.0.15

- Improve archive upload logging. ([#761](https://github.com/fossas/fossa-cli/pull/761))

## v3.0.14

- Maven: Updates implementation to delineate classifier, and consequently maven dependencies with classifier can be scanned without failure in FOSSA. ([#755](https://github.com/fossas/fossa-cli/pull/755/))

## v3.0.13

- `package-lock.json` parser ignores name field. ([#757](https://github.com/fossas/fossa-cli/pull/757))

## v3.0.12

- log4j: Adds `fossa log4j` command to identify log4j dependencies. ([#744](https://github.com/fossas/fossa-cli/pull/744))

## v3.0.11

- Yarn: Fixes an issue, where entry missing `resolved` attribute in `yarn.lock` would throw exception. ([#741](https://github.com/fossas/fossa-cli/pull/741))

## v3.0.10

- Gradle: Uses ResolutionAPI for gradle analysis. ([#740](https://github.com/fossas/fossa-cli/pull/740/))
- Cleans up duplicated internal hashing primitives ([#737](https://github.com/fossas/fossa-cli/pull/737))
- Adds a prerequisite required for future VSI improvements ([#736](https://github.com/fossas/fossa-cli/pull/736))

## v3.0.9

- Makes experimental flags discoverable and documents them. ([#723](https://github.com/fossas/fossa-cli/pull/723))
- Supports extracting `.tar.xz` files ([#734](https://github.com/fossas/fossa-cli/pull/734))
- Supports extracting `.tar.bz2` files ([#734](https://github.com/fossas/fossa-cli/pull/734))
- Adds explicit `xz` support for `rpm` files ([#735](https://github.com/fossas/fossa-cli/pull/735))
- Adds `zstd` support for `rpm` files ([#735](https://github.com/fossas/fossa-cli/pull/735))
- Adds a prerequisite required for future VSI improvements ([#730](https://github.com/fossas/fossa-cli/pull/730))

## v3.0.8

- Nuget: Fixes analysis performance when working with `project.assets.json` ([#733](https://github.com/fossas/fossa-cli/pull/733))

## v3.0.7

- Go: `go mod graph` is used as default tactic for gomod strategy. ([#707](https://github.com/fossas/fossa-cli/pull/707))

## v3.0.6

- Yarn: Fixes a bug with yarn v1 lock file analysis, where direct dependencies were not reported sometimes. ([#716](https://github.com/fossas/fossa-cli/pull/716))

## v3.0.5

- Nim: Adds support for dependency analysis using `nimble.lock` file. ([#711](https://github.com/fossas/fossa-cli/pull/711))

## v3.0.4

- Npm: Fixes a bug where dev dependencies were not included in result when using `--include-unused-deps` ([#710](https://github.com/fossas/fossa-cli/pull/710))

## v3.0.3

- Increases default timeout to 3600 seconds (1 hour) for commands listed below ([#712](https://github.com/fossas/fossa-cli/pull/712))
  - `fossa test`
  - `fossa container test`
  - `fossa vps test`
  - `fossa report`
  - `fossa vps report`

## v3.0.2

- Nuget (projectassetsjson): Ignores project type dependencies in reporting ([#704](https://github.com/fossas/fossa-cli/pull/704))
- Nuget (projectassetsjson): Fixes a bug, where indirect dependencies where appearing as direct dependencies([#704](https://github.com/fossas/fossa-cli/pull/704))

## v3.0.1

- Deduplicates `vendored-dependencies` entries when possible, and provides a better error message when not. ([#689](https://github.com/fossas/fossa-cli/pull/689))
- Adds logging to `vendored-dependencies` processing. ([#703](https://github.com/fossas/fossa-cli/pull/703))

# Version 3 Changelog

- Migrates source code from [spectrometer](https://github.com/fossas/spectrometer) into fossa-cli (this repository).

# Version 2 Changelog

Releases for CLI 2.x can be found at: https://github.com/fossas/spectrometer/releases

## v2.19.9

- Go: Fixes a regression, where deep dependencies were reported as direct dependencies. ([#443](https://github.com/fossas/spectrometer/pull/443/))

## v2.19.8

- Perl: Adds support for Perl with parsing of `META.json`, `META.yml`, `MYMETA.yml`, `MYMETA.json`. ([#428](https://github.com/fossas/spectrometer/pull/428))

## v2.19.7

- Resolves a regression when parsing npm `package-lock.json` files that do not contain a `version` field ([#445](https://github.com/fossas/spectrometer/pull/445))

## v2.19.6

- Special cases scans with a single VSI only filter to skip other analysis strategies ([#407](https://github.com/fossas/spectrometer/pull/407))
- Adds the ability to skip resolving dependencies from FOSSA projects discovered during VSI scans ([#435](https://github.com/fossas/spectrometer/pull/435))

## v2.19.5

- Fixes an issue observed during VSI analysis where fingerprinting files with lines longer than 64KiB would fail. ([#427](https://github.com/fossas/spectrometer/pull/427))

## v2.19.4

- Adds experimental capability for filtering gradle configuration for analysis. ([#425](https://github.com/fossas/spectrometer/pull/425))

Refer to: [Gradle documentation](docs/references/strategies/languages/gradle/gradle.md#experimental-only-selecting-set-of-configurations-for-analysis) for more details.

## v2.19.3

- Removes `fossa compatibility` command. ([#383](https://github.com/fossas/spectrometer/pull/383))

Use [`fossa-deps.{yml,json}`](docs/features/vendored-dependencies.md) file to facilitate archive uploading capability, previously provided by `fossa compatibility` command.

## v2.19.2

- Adds `--config` flag, which can set custom path for configuration file. If `--config` flag is not used, base directory will scanned for `.fossa.yml` file. ([#415](https://github.com/fossas/spectrometer/pull/415))

## v2.19.1

- Fixes an issue where nodeJS errors were reported when no NodeJS project were discovered. ([#424](https://github.com/fossas/spectrometer/pull/424))

## v2.19.0

- Adds support for `fossa analyze --include-unused-deps`, which prevents filtering out non-production dependencies. ([#412](https://github.com/fossas/spectrometer/pull/412))
- Yarn: Adds support for workspaces. ([#374](https://github.com/fossas/spectrometer/pull/374))
- Npm: Adds support for workspaces. ([#374](https://github.com/fossas/spectrometer/pull/374))
- Npm: Removes unreliable `npm ls`-based analysis tactic. ([#374](https://github.com/fossas/spectrometer/pull/374))
- `fossa-deps`: Adds support for `bower`-type in `referenced-dependencies`. ([#406](https://github.com/fossas/spectrometer/pull/406))
- Monorepo: Chunk AOSP files when uploading ([#421](https://github.com/fossas/spectrometer/pull/421)).
- Monorepo: Don't fail on files that are filtered during expansion ([#421](https://github.com/fossas/spectrometer/pull/421)).

## v2.18.1

- Monorepo: Send error state to UI if the CLI crashes, so scans won't appear to hang forever. ([#409](https://github.com/fossas/spectrometer/pull/409))
- Monorepo: Fix parsing nomos output bug where files contain newlines. ([#409](https://github.com/fossas/spectrometer/pull/409))

## v2.18.0

- Improves performance in scenarios where cgroups are used to limit the amount of CPU time available, such as K8S containers ([#403](https://github.com/fossas/spectrometer/pull/403))

## v2.17.3

- Monorepo: adds some optimizations to reduce the amount of file buffering in memory during a scan, resulting in less memory pressure and faster scans. ([#402](https://github.com/fossas/spectrometer/pull/402))
- Adds compatibility script for `fossa report attribution --json` ([#397](https://github.com/fossas/spectrometer/pull/397))

## v2.17.2

- Fortran: Supports fortran package manager. ([#377](https://github.com/fossas/spectrometer/pull/377))

## v2.17.1

- Adds support for reporting origin path for binaries discovered via `--experimental-enable-binary-discovery` ([#396](https://github.com/fossas/spectrometer/pull/396))

## v2.17.0

- When running `fossa analyze` with the `--debug` flag, we now create a `fossa.debug.json.gz` file containing detailed runtime traces for project discovery and dependency analysis

## v2.16.6

- Monorepo: Adds automatic retries to failed API calls. ([#392](https://github.com/fossas/spectrometer/pull/392))

## v2.16.5

- Adds JSON Output for `fossa test --json` when there are no issues. ([#387](https://github.com/fossas/spectrometer/pull/387))

## v2.16.4

- Monorepo: Fixes bug with symlink logic mismatch between walker and buildspec uploader. ([#388](https://github.com/fossas/spectrometer/pull/388))

## v2.16.3

- Monorepo: Fixes bug with non-glob exclusions. ([#386](https://github.com/fossas/spectrometer/pull/386))

## v2.16.2

- Monorepo: Fixes crash when there are no ninja/buildspec files to upload. ([#385](https://github.com/fossas/spectrometer/pull/385))
- Monorepo: Fixes issue with only-path/exclude-path globs.

## v2.16.1

- Gradle: Supports analysis of projects using gralde v3.3 or below. ([#370](https://github.com/fossas/spectrometer/pull/370))

## v2.16.0

- Swift: Supports dependencies analysis for dependencies managed by Swift Package Manager. ([#354](https://github.com/fossas/spectrometer/pull/354))

## v2.15.24

- Leiningen: Executes `lein --version` before performing any analysis, to ensure Leiningen has performed its install tasks (done on its first invocation). ([#379](https://github.com/fossas/spectrometer/pull/379))

## v2.15.23

- Maven: Fixes `mvn:dependency` tactic to exclude root project as direct dependency. ([#375](https://github.com/fossas/spectrometer/pull/375))

## v2.15.22

- Adds branch and revision information to the URL reported at the end of a `fossa analyze --experimental-enable-monorepo` scan. ([#378](https://github.com/fossas/spectrometer/pull/378))

## v2.15.21

- When using `--experimental-enable-binary-discovery`, prepopulates information discovered in JAR manfiests. ([#372](https://github.com/fossas/spectrometer/pull/372))

## v2.15.20

- Yarn: Fixes potential runtime errors, when yarn.lock contains deep dependency without specification at root level in yarn.lock. ([#369](https://github.com/fossas/spectrometer/pull/369))

## v2.15.19

- Fixes an issue with `fossa-deps.yml` `vendored-dependencies` entries where uploads would fail if the dependency was in a subdirectory. ([#373](https://github.com/fossas/spectrometer/pull/373))

## v2.15.18

- Monorepo: Speeds up commercial phrase detection by doing a first pass before trying to parse context. ([#371](https://github.com/fossas/spectrometer/issues/371))

## v2.15.17

- Gradle: Classifies dependency from `testCompileClasspath` and `testRuntimeClasspath` configurations as test dependencies. ([#366](https://github.com/fossas/spectrometer/pull/366))

## v2.15.16

- Yarn: Analyzes yarn.lock without runtime error, when yarn.lock includes symlinked package. ([#363](https://github.com/fossas/spectrometer/pull/363))

## v2.15.15

- Monorepo: Efficiently upload binary blobs for ninja & buildspec files ([#362](https://github.com/fossas/spectrometer/pull/362)).

## v2.15.14

- Yarn: Fixes missing dependency from the analyses, when dependency has zero deep dependencies, and is not a deep dependency of any other dependency. ([#359](https://github.com/fossas/spectrometer/pull/359))

## v2.15.13

Adds another closed beta feature around FOSSA C/C++ support.
For now this functionality is considered publicly undocumented, and is only used with support from FOSSA engineering.

- Adds support for reporting detected binaries as unlicensed dependencies ([#353](https://github.com/fossas/spectrometer/pull/353))

## v2.15.12

- Yarn: Analyzes yarn.lock without runtime error, when yarn.lock includes directory dependency. ([#361](https://github.com/fossas/spectrometer/pull/361))

## v2.15.11

- Gradle: Classifies dependency's environment correctly, when originating from common android development and test configurations. ([#338](https://github.com/fossas/spectrometer/pull/338))

## v2.15.10

- Monorepo: Ignore permission errors when searching for ninja or buildspec files. ([#351](https://github.com/fossas/spectrometer/pull/351))

## v2.15.9

- CocoaPods: Supports git sources in `Podfile.lock` analysis. ([#345](https://github.com/fossas/spectrometer/pull/345))

## v2.15.8

- `fossa analyze --experimental-enable-monorepo` now turns off proprietary language scanning by default, and has this feature controlled by a feature flag ([#343](https://github.com/fossas/spectrometer/pull/343))

## v2.15.7

- Resolves an issue where errors running `fossa report` and `fossa test` would be made more confusing when the project isn't a monorepo project ([#321](https://github.com/fossas/spectrometer/pull/321))
- Prevents uploading standard analysis results to monorepo projects, where they'd be silently ignored ([#341](https://github.com/fossas/spectrometer/pull/341))

## v2.15.6

- CocoaPods: Fixes `Podfile.lock` parsing. It safely parses when Pod and Dependencies entries are enclosed with quotations. ([#337](https://github.com/fossas/spectrometer/pull/337))

## v2.15.5

- Fixes an issue where `--json` would output the raw project ID, instead of a normalized ID ([#339](https://github.com/fossas/spectrometer/pull/339))

## v2.15.4

- Gradle: Search parent directories for gradlew and gradlew.bat ([#336](https://github.com/fossas/spectrometer/pull/336))

This release also adds a number of closed beta features around FOSSA C/C++ support.
For now this functionality is considered publicly undocumented, and is only used with support from FOSSA engineering.

As such this new functionality is hidden from the help and other documentation in this repo.
For questions using the new functionality in this release please contact us!

- Support linking user-defined dependency binaries. ([#323](https://github.com/fossas/spectrometer/pull/323))
- Support resolving linked user-defined binaries found in projects when VSI is enabled. ([#328](https://github.com/fossas/spectrometer/pull/328))
- Support linking user project binaries. ([#333](https://github.com/fossas/spectrometer/pull/333))
- Support resolving linked user project binaries found in projects when VSI is enabled. ([#333](https://github.com/fossas/spectrometer/pull/333))

## v2.15.3

- Resolve a scan performance regression for `fossa vps` invocations. ([#335](https://github.com/fossas/spectrometer/pull/335))
- Resolve a scan performance regression for `fossa analyze --experimental-enable-monorepo` invocations. ([#335](https://github.com/fossas/spectrometer/pull/335))

## v2.15.2

- Maven: Fixes an issue where dependencies parsed from `dependency:tree` would fail to resolve when uploaded. ([#332](https://github.com/fossas/spectrometer/pull/332))

## v2.15.1

- Maven: Fixes an issue where dependencies with a platform specifier were not correctly parsed. ([#329](https://github.com/fossas/spectrometer/pull/329))

## v2.15.0

- Dart: Adds support for pub package manager. ([#313](https://github.com/fossas/spectrometer/pull/313))
- Analyzed dependencies now report what file they were found in. ([#316](https://github.com/fossas/spectrometer/pull/316))

## v2.14.5

- Maven: Fixes an issue where projects with `settings.xml` files would not be analyzed correctly using the `dependency:tree` tactic. ([#327](https://github.com/fossas/spectrometer/pull/327))

## v2.14.4

- Gradle: Fixes an issue where all dependencies would appear as direct. ([#319](https://github.com/fossas/spectrometer/pull/319))

## v2.14.3

- Monorepo: archive expansion now respects `--exclude-path` and `--only-path`. ([#320](https://github.com/fossas/spectrometer/pull/320))

## v2.14.2

- Maven: `mvn dependency:tree` now correctly cleans up temporary files after an exception, and correctly uses `settings.xml` when available. ([#318](https://github.com/fossas/spectrometer/pull/318))

## v2.14.1

- Expanded proprietary language snippets in monorepo scans. ([#317](https://github.com/fossas/spectrometer/pull/317))

## v2.13.1

- Adds support for a new Maven tactic that produces the full dependency graph if `mvn dependency:tree` is available but the plugin is not. ([#310](https://github.com/fossas/spectrometer/pull/287))

## v2.13.0

- Elixir: Adds support for Elixir projects using `mix`. ([#287](https://github.com/fossas/spectrometer/pull/287))

## v2.12.3

- Gradle: Fixes an issue where unresolvable Gradle configurations would cause Gradle analysis to show no dependencies ([#292](https://github.com/fossas/spectrometer/pull/292)).

## v2.12.2

- Python: Fixes an issue where older Poetry lockfiles were not correctly identified. ([#309](https://github.com/fossas/spectrometer/pull/309))

## v2.12.1

- VPS: Adds `--exclude-path` and `--only-path` to monorepo functionality in `fossa analyze`. ([#291](https://github.com/fossas/spectrometer/pull/291))
- VPS: Support globs in `--{exclude,only}-path` flags. ([#291](https://github.com/fossas/spectrometer/pull/291))

## v2.12.0

- Python: Adds support for the Poetry package manager. ([#300](https://github.com/fossas/spectrometer/pull/300))

## v2.11.1

- Perl: Adds support for CPAN dependencies in `fossa-deps`. ([#296](https://github.com/fossas/spectrometer/pull/296))

## v2.11.0

- Adds support for selecting which folders analysis targets are discovered in. ([#273](https://github.com/fossas/spectrometer/pull/273))
- VPS: Adds support for `fossa test` and `fossa report` for monorepo projects. ([#290](https://github.com/fossas/spectrometer/pull/290))
- Maven: Adds support for `${property}` substitution for `<groupId>` and `<artifactId>` fields in dependencies. ([#282](https://github.com/fossas/spectrometer/pull/282))

## v2.10.3

- Adds support for specifying a release group on project creation. ([#283](https://github.com/fossas/spectrometer/pull/283))
- Adds support for non-HTTPS backends for archive uploads (e.g. for on-premises deployments). ([#276](https://github.com/fossas/spectrometer/pull/276))
- Adds `--experimental-enable-monorepo` and other associated flags to `fossa analyze`, which enables experimental monorepo support. ([#286](https://github.com/fossas/spectrometer/pull/286))
- Deprecates `fossa vps` subcommands. ([#286](https://github.com/fossas/spectrometer/pull/286))

## v2.10.2

- Fixes an issue where some `fossa` commands (including `fossa test`) would exit non-zero on success. ([#278](https://github.com/fossas/spectrometer/pull/278)).

## v2.10.1

- Fixes an issue where `fossa container analyze` exited zero on failure. ([#275](https://github.com/fossas/spectrometer/pull/275))

## v2.10.0

- Adds support for short flags. ([#264](https://github.com/fossas/spectrometer/pull/264))
- Adds a `remote-dependencies` section in the `fossa-deps` file to support archives at specific URLs. ([#260](https://github.com/fossas/spectrometer/pull/260))
- Renames some fields for `custom-dependencies` to avoid confusion. ([#260](https://github.com/fossas/spectrometer/pull/260))

## v2.9.2

- Adds JSON-formatted project information to the output of `fossa analyze` with `--json`. ([#255](https://github.com/fossas/spectrometer/pull/255))

## v2.9.1

- VPS: Bump wiggins - Updated `vps aosp-notice-file` subcommand to upload ninja files & trigger async task. ([#272](https://github.com/fossas/spectrometer/pull/272))

## v2.9.0

- Fixes an issue where stdout doesn't always flush to the console. ([#265](https://github.com/fossas/spectrometer/pull/265))
- Fixes an issue when referenced-dependencies are not being uploaded. ([#262](https://github.com/fossas/spectrometer/pull/262))
- Adds support for `fossa-deps.json`. ([#261](https://github.com/fossas/spectrometer/pull/261))
- Adds support for `vendored-dependencies` to be license scanned. ([#257](https://github.com/fossas/spectrometer/pull/257))

## v2.8.0

- Adds support for `--branch` flag on `fossa container analyze` command. ([#253](https://github.com/fossas/spectrometer/pull/253))
- Adds support and documentation for user-defined dependencies. ([#245](https://github.com/fossas/spectrometer/pull/245))
- Allows using `.yml` or `.yaml` extensions for `fossa-deps` file, but not both. ([#245](https://github.com/fossas/spectrometer/pull/245))
- `fossa analyze` now checks `fossa-deps` before running analysis (instead of checking in parallel with other analyses). ([#245](https://github.com/fossas/spectrometer/pull/245))

## v2.7.2

- VSI: Updates the VSI Plugin.
- VSI: Adds support for VSI powered dependency discovery as a strategy.

## v2.7.1

- Re-enables status messages for commands like `fossa test` in non-ANSI environments. ([#248](https://github.com/fossas/spectrometer/pull/248))
- Yarn: Adds support for Yarn v2 lockfiles. ([#244](https://github.com/fossas/spectrometer/pull/244))
- NuGet: Fixes the dependency version parser for `.csproj`, `.vbproj`, and similar .NET files. ([#247](https://github.com/fossas/spectrometer/pull/247))

## v2.7.0

- Conda: Adds support for the Conda package manager. ([#226](https://github.com/fossas/spectrometer/pull/226))

## v2.6.1

- VPS: Adds `--follow` to the `vps analyze` subcommand, which allows for following symbolic links during VPS scans. ([#243](https://github.com/fossas/spectrometer/pull/243))

## v2.6.0

- Display the progress of `fossa analyze` while running. ([#239](https://github.com/fossas/spectrometer/pull/239))

## v2.5.18

- NPM: Fixes issue where transitive dependencies could be missing in NPM projects. ([#240](https://github.com/fossas/spectrometer/pull/240))

## v2.5.17

- Containers: Fixes an issue where `--project` and `--revision` were not correctly handled in `fossa container analyze`. ([#238](https://github.com/fossas/spectrometer/pull/238))

## v2.5.16

- Adds support for `fossa-deps.yml`. ([#236](https://github.com/fossas/spectrometer/pull/236))

## v2.5.15

- Python: Fixes an issue where parsing unsupported fields in `requirements.txt` could prevent Python analyses from terminating. ([#235](https://github.com/fossas/spectrometer/pull/235))

## v2.5.14

- Go: Upload module identifiers instead of package identifiers to the backend. ([#234](https://github.com/fossas/spectrometer/pull/234))

## v2.5.13

- VPS: Update VPS plugin to `2021-04-27-312bbe8`. ([#233](https://github.com/fossas/spectrometer/pull/233))
  - Improve performance of scanning projects
  - Reduce memory pressure when scanning large projects

## v2.5.12

- VPS: Update VPS plugin to `2021-04-19-9162a26`. ([#231](https://github.com/fossas/spectrometer/pull/231))

## v2.5.11

- Allow flags to be set via configuration file. ([#220](https://github.com/fossas/spectrometer/pull/220))
- Containers: add support for layers. ([#228](https://github.com/fossas/spectrometer/pull/228))

## v2.5.10

- Only activate replay/record mode using `--replay`/`--record` (previously it was turned on in `--debug` mode). ([#212](https://github.com/fossas/spectrometer/pull/212))
- Containers: Fixed a bug where container scanning failed when ignored artifacts aren't in the right shape. ([#223](https://github.com/fossas/spectrometer/pull/223))

## v2.5.9

- VPS: Update the VPS scanning plugin:
  - Resolve issues reading IPR files with null byte content.
  - Workaround recursive variable declarations when parsing Android.mk files.

## v2.5.8

- VPS: Support makefiles in `fossa vps aosp-notice-file`. ([#216](https://github.com/fossas/spectrometer/pull/216))
- VPS: Require paths to ninja files as arguments in `fossa vps aosp-notice-file`. ([#217](https://github.com/fossas/spectrometer/pull/217))

## v2.5.7

- VPS: Print project URL after `fossa vps analyze`. ([#215](https://github.com/fossas/spectrometer/pull/215))

## v2.5.6

- Gradle: Fixes an issue that sometimes prevented Gradle project analyses from terminating. ([#211](https://github.com/fossas/spectrometer/pull/211))

## v2.5.5

- PHP: Fixes an issue where Composer lockfiles could cause a crash when parsing. ([#207](https://github.com/fossas/spectrometer/pull/207))

## v2.5.4

- Scala: Fixes an issue that sometimes prevented Scala analyses from terminating. ([#206](https://github.com/fossas/spectrometer/pull/187))

## v2.5.0

- Containers: Add container analysis toolchain. ([#173](https://github.com/fossas/spectrometer/pull/173))

## v2.4.11

- Fixes several issues that caused analysis failures during upload. ([#187](https://github.com/fossas/spectrometer/pull/187), [#188](https://github.com/fossas/spectrometer/pull/188))

## v2.4.9

- Python: Fixes an issue with `requirements.txt` parsing line extensions. ([#183](https://github.com/fossas/spectrometer/pull/183))
- Fixes an issue where we didn't read the cached revision when picking a revision for `fossa test` in projects without VCS. ([#182](https://github.com/fossas/spectrometer/pull/182))
- Fixes an issue where invalid project URLs would be printed for projects without VCS when `--branch` was not specified. ([#181](https://github.com/fossas/spectrometer/pull/181))

## v2.4.8

- Introduce a new hidden `fossa compatibility` command which runs fossa v1 `fossa analyze` and allows users to access the archive uploader. ([#179](https://github.com/fossas/spectrometer/pull/179))

## v2.4.7

- Fixes an issue where `fossa test` would always exit zero for push-only API keys. ([#170](https://github.com/fossas/spectrometer/pull/170))
- Fixes an issue where dependency graphs would be filtered out if they had no direct dependencies (e.g. in strategies like Yarn where direct dependencies are unknown). ([#172](https://github.com/fossas/spectrometer/pull/172))
- Go: Fixes an issue with `glide.lock` parser. ([#175](https://github.com/fossas/spectrometer/pull/175))
- Go: Adds multi-module project support to `go.mod` static analysis. ([#171](https://github.com/fossas/spectrometer/pull/171))
- NPM, Yarn: Fixes an issue where subdirectories were erroneously ignored. ([#174](https://github.com/fossas/spectrometer/pull/174))

## v2.4.6

- VPS: Update Wiggins CLI plugin to version `2020-12-11-5d581ea`

## v2.4.5

- VPS: Update `fossa vps analyze` to use a new VPS project scanning engine:
  - Improve scan performance
  - Support "License Only" scans, where the project is scanned for licenses but is not inspected for vendored dependencies.

## v2.4.4

- Maven: Add limited support for POM `${property}` interpolation. ([#158](https://github.com/fossas/spectrometer/pull/158))

## v2.4.3

- Adds `--version` flag. ([#157](https://github.com/fossas/spectrometer/pull/157))

## v2.4

- RPM: Adds support for unpacking of gzipped RPMs. ([#154](https://github.com/fossas/spectrometer/pull/154))
- VPS: Integrates `vpscli scan` as `fossa vps analyze`. ([#148](https://github.com/fossas/spectrometer/pull/148))
- VPS: Removes `vpscli` binary. ([#148](https://github.com/fossas/spectrometer/pull/148))
- VPS: Adds support for `--team` and other metadata flags to VPS analysis. ([#149](https://github.com/fossas/spectrometer/pull/149))
- VPS: Adds `fossa vps test` command, analogous to `fossa test` for VPS projects. ([#150](https://github.com/fossas/spectrometer/pull/150))
- VPS: Adds `fossa vps report` command, analogous to `fossa report` for VPS projects. ([#150](https://github.com/fossas/spectrometer/pull/150))

## v2.3.2

- Adds `fossa list-targets` to list "analysis targets" (projects and subprojects) available for analysis. ([#140](https://github.com/fossas/spectrometer/pull/140))
- Adds `--filter TARGET` option to `fossa analyze`. ([#140](https://github.com/fossas/spectrometer/pull/140))
- Adds support for "detached HEAD" state in `git` and `svn`. ([#141](https://github.com/fossas/spectrometer/pull/141))
- Python: Dependencies found via `*req*.txt` and `setup.py` are now merged. ([#140](https://github.com/fossas/spectrometer/pull/140))
- Maven: Natively support multi-POM Maven projects. ([#140](https://github.com/fossas/spectrometer/pull/140))
- Gradle: Fixes an issue where subprojects were not handled correctly. ([#140](https://github.com/fossas/spectrometer/pull/140))

## v2.3.1

- RPM: Dependencies from multiple `*.spec` files in the same directory are now merged. ([#138](https://github.com/fossas/spectrometer/pull/138))
- Erlang: Aliased packages in `rebar3` are now resolved to their true names. ([#139](https://github.com/fossas/spectrometer/pull/139))
- Gradle: Support all build configurations (instead of a hard-coded list of known configuration names). ([#134](https://github.com/fossas/spectrometer/pull/134))

## v2.3.0

- Erlang: Fixes an issue where the `rebar3` strategy would incorrectly identify dependencies as top-level projects. ([#119](https://github.com/fossas/spectrometer/pull/119))
- Python: Fixes various issues in the `setup.py` parser. ([#119](https://github.com/fossas/spectrometer/pull/119))
- Haskell: Adds support for Haskell projects using `cabal-install`. ([#122](https://github.com/fossas/spectrometer/pull/122))
- PHP: Adds support for PHP projects using `composer`. ([#121](https://github.com/fossas/spectrometer/pull/121))

## v2.2.4

- Scala: Adds support for Scala projects using `sbt`. ([#54](https://github.com/fossas/spectrometer/pull/54))

## v2.2.1

- Python: Fixes an issue where the `req.txt` strategy would run even when no relevant files were present. ([#109](https://github.com/fossas/spectrometer/pull/109))

## v2.2.0

- Improves contributor counting accuracy using repository metadata. ([#94](https://github.com/fossas/spectrometer/pull/94))
- Improves parallelism of strategy discovery. ([#93](https://github.com/fossas/spectrometer/pull/93))
- Fixes an issue where URLs printed by `fossa test` and other commands were incorrect for `git` projects with `https` remotes. ([#92](https://github.com/fossas/spectrometer/pull/92))
- Fixes an issue where `IOException`s (like "command not found") would cause strategies to crash. ([#106](https://github.com/fossas/spectrometer/pull/106))
- Fixes an issue where with effect typechecking. ([#100](https://github.com/fossas/spectrometer/pull/100))
- Python: Dependencies of multiple `*req*.txt` files in a single project are now merged. ([#102](https://github.com/fossas/spectrometer/pull/102))
- Go: Re-enables deep dependency reporting (which was previously disabled for development purposes). ([#98](https://github.com/fossas/spectrometer/pull/98))
- NuGet: Adds support for analyzing `paket.lock` files. ([#107](https://github.com/fossas/spectrometer/pull/107))

# Version 1 Changelog

## v1.1.10

- 7013d3b fix: Remove evicted SBT dependencies (#667)
- 8aa77d8 Update genny calls to not use gopath (#668)
- 4e6cced fix: Unit test failures should cause CI failure (#666)

## v1.1.9

- a1ec875 Fix node_modules strategy (#665)

## v1.1.8

- 6ad8e86 fix ant subdirectoy analysis (#664)
- 4fe7d83 add faq (#661)

## v1.1.7

- 246294c fix downloaded parse error (#660)
- 2cd3dcd fix wrong config file field (#623)
- 01fe79a doc: Homebrew is no longer a supported installation method (#659)

## v1.1.6

- 9f7d083 Send projectURL on upload-project (#656)

## v1.1.5

- dd56406 Use gomodules instead of dep (#653)
- 9c1523e Ant: use pom.xml's <parent> version if one isn't declared at the top level (#652)

## v1.1.4

- fabc9ef Remove e2e test from blocking a release (#649)
- 44d13b2 Use 'go list' to determine transitive dependencies for gomodules projects (#648)
- 84818e9 Add support for titles with upload project (#646)
- 444330f SAML build link (#647)

## v1.1.3

- fc60c66 Update documentation for newer sbt versions (#638)
- 3255628 Add ARM64 in goreleaser (#626)
- 871e94f improve license scan fix (#643)

## v1.1.2

- b1e910a Fix Goreleaser after deprecation (#642)
- 89b8691 fossa upload-project command (#639)
- 38fdbac Update README.md (#636)

## v1.1.2-alpha.1

- 57fe304 feat: Use name field to name modules (#635)

## v1.1.1

- 94d95b5 Send CLI version in upload (#633)
- e41733a Update docs and help output for flags that only effective on project creation. (#632)
- a4bddd0 Handle multi module maven builds without distinct pom files (#631)
- 8330391 improve docs on `--suppress-issues` flag (#624)

## v1.1.0

- 1706109 chore: Update Docker development images (#601)
- 8aa42f0 remove mention of overwrite (#621)
- d7467dc Timeout flag correction (#619)
- 2cd9167 Add a pull request template (#618)
- ac0dc90 Replace "Python" with "Ruby" in Ruby documentation (#544)
- 11358c6 Fix typo on "options" param (#608)
- 1ae3c54 Update maven.md (#612)
- 028812f Replace .NET with nodejs on nodejs documentation (#610)
- 90d625c Git contrib count (#611)
- fff1e23 remove spectrometer install (#606)

## v1.0.30

- 09c02d6 Add site-packages to the list of ignored directories (#605)

## v1.0.29

- cc3b1ec fix: Do not fail when analyzing go.mod modules when lockfile is not in same directory as module (#602)

## v1.0.28

- 091f2a9 Allow double-quoted strings in setup.py (#600)

## v1.0.27

- f511238 Add -mod=readonly flag to gomodules resolver (#599)

## v1.0.26

- 55cc629 Use -mod=readonly flag for go list (#595)
- 7103b56 Go repository bazel files (#594)
- d4b00cd Use the same BINDIR for hscli (#592)

## v1.0.25

- 08dbd38 prevent comparison tooling with custom endpoint (#591)

## v1.0.24

- b530020 feat (npm dev) include npm development dependencies (#589)
- dff5651 Let hscli installation fail silently (#590)
- 22ca461 feat (yarn list) support for scanning yarn list output (#588)

## v1.0.23

- 7d22c91 CLI v2 Comparison (#568)
- 32b9351 Resolve documentation nits (#585)

## v1.0.22

- 6dee5c6 upload the policy paramater if a user adds it (#577)

## v1.0.21

- 7458683 Use unix file separators in archive uploads (#584)
- 6187e44 remove isbuilt errors and warnings for commands that we don't need (#576)

## v1.0.20

- 39656fd changes to scan ant better (#575)

## v1.0.19

- 3a98c56 Allow Leiningen to output on stderr without failing (#574)
- cf5391b feat (better bazel) support for bazel deps command (#570)
- 4efffa5 handle maven downloaded line (#573)
- f0abc89 flag change (#572)
- 4ccb6fd add title attribution row (#571)
- b431b2e docs update (#567)

## v1.0.18

- 4a98113 archive -> archives (#566)
- 244e757 return error so file info cannot be nil (#565)

## v1.0.17

- 85a7e9c fix (hanging commands) refactor sbt and timeout hanging commands (#563)
- b243965 revise ant options (#561)
- a0358b0 feat (pipenv discovery) (#560)

## v1.0.16

- 30316bc fix(json report) print json reports when provided json flag (#558)
- 3a27b27 remove gradle sub projects from dependency graph (#556)

## v1.0.15

- 98c3b7f Request download url when rendering reports (#557)

## v1.0.14

- 5296cf3 fix (gradle error) error on exit code and stderr (#555)
- 7c7aa6f [FC-1212] create integration with new report endpoint (#554)

## v1.0.13

- 701adbd remove .fossa.yml (#553)
- 8299613 feat (bazel files) parse bazel files for static support (#552)

## v1.0.12

- d6cab2c Add DownloadURL to Revision type. (#551)
- 35ce938 [FC-1059] Added consideration of lockfiles to nodejs IsBuilt() (#543)
- b2697e6 Updated README for generating license notices (#546)

## v1.0.11

- 3e7c7b3 [FC-977] Added strategy for parsing package-lock.json files (#541)

## v1.0.10

- 2961722 fix (log file sync) defer file syncing until after the command finishes (#539)
- d1fa5ed Fixed gradle project discovery (#538)

## v1.0.9

- 3ead389 fix (rpm install) return stdout instead of zero value (#537)
- d74872c Implement new python analyzer (#534)

## v1.0.8

- 36d3766 unmarshal additional information (#535)
- 877e552 feat (ruby v2 analysis) ruby analysis conforms to v2 format (#530)

## v1.0.7

- 4940add feat (rpm scanning) support for system level and individual rpms. (#520)

## v1.0.6

- 78d3b72 fix (type issue) handle empty pkg types (#532)
- eaf8b55 fix (update fail) don't fail when there are no updates available (#526)
- 9b5c9ff errors (extend errors) use the errors package in more places (#503)
- c160edb refactor (ruby) (#528)

## v1.0.5

- eaa6c94 turn off cgo (#529)
- ab7c478 new analysis strategies / fallbacks (#511)
- 69dc144 errors (wrong arguments) better errors when users manually specify modules. (#525)

## v1.0.4

- 6cad43a Trim $GOPATH from source path stacktraces (#524)
- 707ca11 add hash and version field to dep reports (#521)
- 2b63679 lint (golang ci) add custom linting configuration (#508)
- 6f324ad add the --server-scan flag to treat raw modules separately (#518)

## v1.0.3

- 638f9f7 fix (ruby errors) change is built check and fix errors (#519)

## v1.0.2

- 1c58d98 warn error and handle nil typed errors (#512)
- 4bc1dbc improve error messages when running commands (#510)
- 94be39b testing (fossa test) use a test server to test fossa test (#305)

## v1.0.1

- 39676c8 release (go version) (#507)
- d478879 release after approval (#506)
- 25ed63d feat (gomodules vendor) support users who vendor custom deps and use gomodules (#505)
- e72db93 feat (golang fallbacks) break go strategies down and fallback easier (#504)
- 4c5a991 fix (missing remote error) set project name to directory if git cannot be read. (#502)
- 72e21d6 feat (clojure support) clojure support through leiningen (#501)
- 7e64aa9 Fix parsing of gradle dependency tree (#500)

## v1.0.0

- 235c83318 better buck error (#499)
- a8412e0e2 Add setup.py scanning (#493)
- 1bdd0432d Log message if on Windows or not using ANSI (#438)
- 582091364 errors (better errors) extend the errors package further (#492)
- 953ec7464 Init: allow use of --project (and other API-related) flags (#498)
- 5c9f72c9e filter warnings prefix (#497)
- 4f90d785b feat (dep static analysis) read manifest and lockfiles created by dep (#491)
- 5a81a616a fix output requiring api key (#495)
- e6aefa91c golang: fix support for go modules in subdirectories (#439)
- 8af01eb7d Publish homebrew formula (#494)
- 1187e9d0a docs(readme): add download count (#490)
- d68373963 errors (no API key) Common error when users forget to add an API key.  (#489)
- 78a841865 feat (gomodules scanning) scan go.mod and go.sum for dependencies. (#488)

## Version 0 Changelog

We generally follow semantic versioning, but semantic versioning does not
specify pre-1.0.0 behavior. Here is how `fossa` <1.0.0 releases work:

- Any update that creates a breaking change (i.e. a change that causes a
  previously working configuration to fail) will bump the minor version.
- All other updates will bump the patch version.
- Preview, beta, and other special releases will have a pre-release identifer in
  the semantic version, and will be marked as pre-release on GitHub Releases.

## v0.7.34

- 0a838a506 Fix WalkUp to be OS-agnostic (#487)
- a5fcdca1b fix (requirements parser) whitespace in dependencies removed (#486)
- c2cbf8eac feat (errors) better errors package (#462)
- 8656b4e12 Use runtimeClasspath configuration for resolution (#484)
- b2d510c05 feat (clean debug logs) add --verbose flag to allow cleaner logs (#485)
- 643451839 docs (docker faq) update faq for custom docker images (#481)
- fd8fa7c17 Discover gradle projects using non-groovy dialects (#482) (Closes #395)
- 66e205192 Replace "Python" with "Ruby" in Ruby documentation (#483)
- 569f1e867 feat (rust support) Support rust through Cargo.lock parsing. (#474)
- c8d6e7dd5 feat (dependencyManagement field) add dependencyManagement parsing. (#477)
- 28096cc8b Haskell project support via cabal-install and stack (#444)
- 202eda88c fix (support method) change support to email (#476)

## v0.7.33

- 0567ca5 fix (zero deps error) log when a project has no dependencies (#473)
- 5d0e2b9 fix (nested poms) fix a bug where nested pom files could not be found  (#475)

## v0.7.32

- df7ee6967 Update how-it-works.md (#472)
- 4b85dce8b feat (license scan tar) use the rawLicenseScan parameter to run a full license scan (#469)

## v0.7.31

- b7cb71ad2 feat (fallbacks) don't look for setup.py and log if cocoapods is missing instead of failing (#470)
- fcc63f259 fix (sbt parsing) make a small change to ensure sbt graphs are created accurately. (#471)
- 9f346efc6 feat (buckw) discover buck command and prefer buckw (#467)
- 4d380793d fix (module filter) consider windows file paths when filtering modules (#466)
- 3bd9ffaec Update CONTRIBUTING.md (#465)
- 999641227 docs (golang) strategy and faq updates (#464)

## v0.7.30

- 5ec7a9e07 Add fallback to no VCS when VCS not supported, and support Mercurial (#463)
- f54ae192e copy installation (#461)

## v0.7.29

- 33808e000 remove upper bound on test (#460)
- ec5990cf7 Update how Maven modules are described in .fossa.yml (#459)
- 3c4e41f7d feat (command timeout) add timeout for gradle analyzer (#458)

## v0.7.28

- 94e829228 Fix gradle project name parsing for projects without group ID (#457)

## v0.7.27

- 5c59eafa2 improve dockerfiles (#456)
- e6da7d3ba feat (format fossa test) improve fossa test output for readability (#455)
- d184d6a5d Harden parsing of Gradle's output (#454)
- 9ea851336 Check each Maven POM manifest only once when discovering modules (#452)
- 89eb004f5 Improve discovery of Maven modules and dependencies (#449)
- bfdfaa1c4 feat (dotnet support) complete dotnet support with fallbacks. (#450)
- ad23bb55d Support projects without VCS and support Subversion (#448)
- 5a24f6891 fix empty Composer dependencies list parsing (#392)
- 92d9c9f98 Fix some typos in docs (#447)
- 4cfe1b459 remove comment and kill unused images (#446)
- e7319ddec Bump fossa/fossa-cli:base image's golang version to 1.12

## v0.7.26

- aad54f605 fix (api error) return api error messages with bad requests (#442)
- 47a005dd1 feat (report license text) add full license and attribution text for fossa report (#441)
- 368a1382b docs (FAQ page) add a faq page and other updates (#440)

## v0.7.25

- b0571b804 feat (gradle project dir) enable the gradle analyzer to work with a monorepo like structure (#434)
- 89aafbd77 test (carthage) add test structure for empty cartfile (#437)
- ebfa09147 fix (empty cartfile) Check for nil graph from empty Cartfile.resolved (#435)
- 7fd62b6b4 fix (report url) switch dependency url back to the full url (#436)
- f2d05aa12 fix (ruby tests) fix flaky ruby integration tests. (#426)
- 156ae380c fix (carthage error) improve carthage error message (#432)
- be9042349 feat (go dependency versions) Favor explicit versions instead of dependency hashes (#427)

## v0.7.24

- 7a5ba032b feat (buck all targets) add option to specify a target such as //third-party/... (#428)
- e9fd4642e fix (ant analyzer) clean up and prevent failure from missing binaries (#429)
- bb551cd04 refactor (gradle analysis) add a test suite and clean up code. (#425)
- 8e02a4a80 fix (.io to .com) update endpoints (#423)

## v0.7.23

- e26421e28 fix (gradle parser) bug related to windows line endings (#421)
- 75994dadf fix (windows script) add a correct download script for windows users to the cli manual (#422)
- cbd0f751a testing and comment logic (#420)
- 2a2a23f14 fix (report dependencies) Change report dependencies to track fossa.com results (#419)
- fa135e191 feat (test pass) add the --supress-issues flag to fossa test (#418)
- f6660fb91 fix (raw modules) prevent modules from appearing as projects (#416)
- 2068b2d8f fix (manual links) broken links on the cli manual (#415)
- 541beceee docs (manual rewrite) manual and user guide overhaul (#410)

## v0.7.22

- 5e22532 Update README.md (#412)
- c13d22c fix (gradle configurations) add default configurations and change how targets are handled (#411)

## v0.7.21

- 11d74e8 Fix (readtree generic) Fix bug that prevented dependencies from being listed in the transitive graph. (#407)

## v0.7.20

- 2f552ca feat (paket analyzer) introduce support for the paket package manager (#404)

## v0.7.19

- 757a3df feat (okbuck classpath) add a flag to buck analysis for specific types of dependencies. (#400)
- 5b86e5b fix (ruby no specs) Do not panic when Gemfile.lock has a malformed empty specs section (#402)
- 7ad3119 fix (go analyzer) do not fail when there are no go dependencies. (#401)

## v0.7.18

- 1ed03f7 feat(okbuck support) Provide support for analyzing software managed by okbuck. (#398)
- 34babdf fix (Gradle analyzer) Fix gradle discovery for root projects and add a flag to scan all submodules (#399)
- cef13fe fix(cmd): Correctly parse module options when passed from command line (#393)
- 28a6f0e feat (debian analysis) Build functionality to analyze debian packages (#388)
- 3e54a0b fix (fossa report licenses) change the way that we find dependency license information. (#390)
- 65c2534 fix (fossa test) Poll the fossa issues endpoint until a scan is complete. (#397)
- 4ccf0d5 feat(buck) add cli support for the Buck package manager (#380)

## v0.7.17

- be61f55 Gradle multi-configuration parsing (#387)
- b9cf6ae fix (ant discovery) ensure valid directories are discovered. (#384)
- f6731eb feat(build tags) analyze go build tags (#372)
- 098b089 fix (readtree) correct the way we parse dependency graphs (#385)
- 861f567 Fix csproj regex (#386)
- 1d39bb8 fix(ant) Fix error message (#363)
- d1c781d fix: Correctly set directory modules are passed in from the command line (#383)
- 9509164 Add machine-readable output format to license report (#379)
## v0.7.16-rc.1+buckpreview

- d8e6d3a add buck project discovery
- eb4bc12 basic functionality
- 7005a1e first fully working changes
- 9088c10 WIP push
- cb54eea WIP upload
- 301b654 WIP basic functionality

## v0.7.15

- 434a2ae Pass -no-colors about as two separate arguments to sbt, not one (#376)
- 740da0d Link to CONTRIBUTING.md was broken (#377)
- b9a1f3b update go-git to v4.7.1 (#374)

## v0.7.14

- 4821bdc feat(gomodules) add support for gomodules (#368)
- 2dd95e9 fix(python) Add options support to requirements.txt parsing (#370)
- 2347102 fix(python) requirements parses extras properly (#365)
- c6aceb3 fix(maven) fix line parsing in Windows OS (#362)
- 71b489c fix(upload) remove duplication of flags to fix upload (#366)
- 4f6199d fix(make) fix conflict with auto generated file (#364)
- 9e6a4d8 fix(npm) npm analyze incorrectly finds module from .fossa.yml (#355)

## v0.7.13

- 623f658 fix(module options) allow command line options for multi module builds (#359)
- f188555 feat(pipenv) add support for pipenv projects (#315)
- cb206fd fix(glide) ensure that glide checks for aliased packages (#352)
- bb05c2b fix (buildtools) logic for bower and pip (#350)

## v0.7.12

- 4bd3b42 Merge pull request #339 from fossas/fix/yml-relative-paths-golang
- 48e7afd chore(go): Import grouping
- 9632cbe Merge pull request #338 from fossas/feat/warn-old-config
- a3792d0 test(nodejs): Add tests for checking import graphs (#337)
- 9439aa0 feat(ruby analyzer integration test) add ruby analyzer integration test (#320)
- 94c5f92 refactor(integration test) do not use TestMain in integration tests (#336)
- f4fc244 nit: Remove debugging code
- eeb82cd Merge pull request #276 from fossas/fix/phpDeps
- b8baa4f feat(config): Warn on old configuration files
- 36cc01d fix(go): Use relative paths when discovering modules
- 2495072 Filter out deps with name 'php'
- 201b13f test(yarn fixtures) add rev not resolve to suffix fixture (#326)
- 4f8a134 Merge branch 'master' into test/nodeFixtures3
- 61ce589 build: Rebuild on source change, use MacOS-compatible find (#332)
- ccb3bec Merge branch 'master' of github.com:fossas/fossa-cli into test/nodeFixtures3
- 915c70f  update fixtures and tests according to fixture dir
- 77b64e5 define fixture
- 50277fa add second case for trans prod dep collisions
- cd8ef3c add trans dev dep case 1
- 10fff2b fix some naming to be more clear
- 4fc7473 rename directories
- 0d36e90 setup fixture

## v0.7.11

- 5f558c5 fix added for dep graph creation (#331)
- 2de096e test(yarn fixtures) define fixtures and tests for additional parsing edge cases (#325)
- 1d32b91 test(python analyzer) add native python analyzer integration tests (#307)
- e432486 feat(circle.yml) aggregate coverage for multiple reports within a single PR (#306)

## v0.7.10

- 58b0fb7 test(yarn fixtures) add name only collision with direct prod dep case (#324)
- 4c51b77 test(yarn fixtures) initial edge case fixture structure example for yarn tooling (#323)
- 3c243bc Make sure that release tags start with 'v' (#322)
- 5f47dc1 feat(yarn.lock parsing) do not include dev deps in lockfile parsing (#312)
- 146f015 feat(nodejs dev deps) filter nodejs dev deps when using npm ls (#314)
- 72f7ec7 fix(vndr user repos) add support for user specified package locations (#316) (#318)
- ca28520 feat(buildtools Dockerfile) add rails tooling on buildtools image (#319)
- 0ae2c5e feat(yarn/npm) do not eagerly fail if either yarn or npm is not available (#313)
- dbfbb85 refactor(integration tests) abstract/simplify project initialization post cloning (#310)

## v0.7.9

- adec6f3 build: Fix Makefile dependencies in release process (#309)
- 03b24fb Improve .NET analyzer performance by reducing logging (#296)
- e9ac753 test: Don't run integration tests while unit testing (#308)
- fcb3783 fix(Makefile) update dev-osx to not error out for missing run command (#304)
- 4e1af41 test(nodejs integration) add full nodejs integration test (#297)
- 54bed30 refactor(codegen): Clean up old code, make codegen consistent (#300)
- a938e90 Add dependency check to build (#302)
- fc78d44 fix(ci): Fix reversed coverage logic for CI unit tests (#301)
- 72d7ca4 refactor(install): Use godownloader instead of custom install script (#298)
- ce2e3bf coveralls removed for forked repos and alternate junit test path added (#299)
- 48afaf4 feat(yarn lockfile fallback) add yarn lockfile reading fallback (#293)
- c94e175 added flags for specifying the team in fossa, and a link (#287)
- 718bf28 test(yarn lockfile) improve fixture case coverage (#290)
- c90d051  feat(AnalyzerTest) canonical reference for slimming docker test image and native analyzer testing (#271)
- 67c2ff1 release(v0.7.8-1): Release version v0.7.8-1

## v0.7.8-1

- 67c2ff1 release(v0.7.8-1): Release version v0.7.8-1
- f7bc7ea Fix/test upload (#289)
- 70aa12a Overhaul FOSSA CLI CI (#286)
- 6e77c5b feat(yarn) add yarn lockfile parsing (#283)
- 6d8b99d fix(.circleci/config.yml) use test base docker image and check out branch cli code into the image (#277)

## v0.7.8

- 65a187a release(v0.7.8): Release version v0.7.8
- b03de4d Fix/test custom (#284)
- 4c9206d Issue #247, fix how custom fetchers are handled (#281)
- 9e52d6e feat(npm fallback) use node_modules to build dep graph if npm fails
- 6999ee6 Fix/go dep ignore (#272)
- 80e2819 fix(exec) append args provided in WithEnv instead of Env for cmds (#273)
- 5e040f8 default error value changed when an API key is not provided (#275)
- 12cd4c8 feat(npm buildtool) update FromManifest to return a package and rename it accordingly
- 9b6bc04 fully define TestFromNodeModules

## v0.7.7

- e874ec2 release(v0.7.7): Release version v0.7.7
- a66383e Work around NPM reporting for transitive dependencies with deduplication (#258)
- 27fcf55 Move fixtures to correct folder
- 551f5a4 refactor(npm): Move fixtures to correct folder
- dfcf109 Add NPM tests and mock NPM execution
- 42d448f Merge pull request #260 from fossas/ci/coveralls
- c75503c Merge branch 'master' into ci/coveralls
- 58e029f  Use CLI-specific API endpoints so that `fossa test` works with push-only API keys (#253)
- 7654166 coveralls support added
- ca66f70 feat(ruby analyzer) add fallback mechanism for ruby analyzers when bundler fails
- a1bcdc9 remove shouldFallback
- 000d93d remove trash
- 4742c3f flatten structure
- d2c7dda prefer fallbacks within switch statement
- 8bedfaf update to no longer need gemfile-lock-path
- 560691d add fallback option on each bundler command failure
- c864b74 remove dockerfile change in favor of separate PR
- f247dd9 remove shouldFallback from final fallback case
- 2ca741f fix fallback ordering
- 89df70d clean up tests; remove unused code
- 6a8dd6f correct ordering
- c46eba5 remove helper function
- 571be27 remove debugger line
- 996525a add remote debugging tools and settings
- b447304 update to not include lockfile path
- 41dba65 rename dev-mac -> dev-osx
- f8c5d93 reorder to check errs earlier, ensure that end result is actually populated
- 7a38c7f update buildTarget to use CWD
- e34bcad break out switch into functions
- b0a8ab3 Merge branch 'master' of github.com:fossas/fossa-cli into feat/rubyFallback
- eb8b518 use fallback strategy
- 8377bc7 add osx dev
- d9afc8f Correctly upload bad input with empty lines (#249)

## v0.7.6

- a35fd0b release(v0.7.6): Release version v0.7.6
- edecf87 fix(upload): add API flags (#248)
- 5b0c18b fix(install): Fix installer checksumming
- e290faf Added Jira project key and Project URL flags (#237)
- efa8f60 Improve default logging format (#244)
- f41a1c8 use shasum when available to verify download (#239)
- 92341dc lint(golangci): Fix GolangCI lints (#242)
- e7f9c39 Refactor logging: add structured fields and multiplexed backends (#241)
- 1206d63 allow local install without sudo using LOCAL=true (#238)
- b361644 test(flags): ignore order during combination test
- 7d8509c Support exclamation marks in Gemfile.lock (#230)

## v0.7.5

- 8e28232 release(v0.7.5): Release version v0.7.5
- abbe5d3 Tarball upload bugfixes (#228)
- 674e99b fix(gradle): Strip additional Gradle annotations (#229)

## v0.7.4

- ed1784b release(v0.7.4): Release version v0.7.4
- 6378305 Third-party tarballs (#227)
- 6719541 release(v0.7.3-2): Release version v0.7.3-2

## v0.7.3-2

- 6719541 release(v0.7.3-2): Release version v0.7.3-2
- ee7b30d chore: Add more .gitignore targets
- 14daf05 fix(readtree): Fix 1-index handling
- 2129901 release(v0.7.3-1): Release version v0.7.3-1

## v0.7.3-1

- 2129901 release(v0.7.3-1): Release version v0.7.3-1
- 33e478a fix(nodejs): Allow NPM errors by default
- 4e13873 Add init and analyze flags to default command (#225)

## v0.7.3

- fc83ebc release(v0.7.3): Release version v0.7.3
- 4157cc5 Do not cause config to fail if no supported VCS is detected (#224)
- b8a1457 Carthage support (#218)
- 983716a Added check for locator in upload response (#223)

## v0.7.2

- a259210 release(v0.7.2): Release version v0.7.2
- 017f69d fix(analyzers): Don't short-circuit module discovery on error
- 83fae0f Remove polymorphic monads (#219)

## v0.7.1

- 89661a4 release(v0.7.1): Release version v0.7.1
- eac7f22 fix(cmd): Correctly initialise main default command

## v0.7.0

- 917cd16 release(v0.7.0): Release version v0.7.0
- 4c96066 build(release): Do release preparation outside of Docker container for commit sign-off
- 8768224 build(release): Improve release abort
- 9a99d35 build(release): Improve release process (#217)
- 683d7c7 fix(bower): Fix undefined variable breakage due to bad refactor rebase
- e334f18 test(bower): Add .bowerrc directory handling tests
- 6961225 Merge pull request #214 from fossas/fix/bower-defaults
- 602a951 Refactor analyser discovery (#211)
- 8650211 fix(analzers): fix syntax err
- 6730b18 fix(analyzers): support relative paths in `.bowerrc`
- 1aafc1b fix(buildtools): add bower config constructor to apply defaults
- 9c0cbd2 fix(cmd): Main command should expose debug flag
- d41a952 chore: Consolidate GH templates
- ec6c681 Update issue templates (#208)
- 057e4f6 Enable unit tests in CI (#207)
- 72dc9ab feat(installer): Add install-latest in addition to stable

## v0.7.0-beta.9

- 357c041 chore: 0.7.0-beta.9 release
- 7abe7f4 fix(mvn): Fix Maven initialisation -- read POMs instead of parsing output (#206)
- dbabe3e feat(vcs): Correctly infer VCS settings when within a repo but not at the root (#205)
- 488b88c chore: update dependencies
- 4671510 refactor(init): Make explicit config file existence check for init
- 2f09aae feat(cmd): support --update flag in `fossa init`
- c5f82fe hotfix(install): Hotfix installer URL
- 6bea504 feat(ruby): Configurable `Gemfile.lock` path (#200)
- aa528bd fix(pkg): Fix Composer type parsing

## v0.7.0-beta.8

- 1626218 chore: release 0.7.0-beta.8
- 0ea3cce refactor(build): add releaser checks and fix installer generation
- 9823f3c feat(api): Enable proxy support via environment variables (#199)
- 2017bf9 fix(install): avoid hitting rate limit on install script (#197)

## v0.7.0-beta.7

- 3cd1ac9 fix(api): Correctly set SBT locators

---
Automated with [GoReleaser](https://github.com/goreleaser)
Built with go version go1.10.3 linux/amd64

## v0.7.0-beta.6

- 85d8f02 build(release): Remove development release options
- ef9e578 build(release): Correctly set GOVERSION on release
- b496f40 refactor(sbt): Use graph XML parsing instead of output parsing (#198)
- 1ac53ea fix(log): Do not use ANSI control characters on Windows (#194)

---
Automated with [GoReleaser](https://github.com/goreleaser)
Built with go version go1.10.3 linux/amd64

## v0.7.0-beta.5

- 4aa0803 feat(cmd): Add default command (#192)
- 90905f6 fix(test): Correctly generate URLs for custom fetchers (#191)
- b769ceb refactor(upload): Avoid redundant declarations
- 94b9162 fix(nodejs): Fix IsBuilt detection and Init target
- 971d844 chore: Add TODO structs, doc formatting nits

---
Automated with [GoReleaser](https://github.com/goreleaser)
Built with go version go1.10.3 linux/amd64

## v0.7.0-beta.4

- 6619d34 fix(sbt): Fix SBT project detection

---
Automated with [GoReleaser](https://github.com/goreleaser)
Built with go version go1.10.3 linux/amd64

## v0.7.0-beta.3

- 739329b fix(test): Fail on panic and returned errors
- 3a59e35 fix(sbt): Add ignored lines for SBT output parsing

---
Automated with [GoReleaser](https://github.com/goreleaser)
Built with go version go1.10.3 linux/amd64

## v0.7.0-beta.1

- 2e46b41 refactor(cmd): Refactor output commands
- 7e8b560 fix(test): Fix test bugs
- bb8f1a5 feat(test): Implement fossa test
- b0a8b72 refactor(api): Refactor api package
- fcec296 Implement the report command. (#171)
- d938632 chore: update deps
- ef7b165 feat(ant): Ant analyser ported
- 2b371d0 feat(cocoapods): Cocoapods analyser
- 17202fe WIP: cocoapods
- 902e56f fix(reports): Properly escape report URLs
- 6b5f59d fix(ruby): Parse direct imports from lockfiles
- d2e851f feat(scala): Implement scala analyser
- 4d35c6c fix(test): Fix Python test project name
- 94783fc fix(python): Fix pipdeptree parsing, add regression test

---
Automated with [GoReleaser](https://github.com/goreleaser)
Built with go version go1.10.3 linux/amd64

## v0.6.7

- 2588e95 Merge pull request #174 from fossas/feat/respect-node-unresolved-flag
- b4140c3 fix(builders): pass -B flag to maven analysis
- 867c912 feat(builders): add unresolved flag to nodejs builder
- 517d2c0 doc(builders): fix nuget doc file
- 41123fc doc(builders): update gradle config docs

---
Automated with [GoReleaser](https://github.com/goreleaser)
Built with go version go1.10 darwin/amd64
## v0.7.0-alpha.12

- 6796b63 feat(mvn): Add custom commands
- 506ce8b fix(config): Don't write branch name to config file
- e95e475 WIP: scala work

---
Automated with [GoReleaser](https://github.com/goreleaser)
Built with go version go1.10.3 linux/amd64

## v0.7.0-alpha.11

- 2e60b98 fix(python): Always set m.Deps
- dbb633e fix(api): Add default project title

---
Automated with [GoReleaser](https://github.com/goreleaser)
Built with go version go1.10.3 linux/amd64

## v0.7.0-alpha.10

- c1b7a43 fix(api): Add title flag to API flags
- 14fd035 ci(build): Use base image to avoid bad checkout

## v0.7.0-alpha.9

- 18a28a4 feat(nuget): Implement nuget analyzer
- 724d8fb WIP: NuGet
- b28604d feat(api): Send custom revision IDs
- 28b9461 feat(maven): Implement Maven analyser
- 156ccb4 refactor(graph): Use code generation instead of reflection
- 52d2482 WIP

## v0.5.2

- 09c0f55 backport(api): Backport branch flag to 0.5.x

## v0.7.0-alpha.4

- e4bf442 feat(go): Manifest strategies
- c6c959f feat(go): glide, gpm support
- 01edf8d refactor(go): Remove dead code, add make test command
- ecc397b ci: CircleCI configuration chores
- dd0772b ci: Don't use env vars in non-shell commands
- f72b2bc build(docker-test): Don't build all of Kubernetes (this kills the crab)
- 7d65cf2 refactor(docker): Use Quay for building Docker images
- 55ddd49 feat(go): vndr/gpm, multi-project vendoring support, integration tests on Docker
- 0250f61 feat(go): nested vendoring support, automated integration tests
- 23526c0 chore: Clean up merge cruft
- 2f83e6f Merge branch 'master' into wip/v0.7.0
- 89a3103 fix(api): Fix uploading UX nits and URL formatting issues
- fccaa00 refactor(go): Support Godep, add integration tests
- 79a162a refactor(api): Remove extraneous build data
- d90cc8a feat(api): Add normalized imports
- 1a88076 WIP: Go dep analysis
- dbd027b Merge branch 'wip/v2' of github.com:fossas/fossa-cli into wip/v2
- fae5186 WIP: Go option-based analyzers
- f943789 WIP: Go analyzer strategies
- c211600 WIP: analysis command refactor complete
- 85e221c WIP
- b4c5bda WIP
- a356dbf WIP
- 527ecce WIP
- 2171372 WIP
- cc58b15 WIP: Go option-based analyzers
- 8899464 WIP: Go analyzer strategies
- 64d77b4 WIP: analysis command refactor complete
- 20365ba WIP
- f4d22b6 WIP
- 1c6c5e8 WIP
- e8bfc5c WIP
- 52f7fd3 WIP

---
Automated with [GoReleaser](https://github.com/goreleaser)
Built with go version go1.10.3 linux/amd64

## v0.7.0-alpha.8

- da53a35 feat(php): Implement PHP analyser
- 4149700 feat(bower): Implement bower analysers
- dc57fe3 WIP: switching to config file v2

## v0.7.0-alpha.7

- 39b3d19 feat(gradle): Implement Gradle analyser
- 8ba5602 WIP: gradle
- 7cdef88 feat(config): Warn when users pass options but use config file
- 35638c7 fix(go): Don't include root in transitive dependency graph

## v0.7.0-alpha.6

- b9cddb0 feat(ruby): Add Ruby analysis
- b06eb62 test(fixtures): Remove obsolete fixtures
- 1c09b4e test(go): add Jaeger to testing suite
- 0de97ca feat(python): Python analyser
- 82397b2 feat(nodejs): Add NodeJS analyzer
- a0c22ff build(docker): Refactor test-base Dockerfile to avoid long build times
- 5cccf4e chore: Add ISSUE_TEMPLATE
- 7ab9965 Merge branch 'master' into wip/v0.7.0
- 515102d build: Rename docker-devel target to docker
- 9447e2d Merge pull request #160 from fossas/fix/fix-hash-calculation
- 1239291 fix(builders): fix hash calculation

---
Automated with [GoReleaser](https://github.com/goreleaser)
Built with go version go1.10.3 linux/amd64

## v0.7.0-alpha.5

- 1c09b4e test(go): add Jaeger to testing suite
- 0de97ca feat(python): Python analyser
- 82397b2 feat(nodejs): Add NodeJS analyzer
- a0c22ff build(docker): Refactor test-base Dockerfile to avoid long build times
- 5cccf4e chore: Add ISSUE_TEMPLATE
- 7ab9965 Merge branch 'master' into wip/v0.7.0
- 515102d build: Rename docker-devel target to docker
- 9447e2d Merge pull request #160 from fossas/fix/fix-hash-calculation
- 1239291 fix(builders): fix hash calculation

---
Automated with [GoReleaser](https://github.com/goreleaser)
Built with go version go1.10.3 linux/amd64

## v0.7.0-alpha.5

- 1c09b4e test(go): add Jaeger to testing suite
- 0de97ca feat(python): Python analyser
- 82397b2 feat(nodejs): Add NodeJS analyzer
- a0c22ff build(docker): Refactor test-base Dockerfile to avoid long build times
- 5cccf4e chore: Add ISSUE_TEMPLATE
- 7ab9965 Merge branch 'master' into wip/v0.7.0
- 515102d build: Rename docker-devel target to docker
- 9447e2d Merge pull request #160 from fossas/fix/fix-hash-calculation
- 1239291 fix(builders): fix hash calculation

---
Automated with [GoReleaser](https://github.com/goreleaser)
Built with go version go1.10.3 linux/amd64

## v0.7.0-alpha.3

- c6c959f feat(go): glide, gpm support
- 01edf8d refactor(go): Remove dead code, add make test command
- ecc397b ci: CircleCI configuration chores
- dd0772b ci: Don't use env vars in non-shell commands
- f72b2bc build(docker-test): Don't build all of Kubernetes (this kills the crab)
- 7d65cf2 refactor(docker): Use Quay for building Docker images
- 55ddd49 feat(go): vndr/gpm, multi-project vendoring support, integration tests on Docker

---
Automated with [GoReleaser](https://github.com/goreleaser)
Built with go version go1.10.3 linux/amd64

## v0.7.0-alpha.2

- 0250f61 feat(go): nested vendoring support, automated integration tests
- 23526c0 chore: Clean up merge cruft
- 2f83e6f Merge branch 'master' into wip/v0.7.0
- 607de55 fix(gradle): Improve gradle error logging
- 62ae510 fix(gradle): Fix gradle version detection
- cfe95a5 Merge pull request #151 from joshuapetryk/josh/powershell
- 6213639 Add Powershell streams
- ea187bb Fix syntax error with temp dir path join
- 9cc0989 fix(builders): fix go-bindata error
- 2c39f70 doc(license): add license header and link to pipdeptree

---
Automated with [GoReleaser](https://github.com/goreleaser)
Built with go version go1.10.3 linux/amd64

## v0.6.6

- 607de55 fix(gradle): Improve gradle error logging
- 62ae510 fix(gradle): Fix gradle version detection
- cfe95a5 Merge pull request #151 from joshuapetryk/josh/powershell
- 6213639 Add Powershell streams
- ea187bb Fix syntax error with temp dir path join

---
Automated with [GoReleaser](https://github.com/goreleaser)
Built with go version go1.10.3 linux/amd64

## v0.7.0-alpha.1

- 89a3103 fix(api): Fix uploading UX nits and URL formatting issues
- fccaa00 refactor(go): Support Godep, add integration tests
- 79a162a refactor(api): Remove extraneous build data
- d90cc8a feat(api): Add normalized imports
- 1a88076 WIP: Go dep analysis
- dbd027b Merge branch 'wip/v2' of github.com:fossas/fossa-cli into wip/v2
- fae5186 WIP: Go option-based analyzers
- f943789 WIP: Go analyzer strategies
- c211600 WIP: analysis command refactor complete
- 85e221c WIP
- b4c5bda WIP
- a356dbf WIP
- 527ecce WIP
- 2171372 WIP
- cc58b15 WIP: Go option-based analyzers
- 8899464 WIP: Go analyzer strategies
- 64d77b4 WIP: analysis command refactor complete
- 20365ba WIP
- f4d22b6 WIP
- 1c6c5e8 WIP
- e8bfc5c WIP
- 52f7fd3 WIP

---
Automated with [GoReleaser](https://github.com/goreleaser)
Built with go version go1.10.3 linux/amd64

## v0.6.5

- 9cc0989 fix(builders): fix go-bindata error
- 2c39f70 doc(license): add license header and link to pipdeptree

---
Automated with [GoReleaser](https://github.com/goreleaser)
Built with go version go1.10 darwin/amd64
## v0.6.4

- e17ebd5 fix(nuget): Fix NuGet discovery path
- 1423561 fix(install): fix powershell install script

---
Automated with [GoReleaser](https://github.com/goreleaser)
Built with go version go1.10.3 linux/amd64

## v0.6.3

- c86fa51 Merge pull request #143 from fossas/feat/compute-dependency-hashes
- 9049c67 fix(common): bump timeout to 60s
- e4a5aec Merge branch 'master' into feat/compute-dependency-hashes
- 9b8818f feat(install): modify windows install script
- a535311 test(go): Add previously ignored govendor manifest fixture
- 9b73bc7 Add Powershell script for Windows based CI pipeline
- e704dc6 chore(lint): correct lint ignore into golangci-lint format
- dc558a5 chore(lint): silence gas linter
- e323dd0 feat(builders): return hex string for hashing utils
- bd0af6a feat(builders): add dependency hashing for ant
- b908880 feat(module): define hashes type
- 01a97ce chore: Cleanup merge cruft
- 9204650 fix(bower): Fix bower IsBuilt check
- aae8bf6 refactor(builders): Separate builders into distinct packages
- 04248c7 doc(readme): add slack badge and link
- 92553b2 Detect and install go-bindata if missing
- 9c77639 fix(upload): Fix upload report link and API endpoint
- eb2d07d fix(npm): Allow empty node_modules folders when no dependencies

---
Automated with [GoReleaser](https://github.com/goreleaser)
Built with go version go1.10 darwin/amd64

## v0.6.2

- 3453eb5 feat(upload): Configurable upload branch

---
Automated with [GoReleaser](https://github.com/goreleaser)
Built with go version go1.10.2 linux/amd64

## v0.6.1

- 269a380 feat(builders): improve ant name parsing
- ec20967 fix(builders): #139 fix out of range error with ant
- 4898773 newline at end of file
- e197444 add override for zip format on windows to goreleaser
- f661ebf doc(support): document cocoapods support

---
Automated with [GoReleaser](https://github.com/goreleaser)
Built with go version go1.10 darwin/amd64

## v0.6.0-beta.1

- 41d8e4d fix(upload): Get custom project titles from 'project' configuration
- e37d325 fix(node): Use NPM_BINARY when set
- d50d94a chore: Update dependencies
- 4913fc0 refactor(cmd): Don't initialise API unless needed
- a8988f7 refactor(cmd): Remove IO services
- 604b036 fix(cmd): Fix merge conflicts
- 58e174a refactor(cmd): Move commands into one subtree
- f68b9ab refactor(cmd): Refactor upload, update, version commands
- 2d4a88c chore(builders): ignore generated files
- a66e3d4 Merge pull request #136 from fossas/fix/sbt-deps
- 1bd9039 changed fetcher type from sbt to mvn for the SBT Builder
- 980691d feat(log): Add structured field logging
- 6f8408a fix(go): Remove debugging around internal imports
- 7418dfa fix(go): Fix recursion in internal imports
- e702181 fix(go): Debug recursion in internal imports

---
Automated with [GoReleaser](https://github.com/goreleaser)
Built with go version go1.10.2 linux/amd64

## v0.6.0-alpha.4.gopaths

- fca1223 WIP
- 4b4d5a7 refactor(log): Improve logging diagnostics, fix Go project names
- cc9586b fix(go): Fix go import resolution from within vendored packages
- 9e856c8 chore: Add new dependencies to lockfiles
- 47b26f8 test: move fixtures to testdata/
- 3fe3ad3 feat(builders): refactor ant builder to avoid nesting
- f82135c fix(analyze): fix syntax error
- d9fc322 Merge pull request #134 from fossas/feat/ant-support
- 15743b6 Merge branch 'master' into feat/ant-support
- d6276f0 chore(builders): complete ant comment
- 1ed9769 test(builders): add ant fixture
- 022ff8f doc(readme): update api doc link
- 93ac0ea refactor(log): Migrate to idiomatic logging package
- a348971 refactor(log): Add idiomatic logging package
- 119c635 Update FOSSA status badge
- 27ea4ff feat(builders): add some basic jar name parsing for ant
- c6eb417 feat(analyze): refactor analysis data model
- b0cf179 doc(builders): add ant docs
- b888620 feat(builders): add ant support
- 31affba add more aliases (#133)

---
Automated with [GoReleaser](https://github.com/goreleaser)
Built with go version go1.10.2 linux/amd64

## v0.6.0-alpha.3

- 5f0299b fix(upload): Escape upload report URL

---
Automated with [GoReleaser](https://github.com/goreleaser)
Built with go version go1.10.1 linux/amd64

## v0.6.0-alpha.2

- 4a1bdd2 fix(upload): Fix managedBuild flag for custom fetcher upload
- 1e27f85 feat(builders): #44 add Cocoapods integration with path data (#130)

---
Automated with [GoReleaser](https://github.com/goreleaser)
Built with go version go1.10.1 linux/amd64

## v0.6.0-alpha.1

- 75e6747 fix: Ignore root dep locators when computing import paths
- 6b1e7cb ci: Add go-bindata to Dockerfile
- 6acc2f7 fix(npm): Don't include extraneous root
- 448c1fe feature(api): Serialize locators in FOSSA format
- cc1cc9a feat(ruby): Ruby path data parser
- 9e00849 Merge branch 'master' of github.com:fossas/fossa-cli
- 66bb021 feat(sbt): SBT path data parsing
- 0a58a70 feat(sbt): SBT path data parsing
- 75f22ce feat(pip): Pip path data parsing
- f14664e Merge branch 'next'
- 316fe02 feat(nuget): NuGet path data (very slow)
- ddd17ef [WIP] Path parsing for NuGet
- 574e421 fix(npm): Allow NPM to have errors because npm i is inconsistent
- 3a7c81b feat(nodejs): Add path data parsing
- 8ffd098 fix(go): Correctly handle internal and root packages
- c3f0847 feat(maven): Maven relationship data
- e1bb72e feat(gradle): Add gradle path data and fix bullshit memory bug
- 413f55a feat(go): Fast golang path data
- c21dc4c feat(go): Golang path data (very slow)
- 06d9cd8 feat(composer): Add composer path data
- c31a975 feat(bower): Add origin path detection
- 571cf4e refactor(cmd): Use IO services for effects [WIP]
- 013e269 feat(di): Implement common side-effecting services

---
Automated with [GoReleaser](https://github.com/goreleaser)
Built with go version go1.10.1 linux/amd64

## v0.5.1

- 64ddd93 Merge pull request #127 from fossas/fix/support-bower-custom-folder
- e142a95 fix(builders): #125 add bower component dir resolution
- da16a44 doc(readme): update badge to use provided build
- 986f053 chore: fix typo comments, remove dead code

---
Automated with [GoReleaser](https://github.com/goreleaser)
Built with go version go1.10 darwin/amd64

## v0.5.0

- 2954eee Merge pull request #121 from fossas/feat/nuget-support
- 8d58e9c test(builders): add nuget fixtures
- 6884192 doc(readme): update readme
- 99d3f8c Merge branch 'master' into feat/nuget-support
- 1dbda7d feat(build): turn built module error into a warning
- bc5811c doc(builders): add nuget docs
- 377a05a feat(builders): add nuget lockfile parsing
- 843299a feat(builders): add nuget support
- c168cce chore(deps): Update dependencies
- 5e146c5 feat(builders): Add Pip support

---
Automated with [GoReleaser](https://github.com/goreleaser)
Built with go version go1.10 darwin/amd64

## v0.4.6-1

- a708d86 fix(go): Work around golang/go#16333

---
Automated with [GoReleaser](https://github.com/goreleaser)
Built with go version go1.10 linux/amd64

## v0.4.6

- 85c1788 Merge pull request #116 from fossas/feat/support-gradle-root-deps
- 99a9552 fix(builders): fix PR comments
- 7ef81e0 feat(cmd): add spinner to init cmd
- 0583626 doc(builders): add another gradle common task
- 748f307 doc(builders): improve gradle builder docs
- bffa8df Merge branch 'feat/support-gradle-root-deps' of https://github.com/fossas/fossa-cli into feat/support-gradle-root-deps
- db5b36b fix(builders): fix gradle syntax err
- 60818b4 Merge branch 'master' into feat/support-gradle-root-deps
- 1030bd6 fix(builders): set TERM=dumb when running gradle dependencies task
- 15f5af5 doc(builders): add better gradle docs
- 5b73fa4 fix(builders): allow for empty configuration in gradle
- 97c7315 feat(builders): #114 support root dependencies task

---
Automated with [GoReleaser](https://github.com/goreleaser)
Built with go version go1.10 linux/amd64

## v0.4.5-1

- 8b28d1f fix(go): Don't require Go project folder for build, and do actual Go build
- 26c0d12 chore: update CHANGELOG

---
Automated with [GoReleaser](https://github.com/goreleaser)
Built with go version go1.10 linux/amd64

## v0.4.5

- 7ee5a3c fix(installer): Fallback to su if sudo is unavailable
- 70fc3a5 fix(builders): Don't fail on non-fatal missing binaries
- 91944c9 chore: Add TODOs, ignore third_party in autoconfig
- ceac46e Various improvements to install.sh (#109)
- 99cf015 test(fixtures): Use shell script instead of submodules for fixtures to avoid slow go get
- 3de42a8 test(java): Pin java submodule fixture commits
- 6c4db9b test(go): Ignore golang test fixture vendored dependencies
- b88e58e fix(update): Fix incorrect latest version check
- 019b3d0 fix(go): allowUnresolved should also suppress lockfile errors for builds
- 91183e7 doc(contributing): add issue assignment
- 73b55c9 Merge pull request #107 from fossas/add-code-of-conduct-1
- a6a1f97 doc(code): add code of conduct
- 52af690 doc(readme): add meetup link
- abc1399 feat(upload): switch url to dep report
- 7a7961d chore(license): switch to MPL-2.0
- c19b51b Refactor module functionality (#100)
- 6600859 build(Makefile): Build to GOPATH instead of local directory
- 4fde932 Improve Makefile, add multiple targets (#98)
- 44fb451  Introduce vendor directory into the repo (#99)
- 16cf268 Release v0.4.4

---
Automated with [GoReleaser](https://github.com/goreleaser)
Built with go version go1.10 linux/amd64

## v0.4.4

- 46d1dbd feat(go): Implement Go module discovery (#97)
- b476653 fix(go): Do Go import tracing with go list instead of depth (#96)
- 451ab20 README: Fix rendering of a link to `https://fossa.io` (#88)
- 2893145 chore(cli): update help text
- c285037 Merge branch 'master' of https://github.com/fossas/fossa-cli
- d604f5b release(0.4.3): update readme and installer
- 8235155 revert(install): remove sha validation

---
Automated with [GoReleaser](https://github.com/goreleaser)
Built with go version go1.10 linux/amd64

## v0.4.3

- 57b397c doc(notice): clean up notice
- 9d05a2f chore(installer): add original license notice
- 4c69500 doc(readme): add `fossa test` output
- 3826022 doc(readme): add goreportcard badge
- 1cd47e4 feat(report): add default report cmd
- 414ca08 doc(readme): fix notice links
- 8b1c3ba doc(notice): move notice to raw file
- d090cfd doc(report): add license notice docs
- 21f29ad docs(readme): add report feature
- d8e60d2 doc(readme): fix link to contribution guidelines
- c6640d0 doc(readme): add output examples
- b57d43b doc(readme): add report PV
- 87a3429 feat(cli): improve error messages from servers
- b8a2912 doc(readme): improve readme copy
- 6a72302 fix(golang): do not error on lack of vendor folder
- 869df5a doc(readme): additional cleanup
- 8957638 doc(readme): update background section
- 48107e1 doc(readme): resize header
- a69c9c5 doc(readme): refactor home doc and readme
- 7f10415 doc(readme): update readme and user guide
- 9e3bf98 Merge pull request #66 from fossas/feat/report-command
- 835c014 fix(upload): Add more debugging stuff to upload and use standard API function
- 83b0d07 fix(report): Add fetcher flag
- c6e9d2e feat(report): Implement reports using revisions API instead of dependencies
- e47ea99 fix(report): Use SPDX ID for licenses
- b6dbdfc feat(report): Add basic NOTICE generation
- 5635878 doc(cli): update project help text to enforce URL
- dc738e4 feat(config): refactor git normalizing into separate function
- 9bd1acc feat(upload): add title support for managed projects
- 08e3f61 test(fixtures): Use shallow submodules for fixtures to improve clone time
- 703578e chore(fixtures): Keep fixtures up to date
- dc0ac39 Merge pull request #84 from fossas/feat/add-build-interactive
- 6411b37 feat(build): add interactive feedback to `fossa build`
- 01e3820 Merge pull request #80 from fossas/fix/mvn-colors
- bfe8a33 Merge pull request #81 from fossas/fix/non-custom-fetchers
- 7f4d52f Merge pull request #82 from fossas/fix/fix-builders-config
- db9710b Merge pull request #83 from fossas/feat/install-script
- a5202e0 chore(builders): fix typo in comment
- c77092b fix(mvn): Run Maven in batch mode to turn off ANSI color chars
- 0b0c833 fix(builders): fix ruby build check
- 4a6e0dd style(installer): Use consistent whitespace (2 spaces)
- 6801f94 feat(builders): improve autoconfiguration for gradle
- b954112 fix(builders): fix relative path for maven
- 0c3de4a docs(installer): Update README with installer
- 150c2bc feat(installer): Add bash install script
- f0ac553 fix(ci): Fix .fossa.yaml to not use implicit managed builds

---
Automated with [GoReleaser](https://github.com/goreleaser)
Built with go version go1.10 darwin/amd64

## v0.4.2

- 5fe21df feat(builders): add ability to add configuration

---
Automated with [GoReleaser](https://github.com/goreleaser)
Built with go version go1.10 darwin/amd64

## v0.4.1

- d0720f8 Merge pull request #40 from fossas/alex/managed-builds
- c3aa016 doc(readme): #32 add one-liner install
- 3105635 Merge branch 'master' into alex/managed-builds
- ddcc341 Merge pull request #74 from fossas/feat/gradle-support
- d073805 Merge pull request #75 from fossas/fix/fix-builder-paths
- 5fdf4a5 doc(builders): add initial gradle docs
- c3ccc74 switch back to using fetcher
- 80555e4 chore(builders): fix comments and nits
- 5a63b9f test(submodules): Update submodule commits
- 93dee58 test(gradle): Add Gradle fixtures and Docker test tools
- f23ee34 fix(init): fix maven and ruby default module naming
- 272363c feat(init): add more ignores
- dbd8516 fix(builders): make relative paths for node and ruby builders
- f2e5560 feat(builders): add gradle task and dependency parsing
- 4d60fd3 feat(builders): add initial gradle builder
- 4d9806c change flag to ExistingProject in config. defaults to false
- 5c98745 add or clause with revision
- 12c077b added fix to function
- a1fb05f changes after rebase
- d7fbaf2 added custom-project flag
- 5c5bdcd updated comment
- c20e574 PR changes
- 0e52c61 fixed comment
- 1b87475 removed locator from config. We now have project and revision

---
Automated with [GoReleaser](https://github.com/goreleaser)
Built with go version go1.10 darwin/amd64

## v0.4.0

- a2b474c Merge pull request #73 from fossas/feat/upload-locators-flag
- b2c680a feat(upload): Add Locators flag and data format

---
Automated with [GoReleaser](https://github.com/goreleaser)
Built with go version go1.10 linux/amd64

## v0.3.1

- ec4e164 Merge pull request #36 from fossas/feat/selfupdate
- da90056 fix(http): Improve timeout handling
- d577588 fix(http): Correctly handle EOF timeouts
- 6300fa4 fix(http): Always close HTTP request connections
- 546d381 ci: Improve CI caching
- 29d496b ci: Improve logging and diagnostics on upload failure
- 7393553 style: fix PR nits
- 765cbcd fix(update): fix update default logic
- 7ce1571 feat(update): represent states better in update cmd
- 95e446e chore(update): fix nits
- 9e570f9 feat(update): add debug logging for update
- 5d76012 feat(update): add semver parsing
- 2e9af5d feat(update): #23 add fossa update command
- 89a8aa0 doc(go): document gdm support
- 49da5b4 doc(go): add gdm support
- 3f8f208 Merge pull request #37 from fossas/feat/go-gdm-integration
- 134b777 Add gdm to Dockerfile tools
- 056fca5 feat(go): Add gdm support
- e496598 docs: Add upload format user guide reference to walkthrough
- 5daa5be docs: Upload format documentation
- 0af727e Improve `user-guide.md` formatting
- 667cfb9 Merge pull request #34 from fossas/feat/docs
- a7e4b6d docs: README overhaul + user guide update
- 86089cb feat(upload): Add custom upload command
- 3115938 Merge pull request #28 from fossas/ci/run-provided-build
- 9d06606 ci(license-test): Run license check on CI
- ddc1bf7 Run FOSSA build after tests complete
- 0f0fe37 Merge pull request #25 from fossas/feat/add-test-command
- fcaca81 feat(test): Add JSON output to test cmd
- d65a651 fix(misc): Fix spinner issues, whitespace issues, golang isInternal, debug formatting, test unmarshalling
- 891526a refactor(test): Refactor test command and fix timeout
- 743c35f refactor(errors): Use errors.New instead of fmt.Errorf when there is no format string
- 283440e fix(test): fix timeout checks
- 71e6169 fix(config): fix locator normalization #21
- 2fef009 docs(test): properly document test cmd
- 37f8a21 fix(common): handle request errors properly
- 4ac31ad chore(errors): prefer fmt.Errorf to errors.New
- 89dcaea feat(test): add test command
- 661a7a5 Merge pull request #22 from fossas/refactor/common-build-utils
- 5c946b6 docs(readme): update readme
- 2f890b5 docs(readme): update readme
- f21c9ab refactor(sbt): Refactor SBT builder
- c76b0d4 refactor(ruby): Refactor Ruby builder
- 8feac38 refactor(nodejs): Refactor Nodejs builder
- 1f499e5 refactor(mvn): Refactor Maven builder
- c73cf5d refactor(go): Refactor Go builder
- 6284822 refactor(build): Refactor Composer builder
- e95f717 refactor(build): Refactor common utils + Bower builder
- 5e07519 Merge pull request #18 from fossas/feat/rpm-support
- fedeca4 Merge pull request #17 from fossas/fix/circleci-tests
- df44909 doc(build): add vendoredarchives docs
- f027f34 feat(build): add archive format support
- 455abd0 ci(circle-ci): Fix CircleCI config for new tests
- b7dff83 test(sbt): Add first test
- 920ac9b test(docker): Create docker image with build tools
- 7897993 doc(readme): update readme

---
Automated with [GoReleaser](https://github.com/goreleaser)
Built with go version go1.10 linux/amd64

## v0.3.0

- e84d0ea build(merge): Remove bad file merge
- 336406d Merge pull request #15 from fossas/feat/overhaul
- 3281995 feat(sbt): Improve SBT instrumentation
- 1929bef docs: Massive documentation overhaul
- becd5e3 Add SBT parsing + test fixtures
- baa673e feat(ruby): Add Ruby parsing + test fixtures
- b63d740 feat(mvn): add Maven support + test fixture
- 15e6175 refactor(logging): Use %#v for debug logging
- 6c4de98 feat(go): correctly resolve packages + add test fixtures
- d40578a feat(go): Add much better go support
- 60a1e38 docs: Add basic documentation
- 0634835 feat(composer): Add composer parsing + test fixtures
- 4fbc44f feat(bower): Add bower parsing + test fixtures
- 222bf74 feat(cmd): Add uploading to default command
- d909f16 refactor: Refactor CLI, with NodeJS support

---
Automated with [GoReleaser](https://github.com/goreleaser)
Built with go version go1.9.4 linux/amd64

## v0.2.6

- f53f6e1 Preliminary SBT support
- f6e14ea fix(go): Allow unresolved golang dependencies
- 9ad32d4 chore(readme): Update README with gigantic warning
- eba8735 fix(env): fix env var for fossa api key
- 4df5715 feat(docs): add maven docs and alpha notice
- e3ccd88 chore(doc): add status badges to README
- 0a2a634 Merge pull request #7 from fossas/ci/circleci-tests
- 21d5d2c ci(tests): Add CircleCI tests
- 17d5e5f chore(doc): add DCO
- 7d66202 Clean up unused Makefile lines

---
Automated with [GoReleaser](https://github.com/goreleaser)
Built with go version go1.9.2 darwin/amd64

## v0.2.5-1

- 605a9c0 build(versions): Fix version linking

---
Automated with [GoReleaser](https://github.com/goreleaser)
Built with go version go1.9.3 linux/amd64

## v0.2.5

- 20b2d6b chore(deps): Update deps, prune unused constraints
- b16e851 fix(commonjs): Substitute doublestar for zglob to fix data race
- c7d449d build(version): Add revision to --version output
- fdf200a fix(js): fix concurrency race condition
- 4a234b3 feat(config): Allow server endpoint to be set by environment variable
- 38d8615 chore(dep): Commit lockfile changes
- b5b71eb fix(maven): fix maven verify logic
- 79b5b64 fix(cmd): move validation to upload cmd

---
Automated with [GoReleaser](https://github.com/goreleaser)
Built with go version go1.9.3 linux/amd64

## v0.2.4

- b0d5c7a Release v0.2.4
- 0e20f0b chore(flags): clean up flag parsing
- 41c2d3e fix(config): refactor to fix locator flag setting
- 668a4f9 Release v0.2.3
- 4c0286c fix(cmd): make build cmd runnable again
- a848a58 chore(errors): reformat some error copy

---
Automated with [GoReleaser](https://github.com/goreleaser)
Built with go version go1.9.2 darwin/amd64

## v0.2.3

- 41c2d3e fix(config): refactor to fix locator flag setting
- 668a4f9 Release v0.2.3
- 4c0286c fix(cmd): make build cmd runnable again
- a848a58 chore(errors): reformat some error copy

---
Automated with [GoReleaser](https://github.com/goreleaser)
Built with go version go1.9.2 darwin/amd64

## v0.2.2

- 867cc0b Release v0.2.2
- 732038c feat(errors): better error handling and feedback
- b0ec539 feat(config): add ability to read from custom config file
- 2574402 fix(commonjs): fix node_modules traversal in subdir

---
Automated with [GoReleaser](https://github.com/goreleaser)
Built with go version go1.9.2 darwin/amd64

## v0.2.1

- 3f7ccf0 Release v0.2.1
- 5a6f382 feat(config): add default run mode to output json and exit w/o upload

---
Automated with [GoReleaser](https://github.com/goreleaser)
Built with go version go1.9.2 darwin/amd64

## v0.2.0

- 7243d0f Release v0.2.0
- eb054a3 feat(composer): support composer builds in subdirs
- 3c2bccc feat(gems): support bundler builds in subdirs
- 58d98df fix(maven): fix maven output command
- 811ecb0 feat(maven): use module manifest in builds
- 6c5ab1c feat(bower): support bower builds in subfolders
- 2c4b1a6 feat(build): support multi-module builds

---
Automated with [GoReleaser](https://github.com/goreleaser)
Built with go version go1.9.2 darwin/amd64

## v0.1.0

- f36ce39 fix(release): fix .goreleaser entry point
- 124bb47 chore(release): change package entry point
- 55acfd3 feat(upload): send report link
- f678cf0 fix(build): fix locator and build output
- 59eec8a fix(cmd): Guard against under-specified user input
- 5161162 feat(cmd): Refactor CLI and config structure
- 97626c5 feat(config): Read API key from environment variable
- 384b13d Merge pull request #6 from fossas/feat/3-upload-builds-results
- 0537aaf Merge branch 'feat/3-upload-builds-results' of github.com:fossas/fossa-cli into feat/3-upload-builds-results
- 4aec471 feat(upload): #3 add build upload cmd
- 271ba79 Merge pull request #5 from fossas/feat/4-fossa-yaml
- f70ca36 fix(config): Remove debugging statement
- 64c67ca feat(config): Add config options for locator
- 1e98346 feat(upload): #3 add build upload cmd
- d4383d2 fix(main): Remove debugging comment
- 0dd5ee9 feat(config): Set existing build options from configuration file
- 6010976 feat(config): Read config file values
- df2d7d8 Merge pull request #2 from fossas/feat/1-go-get
- b476866 feat(go): Run go get on incomplete builds
- 9f47778 fix(gem): install only production deps by default
- aa4ba7d fix(json): fix json keys in dependency

---
Automated with [GoReleaser](https://github.com/goreleaser)
Built with go version go1.9.2 darwin/amd64

## v0.0.0

- 699d58d feat(build): ignore RawDependencies in serialization
- 834466a feat(build): refactor dependency and logging
- 82f4830 chore(build): ignore dist folder
- 74edd98 Merge branch 'master' of https://github.com/fossas/fossa-cli
- 5e71265 feat(build): add release spec
- cf3de9b Merge branch 'master' of github.com:fossas/fossa-cli
- 0b7331d feat(go): Fall back to import path tracing when no lockfiles
- 7305c46 feat(log): add logging config
- b3d5b72 fix(gem): fix bundle command
- f87cc95 feat(composer): composer support
- f30e125 fix(build): fix build and maven command
- 9221cea feat(build): update logging and docs
- 36f5668 Merge branch 'master' of https://github.com/fossas/fossa-cli
- e2f557a feat(mvn): add maven support
- 5773c86 feat(go): Add glide, godep, govendor, vndr support
- 8ebfd7a feat(go): Add dep support
- f555b48 style(golint): Fix lint and vet warnings
- 7fa1098 doc(readme): update licensing guidance
- 1afe4a0 doc(readme): update readme
- 103d685 doc(license): add readme and license
- 1800cc3 Add Gopkg manifest
- 0d43673 feat(bower): add bower suppot
- 364cebf feat(cli): Refuse to build unless --install flag is explicitly passed
- 5f117dc fix(npm): Fix npm build logic
- 05ae3f5 Initial Commit

---
Automated with [GoReleaser](https://github.com/goreleaser)
Built with go version go1.9.2 darwin/amd64<|MERGE_RESOLUTION|>--- conflicted
+++ resolved
@@ -6,11 +6,8 @@
 - `Go.mod`: Anaysis does not fail if `go.mod` includes `retract` block. ([#1213](https://github.com/fossas/fossa-cli/pull/1213))
 - `.aar`: Supports `.aar` archive files with native license scanning, and with `--unpack-archives` option. ([#1217](https://github.com/fossas/fossa-cli/pull/1217))
 - `remote-dependencies`: Analysis of `fossa-deps` fails, if remote-dependencies's character length is greater than maximum. It only applies during non-output mode. ([#1216](https://github.com/fossas/fossa-cli/pull/1216))
-<<<<<<< HEAD
 - Maven: Analyze a package separately from its parents if the module does not appear in its parent's `<modules>` tag when both the module and its parents are discovered as candidate targets. ([#1218](https://github.com/fossas/fossa-cli/pull/1218))
-=======
 - Network requests: `fossa-cli` retries network requests which return response with status code of 502. ([#1220](https://github.com/fossas/fossa-cli/pull/1220))
->>>>>>> 34523e4f
 
 ## v3.8.0
 - License Scanning: You can license scan your first-party code with the `--experimental-force-first-party-scans` flag ([#1187](https://github.com/fossas/fossa-cli/pull/1187))
