--- conflicted
+++ resolved
@@ -1,12 +1,8 @@
 # FOSSA CLI Changelog
 
-<<<<<<< HEAD
 ## v3.8.29
 - Prevents showing SCM warnings in fossa analyze, test, and report [#1354](https://github.com/fossas/fossa-cli/pull/1354)
-=======
-## Unreleased
 - Pathfinder: Pathfinder has been deprecated and removed. ([#1350](https://github.com/fossas/fossa-cli/pull/1350))
->>>>>>> 54af2dac
 
 ## v3.8.28
 - VSI: no longer reports paths inside of extracted archives with the `!_fossa.virtual_!` literal [#1345](https://github.com/fossas/fossa-cli/pull/1345)
