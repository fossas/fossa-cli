# FOSSA CLI Changelog

<<<<<<< HEAD
## 3.11.0

- Add a dependency on Ficus, a new internal tool.

=======
>>>>>>> 51add543
## 3.10.14

- gradle: Do not report version constraints, version contraints are contained within an`DependencyResult`, filter out any constraints by checking [`isConstraint()`](https://docs.gradle.org/current/javadoc/org/gradle/api/artifacts/result/DependencyResult.html#isConstraint()). ([#1563](https://github.com/fossas/fossa-cli/pull/1563))
- container scanning: search all layers for os information. ([#1566](https://github.com/fossas/fossa-cli/pull/1566))

## 3.10.13

- Updates the `fossa test` output to include severity data on supported FOSSA instances ([#1562](https://github.com/fossas/fossa-cli/pull/1562))

## 3.10.12

- PNPM: Initial support for lockfile version 9.0 ([#1561](https://github.com/fossas/fossa-cli/pull/1561))

## 3.10.11

- container scanning: fix unzipping JARs that symlink to other layers #1555 ([#1555](https://github.com/fossas/fossa-cli/pull/1555))

## 3.10.10

- go: support the `tool` directive introduced in go Feb 2025 ([#1553](https://github.com/fossas/fossa-cli/pull/1553))

## 3.10.9

- CLI Args: Add a `--tee-output` argument to allow uploading results and also printing them to stdout.([#1546](https://github.com/fossas/fossa-cli/pull/1546))

## 3.10.8

- Custom license scans: Apply `licenseScanPathFilters` to custom license scans ([#1535](https://github.com/fossas/fossa-cli/pull/1535)).

## 3.10.7

- Report: Allow generating SBOMs attribution reports using fossa-cli. ([#1534](https://github.com/fossas/fossa-cli/pull/1534))

## 3.10.6
- Licensing: Fix a bug where the scikit-learn had an incorrect license detected ([#1527](https://github.com/fossas/fossa-cli/pull/1527))
- Licensing: Adds support for the NREL disclaimer

## 3.10.5

Container scanning: Resolved a large number of issues with scanning containers ([#1514](https://github.com/fossas/fossa-cli/pull/1514), [#1521](https://github.com/fossas/fossa-cli/pull/1521))
- Pulling containers from recent versions of Docker are properly supported.
- OCI container hosts are better supported.
- Scanning exported containers from recent versions of Docker are properly supported.
- Authentication is better supported overall, it now integrates with native Docker authentication providers.
- The old container scanning functionality still exists in FOSSA CLI as a fallback if the new functionality fails.

> [!NOTE]
> FOSSA built a separate binary to handle pulling images; refer to [its repository](https://github.com/fossas/circe) for details.
> This binary is bundled into FOSSA CLI, you don't need to do anything special to use it.

## 3.10.4
- Erlang: Rebar config parsing bug fixes ([#1524](https://github.com/fossas/fossa-cli/pull/1522))

## 3.10.3
- PDM Parser: Proper parsing for PDM platform_machine line ([#1521](https://github.com/fossas/fossa-cli/pull/1521))
- License Scanning: Added the archive name to the path for licenses found inside of archives during vendored dependency and first-party license scanning ([#1520](https://github.com/fossas/fossa-cli/pull/1520))

## 3.10.2
- Cargo: Do not create Cargo.lock if it already exists ([#1516](https://github.com/fossas/fossa-cli/pull/1516))

## 3.10.1
- Swift: Add support for parsing path dependencies with names ([#1515](https://github.com/fossas/fossa-cli/pull/1515))

## 3.10.0
- Support for user-provided dependency labels in `fossa-deps` ([#1505](https://github.com/fossas/fossa-cli/pull/1505)).
  For details, see the [`fossa-deps` documentation](https://github.com/fossas/fossa-cli/blob/master/docs/references/files/fossa-deps.md).

## 3.9.48
- General: Fix a bug where directory traversal could fail if the user does not have permission to read a directory ([#1508](https://github.com/fossas/fossa-cli/pull/1508)).
- Performance: Fix timeout issues when uploading large numbers of license scans by processing them in smaller batches ([#1509](https://github.com/fossas/fossa-cli/pull/1509)).

## 3.9.47
- Licensing: Adds support for Zeebe Community License v1.1 and Camunda License v1.0
- NuGet: Consolidate `project.assets.json` and `PackageReference` strategies ([#1461](https://github.com/fossas/fossa-cli/pull/1461))

## 3.9.46
- Licensing: Fix a bug where the tzdata debian package copyright was not detected as a public domain license ([#1504](https://github.com/fossas/fossa-cli/pull/1504))
- Container scanning: Fix a bug where Docker URLs were being constructed incorrectly, resulting in a 403 error ([#1500](https://github.com/fossas/fossa-cli/pull/1500))

## 3.9.45
- Preflight: Fix a bug where the preflight checks fail for SBOM team analysis ([#1499](https://github.com/fossas/fossa-cli/pull/1499))

## 3.9.44
- Preflight: Fix a bug where the preflight check could fail if you ran fossa multiple times simultaneously ([#1498](https://github.com/fossas/fossa-cli/pull/1498))

## 3.9.43
- Discovery: Fix a bug where directories in paths.exclude may still be accessed during discovery which causes an error when users don't have permission to read those directories ([#1493](https://github.com/fossas/fossa-cli/pull/1493))

## 3.9.42
- Licensing: Adds support for the Text-Tabs+Wrap License

## 3.9.41
- GoModules: Expose a static only analysis method for Go. ([#1468](https://github.com/fossas/fossa-cli/pull/1486))

## 3.9.40
- Licensing: Fix a bug where license scanner output sometimes included log lines, which breaks JSON parsing

## 3.9.39
- Licensing: Add the PSF-3.12.7 license. Make a correction to the MulanPSL license. Add a new public-domain rule ([#1480](https://github.com/fossas/fossa-cli/pull/1480))

## 3.9.38
- Adds clarity to "Invalid project permission" error message, instructing user to specify a team using `fossa analyze --team` or in the `.fossa.yml` file. ([#1475](https://github.com/fossas/fossa-cli/pull/1475))
- Fixes a small typo in an error heading ([#1476](https://github.com/fossas/fossa-cli/pull/1476))
- Licensing: Adds support for a handful of new licenses and EULAs (No PR)
  - ActiPro License Agreement, Versions 2009, 2020, 2021, and 2021-10-28
  - Authorized Dynatrace Customer Subscription Agreement
  - Chilkat Software License Agreement
  - Google Play Core Software Development Kit Terms of Service
  - Krypton Toolkit Licence Agreement for End-Users
  - Madshi Software License Agreement
  - Microsoft SQL Server 2019 Developer, 2019 Evaluation, and 2019 Express
  - Microsoft SQL Server 2022 Enterprise, Standard, Web
  - Viskoe.dk Terms of Use
- Container scanning: Recursively find jars within jars ([#1478](https://github.com/fossas/fossa-cli/pull/1478))

## 3.9.37

- License Scanning: Update Themis to include NOTICE files, and parse the additional NOTICE file fields in Themis's output. ([#1466](https://github.com/fossas/fossa-cli/pull/1466))

## 3.9.36

- fossa-deps: Fixed an issue where Rocky Linux deps were not supported in the fossa-deps file ([#1473](https://github.com/fossas/fossa-cli/pull/1473))
- `fossa report`: Remove subscription type check in preflight checks ([#1474](https://github.com/fossas/fossa-cli/pull/1474))

## 3.9.35

- Licensing: Add to the list of ignored copyright phrases (No PR)

## 3.9.34

- `--strict`: Users can now enable strict mode for analysis. ([#1463](https://github.com/fossas/fossa-cli/pull/1463))

## 3.9.33

- MSB: Failure to resolve a linked project no longer causes the scan to fail ([[#1469](https://github.com/fossas/fossa-cli/pull/1469)]).

## 3.9.32

- Platform Support: Add a binary for ARM64 Linux environments. ([#1465](https://github.com/fossas/fossa-cli/pull/1465))

## 3.9.31

- Resolve an issue parsing toml configuration files. ([#1459](https://github.com/fossas/fossa-cli/pull/1459))
- Gradle: ignore deprecated configurations ([#1457](https://github.com/fossas/fossa-cli/pull/1457))
- Upgrade the GHC we use to build the CLI. ([#1460](https://github.com/fossas/fossa-cli/pull/1460))

## 3.9.30

- Vendored Dependencies: add support for metadata (description, and homepage) for dependencies. ([#1455](https://github.com/fossas/fossa-cli/pull/1455))

## 3.9.29
- install scripts: Surface curl errors and display http status code correctly. ([#1456](https://github.com/fossas/fossa-cli/pull/1456))
- Update jar-callgraph version to 1.0.2 [#1454](https://github.com/fossas/fossa-cli/pull/1454)

## 3.9.28

- Container Scanning: Distroless containers will now return results for non-system dependencies. ([#1448](https://github.com/fossas/fossa-cli/pull/1448))
- Warnings: Remove warnings about native container scanning and Go packages analysis. ([#1446](https://github.com/fossas/fossa-cli/pull/1446))

## 3.9.27

- Tar: Move to the upstream Haskell tar library. FOSSA CLI should now work more reliably when unpacking containers for analysis. ([#1452](https://github.com/fossas/fossa-cli/pull/1452))

## 3.9.26

- Reports: Add `includeCopyrightList` to JSON attribution report request. This will ensure that all copyrights are included in the JSON attribution report once the FOSSA API starts including them. All other formats of attribution reports will receive all copyrights without needing to add this query param. [#1450](https://github.com/fossas/fossa-cli/pull/1450)
- Resolves an issue where git projects cloned with an url including a username were unable to be found when running `fossa test`. [#1451](https://github.com/fossas/fossa-cli/pull/1451)

## 3.9.25

- Update jar-callgraph version [#1447](https://github.com/fossas/fossa-cli/pull/1447)

## 3.9.24

- Container Scanning: Attempt to find JAR files in container images and report them as dependencies. ([#1442](https://github.com/fossas/fossa-cli/pull/1442), [#1444](https://github.com/fossas/fossa-cli/pull/1444))

## 3.9.23

- Reachability: For organizations that don't have reachability turned on suppress messages about it. ([#1440](https://github.com/fossas/fossa-cli/pull/1440))

## 3.9.22
- Fixes release group flags for `fossa analyze` and `fossa container analyze`  ([#1439](https://github.com/fossas/fossa-cli/pull/1439))

## 3.9.21
- Add support for analyzing SBOM files ([#1435](https://github.com/fossas/fossa-cli/pull/1435))
- License Scanning: Add the Llama-3-community license (No PR)
- Yarn: Don't fail analysis if a dependency cannot be found. ([1436](https://github.com/fossas/fossa-cli/pull/1436))

## 3.9.20
- Fixes file matches for license scans ([#1434](https://github.com/fossas/fossa-cli/pull/1434)).

## v3.9.19
- Release a Mac arm64 binary. ([#1426](https://github.com/fossas/fossa-cli/pull/1426))
- Updated the license to CPAL, an OSI-approved license similar to MPL ([#1431](https://github.com/fossas/fossa-cli/pull/1431)).

## v3.9.18
- Resolves an issue where `vendored-dependencies` were rescanned locally, but not in the FOSSA service,
  when `forceRescans` was set to `true` ([#1423](https://github.com/fossas/fossa-cli/pull/1423)).

## v3.9.17
- Poetry: Adds partial support for dependency groups. ([#1420](https://github.com/fossas/fossa-cli/pull/1420)).

## v3.9.16
- Treat `targets` field in the issue summary loaded from Core as optional during `fossa test` and `fossa report` ([#1422](https://github.com/fossas/fossa-cli/pull/1422)).
- Adds support for SwiftPM v3 files ([#1424](https://github.com/fossas/fossa-cli/pull/1424)).
  Future SwiftPM file formats will be accepted automatically if they remain backwards compatible with the current parser.
- Updates parallel embedded binary extractions to be more properly isolated ([#1425](https://github.com/fossas/fossa-cli/pull/1425)).

## v3.9.15
- Change TLS to a version that takes advantage of but does not require 1.2 with EMS.
  This will be reverted in six months.
  On-prem users should upgrade their servers to support either TLS 1.2 with EMS or TLS 1.3.
  SAAS customers are unaffected. ([#1418](https://github.com/fossas/fossa-cli/pull/1418)).

## v3.9.14
- Cargo: Update cargo strategy to parse new `cargo metadata` format for cargo >= 1.77.0 ([#1416](https://github.com/fossas/fossa-cli/pull/1416)).
- `fossa release-group`: Add command to create a FOSSA release group release (`fossa release-group create-release`) [#1409](https://github.com/fossas/fossa-cli/pull/1409).
- `fossa project`: Adds commands to interact with FOSSA projects (`fossa project edit`) [#1394](https://github.com/fossas/fossa-cli/pull/1395).

## v3.9.13
- Support GIT dependencies in Bundler projects ([#1403](https://github.com/fossas/fossa-cli/pull/1403/files))
- Reports: Increase the timeout when hitting the report generation API endpoint ([#1412](https://github.com/fossas/fossa-cli/pull/1412)).

## v3.9.12
- `--detect-dynamic`: Fix deb tatic parsing ([#1401](https://github.com/fossas/fossa-cli/pull/1401)).

## v3.9.11
- Licensing: Add new rules for unity licenses. Add the Redis Source Available License.

## v3.9.10
- Support unarchiving `tgz`, `taz`, `txz`, `tbz`, `tbz2`, and `tz2` files for `--unpack-archives` ([#1402](https://github.com/fossas/fossa-cli/pull/1402/files))
- `fossa test`: improves diagnostic message ([#1403](https://github.com/fossas/fossa-cli/pull/1403/files))
- `fossa release-group`: Adds commands to interact with FOSSA release-groups (`fossa release-group add-projects`, `fossa release-group create`, `fossa release-group delete`, `fossa release-group delete-release`) [#1399](https://github.com/fossas/fossa-cli/pull/1399).

## v3.9.9
- `--without-default-filters`: Users can now disable default path filters ([#1396](https://github.com/fossas/fossa-cli/pull/1396/files)).

## v3.9.8
- Reachability: Users may now provide custom locations for the JAR files emitted by projects and used for reachability analysis ([#1382](https://github.com/fossas/fossa-cli/pull/1382)).

## v3.9.7
- Add preflight permission checks to validate token type, subscription type, project permissions, and release group permissions [#1383](https://github.com/fossas/fossa-cli/pull/1383)

## v3.9.6
- Add debug logs for build warnings in `analyze` commands [#1386](https://github.com/fossas/fossa-cli/pull/1386)

## v3.9.5
- Maven: Fix hanging maven analysis ([#1381](https://github.com/fossas/fossa-cli/pull/1381)).

## v3.9.4
- Reachability: Includes reachability analysis in scan summary ([#1379](https://github.com/fossas/fossa-cli/pull/1379)).

## v3.9.3
- Update error structure ([#1364](https://github.com/fossas/fossa-cli/pull/1364)).

## v3.9.2
- Maven: Adds reachability analysis ([#1372](https://github.com/fossas/fossa-cli/pull/1377)).
- Gradle: Adds reachability analysis ([#1377](https://github.com/fossas/fossa-cli/pull/1377)).

## v3.9.1
- `--detect-dynamic`: Safely ignores scenarios in ldd output parsing where we run into not found error ([#1376](https://github.com/fossas/fossa-cli/pull/1376)).

## v3.9.0
- Emits a warning instead of an error when no analysis targets are found ([#1375](https://github.com/fossas/fossa-cli/pull/1375)).

## 3.8.37

- Container Scans: Bugfix for some registry scans that fail with an STM error. ([#1370](https://github.com/fossas/fossa-cli/pull/1370)).

## v3.8.36
- `fossa feedback`: Allow users to provide feedback on their cli experience ([#1368](https://github.com/fossas/fossa-cli/pull/1368)).
- Add preflight checks to validate API key, connection to FOSSA app, and ability to write to temp directory in relevant commands.


## v3.8.35
- Running `fossa analyze --detect-vendored` no longer fails if there are no detected vendored dependencies ([#1373](https://github.com/fossas/fossa-cli/pull/1373)).

## v3.8.34
- Add color and update formatting in cli help commands ([#1367](https://github.com/fossas/fossa-cli/pull/1367)).

## v3.8.33
- Removes warnings and tracebacks to stderr ([#1358](https://github.com/fossas/fossa-cli/pull/1358)).

## v3.8.32

- Options: Add a `--static-only-analysis` option ([#1362](https://github.com/fossas/fossa-cli/pull/1362)).

## v3.8.31

- Container scanning: `BerkeleyDB` and `Sqlite` strategies now support RPM databases in non-standard locations ([#1365](https://github.com/fossas/fossa-cli/pull/1365)).
- Updates the license scanner to the latest version ([#1366](https://github.com/fossas/fossa-cli/pull/1366)).
  This update addresses several issues with the license scanner, primarily related to incorrect classification of GPL and AGPL licenses.

## v3.8.30

- Fix an issue with long-option syntax for older versions of `sbt` ([#1356](https://github.com/fossas/fossa-cli/pull/1356)).
- Debug: add more logging for debugging missing dependencies ([#1360](https://github.com/fossas/fossa-cli/pull/1360)).

## v3.8.29
- Prevents showing SCM warnings in fossa analyze, test, and report ([#1354](https://github.com/fossas/fossa-cli/pull/1354)).
- Pathfinder: Pathfinder has been deprecated and removed ([#1350](https://github.com/fossas/fossa-cli/pull/1350)).

## v3.8.28
- VSI: no longer reports paths inside of extracted archives with the `!_fossa.virtual_!` literal ([#1345](https://github.com/fossas/fossa-cli/pull/1345)).

## v3.8.27
- Maven: Fix a bug that broke maven analysis if the build directory was in a non-standard location ([#1343](https://github.com/fossas/fossa-cli/pull/1343)).

## v3.8.26
- Maven: add support for maven submodule filtering ([#1339](https://github.com/fossas/fossa-cli/pull/1339)).

## v3.8.25
- Maven: add support for maven scope filtering ([#1331](https://github.com/fossas/fossa-cli/pull/1331)).
- `fossa init`: adds new `fossa init` command which creates `.fossa.yml.example`, and `fossa-deps.yml.example` file. ([#1323](https://github.com/fossas/fossa-cli/pull/1323)).

## v3.8.24

- Python: use `pip` to determine transitive dependencies for setuptool projects that contain a req*.txt or setup.py file. ([#1334](https://github.com/fossas/fossa-cli/pull/1334)).
- Container Scanning: warn and exclude rpm packages that are missing attributes ([#1335](https://github.com/fossas/fossa-cli/pull/1335)).

## v3.8.23
- Custom License Scans: Support full-file uploads for custom license scans ([#1333](https://github.com/fossas/fossa-cli/pull/1333)).

## v3.8.22
- path: adds path dependency scanning functionality. ([#1327](https://github.com/fossas/fossa-cli/pull/1327))
- `pnpm`: Supports `6.0` version of `pnpm-lockfile.yaml` ([#1320])(https://github.com/fossas/fossa-cli/pull/1320)
- Maven: Fixes defect, where `fossa-cli` was sometimes ignoring dependency, if the dependency with multiple scopes was part of the project. ([#1322](https://github.com/fossas/fossa-cli/pull/1322))

## v3.8.21
- archive: considers 0-byte tar file to be valid tar file. ([#1311](https://github.com/fossas/fossa-cli/pull/1311))
- Cocoapods: Allow Podfile.lock without EXTERNAL SOURCES field ([#1279](https://github.com/fossas/fossa-cli/pull/1279))
- `fossa-deps`: `--fossa-deps-file` to specify custom fossa-deps file ([#1303](https://github.com/fossas/fossa-cli/pull/1303))
- install-latest.sh: Fixed a bug where install-latest.sh would result in a broken binary when run on some versions of macOS ([#1317](https://github.com/fossas/fossa-cli/pull/1317))

## v3.8.20
- container scanning: Fixes registry network calls, to ensure `fossa-cli` uses `Accept` header on `HEAD` network calls. ([#1309](https://github.com/fossas/fossa-cli/pull/1309))

## v3.8.19

- container scanning: fixes a defect which led to incorrect `NotTarFormat` errors when parsing container layer. ([#1305](https://github.com/fossas/fossa-cli/pull/1305))
- `--detect-vendored`: fix a defect which caused the `--detect-vendored` flag to fail on Windows ([#1300](https://github.com/fossas/fossa-cli/pull/1300))

## v3.8.18

- Removes the `fossa log4j` subcommand. ([#1291](https://github.com/fossas/fossa-cli/pull/1291))
- golang: Updates go.mod parser to be compatible with golang v1.21. ([#1304](https://github.com/fossas/fossa-cli/pull/1304))
- `fossa list-targets`: list-target command supports `--format` option with: `ndjson`, `text`, and `legacy`. ([#1296](https://github.com/fossas/fossa-cli/pull/1296))

## v3.8.17

Integrates FOSSA snippet scanning into the main application.
For more details and a quick start guide, see [the subcommand reference](./docs/references/subcommands/snippets.md).

## v3.8.16

Delivers another update to the `millhone` early preview of FOSSA snippet scanning:

- Fixes surprising semantics in some subcommands, especially `commit`.
- Sorts and makes unique dependencies written to `fossa-deps` files.
- Overly noisy snippets are filtered entirely.
- Adds C++ snippet parsing.
- Reduces config and logging verbosity.

## v3.8.15

This version is a special release: it does not alter anything in FOSSA CLI, but instead adds `millhone`,
the new snippet scanning functionality for FOSSA, as a release asset.

Future releases will bundle this functionality into FOSSA CLI instead,
but we're making this CLI available standalone for now to enable immediate use!

Initial documentation for this functionality is here.
When we integrate this functionality into FOSSA CLI itself we'll have improved documentation as well.

Note: FOSSA is still ingesting sources into the snippet scanning database;


## v3.8.14

- Custom License Searches and Keyword Searches allow you to search through your codebase, find matches to regular expressions and then either log the results to the scan summary (keyword search) or create a custom license match (custom license searches) ([#1274](https://github.com/fossas/fossa-cli/pull/1274))

## v3.8.13
- Maven: Prevent infinite recursion from Pom file property interpolation. ([#1271](https://github.com/fossas/fossa-cli/pull/1271))

## v3.8.12
- Conda: Support simple Pip packages in `environment.yml`. ([#1275](https://github.com/fossas/fossa-cli/pull/1275))

## v3.8.11
- Maven analysis: Prevent maven analysis from infinitely recursing when it encounters a recursive property ([#1268](https://github.com/fossas/fossa-cli/pull/1268))

## v3.8.10
- Reports: Can now export reports formatted as CycloneDX (json/xml), CSV, HTML, and JSON SPDX. ([#1266](https://github.com/fossas/fossa-cli/pull/1266))
- Containers: RPM packages installed in containers that use the NDB format for their RPM database are now parsed much faster. ([#1262](https://github.com/fossas/fossa-cli/pull/1262))

## v3.8.9
- CLI Binaries: Notarize Mac OS binaries. ([#1261](https://github.com/fossas/fossa-cli/pull/1261))

## v3.8.8
- CLI Binaries: Sign Mac OS builds using codesign. ([#1251](https://github.com/fossas/fossa-cli/pull/1251))
- CLI Binaries: Sign Linux builds using cosign. ([#1243](https://github.com/fossas/fossa-cli/pull/1243))

## v3.8.7
- Due to an issue with our release process [#1254](https://github.com/fossas/fossa-cli/pull/1254), this tag exists but was not released. The changes that would have been in 3.8.7 were released as v3.8.8.

## v3.8.6
- VSI: Fix a bug where root dependencies would cause analysis to fail. ([#1240](https://github.com/fossas/fossa-cli/pull/1240))
- Node (PNPM): Fixes a bug where analyses would fail when the `lockfileVersion` attribute was a string in `pnpm-lock.yaml`. ([1239](https://github.com/fossas/fossa-cli/pull/1239))
- License Scanning: Add a new "IBM type1 interpreter" license (no PR).

## v3.8.5
- Go: `--experimental-use-v3-go-resolver` is now the default. ([Documentation](./docs/references/strategies/languages/golang/v3-go-resolver-transition-qa.md). ([1224](https://github.com/fossas/fossa-cli/pull/1224))

## v3.8.4
- VSI: Report VSI rules and display them in FOSSA's UI. ([#1237](https://github.com/fossas/fossa-cli/pull/1237), [#1235](https://github.com/fossas/fossa-cli/pull/1235))

## v3.8.3
- Logging: Don't output the `[INFO]` prefix for regular CLI messages. ([#1226](https://github.com/fossas/fossa-cli/pull/1226))
- License Scanning: Fix a bug where we were identifying the "GPL with autoconf macro exception" license as "GPL with autoconf exception" in a few cases ([#1225](https://github.com/fossas/fossa-cli/pull/1225))
- Container Scanning: More resiliant os-release parser, accounting initial line comments in the file ([#1230](https://github.com/fossas/fossa-cli/pull/1230))
- Analysis: full paths to the files in archives are shown when running `fossa analyze --unpack-archives` ([#1231](https://github.com/fossas/fossa-cli/pull/1231))
- Telemetry: Collect GNU/Linux distribution information and `uname` output. ([#1222](https://github.com/fossas/fossa-cli/pull/1222))

## v3.8.2
- Poetry: Defaults `category` to `main` if not present in lockfile. ([#1211](https://github.com/fossas/fossa-cli/pull/1211))
- Maven: Revert ([#1218](https://github.com/fossas/fossa-cli/pull/1218)) from v3.8.2 due to performance impacts.

## v3.8.1
- Setup.py: Fixes an defect with `setup.py` parser, caused by failing to account for line comments or backslash. ([#1191](https://github.com/fossas/fossa-cli/pull/1191))
- Installation: `install-latest.sh` now directs `curl` and `wget` to pass `Cache-Control: no-cache` headers to the server. ([#1206](https://github.com/fossas/fossa-cli/pull/1206))
- `Go.mod`: Anaysis does not fail if `go.mod` includes `retract` block. ([#1213](https://github.com/fossas/fossa-cli/pull/1213))
- `.aar`: Supports `.aar` archive files with native license scanning, and with `--unpack-archives` option. ([#1217](https://github.com/fossas/fossa-cli/pull/1217))
- `remote-dependencies`: Analysis of `fossa-deps` fails, if remote-dependencies's character length is greater than maximum. It only applies during non-output mode. ([#1216](https://github.com/fossas/fossa-cli/pull/1216))
- Maven: Analyze a package separately from its parents if the module does not appear in its parent's `<modules>` tag when both the module and its parents are discovered as candidate targets. ([#1218](https://github.com/fossas/fossa-cli/pull/1218))
- Network requests: `fossa-cli` retries network requests which return response with status code of 502. ([#1220](https://github.com/fossas/fossa-cli/pull/1220))
- `PDM`: Adds support for PDM package manager. ([#1214](https://github.com/fossas/fossa-cli/pull/1214))

## v3.8.0
- License Scanning: You can license scan your first-party code with the `--experimental-force-first-party-scans` flag ([#1187](https://github.com/fossas/fossa-cli/pull/1187))
- Network requests: `fossa-cli` retries network requests, if it experiences timeout error. ([#1203](https://github.com/fossas/fossa-cli/pull/1203))
- Monorepo is no longer a supported feature of FOSSA. ([#1202](https://github.com/fossas/fossa-cli/pull/1202))
- `experimental-enable-binary-discovery`, `detect-vendored`: Redact file contents in debug bundles. ([#1201](https://github.com/fossas/fossa-cli/pull/1201))
- `setup.cfg`: Adds support for setup.cfg, in conjuction with `setup.py`. ([#1195](https://github.com/fossas/fossa-cli/pull/1195))
- Default Filters: Default filters are applied prior to analysis. Improves overall runtime performance. ([#1193](https://github.com/fossas/fossa-cli/pull/1194))
- `.fossa.yml` and CLI args: Allow setting a policy by id in addition to by name. ([#1203](https://github.com/fossas/fossa-cli/pull/1203))
- Doc only: Fixed an issue in the `fossa-deps` schema suggesting against the use of `name` for referenced RPM dependencies. If your editor utilizes SchemaStore, this file should now lint properly after this change propagates. ([#1199](https://github.com/fossas/fossa-cli/pull/1199)).

## v3.7.11
- `fossa-deps.yml`: Adds strict parsing to so that required field with only whitespace strings are prohibited early. Also throws an error, if incompatible character is used in vendor dependency's version field. ([#1192](https://github.com/fossas/fossa-cli/pull/1192))

## v3.7.10
- License Scanning: Fix a bug where the license scanner did not run on MacOS 13 on M1 Macs ([#1193](https://github.com/fossas/fossa-cli/pull/1193))
- Debug bundle: The raw dependency graph FOSSA CLI discovers is output in the FOSSA Debug Bundle. ([#1188](https://github.com/fossas/fossa-cli/pull/1188))

## v3.7.9
- License Scanning: Add support for "full file uploads" for CLI-side license scans. ([#1181](https://github.com/fossas/fossa-cli/pull/1181))

## v3.7.8
- Go: Do not fall back to module based analysis when using `--experimental-use-go-v3-resolver`. ([#1184](https://github.com/fossas/fossa-cli/pull/1184))

## v3.7.7
- Adds `--json` flag to `fossa container analyze` ([#1180](https://github.com/fossas/fossa-cli/pull/1180))
- License Scanning: Reduce false positives caused by indicator matches. This is done by only reporting indicator matches to SPDX keys and license names when we are scanning a manifest file ([#1182](https://github.com/fossas/fossa-cli/pull/1182))

## v3.7.6
- RPM: Support origin paths for RPM spec file analysis ([#1178](https://github.com/fossas/fossa-cli/pull/1178))
- Swift: Do not stop analysis if we encounter a badly formatted project.pbxproj file ([#1177](https://github.com/fossas/fossa-cli/pull/1177))

## v3.7.5
- Go: Introduce `--experimental-use-v3-go-resolver` to preview a new [tactic](./docs/references/strategies/languages/golang/gomodules.md#experimental-strategy-use-go-list-on-packages) for Go dependency scanning. ([#1168](https://github.com/fossas/fossa-cli/pull/1168),[#1173](https://github.com/fossas/fossa-cli/pull/1173))
- Themis: Update tag to support a new rule for the libdivide dependency. ([#1172](https://github.com/fossas/fossa-cli/pull/1172)

## v3.7.4
- Gradle: Fix possible ConcurrentModificationException that can occur when getting dependencies ([#1171](https://github.com/fossas/fossa-cli/pull/1171))

## v3.7.3
- Go: Collects environment variables in debug bundle. ([#1132](https://github.com/fossas/fossa-cli/pull/1132))
- Diagnostics: Improves user-facing error messages and debugging tips for external commands and some HTTP error conditions ([#1165](https://github.com/fossas/fossa-cli/pull/1165))
- License Scanning: Scan the full contents of "license.html" and "licence.html" for license content, not just the comments. ([#1169](https://github.com/fossas/fossa-cli/pull/1169))

## v3.7.2
- License Scanning: Add four new licenses: Pushwoosh, PalletsFlaskLogo, IntelDisclaimer and Instabug ([#1163](https://github.com/fossas/fossa-cli/pull/1163))

## v3.7.1
- Stack: Git based dependencies are detected and handled correctly. ([#1160](https://github.com/fossas/fossa-cli/pull/1160))

## v3.7.0
- Support Maven wrapper (`mvnw`) usage in Maven projects, and user-provided binary overrides for Maven projects ([#1149](https://github.com/fossas/fossa-cli/pull/1149))
  For more information, see the [Maven strategy documentation](./docs/references/strategies/languages/maven/maven.md).
- Installation Script: Verify that the sha256sum of the downloaded archive matches the recorded one. ([#1158](https://github.com/fossas/fossa-cli/pull/1158))

## v3.6.18
- License Scanning: Emit a warning if unarchiving fails rather than a fatal error. ([#1153](https://github.com/fossas/fossa-cli/pull/1153))

## v3.6.17

- Handle Leiningen deduped deps: expand groupID and artifactID in the leiningen tactic to satisfy the Maven fetcher ([#1152]](https://github.com/fossas/fossa-cli/pull/1152))

## v3.6.17

- `fossa test`: Display CVE, fixed version information, and issue dashboard links when possible. ([#1146](https://github.com/fossas/fossa-cli/pull/1146))

## v3.6.16

- Project labels: Support project labels from command line and configuration file ([1145](https://github.com/fossas/fossa-cli/pull/1145))

## v3.6.15

- Container scanning: support more tar formats. ([1142](https://github.com/fossas/fossa-cli/pull/1142))
- `--detect-dynamic`: Supports recursively inspecting binaries for dynamic dependencies. ([#1143](https://github.com/fossas/fossa-cli/pull/1143))

## v3.6.14

- `fossa test`: Improved reporting. ([#1135](https://github.com/fossas/fossa-cli/pull/1135))

## v3.6.13

- Vendored Dependencies: Add the unity companion license (https://unity.com/legal/licenses/unity-companion-license) and unity package distribution license (https://unity.com/legal/licenses/unity-package-distribution-license) to license scanning ([#1136](https://github.com/fossas/fossa-cli/pull/1136))

## v3.6.12

- Maven: If a package is both `"test"` and `"compile"`, it is no longer filtered ([#1138](https://github.com/fossas/fossa-cli/pull/1138)).

## v3.6.11

- Lib yarn protocol: When we encounter Yarn lib deps we should warn but not fail the scan ([#1134](https://github.com/fossas/fossa-cli/pull/1134))

## v3.6.10

- Vendored Dependencies: Allow path filtering when doing cli-side license scans ([#1128](https://github.com/fossas/fossa-cli/pull/1128))

## v3.6.9
- Yarn: Fix a bug where tarball URLs were recognized as git urls. ([#1126](https://github.com/fossas/fossa-cli/pull/1126))

## v3.6.8
- Go: Allow quotes module names in static analysis ([#1118](https://github.com/fossas/fossa-cli/pull/1118))
- `fossa test`: Includes revision summary and target information, when accessible ([#1119](https://github.com/fossas/fossa-cli/pull/1119))

## v3.6.7

- Rename `--experimental-license-scan` to `--license-scan` (https://github.com/fossas/fossa-cli/pull/1110)
- Emit a warning if the `--experimental-native-license-scan` flag is used

## v3.6.6

- Conda: Change dynamic strategy to simulate building an environment from `environment.yml` instead of reading from the currently active environment. ([#1099](https://github.com/fossas/fossa-cli/pull/1099))

## v3.6.5

- `fossa test`: deprecates `--json` flag in favor of `--format json` option. ([#1109](https://github.com/fossas/fossa-cli/pull/1109))
- `fossa container test`: deprecates `--json` flag in favor of `--format json` option. ([#1109](https://github.com/fossas/fossa-cli/pull/1109))
- UX: Added breadcrumb to main help output indicating that subcommands have additional options. ([#1106](https://github.com/fossas/fossa-cli/pull/1106))

## v3.6.4

- C/C++: Fixes `--detect-vendored` on Windows. ([#1096](https://github.com/fossas/fossa-cli/pull/1096))
- Uses an ISO timestamp for the revision if no better revision can be inferred. ([#1091](https://github.com/fossas/fossa-cli/pull/1091))

## v3.6.3

Gradle: Considers dependencies from `debugUnitTest*` configurations to be unused. ([#1097](https://github.com/fossas/fossa-cli/pull/1097))

## v3.6.2

- Don't promote transitive dependencies  [#1092](https://github.com/fossas/fossa-cli/pull/1092).
- Container Scanning: Fixes a bug where tar entry were not normalized within nested layer tar. [#1095](https://github.com/fossas/fossa-cli/pull/1095)

## v3.6.1

- Container Scanning: Fixes a bug where image source parser ignored '-' in host. Also fixes an issue regarding to redirect headers when communicating with registry. [#1089](https://github.com/fossas/fossa-cli/pull/1089)

## v3.6.0

- Promote C/C++ features to general availability ([#1087](https://github.com/fossas/fossa-cli/pull/1087)).
  - `--experimental-enable-vsi` is now `--detect-vendored`.
  - `--experimental-analyze-dynamic-deps` is now `--detect-dynamic`.

## v3.5.3

- Manual Dependencies: Linux Dependencies (`rpm-generic`, `apk`, `deb`) can be provided as reference dependency in fossa-deps file ([#1086](https://github.com/fossas/fossa-cli/pull/1086)).

## v3.5.2

- Container Scanning: Fixes an issue with base64 encoded raw authentications ([#1085](https://github.com/fossas/fossa-cli/pull/1085)).

## v3.5.1

- Contributor counting: update the contributor count range from 90 days to 365 days. ([#1083](https://github.com/fossas/fossa-cli/pull/1083))

## v3.5.0

- Container Scanning: Uses native container scanner, deprecates old container scanner ([#1078](https://github.com/fossas/fossa-cli/pull/1078)), ([#1079](https://github.com/fossas/fossa-cli/pull/1079)), ([#1080](https://github.com/fossas/fossa-cli/pull/1080)), ([1082](https://github.com/fossas/fossa-cli/pull/1082)).

_Notice:_

- Now, container scanning analyzes projects for applications (`npm`, `pip`, etc) dependencies.
- Now, container scanning can filter specific targets via target exclusions using [fossa configuration file](./docs/references/files/fossa-yml.md).
- Now, `fossa-cli`'s windows binary can perform container scanning.
- Now, container scanned projects will show origin path in FOSSA web UI.
- Now, container scanned projects can target specific architecture via digest.

You can use `--only-system-deps` flag to only scan for dependencies from `apk`, `dpkg`, `dpm`.
This will mimic behavior of older FOSSA CLI's container scanning (older than v3.5.0).

Learn more:
- [container scanner](./docs/references/subcommands/container/scanner.md)
- [fossa container analyze](./docs/references/subcommands/container.md)

If you experience any issue with this release, or have question, please contact [FOSSA Support](https://support.fossa.com).

## v3.4.11
- Npm (Lockfile v3) - Fixes a defect where, _sometimes_ wrong version of the dependency was reported if multiple version of the same dependency existed in the lock file. ([#1075](https://github.com/fossas/fossa-cli/pull/1075))
- Npm (Lockfile v2) - Fixes a defect where, _sometimes_ wrong version of the dependency was reported if multiple version of the same dependency existed in the lock file. ([#1075](https://github.com/fossas/fossa-cli/pull/1075))

## v3.4.10
- Scala: Supports analysis of multi-project sbt builds with `sbt-dependency-graph` plugin. ([#1074](https://github.com/fossas/fossa-cli/pull/1074)).

## v3.4.9
- Scan Summary: Identifies project skipped due to production path filtering, or exclusion filtering. ([#1071](https://github.com/fossas/fossa-cli/pull/1071))
- R: Adds support for `renv` package manager. ([#1062](https://github.com/fossas/fossa-cli/pull/1062))

## v3.4.8
- Report: Fixes a defect, where `report` command was failing due to invalid dependencies cache from endpoint ([#1068](https://github.com/fossas/fossa-cli/pull/1068)).

## v3.4.7
- Linux releases are now packaged as both tar.gz and zip to improve compatibility when installing ([#1066](https://github.com/fossas/fossa-cli/pull/1066))

## v3.4.6
- Container Scanning: Fixes a defect, where container registry `registry:3000/org/repo:tag` was incorrectly identifying `registry` as project name. ([#1050](https://github.com/fossas/fossa-cli/issues/1050))
- Container Scanning: Includes registry uri in project name (experimental scanner only). ([#1050](https://github.com/fossas/fossa-cli/issues/1050))

## v3.4.5
- FOSSA API: Adds resiliency against API errors occurring when retrieving endpoint versioning information. ([#1051](https://github.com/fossas/fossa-cli/pull/1051))

## v3.4.4
- Fix a bug in the v1 installers for Windows (install-v1.ps1 and install.ps1) ([#1052](https://github.com/fossas/fossa-cli/pull/1052))

## v3.4.3
- Container scanning: Supports hardlink file discovery for experimental scanner. ([#1047](https://github.com/fossas/fossa-cli/pull/1047))
- Container scanning: Supports busybox. ([#1047](https://github.com/fossas/fossa-cli/pull/1047))
- Container scanning: Increases timeout to 5 mins when extracting image from docker engine api for experimental scanner. ([#1047](https://github.com/fossas/fossa-cli/pull/1047))

## v3.4.2

- API: Error messages are more clear and provide user-actionable feedback. ([#1048](https://github.com/fossas/fossa-cli/pull/1048))
- Metrics: Reports the kind of CI environment in which FOSSA is running, if any. ([#1043](https://github.com/fossas/fossa-cli/pull/1043))

## v3.4.1

- Container scanning: RPM: Add support for the Sqlite backend. ([#1044](https://github.com/fossas/fossa-cli/pull/1044))
- Container scanning: RPM: Add support for the NDB backend. ([#1046](https://github.com/fossas/fossa-cli/pull/1046))

## v3.4.0

- Container scanning: New experimental scanner. ([#1001](https://github.com/fossas/fossa-cli/pull/1001), [#1002](https://github.com/fossas/fossa-cli/pull/1002), [#1003](https://github.com/fossas/fossa-cli/pull/1003), [#1004](https://github.com/fossas/fossa-cli/pull/1004), [#1005](https://github.com/fossas/fossa-cli/pull/1005), [#1006](https://github.com/fossas/fossa-cli/pull/1006), [#1010](https://github.com/fossas/fossa-cli/pull/1010), [#1011](https://github.com/fossas/fossa-cli/pull/1011), [#1012](https://github.com/fossas/fossa-cli/pull/1012), [#1014](https://github.com/fossas/fossa-cli/pull/1014), [#1016](https://github.com/fossas/fossa-cli/pull/1016), [#1017](https://github.com/fossas/fossa-cli/pull/1017), [#1021](https://github.com/fossas/fossa-cli/pull/1021), [#1025](https://github.com/fossas/fossa-cli/pull/1025), [#1026](https://github.com/fossas/fossa-cli/pull/1026), [#1029](https://github.com/fossas/fossa-cli/pull/1029), [#1031](https://github.com/fossas/fossa-cli/pull/1031), [#1032](https://github.com/fossas/fossa-cli/pull/1032), [#1034](https://github.com/fossas/fossa-cli/pull/1034))<br>
  For more information, see the [experimental container scanning documentation](./docs/references/subcommands/container/scanner.md).
- Filters: Add `dist-newstyle` to the list of automatically filtered directories. ([#1030](https://github.com/fossas/fossa-cli/pull/1035))
- `fossa-deps`: Fix a bug in `fossa-deps.schema.json`, it is now valid JSON. ([#1030](https://github.com/fossas/fossa-cli/pull/1030))

## v3.3.12

- CocoaPods: Fixes error when analyzing podspecs that print non-JSON text to stdout ([#1015](https://github.com/fossas/fossa-cli/pull/1015))
- VSI: Executes with at least two threads even on a single core system ([#1013](https://github.com/fossas/fossa-cli/pull/1013))
- VSI: Reports a better error when no dependencies are found ([#1023](https://github.com/fossas/fossa-cli/pull/1023)).

## v3.3.11

- `fossa test`: `fossa test --json` produces json output when there are 0 issues found. ([#999](https://github.com/fossas/fossa-cli/pull/999))

## v3.3.10

- Svn: Fixes project inference bug, where revision values included `\r`. ([#997](https://github.com/fossas/fossa-cli/pull/997))

## v3.3.9

- Maven: Always use Maven Install Plugin 3.0.0-M1 to install depgraph. This avoids a Maven bug with older versions failing to install the plugin correctly from a vendored JAR. ([#988](https://github.com/fossas/fossa-cli/pull/988/files))
- Cocoapods: Fixes podpsec bug in which nested subspecs (of external sources), were not appropriately handled. Improves logging. ([#994](https://github.com/fossas/fossa-cli/pull/994))

## v3.3.8

- Carthage: Fixes analysis of artifacts dervided from Github entry for GH enterprise urls. ([#989](https://github.com/fossas/fossa-cli/pull/989))

## v3.3.7

- Report: Changes copyrights field to copyrightsByLicense in the attribution report JSON output. [#966](https://github.com/fossas/fossa-cli/pull/966)
- Report: Always include the "downloadUrl" field in attribution reports, regardless of the setting in the FOSSA reports UI. ([#979](https://github.com/fossas/fossa-cli/pull/979))
- Debug: Includes version associated with endpoint in debug bundle, and scan summary. ([#984](https://github.com/fossas/fossa-cli/pull/984))
- Test: Adds `--diff` option for `fossa test` command. ([#986](https://github.com/fossas/fossa-cli/pull/986))

## v3.3.6
- License scanning: Make CLI-side license scanning the default method for `vendored-dependencies`.
- Maven: Report direct dependencies as direct rather than deep. ([#963](https://github.com/fossas/fossa-cli/pull/963))

## v3.3.5
- Pnpm: Adds support for dependency analysis using `pnpm-lock.yaml` file. ([#958](https://github.com/fossas/fossa-cli/pull/958))

## v3.3.4
- `fossa report attribution`: Removes copyright information from JSON output ([#945](https://github.com/fossas/fossa-cli/pull/945)) as it was never available from the server.
- VSI scans now automatically skip the `.git` directory inside the scan root ([#969](https://github.com/fossas/fossa-cli/pull/969)).

## v3.3.3
- Cocoapods: Cocoapods analyzer does not handle subspecs in vendored podspecs. ([#964](https://github.com/fossas/fossa-cli/pull/964/files))

## v3.3.2
- License scanning: Skip rescanning revisions that are already known to FOSSA. This can be overridden by using the `--force-vendored-dependency-rescans` flag.
- Swift: Added support for `Package.resolved` v2 files ([#957](https://github.com/fossas/fossa-cli/pull/957)).
- Perl: Updated version number parser to be more lenient on non-textual version numbers ([#960](https://github.com/fossas/fossa-cli/pull/960))

## v3.3.1
- Vendor Dependencies: Considers `licence` and `license` equivalent when performing native license scan ([#939](https://github.com/fossas/fossa-cli/pull/939)).
- Vendor Dependencies: Native license scanning works in alpine linux without additional dependencies ([#949](https://github.com/fossas/fossa-cli/pull/949)).
- `fossa report attribution`: Adds copyright information to JSON output ([#945](https://github.com/fossas/fossa-cli/pull/945)).
- Scala: non-multi sbt projects include deep dependencies ([#942](https://github.com/fossas/fossa-cli/pull/942)).

## v3.3.0
- Telemetry: CLI collects telemetry by default. ([#936](https://github.com/fossas/fossa-cli/pull/936))

Read more about telemetry: https://github.com/fossas/fossa-cli/blob/master/docs/telemetry.md. To opt-out of telemetry, provide `FOSSA_TELEMETRY_SCOPE` environment variable with value of: `off` in your shell prior to running fossa.

## v3.2.17
- Archive upload: Fix a bug when trying to tar to a filename that already exists. ([#927](https://github.com/fossas/fossa-cli/pull/927))
- Npm: Supports lockfile v3. ([#932](https://github.com/fossas/fossa-cli/pull/932))

## v3.2.16
- Go: When statically analyzing a project, apply reported replacements. ([#926](https://github.com/fossas/fossa-cli/pull/926))

## v3.2.15

- Maven: Update `depGraph` plugin to `4.0.1` and add a fallback ot the legacy `3.3.0` plugin ([#895](https://github.com/fossas/fossa-cli/pull/895))

## v3.2.14

- Gradle: Considers `testFixturesApi` and `testFixturesImplementation` to be test configuration, and it's dependencies are excluded in analyzed dependency graph. ([#920](https://github.com/fossas/fossa-cli/pull/920))

## v3.2.13

- Filters: Fixes the disabled path filtering in discovery exclusion. ([#908](https://github.com/fossas/fossa-cli/pull/908))

## v3.2.12

- `fossa report attribution`: Adds `text` as an option to `--format`. ([#921](https://github.com/fossas/fossa-cli/pull/921))
- Go: The standard library is no longer reported as a dependency. ([#918](https://github.com/fossas/fossa-cli/pull/918))

## v3.2.11

- nodejs: Refine how workspace packages are recognized/skipped. ([#916](https://github.com/fossas/fossa-cli/pull/916))
- Cocoapods: Resolves vendored local podspecs into their source Git repositories when possible. ([#875](https://github.com/fossas/fossa-cli/pull/875))

## v3.2.10

- Haskell: Generates build plan properly for multi-home Cabal projects (h/t [@jmickelin](https://github.com/jmickelin)) ([#910](https://github.com/fossas/fossa-cli/pull/910))

## v3.2.9

- Container Scanning: supports rpm databases using `ndb` or `sqlite` backend. ([#894](https://github.com/fossas/fossa-cli/pull/894))

## v3.2.8

- Filtering: Don't use included paths for discovery exclusion. ([#907](https://github.com/fossas/fossa-cli/pull/907))
- Filtering: add `--debug-no-discovery-exclusion` for client-side filter debugging. (#[901](https://github.com/fossas/fossa-cli/pull/901))

## v3.2.7

- Debug: Redact all known API keys from the debug bundle (#[897](https://github.com/fossas/fossa-cli/pull/897))
- Nodejs: Discover peer deps and transitive deps for name-spaced packages in package-lock.json. ([#882](https://github.com/fossas/fossa-cli/pull/882))

## v3.2.6

- Filters: Apply filters during the discvoery phase, reducing end-to-end runtime. ([#877](https://github.com/fossas/fossa-cli/pull/877))

## v3.2.5

- Debug: Reduce the size of debug bundles. ([#890](https://github.com/fossas/fossa-cli/pull/890))

## v3.2.4

- Nodejs: Fixed a bug where dev deps that only appear in requires were considered production dependencies. ([#884](https://github.com/fossas/fossa-cli/pull/884))

## v3.2.3

- Nodejs: Fixed a bug where some dev dependencies weren't removed during shrinking. ([#859](https://github.com/fossas/fossa-cli/pull/859))

## v3.2.2

- Nodejs: Fix a bug where cycles involved peer dependencies would cause an infinite loop. ([#870](https://github.com/fossas/fossa-cli/pull/870))
- Experimental: Allow local license scanning of vendored dependencies (specified in `fossa-deps.yml` file) when using `--experimental-native-license-scan`.
  - [#868](https://github.com/fossas/fossa-cli/pull/868)
  - [#858](https://github.com/fossas/fossa-cli/pull/858)
  - [#838](https://github.com/fossas/fossa-cli/pull/838)
  - [#814](https://github.com/fossas/fossa-cli/pull/814)
  - [#873](https://github.com/fossas/fossa-cli/pull/873)

## v3.2.1

- Experimental: native license scanning is now disabled by default. ([#865](https://github.com/fossas/fossa-cli/pull/865))

## v3.2.0
- Telemetry: Introduces fossa cli telemetry for fatal errors and warnings. By default, telemetry is disabled. ([#831](https://github.com/fossas/fossa-cli/pull/831))
Please read for details on telemetry [here](./docs/telemetry.md)

- Configuration: Fixes a bug where `.fossa.yml` was picked up only in the working directory, not in the analysis directory. ([#854](https://github.com/fossas/fossa-cli/pull/854))
- Configuration: Reports an error when provided API key is an empty string ([#856](https://github.com/fossas/fossa-cli/pull/856))

## v3.1.8

- Windows: Fixes a --version command for windows release binary.

## v3.1.7

- Configuration: Users can now use `.fossa.yaml` as a configuration file name. Previously, only `.fossa.yml` was supported. ([#851](https://github.com/fossas/fossa-cli/pull/851))
- fossa-deps: Fixes an archive uploading bug for vendor dependency by queuing archive builds individually. ([#826](https://github.com/fossas/fossa-cli/pull/826))
- nodejs: Capture peer dependencies transitively for npm `package-lock.json` files. ([#849](https://github.com/fossas/fossa-cli/pull/849))

## v3.1.6

- Respects Go module replacement directives in the Go Mod Graph strategy. ([#841](https://github.com/fossas/fossa-cli/pull/841))

## v3.1.5

- Adds `--format` to `fossa report attribution` and deprecates `--json`. ([#844](https://github.com/fossas/fossa-cli/pull/844))

## v3.1.4

- Handles symlink loops in directory structure. ([#827](https://github.com/fossas/fossa-cli/pull/827))
- No longer crashes when `fossa-deps.yml` exists but has an empty `archived-dependencies` property. ([#832](https://github.com/fossas/fossa-cli/pull/832))

## v3.1.3

- Adds support for identifying dynamically linked dependencies in an output binary. ([#818](https://github.com/fossas/fossa-cli/pull/818), [#788](https://github.com/fossas/fossa-cli/pull/788), [#780](https://github.com/fossas/fossa-cli/pull/780), [#788](https://github.com/fossas/fossa-cli/pull/778), [#771](https://github.com/fossas/fossa-cli/pull/771), [#770](https://github.com/fossas/fossa-cli/pull/770))

## v3.1.2

- Fixes a bug which ignored the `server` field in the config file. ([#821](https://github.com/fossas/fossa-cli/pull/821))

## v3.1.1

- UX: Parser error messages include call to action. ([#801](https://github.com/fossas/fossa-cli/pull/801))
- UX: Improves error message when executable is not found. ([#813](https://github.com/fossas/fossa-cli/pull/813))
- UX: Fixes minor scan summary ordering bug. ([#813](https://github.com/fossas/fossa-cli/pull/813))
- UX: Writes errors and warnings encountered in analyze to temp file. ([#813](https://github.com/fossas/fossa-cli/pull/813))
- Ruby: Improves error and warning messages. ([#800](https://github.com/fossas/fossa-cli/pull/800))
- Python: `setup.py` error messages are _less_ noisy. ([#801](https://github.com/fossas/fossa-cli/pull/801))
- Dart: Improves error and warning messages. ([#800](https://github.com/fossas/fossa-cli/pull/806))
- Pipenv: Improves error and warning messages. ([#803](https://github.com/fossas/fossa-cli/pull/803))
- Poetry: Improves error and warning messages. ([#803](https://github.com/fossas/fossa-cli/pull/803))
- Maven: Improves error and warning messages. ([#808](https://github.com/fossas/fossa-cli/pull/808))
- Nodejs: Improves error and warning messages. ([#805](https://github.com/fossas/fossa-cli/pull/805))
- Swift: Improves error and warning messages. ([#802](https://github.com/fossas/fossa-cli/pull/802))
- Cocoapods: Improves error and warning messages. ([#807](https://github.com/fossas/fossa-cli/pull/807))
- Golang: Improves error and warning messages. ([#809](https://github.com/fossas/fossa-cli/pull/809))
- Gradle: Improves error and warning messages. ([#804](https://github.com/fossas/fossa-cli/pull/804))
- Scala: Improves error and warning messages. ([#813](https://github.com/fossas/fossa-cli/pull/813))
- Clojure: Improves error and warning messages. ([#813](https://github.com/fossas/fossa-cli/pull/813))
- Nim: Improves error and warning messages. ([#813](https://github.com/fossas/fossa-cli/pull/813))
- Rust: Improves error and warning messages. ([#813](https://github.com/fossas/fossa-cli/pull/813))
- UX: Improves errors for dynamic deps, and binary deps analysis. ([#819](https://github.com/fossas/fossa-cli/pull/819))
- UX: Improves analysis scan summary rendering. ([#819](https://github.com/fossas/fossa-cli/pull/819))


## v3.1.0

- FOSSA API: Uses `SSL_CERT_FILE`, and `SSL_CERT_DIR` environment variable for certificates when provided. ([#760](https://github.com/fossas/fossa-cli/pull/760))
- UX: Uses error messages received from FOSSA api, when reporting API related errors. ([#792](https://github.com/fossas/fossa-cli/pull/792))
- UX: Adds scan summary tabulating errors, warnings, project directory, and skipped projects. ([#790](https://github.com/fossas/fossa-cli/pull/790))

## v3.0.18

- Fully percent-encode sub-paths in generated URLs. ([#789](https://github.com/fossas/fossa-cli/pull/789))
- Improve error tracking and outputs. ([#774](https://github.com/fossas/fossa-cli/pull/774))
- Cabal: Fixed a filter error that treated cabal projects as stack projects. ([#787](https://github.com/fossas/fossa-cli/pull/787))

## v3.0.17

- Npm: Fixes an issue where a package-lock.json dep with a boolean 'resolved' key wouldn't parse. ([#775](https://github.com/fossas/fossa-cli/pull/775))
- Npm: Fixes an issue where analyzing `package-lock.json` would miss duplicate packages with different versions. ([#779](https://github.com/fossas/fossa-cli/pull/779))
- Gradle: Projects with only a top-level `settings.gradle` file will now be detected. ([#785](https://github.com/fossas/fossa-cli/pull/785))

## v3.0.16

- Monorepo: Upload file data and licenses together during monorepo scans, speed up issue scans. ([#772](https://github.com/fossas/fossa-cli/pull/772))
- Improves the overall performance and progress reporting of VSI scans. ([#765](https://github.com/fossas/fossa-cli/pull/765))
- Rebar: Fix `rebar.config` parser failing on unneccessary escapes. ([#764](https://github.com/fossas/fossa-cli/pull/764))

## v3.0.15

- Improve archive upload logging. ([#761](https://github.com/fossas/fossa-cli/pull/761))

## v3.0.14

- Maven: Updates implementation to delineate classifier, and consequently maven dependencies with classifier can be scanned without failure in FOSSA. ([#755](https://github.com/fossas/fossa-cli/pull/755/))

## v3.0.13

- `package-lock.json` parser ignores name field. ([#757](https://github.com/fossas/fossa-cli/pull/757))

## v3.0.12

- log4j: Adds `fossa log4j` command to identify log4j dependencies. ([#744](https://github.com/fossas/fossa-cli/pull/744))

## v3.0.11

- Yarn: Fixes an issue, where entry missing `resolved` attribute in `yarn.lock` would throw exception. ([#741](https://github.com/fossas/fossa-cli/pull/741))

## v3.0.10

- Gradle: Uses ResolutionAPI for gradle analysis. ([#740](https://github.com/fossas/fossa-cli/pull/740/))
- Cleans up duplicated internal hashing primitives ([#737](https://github.com/fossas/fossa-cli/pull/737))
- Adds a prerequisite required for future VSI improvements ([#736](https://github.com/fossas/fossa-cli/pull/736))

## v3.0.9

- Makes experimental flags discoverable and documents them. ([#723](https://github.com/fossas/fossa-cli/pull/723))
- Supports extracting `.tar.xz` files ([#734](https://github.com/fossas/fossa-cli/pull/734))
- Supports extracting `.tar.bz2` files ([#734](https://github.com/fossas/fossa-cli/pull/734))
- Adds explicit `xz` support for `rpm` files ([#735](https://github.com/fossas/fossa-cli/pull/735))
- Adds `zstd` support for `rpm` files ([#735](https://github.com/fossas/fossa-cli/pull/735))
- Adds a prerequisite required for future VSI improvements ([#730](https://github.com/fossas/fossa-cli/pull/730))

## v3.0.8

- Nuget: Fixes analysis performance when working with `project.assets.json` ([#733](https://github.com/fossas/fossa-cli/pull/733))

## v3.0.7

- Go: `go mod graph` is used as default tactic for gomod strategy. ([#707](https://github.com/fossas/fossa-cli/pull/707))

## v3.0.6

- Yarn: Fixes a bug with yarn v1 lock file analysis, where direct dependencies were not reported sometimes. ([#716](https://github.com/fossas/fossa-cli/pull/716))

## v3.0.5

- Nim: Adds support for dependency analysis using `nimble.lock` file. ([#711](https://github.com/fossas/fossa-cli/pull/711))

## v3.0.4

- Npm: Fixes a bug where dev dependencies were not included in result when using `--include-unused-deps` ([#710](https://github.com/fossas/fossa-cli/pull/710))

## v3.0.3

- Increases default timeout to 3600 seconds (1 hour) for commands listed below ([#712](https://github.com/fossas/fossa-cli/pull/712))
  - `fossa test`
  - `fossa container test`
  - `fossa vps test`
  - `fossa report`
  - `fossa vps report`

## v3.0.2

- Nuget (projectassetsjson): Ignores project type dependencies in reporting ([#704](https://github.com/fossas/fossa-cli/pull/704))
- Nuget (projectassetsjson): Fixes a bug, where indirect dependencies where appearing as direct dependencies([#704](https://github.com/fossas/fossa-cli/pull/704))

## v3.0.1

- Deduplicates `vendored-dependencies` entries when possible, and provides a better error message when not. ([#689](https://github.com/fossas/fossa-cli/pull/689))
- Adds logging to `vendored-dependencies` processing. ([#703](https://github.com/fossas/fossa-cli/pull/703))

# Version 3 Changelog

- Migrates source code from [spectrometer](https://github.com/fossas/spectrometer) into fossa-cli (this repository).

# Version 2 Changelog

Releases for CLI 2.x can be found at: https://github.com/fossas/spectrometer/releases

## v2.19.9

- Go: Fixes a regression, where deep dependencies were reported as direct dependencies. ([#443](https://github.com/fossas/spectrometer/pull/443/))

## v2.19.8

- Perl: Adds support for Perl with parsing of `META.json`, `META.yml`, `MYMETA.yml`, `MYMETA.json`. ([#428](https://github.com/fossas/spectrometer/pull/428))

## v2.19.7

- Resolves a regression when parsing npm `package-lock.json` files that do not contain a `version` field ([#445](https://github.com/fossas/spectrometer/pull/445))

## v2.19.6

- Special cases scans with a single VSI only filter to skip other analysis strategies ([#407](https://github.com/fossas/spectrometer/pull/407))
- Adds the ability to skip resolving dependencies from FOSSA projects discovered during VSI scans ([#435](https://github.com/fossas/spectrometer/pull/435))

## v2.19.5

- Fixes an issue observed during VSI analysis where fingerprinting files with lines longer than 64KiB would fail. ([#427](https://github.com/fossas/spectrometer/pull/427))

## v2.19.4

- Adds experimental capability for filtering gradle configuration for analysis. ([#425](https://github.com/fossas/spectrometer/pull/425))

Refer to: [Gradle documentation](docs/references/strategies/languages/gradle/gradle.md#experimental-only-selecting-set-of-configurations-for-analysis) for more details.

## v2.19.3

- Removes `fossa compatibility` command. ([#383](https://github.com/fossas/spectrometer/pull/383))

Use [`fossa-deps.{yml,json}`](docs/features/vendored-dependencies.md) file to facilitate archive uploading capability, previously provided by `fossa compatibility` command.

## v2.19.2

- Adds `--config` flag, which can set custom path for configuration file. If `--config` flag is not used, base directory will scanned for `.fossa.yml` file. ([#415](https://github.com/fossas/spectrometer/pull/415))

## v2.19.1

- Fixes an issue where nodeJS errors were reported when no NodeJS project were discovered. ([#424](https://github.com/fossas/spectrometer/pull/424))

## v2.19.0

- Adds support for `fossa analyze --include-unused-deps`, which prevents filtering out non-production dependencies. ([#412](https://github.com/fossas/spectrometer/pull/412))
- Yarn: Adds support for workspaces. ([#374](https://github.com/fossas/spectrometer/pull/374))
- Npm: Adds support for workspaces. ([#374](https://github.com/fossas/spectrometer/pull/374))
- Npm: Removes unreliable `npm ls`-based analysis tactic. ([#374](https://github.com/fossas/spectrometer/pull/374))
- `fossa-deps`: Adds support for `bower`-type in `referenced-dependencies`. ([#406](https://github.com/fossas/spectrometer/pull/406))
- Monorepo: Chunk AOSP files when uploading ([#421](https://github.com/fossas/spectrometer/pull/421)).
- Monorepo: Don't fail on files that are filtered during expansion ([#421](https://github.com/fossas/spectrometer/pull/421)).

## v2.18.1

- Monorepo: Send error state to UI if the CLI crashes, so scans won't appear to hang forever. ([#409](https://github.com/fossas/spectrometer/pull/409))
- Monorepo: Fix parsing nomos output bug where files contain newlines. ([#409](https://github.com/fossas/spectrometer/pull/409))

## v2.18.0

- Improves performance in scenarios where cgroups are used to limit the amount of CPU time available, such as K8S containers ([#403](https://github.com/fossas/spectrometer/pull/403))

## v2.17.3

- Monorepo: adds some optimizations to reduce the amount of file buffering in memory during a scan, resulting in less memory pressure and faster scans. ([#402](https://github.com/fossas/spectrometer/pull/402))
- Adds compatibility script for `fossa report attribution --json` ([#397](https://github.com/fossas/spectrometer/pull/397))

## v2.17.2

- Fortran: Supports fortran package manager. ([#377](https://github.com/fossas/spectrometer/pull/377))

## v2.17.1

- Adds support for reporting origin path for binaries discovered via `--experimental-enable-binary-discovery` ([#396](https://github.com/fossas/spectrometer/pull/396))

## v2.17.0

- When running `fossa analyze` with the `--debug` flag, we now create a `fossa.debug.json.gz` file containing detailed runtime traces for project discovery and dependency analysis

## v2.16.6

- Monorepo: Adds automatic retries to failed API calls. ([#392](https://github.com/fossas/spectrometer/pull/392))

## v2.16.5

- Adds JSON Output for `fossa test --json` when there are no issues. ([#387](https://github.com/fossas/spectrometer/pull/387))

## v2.16.4

- Monorepo: Fixes bug with symlink logic mismatch between walker and buildspec uploader. ([#388](https://github.com/fossas/spectrometer/pull/388))

## v2.16.3

- Monorepo: Fixes bug with non-glob exclusions. ([#386](https://github.com/fossas/spectrometer/pull/386))

## v2.16.2

- Monorepo: Fixes crash when there are no ninja/buildspec files to upload. ([#385](https://github.com/fossas/spectrometer/pull/385))
- Monorepo: Fixes issue with only-path/exclude-path globs.

## v2.16.1

- Gradle: Supports analysis of projects using gralde v3.3 or below. ([#370](https://github.com/fossas/spectrometer/pull/370))

## v2.16.0

- Swift: Supports dependencies analysis for dependencies managed by Swift Package Manager. ([#354](https://github.com/fossas/spectrometer/pull/354))

## v2.15.24

- Leiningen: Executes `lein --version` before performing any analysis, to ensure Leiningen has performed its install tasks (done on its first invocation). ([#379](https://github.com/fossas/spectrometer/pull/379))

## v2.15.23

- Maven: Fixes `mvn:dependency` tactic to exclude root project as direct dependency. ([#375](https://github.com/fossas/spectrometer/pull/375))

## v2.15.22

- Adds branch and revision information to the URL reported at the end of a `fossa analyze --experimental-enable-monorepo` scan. ([#378](https://github.com/fossas/spectrometer/pull/378))

## v2.15.21

- When using `--experimental-enable-binary-discovery`, prepopulates information discovered in JAR manfiests. ([#372](https://github.com/fossas/spectrometer/pull/372))

## v2.15.20

- Yarn: Fixes potential runtime errors, when yarn.lock contains deep dependency without specification at root level in yarn.lock. ([#369](https://github.com/fossas/spectrometer/pull/369))

## v2.15.19

- Fixes an issue with `fossa-deps.yml` `vendored-dependencies` entries where uploads would fail if the dependency was in a subdirectory. ([#373](https://github.com/fossas/spectrometer/pull/373))

## v2.15.18

- Monorepo: Speeds up commercial phrase detection by doing a first pass before trying to parse context. ([#371](https://github.com/fossas/spectrometer/issues/371))

## v2.15.17

- Gradle: Classifies dependency from `testCompileClasspath` and `testRuntimeClasspath` configurations as test dependencies. ([#366](https://github.com/fossas/spectrometer/pull/366))

## v2.15.16

- Yarn: Analyzes yarn.lock without runtime error, when yarn.lock includes symlinked package. ([#363](https://github.com/fossas/spectrometer/pull/363))

## v2.15.15

- Monorepo: Efficiently upload binary blobs for ninja & buildspec files ([#362](https://github.com/fossas/spectrometer/pull/362)).

## v2.15.14

- Yarn: Fixes missing dependency from the analyses, when dependency has zero deep dependencies, and is not a deep dependency of any other dependency. ([#359](https://github.com/fossas/spectrometer/pull/359))

## v2.15.13

Adds another closed beta feature around FOSSA C/C++ support.
For now this functionality is considered publicly undocumented, and is only used with support from FOSSA engineering.

- Adds support for reporting detected binaries as unlicensed dependencies ([#353](https://github.com/fossas/spectrometer/pull/353))

## v2.15.12

- Yarn: Analyzes yarn.lock without runtime error, when yarn.lock includes directory dependency. ([#361](https://github.com/fossas/spectrometer/pull/361))

## v2.15.11

- Gradle: Classifies dependency's environment correctly, when originating from common android development and test configurations. ([#338](https://github.com/fossas/spectrometer/pull/338))

## v2.15.10

- Monorepo: Ignore permission errors when searching for ninja or buildspec files. ([#351](https://github.com/fossas/spectrometer/pull/351))

## v2.15.9

- CocoaPods: Supports git sources in `Podfile.lock` analysis. ([#345](https://github.com/fossas/spectrometer/pull/345))

## v2.15.8

- `fossa analyze --experimental-enable-monorepo` now turns off proprietary language scanning by default, and has this feature controlled by a feature flag ([#343](https://github.com/fossas/spectrometer/pull/343))

## v2.15.7

- Resolves an issue where errors running `fossa report` and `fossa test` would be made more confusing when the project isn't a monorepo project ([#321](https://github.com/fossas/spectrometer/pull/321))
- Prevents uploading standard analysis results to monorepo projects, where they'd be silently ignored ([#341](https://github.com/fossas/spectrometer/pull/341))

## v2.15.6

- CocoaPods: Fixes `Podfile.lock` parsing. It safely parses when Pod and Dependencies entries are enclosed with quotations. ([#337](https://github.com/fossas/spectrometer/pull/337))

## v2.15.5

- Fixes an issue where `--json` would output the raw project ID, instead of a normalized ID ([#339](https://github.com/fossas/spectrometer/pull/339))

## v2.15.4

- Gradle: Search parent directories for gradlew and gradlew.bat ([#336](https://github.com/fossas/spectrometer/pull/336))

This release also adds a number of closed beta features around FOSSA C/C++ support.
For now this functionality is considered publicly undocumented, and is only used with support from FOSSA engineering.

As such this new functionality is hidden from the help and other documentation in this repo.
For questions using the new functionality in this release please contact us!

- Support linking user-defined dependency binaries. ([#323](https://github.com/fossas/spectrometer/pull/323))
- Support resolving linked user-defined binaries found in projects when VSI is enabled. ([#328](https://github.com/fossas/spectrometer/pull/328))
- Support linking user project binaries. ([#333](https://github.com/fossas/spectrometer/pull/333))
- Support resolving linked user project binaries found in projects when VSI is enabled. ([#333](https://github.com/fossas/spectrometer/pull/333))

## v2.15.3

- Resolve a scan performance regression for `fossa vps` invocations. ([#335](https://github.com/fossas/spectrometer/pull/335))
- Resolve a scan performance regression for `fossa analyze --experimental-enable-monorepo` invocations. ([#335](https://github.com/fossas/spectrometer/pull/335))

## v2.15.2

- Maven: Fixes an issue where dependencies parsed from `dependency:tree` would fail to resolve when uploaded. ([#332](https://github.com/fossas/spectrometer/pull/332))

## v2.15.1

- Maven: Fixes an issue where dependencies with a platform specifier were not correctly parsed. ([#329](https://github.com/fossas/spectrometer/pull/329))

## v2.15.0

- Dart: Adds support for pub package manager. ([#313](https://github.com/fossas/spectrometer/pull/313))
- Analyzed dependencies now report what file they were found in. ([#316](https://github.com/fossas/spectrometer/pull/316))

## v2.14.5

- Maven: Fixes an issue where projects with `settings.xml` files would not be analyzed correctly using the `dependency:tree` tactic. ([#327](https://github.com/fossas/spectrometer/pull/327))

## v2.14.4

- Gradle: Fixes an issue where all dependencies would appear as direct. ([#319](https://github.com/fossas/spectrometer/pull/319))

## v2.14.3

- Monorepo: archive expansion now respects `--exclude-path` and `--only-path`. ([#320](https://github.com/fossas/spectrometer/pull/320))

## v2.14.2

- Maven: `mvn dependency:tree` now correctly cleans up temporary files after an exception, and correctly uses `settings.xml` when available. ([#318](https://github.com/fossas/spectrometer/pull/318))

## v2.14.1

- Expanded proprietary language snippets in monorepo scans. ([#317](https://github.com/fossas/spectrometer/pull/317))

## v2.13.1

- Adds support for a new Maven tactic that produces the full dependency graph if `mvn dependency:tree` is available but the plugin is not. ([#310](https://github.com/fossas/spectrometer/pull/287))

## v2.13.0

- Elixir: Adds support for Elixir projects using `mix`. ([#287](https://github.com/fossas/spectrometer/pull/287))

## v2.12.3

- Gradle: Fixes an issue where unresolvable Gradle configurations would cause Gradle analysis to show no dependencies ([#292](https://github.com/fossas/spectrometer/pull/292)).

## v2.12.2

- Python: Fixes an issue where older Poetry lockfiles were not correctly identified. ([#309](https://github.com/fossas/spectrometer/pull/309))

## v2.12.1

- VPS: Adds `--exclude-path` and `--only-path` to monorepo functionality in `fossa analyze`. ([#291](https://github.com/fossas/spectrometer/pull/291))
- VPS: Support globs in `--{exclude,only}-path` flags. ([#291](https://github.com/fossas/spectrometer/pull/291))

## v2.12.0

- Python: Adds support for the Poetry package manager. ([#300](https://github.com/fossas/spectrometer/pull/300))

## v2.11.1

- Perl: Adds support for CPAN dependencies in `fossa-deps`. ([#296](https://github.com/fossas/spectrometer/pull/296))

## v2.11.0

- Adds support for selecting which folders analysis targets are discovered in. ([#273](https://github.com/fossas/spectrometer/pull/273))
- VPS: Adds support for `fossa test` and `fossa report` for monorepo projects. ([#290](https://github.com/fossas/spectrometer/pull/290))
- Maven: Adds support for `${property}` substitution for `<groupId>` and `<artifactId>` fields in dependencies. ([#282](https://github.com/fossas/spectrometer/pull/282))

## v2.10.3

- Adds support for specifying a release group on project creation. ([#283](https://github.com/fossas/spectrometer/pull/283))
- Adds support for non-HTTPS backends for archive uploads (e.g. for on-premises deployments). ([#276](https://github.com/fossas/spectrometer/pull/276))
- Adds `--experimental-enable-monorepo` and other associated flags to `fossa analyze`, which enables experimental monorepo support. ([#286](https://github.com/fossas/spectrometer/pull/286))
- Deprecates `fossa vps` subcommands. ([#286](https://github.com/fossas/spectrometer/pull/286))

## v2.10.2

- Fixes an issue where some `fossa` commands (including `fossa test`) would exit non-zero on success. ([#278](https://github.com/fossas/spectrometer/pull/278)).

## v2.10.1

- Fixes an issue where `fossa container analyze` exited zero on failure. ([#275](https://github.com/fossas/spectrometer/pull/275))

## v2.10.0

- Adds support for short flags. ([#264](https://github.com/fossas/spectrometer/pull/264))
- Adds a `remote-dependencies` section in the `fossa-deps` file to support archives at specific URLs. ([#260](https://github.com/fossas/spectrometer/pull/260))
- Renames some fields for `custom-dependencies` to avoid confusion. ([#260](https://github.com/fossas/spectrometer/pull/260))

## v2.9.2

- Adds JSON-formatted project information to the output of `fossa analyze` with `--json`. ([#255](https://github.com/fossas/spectrometer/pull/255))

## v2.9.1

- VPS: Bump wiggins - Updated `vps aosp-notice-file` subcommand to upload ninja files & trigger async task. ([#272](https://github.com/fossas/spectrometer/pull/272))

## v2.9.0

- Fixes an issue where stdout doesn't always flush to the console. ([#265](https://github.com/fossas/spectrometer/pull/265))
- Fixes an issue when referenced-dependencies are not being uploaded. ([#262](https://github.com/fossas/spectrometer/pull/262))
- Adds support for `fossa-deps.json`. ([#261](https://github.com/fossas/spectrometer/pull/261))
- Adds support for `vendored-dependencies` to be license scanned. ([#257](https://github.com/fossas/spectrometer/pull/257))

## v2.8.0

- Adds support for `--branch` flag on `fossa container analyze` command. ([#253](https://github.com/fossas/spectrometer/pull/253))
- Adds support and documentation for user-defined dependencies. ([#245](https://github.com/fossas/spectrometer/pull/245))
- Allows using `.yml` or `.yaml` extensions for `fossa-deps` file, but not both. ([#245](https://github.com/fossas/spectrometer/pull/245))
- `fossa analyze` now checks `fossa-deps` before running analysis (instead of checking in parallel with other analyses). ([#245](https://github.com/fossas/spectrometer/pull/245))

## v2.7.2

- VSI: Updates the VSI Plugin.
- VSI: Adds support for VSI powered dependency discovery as a strategy.

## v2.7.1

- Re-enables status messages for commands like `fossa test` in non-ANSI environments. ([#248](https://github.com/fossas/spectrometer/pull/248))
- Yarn: Adds support for Yarn v2 lockfiles. ([#244](https://github.com/fossas/spectrometer/pull/244))
- NuGet: Fixes the dependency version parser for `.csproj`, `.vbproj`, and similar .NET files. ([#247](https://github.com/fossas/spectrometer/pull/247))

## v2.7.0

- Conda: Adds support for the Conda package manager. ([#226](https://github.com/fossas/spectrometer/pull/226))

## v2.6.1

- VPS: Adds `--follow` to the `vps analyze` subcommand, which allows for following symbolic links during VPS scans. ([#243](https://github.com/fossas/spectrometer/pull/243))

## v2.6.0

- Display the progress of `fossa analyze` while running. ([#239](https://github.com/fossas/spectrometer/pull/239))

## v2.5.18

- NPM: Fixes issue where transitive dependencies could be missing in NPM projects. ([#240](https://github.com/fossas/spectrometer/pull/240))

## v2.5.17

- Containers: Fixes an issue where `--project` and `--revision` were not correctly handled in `fossa container analyze`. ([#238](https://github.com/fossas/spectrometer/pull/238))

## v2.5.16

- Adds support for `fossa-deps.yml`. ([#236](https://github.com/fossas/spectrometer/pull/236))

## v2.5.15

- Python: Fixes an issue where parsing unsupported fields in `requirements.txt` could prevent Python analyses from terminating. ([#235](https://github.com/fossas/spectrometer/pull/235))

## v2.5.14

- Go: Upload module identifiers instead of package identifiers to the backend. ([#234](https://github.com/fossas/spectrometer/pull/234))

## v2.5.13

- VPS: Update VPS plugin to `2021-04-27-312bbe8`. ([#233](https://github.com/fossas/spectrometer/pull/233))
  - Improve performance of scanning projects
  - Reduce memory pressure when scanning large projects

## v2.5.12

- VPS: Update VPS plugin to `2021-04-19-9162a26`. ([#231](https://github.com/fossas/spectrometer/pull/231))

## v2.5.11

- Allow flags to be set via configuration file. ([#220](https://github.com/fossas/spectrometer/pull/220))
- Containers: add support for layers. ([#228](https://github.com/fossas/spectrometer/pull/228))

## v2.5.10

- Only activate replay/record mode using `--replay`/`--record` (previously it was turned on in `--debug` mode). ([#212](https://github.com/fossas/spectrometer/pull/212))
- Containers: Fixed a bug where container scanning failed when ignored artifacts aren't in the right shape. ([#223](https://github.com/fossas/spectrometer/pull/223))

## v2.5.9

- VPS: Update the VPS scanning plugin:
  - Resolve issues reading IPR files with null byte content.
  - Workaround recursive variable declarations when parsing Android.mk files.

## v2.5.8

- VPS: Support makefiles in `fossa vps aosp-notice-file`. ([#216](https://github.com/fossas/spectrometer/pull/216))
- VPS: Require paths to ninja files as arguments in `fossa vps aosp-notice-file`. ([#217](https://github.com/fossas/spectrometer/pull/217))

## v2.5.7

- VPS: Print project URL after `fossa vps analyze`. ([#215](https://github.com/fossas/spectrometer/pull/215))

## v2.5.6

- Gradle: Fixes an issue that sometimes prevented Gradle project analyses from terminating. ([#211](https://github.com/fossas/spectrometer/pull/211))

## v2.5.5

- PHP: Fixes an issue where Composer lockfiles could cause a crash when parsing. ([#207](https://github.com/fossas/spectrometer/pull/207))

## v2.5.4

- Scala: Fixes an issue that sometimes prevented Scala analyses from terminating. ([#206](https://github.com/fossas/spectrometer/pull/187))

## v2.5.0

- Containers: Add container analysis toolchain. ([#173](https://github.com/fossas/spectrometer/pull/173))

## v2.4.11

- Fixes several issues that caused analysis failures during upload. ([#187](https://github.com/fossas/spectrometer/pull/187), [#188](https://github.com/fossas/spectrometer/pull/188))

## v2.4.9

- Python: Fixes an issue with `requirements.txt` parsing line extensions. ([#183](https://github.com/fossas/spectrometer/pull/183))
- Fixes an issue where we didn't read the cached revision when picking a revision for `fossa test` in projects without VCS. ([#182](https://github.com/fossas/spectrometer/pull/182))
- Fixes an issue where invalid project URLs would be printed for projects without VCS when `--branch` was not specified. ([#181](https://github.com/fossas/spectrometer/pull/181))

## v2.4.8

- Introduce a new hidden `fossa compatibility` command which runs fossa v1 `fossa analyze` and allows users to access the archive uploader. ([#179](https://github.com/fossas/spectrometer/pull/179))

## v2.4.7

- Fixes an issue where `fossa test` would always exit zero for push-only API keys. ([#170](https://github.com/fossas/spectrometer/pull/170))
- Fixes an issue where dependency graphs would be filtered out if they had no direct dependencies (e.g. in strategies like Yarn where direct dependencies are unknown). ([#172](https://github.com/fossas/spectrometer/pull/172))
- Go: Fixes an issue with `glide.lock` parser. ([#175](https://github.com/fossas/spectrometer/pull/175))
- Go: Adds multi-module project support to `go.mod` static analysis. ([#171](https://github.com/fossas/spectrometer/pull/171))
- NPM, Yarn: Fixes an issue where subdirectories were erroneously ignored. ([#174](https://github.com/fossas/spectrometer/pull/174))

## v2.4.6

- VPS: Update Wiggins CLI plugin to version `2020-12-11-5d581ea`

## v2.4.5

- VPS: Update `fossa vps analyze` to use a new VPS project scanning engine:
  - Improve scan performance
  - Support "License Only" scans, where the project is scanned for licenses but is not inspected for vendored dependencies.

## v2.4.4

- Maven: Add limited support for POM `${property}` interpolation. ([#158](https://github.com/fossas/spectrometer/pull/158))

## v2.4.3

- Adds `--version` flag. ([#157](https://github.com/fossas/spectrometer/pull/157))

## v2.4

- RPM: Adds support for unpacking of gzipped RPMs. ([#154](https://github.com/fossas/spectrometer/pull/154))
- VPS: Integrates `vpscli scan` as `fossa vps analyze`. ([#148](https://github.com/fossas/spectrometer/pull/148))
- VPS: Removes `vpscli` binary. ([#148](https://github.com/fossas/spectrometer/pull/148))
- VPS: Adds support for `--team` and other metadata flags to VPS analysis. ([#149](https://github.com/fossas/spectrometer/pull/149))
- VPS: Adds `fossa vps test` command, analogous to `fossa test` for VPS projects. ([#150](https://github.com/fossas/spectrometer/pull/150))
- VPS: Adds `fossa vps report` command, analogous to `fossa report` for VPS projects. ([#150](https://github.com/fossas/spectrometer/pull/150))

## v2.3.2

- Adds `fossa list-targets` to list "analysis targets" (projects and subprojects) available for analysis. ([#140](https://github.com/fossas/spectrometer/pull/140))
- Adds `--filter TARGET` option to `fossa analyze`. ([#140](https://github.com/fossas/spectrometer/pull/140))
- Adds support for "detached HEAD" state in `git` and `svn`. ([#141](https://github.com/fossas/spectrometer/pull/141))
- Python: Dependencies found via `*req*.txt` and `setup.py` are now merged. ([#140](https://github.com/fossas/spectrometer/pull/140))
- Maven: Natively support multi-POM Maven projects. ([#140](https://github.com/fossas/spectrometer/pull/140))
- Gradle: Fixes an issue where subprojects were not handled correctly. ([#140](https://github.com/fossas/spectrometer/pull/140))

## v2.3.1

- RPM: Dependencies from multiple `*.spec` files in the same directory are now merged. ([#138](https://github.com/fossas/spectrometer/pull/138))
- Erlang: Aliased packages in `rebar3` are now resolved to their true names. ([#139](https://github.com/fossas/spectrometer/pull/139))
- Gradle: Support all build configurations (instead of a hard-coded list of known configuration names). ([#134](https://github.com/fossas/spectrometer/pull/134))

## v2.3.0

- Erlang: Fixes an issue where the `rebar3` strategy would incorrectly identify dependencies as top-level projects. ([#119](https://github.com/fossas/spectrometer/pull/119))
- Python: Fixes various issues in the `setup.py` parser. ([#119](https://github.com/fossas/spectrometer/pull/119))
- Haskell: Adds support for Haskell projects using `cabal-install`. ([#122](https://github.com/fossas/spectrometer/pull/122))
- PHP: Adds support for PHP projects using `composer`. ([#121](https://github.com/fossas/spectrometer/pull/121))

## v2.2.4

- Scala: Adds support for Scala projects using `sbt`. ([#54](https://github.com/fossas/spectrometer/pull/54))

## v2.2.1

- Python: Fixes an issue where the `req.txt` strategy would run even when no relevant files were present. ([#109](https://github.com/fossas/spectrometer/pull/109))

## v2.2.0

- Improves contributor counting accuracy using repository metadata. ([#94](https://github.com/fossas/spectrometer/pull/94))
- Improves parallelism of strategy discovery. ([#93](https://github.com/fossas/spectrometer/pull/93))
- Fixes an issue where URLs printed by `fossa test` and other commands were incorrect for `git` projects with `https` remotes. ([#92](https://github.com/fossas/spectrometer/pull/92))
- Fixes an issue where `IOException`s (like "command not found") would cause strategies to crash. ([#106](https://github.com/fossas/spectrometer/pull/106))
- Fixes an issue where with effect typechecking. ([#100](https://github.com/fossas/spectrometer/pull/100))
- Python: Dependencies of multiple `*req*.txt` files in a single project are now merged. ([#102](https://github.com/fossas/spectrometer/pull/102))
- Go: Re-enables deep dependency reporting (which was previously disabled for development purposes). ([#98](https://github.com/fossas/spectrometer/pull/98))
- NuGet: Adds support for analyzing `paket.lock` files. ([#107](https://github.com/fossas/spectrometer/pull/107))

# Version 1 Changelog

## v1.1.10

- 7013d3b fix: Remove evicted SBT dependencies (#667)
- 8aa77d8 Update genny calls to not use gopath (#668)
- 4e6cced fix: Unit test failures should cause CI failure (#666)

## v1.1.9

- a1ec875 Fix node_modules strategy (#665)

## v1.1.8

- 6ad8e86 fix ant subdirectoy analysis (#664)
- 4fe7d83 add faq (#661)

## v1.1.7

- 246294c fix downloaded parse error (#660)
- 2cd3dcd fix wrong config file field (#623)
- 01fe79a doc: Homebrew is no longer a supported installation method (#659)

## v1.1.6

- 9f7d083 Send projectURL on upload-project (#656)

## v1.1.5

- dd56406 Use gomodules instead of dep (#653)
- 9c1523e Ant: use pom.xml's <parent> version if one isn't declared at the top level (#652)

## v1.1.4

- fabc9ef Remove e2e test from blocking a release (#649)
- 44d13b2 Use 'go list' to determine transitive dependencies for gomodules projects (#648)
- 84818e9 Add support for titles with upload project (#646)
- 444330f SAML build link (#647)

## v1.1.3

- fc60c66 Update documentation for newer sbt versions (#638)
- 3255628 Add ARM64 in goreleaser (#626)
- 871e94f improve license scan fix (#643)

## v1.1.2

- b1e910a Fix Goreleaser after deprecation (#642)
- 89b8691 fossa upload-project command (#639)
- 38fdbac Update README.md (#636)

## v1.1.2-alpha.1

- 57fe304 feat: Use name field to name modules (#635)

## v1.1.1

- 94d95b5 Send CLI version in upload (#633)
- e41733a Update docs and help output for flags that only effective on project creation. (#632)
- a4bddd0 Handle multi module maven builds without distinct pom files (#631)
- 8330391 improve docs on `--suppress-issues` flag (#624)

## v1.1.0

- 1706109 chore: Update Docker development images (#601)
- 8aa42f0 remove mention of overwrite (#621)
- d7467dc Timeout flag correction (#619)
- 2cd9167 Add a pull request template (#618)
- ac0dc90 Replace "Python" with "Ruby" in Ruby documentation (#544)
- 11358c6 Fix typo on "options" param (#608)
- 1ae3c54 Update maven.md (#612)
- 028812f Replace .NET with nodejs on nodejs documentation (#610)
- 90d625c Git contrib count (#611)
- fff1e23 remove spectrometer install (#606)

## v1.0.30

- 09c02d6 Add site-packages to the list of ignored directories (#605)

## v1.0.29

- cc3b1ec fix: Do not fail when analyzing go.mod modules when lockfile is not in same directory as module (#602)

## v1.0.28

- 091f2a9 Allow double-quoted strings in setup.py (#600)

## v1.0.27

- f511238 Add -mod=readonly flag to gomodules resolver (#599)

## v1.0.26

- 55cc629 Use -mod=readonly flag for go list (#595)
- 7103b56 Go repository bazel files (#594)
- d4b00cd Use the same BINDIR for hscli (#592)

## v1.0.25

- 08dbd38 prevent comparison tooling with custom endpoint (#591)

## v1.0.24

- b530020 feat (npm dev) include npm development dependencies (#589)
- dff5651 Let hscli installation fail silently (#590)
- 22ca461 feat (yarn list) support for scanning yarn list output (#588)

## v1.0.23

- 7d22c91 CLI v2 Comparison (#568)
- 32b9351 Resolve documentation nits (#585)

## v1.0.22

- 6dee5c6 upload the policy paramater if a user adds it (#577)

## v1.0.21

- 7458683 Use unix file separators in archive uploads (#584)
- 6187e44 remove isbuilt errors and warnings for commands that we don't need (#576)

## v1.0.20

- 39656fd changes to scan ant better (#575)

## v1.0.19

- 3a98c56 Allow Leiningen to output on stderr without failing (#574)
- cf5391b feat (better bazel) support for bazel deps command (#570)
- 4efffa5 handle maven downloaded line (#573)
- f0abc89 flag change (#572)
- 4ccb6fd add title attribution row (#571)
- b431b2e docs update (#567)

## v1.0.18

- 4a98113 archive -> archives (#566)
- 244e757 return error so file info cannot be nil (#565)

## v1.0.17

- 85a7e9c fix (hanging commands) refactor sbt and timeout hanging commands (#563)
- b243965 revise ant options (#561)
- a0358b0 feat (pipenv discovery) (#560)

## v1.0.16

- 30316bc fix(json report) print json reports when provided json flag (#558)
- 3a27b27 remove gradle sub projects from dependency graph (#556)

## v1.0.15

- 98c3b7f Request download url when rendering reports (#557)

## v1.0.14

- 5296cf3 fix (gradle error) error on exit code and stderr (#555)
- 7c7aa6f [FC-1212] create integration with new report endpoint (#554)

## v1.0.13

- 701adbd remove .fossa.yml (#553)
- 8299613 feat (bazel files) parse bazel files for static support (#552)

## v1.0.12

- d6cab2c Add DownloadURL to Revision type. (#551)
- 35ce938 [FC-1059] Added consideration of lockfiles to nodejs IsBuilt() (#543)
- b2697e6 Updated README for generating license notices (#546)

## v1.0.11

- 3e7c7b3 [FC-977] Added strategy for parsing package-lock.json files (#541)

## v1.0.10

- 2961722 fix (log file sync) defer file syncing until after the command finishes (#539)
- d1fa5ed Fixed gradle project discovery (#538)

## v1.0.9

- 3ead389 fix (rpm install) return stdout instead of zero value (#537)
- d74872c Implement new python analyzer (#534)

## v1.0.8

- 36d3766 unmarshal additional information (#535)
- 877e552 feat (ruby v2 analysis) ruby analysis conforms to v2 format (#530)

## v1.0.7

- 4940add feat (rpm scanning) support for system level and individual rpms. (#520)

## v1.0.6

- 78d3b72 fix (type issue) handle empty pkg types (#532)
- eaf8b55 fix (update fail) don't fail when there are no updates available (#526)
- 9b5c9ff errors (extend errors) use the errors package in more places (#503)
- c160edb refactor (ruby) (#528)

## v1.0.5

- eaa6c94 turn off cgo (#529)
- ab7c478 new analysis strategies / fallbacks (#511)
- 69dc144 errors (wrong arguments) better errors when users manually specify modules. (#525)

## v1.0.4

- 6cad43a Trim $GOPATH from source path stacktraces (#524)
- 707ca11 add hash and version field to dep reports (#521)
- 2b63679 lint (golang ci) add custom linting configuration (#508)
- 6f324ad add the --server-scan flag to treat raw modules separately (#518)

## v1.0.3

- 638f9f7 fix (ruby errors) change is built check and fix errors (#519)

## v1.0.2

- 1c58d98 warn error and handle nil typed errors (#512)
- 4bc1dbc improve error messages when running commands (#510)
- 94be39b testing (fossa test) use a test server to test fossa test (#305)

## v1.0.1

- 39676c8 release (go version) (#507)
- d478879 release after approval (#506)
- 25ed63d feat (gomodules vendor) support users who vendor custom deps and use gomodules (#505)
- e72db93 feat (golang fallbacks) break go strategies down and fallback easier (#504)
- 4c5a991 fix (missing remote error) set project name to directory if git cannot be read. (#502)
- 72e21d6 feat (clojure support) clojure support through leiningen (#501)
- 7e64aa9 Fix parsing of gradle dependency tree (#500)

## v1.0.0

- 235c83318 better buck error (#499)
- a8412e0e2 Add setup.py scanning (#493)
- 1bdd0432d Log message if on Windows or not using ANSI (#438)
- 582091364 errors (better errors) extend the errors package further (#492)
- 953ec7464 Init: allow use of --project (and other API-related) flags (#498)
- 5c9f72c9e filter warnings prefix (#497)
- 4f90d785b feat (dep static analysis) read manifest and lockfiles created by dep (#491)
- 5a81a616a fix output requiring api key (#495)
- e6aefa91c golang: fix support for go modules in subdirectories (#439)
- 8af01eb7d Publish homebrew formula (#494)
- 1187e9d0a docs(readme): add download count (#490)
- d68373963 errors (no API key) Common error when users forget to add an API key.  (#489)
- 78a841865 feat (gomodules scanning) scan go.mod and go.sum for dependencies. (#488)

## Version 0 Changelog

We generally follow semantic versioning, but semantic versioning does not
specify pre-1.0.0 behavior. Here is how `fossa` <1.0.0 releases work:

- Any update that creates a breaking change (i.e. a change that causes a
  previously working configuration to fail) will bump the minor version.
- All other updates will bump the patch version.
- Preview, beta, and other special releases will have a pre-release identifer in
  the semantic version, and will be marked as pre-release on GitHub Releases.

## v0.7.34

- 0a838a506 Fix WalkUp to be OS-agnostic (#487)
- a5fcdca1b fix (requirements parser) whitespace in dependencies removed (#486)
- c2cbf8eac feat (errors) better errors package (#462)
- 8656b4e12 Use runtimeClasspath configuration for resolution (#484)
- b2d510c05 feat (clean debug logs) add --verbose flag to allow cleaner logs (#485)
- 643451839 docs (docker faq) update faq for custom docker images (#481)
- fd8fa7c17 Discover gradle projects using non-groovy dialects (#482) (Closes #395)
- 66e205192 Replace "Python" with "Ruby" in Ruby documentation (#483)
- 569f1e867 feat (rust support) Support rust through Cargo.lock parsing. (#474)
- c8d6e7dd5 feat (dependencyManagement field) add dependencyManagement parsing. (#477)
- 28096cc8b Haskell project support via cabal-install and stack (#444)
- 202eda88c fix (support method) change support to email (#476)

## v0.7.33

- 0567ca5 fix (zero deps error) log when a project has no dependencies (#473)
- 5d0e2b9 fix (nested poms) fix a bug where nested pom files could not be found  (#475)

## v0.7.32

- df7ee6967 Update how-it-works.md (#472)
- 4b85dce8b feat (license scan tar) use the rawLicenseScan parameter to run a full license scan (#469)

## v0.7.31

- b7cb71ad2 feat (fallbacks) don't look for setup.py and log if cocoapods is missing instead of failing (#470)
- fcc63f259 fix (sbt parsing) make a small change to ensure sbt graphs are created accurately. (#471)
- 9f346efc6 feat (buckw) discover buck command and prefer buckw (#467)
- 4d380793d fix (module filter) consider windows file paths when filtering modules (#466)
- 3bd9ffaec Update CONTRIBUTING.md (#465)
- 999641227 docs (golang) strategy and faq updates (#464)

## v0.7.30

- 5ec7a9e07 Add fallback to no VCS when VCS not supported, and support Mercurial (#463)
- f54ae192e copy installation (#461)

## v0.7.29

- 33808e000 remove upper bound on test (#460)
- ec5990cf7 Update how Maven modules are described in .fossa.yml (#459)
- 3c4e41f7d feat (command timeout) add timeout for gradle analyzer (#458)

## v0.7.28

- 94e829228 Fix gradle project name parsing for projects without group ID (#457)

## v0.7.27

- 5c59eafa2 improve dockerfiles (#456)
- e6da7d3ba feat (format fossa test) improve fossa test output for readability (#455)
- d184d6a5d Harden parsing of Gradle's output (#454)
- 9ea851336 Check each Maven POM manifest only once when discovering modules (#452)
- 89eb004f5 Improve discovery of Maven modules and dependencies (#449)
- bfdfaa1c4 feat (dotnet support) complete dotnet support with fallbacks. (#450)
- ad23bb55d Support projects without VCS and support Subversion (#448)
- 5a24f6891 fix empty Composer dependencies list parsing (#392)
- 92d9c9f98 Fix some typos in docs (#447)
- 4cfe1b459 remove comment and kill unused images (#446)
- e7319ddec Bump fossa/fossa-cli:base image's golang version to 1.12

## v0.7.26

- aad54f605 fix (api error) return api error messages with bad requests (#442)
- 47a005dd1 feat (report license text) add full license and attribution text for fossa report (#441)
- 368a1382b docs (FAQ page) add a faq page and other updates (#440)

## v0.7.25

- b0571b804 feat (gradle project dir) enable the gradle analyzer to work with a monorepo like structure (#434)
- 89aafbd77 test (carthage) add test structure for empty cartfile (#437)
- ebfa09147 fix (empty cartfile) Check for nil graph from empty Cartfile.resolved (#435)
- 7fd62b6b4 fix (report url) switch dependency url back to the full url (#436)
- f2d05aa12 fix (ruby tests) fix flaky ruby integration tests. (#426)
- 156ae380c fix (carthage error) improve carthage error message (#432)
- be9042349 feat (go dependency versions) Favor explicit versions instead of dependency hashes (#427)

## v0.7.24

- 7a5ba032b feat (buck all targets) add option to specify a target such as //third-party/... (#428)
- e9fd4642e fix (ant analyzer) clean up and prevent failure from missing binaries (#429)
- bb551cd04 refactor (gradle analysis) add a test suite and clean up code. (#425)
- 8e02a4a80 fix (.io to .com) update endpoints (#423)

## v0.7.23

- e26421e28 fix (gradle parser) bug related to windows line endings (#421)
- 75994dadf fix (windows script) add a correct download script for windows users to the cli manual (#422)
- cbd0f751a testing and comment logic (#420)
- 2a2a23f14 fix (report dependencies) Change report dependencies to track fossa.com results (#419)
- fa135e191 feat (test pass) add the --supress-issues flag to fossa test (#418)
- f6660fb91 fix (raw modules) prevent modules from appearing as projects (#416)
- 2068b2d8f fix (manual links) broken links on the cli manual (#415)
- 541beceee docs (manual rewrite) manual and user guide overhaul (#410)

## v0.7.22

- 5e22532 Update README.md (#412)
- c13d22c fix (gradle configurations) add default configurations and change how targets are handled (#411)

## v0.7.21

- 11d74e8 Fix (readtree generic) Fix bug that prevented dependencies from being listed in the transitive graph. (#407)

## v0.7.20

- 2f552ca feat (paket analyzer) introduce support for the paket package manager (#404)

## v0.7.19

- 757a3df feat (okbuck classpath) add a flag to buck analysis for specific types of dependencies. (#400)
- 5b86e5b fix (ruby no specs) Do not panic when Gemfile.lock has a malformed empty specs section (#402)
- 7ad3119 fix (go analyzer) do not fail when there are no go dependencies. (#401)

## v0.7.18

- 1ed03f7 feat(okbuck support) Provide support for analyzing software managed by okbuck. (#398)
- 34babdf fix (Gradle analyzer) Fix gradle discovery for root projects and add a flag to scan all submodules (#399)
- cef13fe fix(cmd): Correctly parse module options when passed from command line (#393)
- 28a6f0e feat (debian analysis) Build functionality to analyze debian packages (#388)
- 3e54a0b fix (fossa report licenses) change the way that we find dependency license information. (#390)
- 65c2534 fix (fossa test) Poll the fossa issues endpoint until a scan is complete. (#397)
- 4ccf0d5 feat(buck) add cli support for the Buck package manager (#380)

## v0.7.17

- be61f55 Gradle multi-configuration parsing (#387)
- b9cf6ae fix (ant discovery) ensure valid directories are discovered. (#384)
- f6731eb feat(build tags) analyze go build tags (#372)
- 098b089 fix (readtree) correct the way we parse dependency graphs (#385)
- 861f567 Fix csproj regex (#386)
- 1d39bb8 fix(ant) Fix error message (#363)
- d1c781d fix: Correctly set directory modules are passed in from the command line (#383)
- 9509164 Add machine-readable output format to license report (#379)
## v0.7.16-rc.1+buckpreview

- d8e6d3a add buck project discovery
- eb4bc12 basic functionality
- 7005a1e first fully working changes
- 9088c10 WIP push
- cb54eea WIP upload
- 301b654 WIP basic functionality

## v0.7.15

- 434a2ae Pass -no-colors about as two separate arguments to sbt, not one (#376)
- 740da0d Link to CONTRIBUTING.md was broken (#377)
- b9a1f3b update go-git to v4.7.1 (#374)

## v0.7.14

- 4821bdc feat(gomodules) add support for gomodules (#368)
- 2dd95e9 fix(python) Add options support to requirements.txt parsing (#370)
- 2347102 fix(python) requirements parses extras properly (#365)
- c6aceb3 fix(maven) fix line parsing in Windows OS (#362)
- 71b489c fix(upload) remove duplication of flags to fix upload (#366)
- 4f6199d fix(make) fix conflict with auto generated file (#364)
- 9e6a4d8 fix(npm) npm analyze incorrectly finds module from .fossa.yml (#355)

## v0.7.13

- 623f658 fix(module options) allow command line options for multi module builds (#359)
- f188555 feat(pipenv) add support for pipenv projects (#315)
- cb206fd fix(glide) ensure that glide checks for aliased packages (#352)
- bb05c2b fix (buildtools) logic for bower and pip (#350)

## v0.7.12

- 4bd3b42 Merge pull request #339 from fossas/fix/yml-relative-paths-golang
- 48e7afd chore(go): Import grouping
- 9632cbe Merge pull request #338 from fossas/feat/warn-old-config
- a3792d0 test(nodejs): Add tests for checking import graphs (#337)
- 9439aa0 feat(ruby analyzer integration test) add ruby analyzer integration test (#320)
- 94c5f92 refactor(integration test) do not use TestMain in integration tests (#336)
- f4fc244 nit: Remove debugging code
- eeb82cd Merge pull request #276 from fossas/fix/phpDeps
- b8baa4f feat(config): Warn on old configuration files
- 36cc01d fix(go): Use relative paths when discovering modules
- 2495072 Filter out deps with name 'php'
- 201b13f test(yarn fixtures) add rev not resolve to suffix fixture (#326)
- 4f8a134 Merge branch 'master' into test/nodeFixtures3
- 61ce589 build: Rebuild on source change, use MacOS-compatible find (#332)
- ccb3bec Merge branch 'master' of github.com:fossas/fossa-cli into test/nodeFixtures3
- 915c70f  update fixtures and tests according to fixture dir
- 77b64e5 define fixture
- 50277fa add second case for trans prod dep collisions
- cd8ef3c add trans dev dep case 1
- 10fff2b fix some naming to be more clear
- 4fc7473 rename directories
- 0d36e90 setup fixture

## v0.7.11

- 5f558c5 fix added for dep graph creation (#331)
- 2de096e test(yarn fixtures) define fixtures and tests for additional parsing edge cases (#325)
- 1d32b91 test(python analyzer) add native python analyzer integration tests (#307)
- e432486 feat(circle.yml) aggregate coverage for multiple reports within a single PR (#306)

## v0.7.10

- 58b0fb7 test(yarn fixtures) add name only collision with direct prod dep case (#324)
- 4c51b77 test(yarn fixtures) initial edge case fixture structure example for yarn tooling (#323)
- 3c243bc Make sure that release tags start with 'v' (#322)
- 5f47dc1 feat(yarn.lock parsing) do not include dev deps in lockfile parsing (#312)
- 146f015 feat(nodejs dev deps) filter nodejs dev deps when using npm ls (#314)
- 72f7ec7 fix(vndr user repos) add support for user specified package locations (#316) (#318)
- ca28520 feat(buildtools Dockerfile) add rails tooling on buildtools image (#319)
- 0ae2c5e feat(yarn/npm) do not eagerly fail if either yarn or npm is not available (#313)
- dbfbb85 refactor(integration tests) abstract/simplify project initialization post cloning (#310)

## v0.7.9

- adec6f3 build: Fix Makefile dependencies in release process (#309)
- 03b24fb Improve .NET analyzer performance by reducing logging (#296)
- e9ac753 test: Don't run integration tests while unit testing (#308)
- fcb3783 fix(Makefile) update dev-osx to not error out for missing run command (#304)
- 4e1af41 test(nodejs integration) add full nodejs integration test (#297)
- 54bed30 refactor(codegen): Clean up old code, make codegen consistent (#300)
- a938e90 Add dependency check to build (#302)
- fc78d44 fix(ci): Fix reversed coverage logic for CI unit tests (#301)
- 72d7ca4 refactor(install): Use godownloader instead of custom install script (#298)
- ce2e3bf coveralls removed for forked repos and alternate junit test path added (#299)
- 48afaf4 feat(yarn lockfile fallback) add yarn lockfile reading fallback (#293)
- c94e175 added flags for specifying the team in fossa, and a link (#287)
- 718bf28 test(yarn lockfile) improve fixture case coverage (#290)
- c90d051  feat(AnalyzerTest) canonical reference for slimming docker test image and native analyzer testing (#271)
- 67c2ff1 release(v0.7.8-1): Release version v0.7.8-1

## v0.7.8-1

- 67c2ff1 release(v0.7.8-1): Release version v0.7.8-1
- f7bc7ea Fix/test upload (#289)
- 70aa12a Overhaul FOSSA CLI CI (#286)
- 6e77c5b feat(yarn) add yarn lockfile parsing (#283)
- 6d8b99d fix(.circleci/config.yml) use test base docker image and check out branch cli code into the image (#277)

## v0.7.8

- 65a187a release(v0.7.8): Release version v0.7.8
- b03de4d Fix/test custom (#284)
- 4c9206d Issue #247, fix how custom fetchers are handled (#281)
- 9e52d6e feat(npm fallback) use node_modules to build dep graph if npm fails
- 6999ee6 Fix/go dep ignore (#272)
- 80e2819 fix(exec) append args provided in WithEnv instead of Env for cmds (#273)
- 5e040f8 default error value changed when an API key is not provided (#275)
- 12cd4c8 feat(npm buildtool) update FromManifest to return a package and rename it accordingly
- 9b6bc04 fully define TestFromNodeModules

## v0.7.7

- e874ec2 release(v0.7.7): Release version v0.7.7
- a66383e Work around NPM reporting for transitive dependencies with deduplication (#258)
- 27fcf55 Move fixtures to correct folder
- 551f5a4 refactor(npm): Move fixtures to correct folder
- dfcf109 Add NPM tests and mock NPM execution
- 42d448f Merge pull request #260 from fossas/ci/coveralls
- c75503c Merge branch 'master' into ci/coveralls
- 58e029f  Use CLI-specific API endpoints so that `fossa test` works with push-only API keys (#253)
- 7654166 coveralls support added
- ca66f70 feat(ruby analyzer) add fallback mechanism for ruby analyzers when bundler fails
- a1bcdc9 remove shouldFallback
- 000d93d remove trash
- 4742c3f flatten structure
- d2c7dda prefer fallbacks within switch statement
- 8bedfaf update to no longer need gemfile-lock-path
- 560691d add fallback option on each bundler command failure
- c864b74 remove dockerfile change in favor of separate PR
- f247dd9 remove shouldFallback from final fallback case
- 2ca741f fix fallback ordering
- 89df70d clean up tests; remove unused code
- 6a8dd6f correct ordering
- c46eba5 remove helper function
- 571be27 remove debugger line
- 996525a add remote debugging tools and settings
- b447304 update to not include lockfile path
- 41dba65 rename dev-mac -> dev-osx
- f8c5d93 reorder to check errs earlier, ensure that end result is actually populated
- 7a38c7f update buildTarget to use CWD
- e34bcad break out switch into functions
- b0a8ab3 Merge branch 'master' of github.com:fossas/fossa-cli into feat/rubyFallback
- eb8b518 use fallback strategy
- 8377bc7 add osx dev
- d9afc8f Correctly upload bad input with empty lines (#249)

## v0.7.6

- a35fd0b release(v0.7.6): Release version v0.7.6
- edecf87 fix(upload): add API flags (#248)
- 5b0c18b fix(install): Fix installer checksumming
- e290faf Added Jira project key and Project URL flags (#237)
- efa8f60 Improve default logging format (#244)
- f41a1c8 use shasum when available to verify download (#239)
- 92341dc lint(golangci): Fix GolangCI lints (#242)
- e7f9c39 Refactor logging: add structured fields and multiplexed backends (#241)
- 1206d63 allow local install without sudo using LOCAL=true (#238)
- b361644 test(flags): ignore order during combination test
- 7d8509c Support exclamation marks in Gemfile.lock (#230)

## v0.7.5

- 8e28232 release(v0.7.5): Release version v0.7.5
- abbe5d3 Tarball upload bugfixes (#228)
- 674e99b fix(gradle): Strip additional Gradle annotations (#229)

## v0.7.4

- ed1784b release(v0.7.4): Release version v0.7.4
- 6378305 Third-party tarballs (#227)
- 6719541 release(v0.7.3-2): Release version v0.7.3-2

## v0.7.3-2

- 6719541 release(v0.7.3-2): Release version v0.7.3-2
- ee7b30d chore: Add more .gitignore targets
- 14daf05 fix(readtree): Fix 1-index handling
- 2129901 release(v0.7.3-1): Release version v0.7.3-1

## v0.7.3-1

- 2129901 release(v0.7.3-1): Release version v0.7.3-1
- 33e478a fix(nodejs): Allow NPM errors by default
- 4e13873 Add init and analyze flags to default command (#225)

## v0.7.3

- fc83ebc release(v0.7.3): Release version v0.7.3
- 4157cc5 Do not cause config to fail if no supported VCS is detected (#224)
- b8a1457 Carthage support (#218)
- 983716a Added check for locator in upload response (#223)

## v0.7.2

- a259210 release(v0.7.2): Release version v0.7.2
- 017f69d fix(analyzers): Don't short-circuit module discovery on error
- 83fae0f Remove polymorphic monads (#219)

## v0.7.1

- 89661a4 release(v0.7.1): Release version v0.7.1
- eac7f22 fix(cmd): Correctly initialise main default command

## v0.7.0

- 917cd16 release(v0.7.0): Release version v0.7.0
- 4c96066 build(release): Do release preparation outside of Docker container for commit sign-off
- 8768224 build(release): Improve release abort
- 9a99d35 build(release): Improve release process (#217)
- 683d7c7 fix(bower): Fix undefined variable breakage due to bad refactor rebase
- e334f18 test(bower): Add .bowerrc directory handling tests
- 6961225 Merge pull request #214 from fossas/fix/bower-defaults
- 602a951 Refactor analyser discovery (#211)
- 8650211 fix(analzers): fix syntax err
- 6730b18 fix(analyzers): support relative paths in `.bowerrc`
- 1aafc1b fix(buildtools): add bower config constructor to apply defaults
- 9c0cbd2 fix(cmd): Main command should expose debug flag
- d41a952 chore: Consolidate GH templates
- ec6c681 Update issue templates (#208)
- 057e4f6 Enable unit tests in CI (#207)
- 72dc9ab feat(installer): Add install-latest in addition to stable

## v0.7.0-beta.9

- 357c041 chore: 0.7.0-beta.9 release
- 7abe7f4 fix(mvn): Fix Maven initialisation -- read POMs instead of parsing output (#206)
- dbabe3e feat(vcs): Correctly infer VCS settings when within a repo but not at the root (#205)
- 488b88c chore: update dependencies
- 4671510 refactor(init): Make explicit config file existence check for init
- 2f09aae feat(cmd): support --update flag in `fossa init`
- c5f82fe hotfix(install): Hotfix installer URL
- 6bea504 feat(ruby): Configurable `Gemfile.lock` path (#200)
- aa528bd fix(pkg): Fix Composer type parsing

## v0.7.0-beta.8

- 1626218 chore: release 0.7.0-beta.8
- 0ea3cce refactor(build): add releaser checks and fix installer generation
- 9823f3c feat(api): Enable proxy support via environment variables (#199)
- 2017bf9 fix(install): avoid hitting rate limit on install script (#197)

## v0.7.0-beta.7

- 3cd1ac9 fix(api): Correctly set SBT locators

---
Automated with [GoReleaser](https://github.com/goreleaser)
Built with go version go1.10.3 linux/amd64

## v0.7.0-beta.6

- 85d8f02 build(release): Remove development release options
- ef9e578 build(release): Correctly set GOVERSION on release
- b496f40 refactor(sbt): Use graph XML parsing instead of output parsing (#198)
- 1ac53ea fix(log): Do not use ANSI control characters on Windows (#194)

---
Automated with [GoReleaser](https://github.com/goreleaser)
Built with go version go1.10.3 linux/amd64

## v0.7.0-beta.5

- 4aa0803 feat(cmd): Add default command (#192)
- 90905f6 fix(test): Correctly generate URLs for custom fetchers (#191)
- b769ceb refactor(upload): Avoid redundant declarations
- 94b9162 fix(nodejs): Fix IsBuilt detection and Init target
- 971d844 chore: Add TODO structs, doc formatting nits

---
Automated with [GoReleaser](https://github.com/goreleaser)
Built with go version go1.10.3 linux/amd64

## v0.7.0-beta.4

- 6619d34 fix(sbt): Fix SBT project detection

---
Automated with [GoReleaser](https://github.com/goreleaser)
Built with go version go1.10.3 linux/amd64

## v0.7.0-beta.3

- 739329b fix(test): Fail on panic and returned errors
- 3a59e35 fix(sbt): Add ignored lines for SBT output parsing

---
Automated with [GoReleaser](https://github.com/goreleaser)
Built with go version go1.10.3 linux/amd64

## v0.7.0-beta.1

- 2e46b41 refactor(cmd): Refactor output commands
- 7e8b560 fix(test): Fix test bugs
- bb8f1a5 feat(test): Implement fossa test
- b0a8b72 refactor(api): Refactor api package
- fcec296 Implement the report command. (#171)
- d938632 chore: update deps
- ef7b165 feat(ant): Ant analyser ported
- 2b371d0 feat(cocoapods): Cocoapods analyser
- 17202fe WIP: cocoapods
- 902e56f fix(reports): Properly escape report URLs
- 6b5f59d fix(ruby): Parse direct imports from lockfiles
- d2e851f feat(scala): Implement scala analyser
- 4d35c6c fix(test): Fix Python test project name
- 94783fc fix(python): Fix pipdeptree parsing, add regression test

---
Automated with [GoReleaser](https://github.com/goreleaser)
Built with go version go1.10.3 linux/amd64

## v0.6.7

- 2588e95 Merge pull request #174 from fossas/feat/respect-node-unresolved-flag
- b4140c3 fix(builders): pass -B flag to maven analysis
- 867c912 feat(builders): add unresolved flag to nodejs builder
- 517d2c0 doc(builders): fix nuget doc file
- 41123fc doc(builders): update gradle config docs

---
Automated with [GoReleaser](https://github.com/goreleaser)
Built with go version go1.10 darwin/amd64
## v0.7.0-alpha.12

- 6796b63 feat(mvn): Add custom commands
- 506ce8b fix(config): Don't write branch name to config file
- e95e475 WIP: scala work

---
Automated with [GoReleaser](https://github.com/goreleaser)
Built with go version go1.10.3 linux/amd64

## v0.7.0-alpha.11

- 2e60b98 fix(python): Always set m.Deps
- dbb633e fix(api): Add default project title

---
Automated with [GoReleaser](https://github.com/goreleaser)
Built with go version go1.10.3 linux/amd64

## v0.7.0-alpha.10

- c1b7a43 fix(api): Add title flag to API flags
- 14fd035 ci(build): Use base image to avoid bad checkout

## v0.7.0-alpha.9

- 18a28a4 feat(nuget): Implement nuget analyzer
- 724d8fb WIP: NuGet
- b28604d feat(api): Send custom revision IDs
- 28b9461 feat(maven): Implement Maven analyser
- 156ccb4 refactor(graph): Use code generation instead of reflection
- 52d2482 WIP

## v0.5.2

- 09c0f55 backport(api): Backport branch flag to 0.5.x

## v0.7.0-alpha.4

- e4bf442 feat(go): Manifest strategies
- c6c959f feat(go): glide, gpm support
- 01edf8d refactor(go): Remove dead code, add make test command
- ecc397b ci: CircleCI configuration chores
- dd0772b ci: Don't use env vars in non-shell commands
- f72b2bc build(docker-test): Don't build all of Kubernetes (this kills the crab)
- 7d65cf2 refactor(docker): Use Quay for building Docker images
- 55ddd49 feat(go): vndr/gpm, multi-project vendoring support, integration tests on Docker
- 0250f61 feat(go): nested vendoring support, automated integration tests
- 23526c0 chore: Clean up merge cruft
- 2f83e6f Merge branch 'master' into wip/v0.7.0
- 89a3103 fix(api): Fix uploading UX nits and URL formatting issues
- fccaa00 refactor(go): Support Godep, add integration tests
- 79a162a refactor(api): Remove extraneous build data
- d90cc8a feat(api): Add normalized imports
- 1a88076 WIP: Go dep analysis
- dbd027b Merge branch 'wip/v2' of github.com:fossas/fossa-cli into wip/v2
- fae5186 WIP: Go option-based analyzers
- f943789 WIP: Go analyzer strategies
- c211600 WIP: analysis command refactor complete
- 85e221c WIP
- b4c5bda WIP
- a356dbf WIP
- 527ecce WIP
- 2171372 WIP
- cc58b15 WIP: Go option-based analyzers
- 8899464 WIP: Go analyzer strategies
- 64d77b4 WIP: analysis command refactor complete
- 20365ba WIP
- f4d22b6 WIP
- 1c6c5e8 WIP
- e8bfc5c WIP
- 52f7fd3 WIP

---
Automated with [GoReleaser](https://github.com/goreleaser)
Built with go version go1.10.3 linux/amd64

## v0.7.0-alpha.8

- da53a35 feat(php): Implement PHP analyser
- 4149700 feat(bower): Implement bower analysers
- dc57fe3 WIP: switching to config file v2

## v0.7.0-alpha.7

- 39b3d19 feat(gradle): Implement Gradle analyser
- 8ba5602 WIP: gradle
- 7cdef88 feat(config): Warn when users pass options but use config file
- 35638c7 fix(go): Don't include root in transitive dependency graph

## v0.7.0-alpha.6

- b9cddb0 feat(ruby): Add Ruby analysis
- b06eb62 test(fixtures): Remove obsolete fixtures
- 1c09b4e test(go): add Jaeger to testing suite
- 0de97ca feat(python): Python analyser
- 82397b2 feat(nodejs): Add NodeJS analyzer
- a0c22ff build(docker): Refactor test-base Dockerfile to avoid long build times
- 5cccf4e chore: Add ISSUE_TEMPLATE
- 7ab9965 Merge branch 'master' into wip/v0.7.0
- 515102d build: Rename docker-devel target to docker
- 9447e2d Merge pull request #160 from fossas/fix/fix-hash-calculation
- 1239291 fix(builders): fix hash calculation

---
Automated with [GoReleaser](https://github.com/goreleaser)
Built with go version go1.10.3 linux/amd64

## v0.7.0-alpha.5

- 1c09b4e test(go): add Jaeger to testing suite
- 0de97ca feat(python): Python analyser
- 82397b2 feat(nodejs): Add NodeJS analyzer
- a0c22ff build(docker): Refactor test-base Dockerfile to avoid long build times
- 5cccf4e chore: Add ISSUE_TEMPLATE
- 7ab9965 Merge branch 'master' into wip/v0.7.0
- 515102d build: Rename docker-devel target to docker
- 9447e2d Merge pull request #160 from fossas/fix/fix-hash-calculation
- 1239291 fix(builders): fix hash calculation

---
Automated with [GoReleaser](https://github.com/goreleaser)
Built with go version go1.10.3 linux/amd64

## v0.7.0-alpha.5

- 1c09b4e test(go): add Jaeger to testing suite
- 0de97ca feat(python): Python analyser
- 82397b2 feat(nodejs): Add NodeJS analyzer
- a0c22ff build(docker): Refactor test-base Dockerfile to avoid long build times
- 5cccf4e chore: Add ISSUE_TEMPLATE
- 7ab9965 Merge branch 'master' into wip/v0.7.0
- 515102d build: Rename docker-devel target to docker
- 9447e2d Merge pull request #160 from fossas/fix/fix-hash-calculation
- 1239291 fix(builders): fix hash calculation

---
Automated with [GoReleaser](https://github.com/goreleaser)
Built with go version go1.10.3 linux/amd64

## v0.7.0-alpha.3

- c6c959f feat(go): glide, gpm support
- 01edf8d refactor(go): Remove dead code, add make test command
- ecc397b ci: CircleCI configuration chores
- dd0772b ci: Don't use env vars in non-shell commands
- f72b2bc build(docker-test): Don't build all of Kubernetes (this kills the crab)
- 7d65cf2 refactor(docker): Use Quay for building Docker images
- 55ddd49 feat(go): vndr/gpm, multi-project vendoring support, integration tests on Docker

---
Automated with [GoReleaser](https://github.com/goreleaser)
Built with go version go1.10.3 linux/amd64

## v0.7.0-alpha.2

- 0250f61 feat(go): nested vendoring support, automated integration tests
- 23526c0 chore: Clean up merge cruft
- 2f83e6f Merge branch 'master' into wip/v0.7.0
- 607de55 fix(gradle): Improve gradle error logging
- 62ae510 fix(gradle): Fix gradle version detection
- cfe95a5 Merge pull request #151 from joshuapetryk/josh/powershell
- 6213639 Add Powershell streams
- ea187bb Fix syntax error with temp dir path join
- 9cc0989 fix(builders): fix go-bindata error
- 2c39f70 doc(license): add license header and link to pipdeptree

---
Automated with [GoReleaser](https://github.com/goreleaser)
Built with go version go1.10.3 linux/amd64

## v0.6.6

- 607de55 fix(gradle): Improve gradle error logging
- 62ae510 fix(gradle): Fix gradle version detection
- cfe95a5 Merge pull request #151 from joshuapetryk/josh/powershell
- 6213639 Add Powershell streams
- ea187bb Fix syntax error with temp dir path join

---
Automated with [GoReleaser](https://github.com/goreleaser)
Built with go version go1.10.3 linux/amd64

## v0.7.0-alpha.1

- 89a3103 fix(api): Fix uploading UX nits and URL formatting issues
- fccaa00 refactor(go): Support Godep, add integration tests
- 79a162a refactor(api): Remove extraneous build data
- d90cc8a feat(api): Add normalized imports
- 1a88076 WIP: Go dep analysis
- dbd027b Merge branch 'wip/v2' of github.com:fossas/fossa-cli into wip/v2
- fae5186 WIP: Go option-based analyzers
- f943789 WIP: Go analyzer strategies
- c211600 WIP: analysis command refactor complete
- 85e221c WIP
- b4c5bda WIP
- a356dbf WIP
- 527ecce WIP
- 2171372 WIP
- cc58b15 WIP: Go option-based analyzers
- 8899464 WIP: Go analyzer strategies
- 64d77b4 WIP: analysis command refactor complete
- 20365ba WIP
- f4d22b6 WIP
- 1c6c5e8 WIP
- e8bfc5c WIP
- 52f7fd3 WIP

---
Automated with [GoReleaser](https://github.com/goreleaser)
Built with go version go1.10.3 linux/amd64

## v0.6.5

- 9cc0989 fix(builders): fix go-bindata error
- 2c39f70 doc(license): add license header and link to pipdeptree

---
Automated with [GoReleaser](https://github.com/goreleaser)
Built with go version go1.10 darwin/amd64
## v0.6.4

- e17ebd5 fix(nuget): Fix NuGet discovery path
- 1423561 fix(install): fix powershell install script

---
Automated with [GoReleaser](https://github.com/goreleaser)
Built with go version go1.10.3 linux/amd64

## v0.6.3

- c86fa51 Merge pull request #143 from fossas/feat/compute-dependency-hashes
- 9049c67 fix(common): bump timeout to 60s
- e4a5aec Merge branch 'master' into feat/compute-dependency-hashes
- 9b8818f feat(install): modify windows install script
- a535311 test(go): Add previously ignored govendor manifest fixture
- 9b73bc7 Add Powershell script for Windows based CI pipeline
- e704dc6 chore(lint): correct lint ignore into golangci-lint format
- dc558a5 chore(lint): silence gas linter
- e323dd0 feat(builders): return hex string for hashing utils
- bd0af6a feat(builders): add dependency hashing for ant
- b908880 feat(module): define hashes type
- 01a97ce chore: Cleanup merge cruft
- 9204650 fix(bower): Fix bower IsBuilt check
- aae8bf6 refactor(builders): Separate builders into distinct packages
- 04248c7 doc(readme): add slack badge and link
- 92553b2 Detect and install go-bindata if missing
- 9c77639 fix(upload): Fix upload report link and API endpoint
- eb2d07d fix(npm): Allow empty node_modules folders when no dependencies

---
Automated with [GoReleaser](https://github.com/goreleaser)
Built with go version go1.10 darwin/amd64

## v0.6.2

- 3453eb5 feat(upload): Configurable upload branch

---
Automated with [GoReleaser](https://github.com/goreleaser)
Built with go version go1.10.2 linux/amd64

## v0.6.1

- 269a380 feat(builders): improve ant name parsing
- ec20967 fix(builders): #139 fix out of range error with ant
- 4898773 newline at end of file
- e197444 add override for zip format on windows to goreleaser
- f661ebf doc(support): document cocoapods support

---
Automated with [GoReleaser](https://github.com/goreleaser)
Built with go version go1.10 darwin/amd64

## v0.6.0-beta.1

- 41d8e4d fix(upload): Get custom project titles from 'project' configuration
- e37d325 fix(node): Use NPM_BINARY when set
- d50d94a chore: Update dependencies
- 4913fc0 refactor(cmd): Don't initialise API unless needed
- a8988f7 refactor(cmd): Remove IO services
- 604b036 fix(cmd): Fix merge conflicts
- 58e174a refactor(cmd): Move commands into one subtree
- f68b9ab refactor(cmd): Refactor upload, update, version commands
- 2d4a88c chore(builders): ignore generated files
- a66e3d4 Merge pull request #136 from fossas/fix/sbt-deps
- 1bd9039 changed fetcher type from sbt to mvn for the SBT Builder
- 980691d feat(log): Add structured field logging
- 6f8408a fix(go): Remove debugging around internal imports
- 7418dfa fix(go): Fix recursion in internal imports
- e702181 fix(go): Debug recursion in internal imports

---
Automated with [GoReleaser](https://github.com/goreleaser)
Built with go version go1.10.2 linux/amd64

## v0.6.0-alpha.4.gopaths

- fca1223 WIP
- 4b4d5a7 refactor(log): Improve logging diagnostics, fix Go project names
- cc9586b fix(go): Fix go import resolution from within vendored packages
- 9e856c8 chore: Add new dependencies to lockfiles
- 47b26f8 test: move fixtures to testdata/
- 3fe3ad3 feat(builders): refactor ant builder to avoid nesting
- f82135c fix(analyze): fix syntax error
- d9fc322 Merge pull request #134 from fossas/feat/ant-support
- 15743b6 Merge branch 'master' into feat/ant-support
- d6276f0 chore(builders): complete ant comment
- 1ed9769 test(builders): add ant fixture
- 022ff8f doc(readme): update api doc link
- 93ac0ea refactor(log): Migrate to idiomatic logging package
- a348971 refactor(log): Add idiomatic logging package
- 119c635 Update FOSSA status badge
- 27ea4ff feat(builders): add some basic jar name parsing for ant
- c6eb417 feat(analyze): refactor analysis data model
- b0cf179 doc(builders): add ant docs
- b888620 feat(builders): add ant support
- 31affba add more aliases (#133)

---
Automated with [GoReleaser](https://github.com/goreleaser)
Built with go version go1.10.2 linux/amd64

## v0.6.0-alpha.3

- 5f0299b fix(upload): Escape upload report URL

---
Automated with [GoReleaser](https://github.com/goreleaser)
Built with go version go1.10.1 linux/amd64

## v0.6.0-alpha.2

- 4a1bdd2 fix(upload): Fix managedBuild flag for custom fetcher upload
- 1e27f85 feat(builders): #44 add Cocoapods integration with path data (#130)

---
Automated with [GoReleaser](https://github.com/goreleaser)
Built with go version go1.10.1 linux/amd64

## v0.6.0-alpha.1

- 75e6747 fix: Ignore root dep locators when computing import paths
- 6b1e7cb ci: Add go-bindata to Dockerfile
- 6acc2f7 fix(npm): Don't include extraneous root
- 448c1fe feature(api): Serialize locators in FOSSA format
- cc1cc9a feat(ruby): Ruby path data parser
- 9e00849 Merge branch 'master' of github.com:fossas/fossa-cli
- 66bb021 feat(sbt): SBT path data parsing
- 0a58a70 feat(sbt): SBT path data parsing
- 75f22ce feat(pip): Pip path data parsing
- f14664e Merge branch 'next'
- 316fe02 feat(nuget): NuGet path data (very slow)
- ddd17ef [WIP] Path parsing for NuGet
- 574e421 fix(npm): Allow NPM to have errors because npm i is inconsistent
- 3a7c81b feat(nodejs): Add path data parsing
- 8ffd098 fix(go): Correctly handle internal and root packages
- c3f0847 feat(maven): Maven relationship data
- e1bb72e feat(gradle): Add gradle path data and fix bullshit memory bug
- 413f55a feat(go): Fast golang path data
- c21dc4c feat(go): Golang path data (very slow)
- 06d9cd8 feat(composer): Add composer path data
- c31a975 feat(bower): Add origin path detection
- 571cf4e refactor(cmd): Use IO services for effects [WIP]
- 013e269 feat(di): Implement common side-effecting services

---
Automated with [GoReleaser](https://github.com/goreleaser)
Built with go version go1.10.1 linux/amd64

## v0.5.1

- 64ddd93 Merge pull request #127 from fossas/fix/support-bower-custom-folder
- e142a95 fix(builders): #125 add bower component dir resolution
- da16a44 doc(readme): update badge to use provided build
- 986f053 chore: fix typo comments, remove dead code

---
Automated with [GoReleaser](https://github.com/goreleaser)
Built with go version go1.10 darwin/amd64

## v0.5.0

- 2954eee Merge pull request #121 from fossas/feat/nuget-support
- 8d58e9c test(builders): add nuget fixtures
- 6884192 doc(readme): update readme
- 99d3f8c Merge branch 'master' into feat/nuget-support
- 1dbda7d feat(build): turn built module error into a warning
- bc5811c doc(builders): add nuget docs
- 377a05a feat(builders): add nuget lockfile parsing
- 843299a feat(builders): add nuget support
- c168cce chore(deps): Update dependencies
- 5e146c5 feat(builders): Add Pip support

---
Automated with [GoReleaser](https://github.com/goreleaser)
Built with go version go1.10 darwin/amd64

## v0.4.6-1

- a708d86 fix(go): Work around golang/go#16333

---
Automated with [GoReleaser](https://github.com/goreleaser)
Built with go version go1.10 linux/amd64

## v0.4.6

- 85c1788 Merge pull request #116 from fossas/feat/support-gradle-root-deps
- 99a9552 fix(builders): fix PR comments
- 7ef81e0 feat(cmd): add spinner to init cmd
- 0583626 doc(builders): add another gradle common task
- 748f307 doc(builders): improve gradle builder docs
- bffa8df Merge branch 'feat/support-gradle-root-deps' of https://github.com/fossas/fossa-cli into feat/support-gradle-root-deps
- db5b36b fix(builders): fix gradle syntax err
- 60818b4 Merge branch 'master' into feat/support-gradle-root-deps
- 1030bd6 fix(builders): set TERM=dumb when running gradle dependencies task
- 15f5af5 doc(builders): add better gradle docs
- 5b73fa4 fix(builders): allow for empty configuration in gradle
- 97c7315 feat(builders): #114 support root dependencies task

---
Automated with [GoReleaser](https://github.com/goreleaser)
Built with go version go1.10 linux/amd64

## v0.4.5-1

- 8b28d1f fix(go): Don't require Go project folder for build, and do actual Go build
- 26c0d12 chore: update CHANGELOG

---
Automated with [GoReleaser](https://github.com/goreleaser)
Built with go version go1.10 linux/amd64

## v0.4.5

- 7ee5a3c fix(installer): Fallback to su if sudo is unavailable
- 70fc3a5 fix(builders): Don't fail on non-fatal missing binaries
- 91944c9 chore: Add TODOs, ignore third_party in autoconfig
- ceac46e Various improvements to install.sh (#109)
- 99cf015 test(fixtures): Use shell script instead of submodules for fixtures to avoid slow go get
- 3de42a8 test(java): Pin java submodule fixture commits
- 6c4db9b test(go): Ignore golang test fixture vendored dependencies
- b88e58e fix(update): Fix incorrect latest version check
- 019b3d0 fix(go): allowUnresolved should also suppress lockfile errors for builds
- 91183e7 doc(contributing): add issue assignment
- 73b55c9 Merge pull request #107 from fossas/add-code-of-conduct-1
- a6a1f97 doc(code): add code of conduct
- 52af690 doc(readme): add meetup link
- abc1399 feat(upload): switch url to dep report
- 7a7961d chore(license): switch to MPL-2.0
- c19b51b Refactor module functionality (#100)
- 6600859 build(Makefile): Build to GOPATH instead of local directory
- 4fde932 Improve Makefile, add multiple targets (#98)
- 44fb451  Introduce vendor directory into the repo (#99)
- 16cf268 Release v0.4.4

---
Automated with [GoReleaser](https://github.com/goreleaser)
Built with go version go1.10 linux/amd64

## v0.4.4

- 46d1dbd feat(go): Implement Go module discovery (#97)
- b476653 fix(go): Do Go import tracing with go list instead of depth (#96)
- 451ab20 README: Fix rendering of a link to `https://fossa.io` (#88)
- 2893145 chore(cli): update help text
- c285037 Merge branch 'master' of https://github.com/fossas/fossa-cli
- d604f5b release(0.4.3): update readme and installer
- 8235155 revert(install): remove sha validation

---
Automated with [GoReleaser](https://github.com/goreleaser)
Built with go version go1.10 linux/amd64

## v0.4.3

- 57b397c doc(notice): clean up notice
- 9d05a2f chore(installer): add original license notice
- 4c69500 doc(readme): add `fossa test` output
- 3826022 doc(readme): add goreportcard badge
- 1cd47e4 feat(report): add default report cmd
- 414ca08 doc(readme): fix notice links
- 8b1c3ba doc(notice): move notice to raw file
- d090cfd doc(report): add license notice docs
- 21f29ad docs(readme): add report feature
- d8e60d2 doc(readme): fix link to contribution guidelines
- c6640d0 doc(readme): add output examples
- b57d43b doc(readme): add report PV
- 87a3429 feat(cli): improve error messages from servers
- b8a2912 doc(readme): improve readme copy
- 6a72302 fix(golang): do not error on lack of vendor folder
- 869df5a doc(readme): additional cleanup
- 8957638 doc(readme): update background section
- 48107e1 doc(readme): resize header
- a69c9c5 doc(readme): refactor home doc and readme
- 7f10415 doc(readme): update readme and user guide
- 9e3bf98 Merge pull request #66 from fossas/feat/report-command
- 835c014 fix(upload): Add more debugging stuff to upload and use standard API function
- 83b0d07 fix(report): Add fetcher flag
- c6e9d2e feat(report): Implement reports using revisions API instead of dependencies
- e47ea99 fix(report): Use SPDX ID for licenses
- b6dbdfc feat(report): Add basic NOTICE generation
- 5635878 doc(cli): update project help text to enforce URL
- dc738e4 feat(config): refactor git normalizing into separate function
- 9bd1acc feat(upload): add title support for managed projects
- 08e3f61 test(fixtures): Use shallow submodules for fixtures to improve clone time
- 703578e chore(fixtures): Keep fixtures up to date
- dc0ac39 Merge pull request #84 from fossas/feat/add-build-interactive
- 6411b37 feat(build): add interactive feedback to `fossa build`
- 01e3820 Merge pull request #80 from fossas/fix/mvn-colors
- bfe8a33 Merge pull request #81 from fossas/fix/non-custom-fetchers
- 7f4d52f Merge pull request #82 from fossas/fix/fix-builders-config
- db9710b Merge pull request #83 from fossas/feat/install-script
- a5202e0 chore(builders): fix typo in comment
- c77092b fix(mvn): Run Maven in batch mode to turn off ANSI color chars
- 0b0c833 fix(builders): fix ruby build check
- 4a6e0dd style(installer): Use consistent whitespace (2 spaces)
- 6801f94 feat(builders): improve autoconfiguration for gradle
- b954112 fix(builders): fix relative path for maven
- 0c3de4a docs(installer): Update README with installer
- 150c2bc feat(installer): Add bash install script
- f0ac553 fix(ci): Fix .fossa.yaml to not use implicit managed builds

---
Automated with [GoReleaser](https://github.com/goreleaser)
Built with go version go1.10 darwin/amd64

## v0.4.2

- 5fe21df feat(builders): add ability to add configuration

---
Automated with [GoReleaser](https://github.com/goreleaser)
Built with go version go1.10 darwin/amd64

## v0.4.1

- d0720f8 Merge pull request #40 from fossas/alex/managed-builds
- c3aa016 doc(readme): #32 add one-liner install
- 3105635 Merge branch 'master' into alex/managed-builds
- ddcc341 Merge pull request #74 from fossas/feat/gradle-support
- d073805 Merge pull request #75 from fossas/fix/fix-builder-paths
- 5fdf4a5 doc(builders): add initial gradle docs
- c3ccc74 switch back to using fetcher
- 80555e4 chore(builders): fix comments and nits
- 5a63b9f test(submodules): Update submodule commits
- 93dee58 test(gradle): Add Gradle fixtures and Docker test tools
- f23ee34 fix(init): fix maven and ruby default module naming
- 272363c feat(init): add more ignores
- dbd8516 fix(builders): make relative paths for node and ruby builders
- f2e5560 feat(builders): add gradle task and dependency parsing
- 4d60fd3 feat(builders): add initial gradle builder
- 4d9806c change flag to ExistingProject in config. defaults to false
- 5c98745 add or clause with revision
- 12c077b added fix to function
- a1fb05f changes after rebase
- d7fbaf2 added custom-project flag
- 5c5bdcd updated comment
- c20e574 PR changes
- 0e52c61 fixed comment
- 1b87475 removed locator from config. We now have project and revision

---
Automated with [GoReleaser](https://github.com/goreleaser)
Built with go version go1.10 darwin/amd64

## v0.4.0

- a2b474c Merge pull request #73 from fossas/feat/upload-locators-flag
- b2c680a feat(upload): Add Locators flag and data format

---
Automated with [GoReleaser](https://github.com/goreleaser)
Built with go version go1.10 linux/amd64

## v0.3.1

- ec4e164 Merge pull request #36 from fossas/feat/selfupdate
- da90056 fix(http): Improve timeout handling
- d577588 fix(http): Correctly handle EOF timeouts
- 6300fa4 fix(http): Always close HTTP request connections
- 546d381 ci: Improve CI caching
- 29d496b ci: Improve logging and diagnostics on upload failure
- 7393553 style: fix PR nits
- 765cbcd fix(update): fix update default logic
- 7ce1571 feat(update): represent states better in update cmd
- 95e446e chore(update): fix nits
- 9e570f9 feat(update): add debug logging for update
- 5d76012 feat(update): add semver parsing
- 2e9af5d feat(update): #23 add fossa update command
- 89a8aa0 doc(go): document gdm support
- 49da5b4 doc(go): add gdm support
- 3f8f208 Merge pull request #37 from fossas/feat/go-gdm-integration
- 134b777 Add gdm to Dockerfile tools
- 056fca5 feat(go): Add gdm support
- e496598 docs: Add upload format user guide reference to walkthrough
- 5daa5be docs: Upload format documentation
- 0af727e Improve `user-guide.md` formatting
- 667cfb9 Merge pull request #34 from fossas/feat/docs
- a7e4b6d docs: README overhaul + user guide update
- 86089cb feat(upload): Add custom upload command
- 3115938 Merge pull request #28 from fossas/ci/run-provided-build
- 9d06606 ci(license-test): Run license check on CI
- ddc1bf7 Run FOSSA build after tests complete
- 0f0fe37 Merge pull request #25 from fossas/feat/add-test-command
- fcaca81 feat(test): Add JSON output to test cmd
- d65a651 fix(misc): Fix spinner issues, whitespace issues, golang isInternal, debug formatting, test unmarshalling
- 891526a refactor(test): Refactor test command and fix timeout
- 743c35f refactor(errors): Use errors.New instead of fmt.Errorf when there is no format string
- 283440e fix(test): fix timeout checks
- 71e6169 fix(config): fix locator normalization #21
- 2fef009 docs(test): properly document test cmd
- 37f8a21 fix(common): handle request errors properly
- 4ac31ad chore(errors): prefer fmt.Errorf to errors.New
- 89dcaea feat(test): add test command
- 661a7a5 Merge pull request #22 from fossas/refactor/common-build-utils
- 5c946b6 docs(readme): update readme
- 2f890b5 docs(readme): update readme
- f21c9ab refactor(sbt): Refactor SBT builder
- c76b0d4 refactor(ruby): Refactor Ruby builder
- 8feac38 refactor(nodejs): Refactor Nodejs builder
- 1f499e5 refactor(mvn): Refactor Maven builder
- c73cf5d refactor(go): Refactor Go builder
- 6284822 refactor(build): Refactor Composer builder
- e95f717 refactor(build): Refactor common utils + Bower builder
- 5e07519 Merge pull request #18 from fossas/feat/rpm-support
- fedeca4 Merge pull request #17 from fossas/fix/circleci-tests
- df44909 doc(build): add vendoredarchives docs
- f027f34 feat(build): add archive format support
- 455abd0 ci(circle-ci): Fix CircleCI config for new tests
- b7dff83 test(sbt): Add first test
- 920ac9b test(docker): Create docker image with build tools
- 7897993 doc(readme): update readme

---
Automated with [GoReleaser](https://github.com/goreleaser)
Built with go version go1.10 linux/amd64

## v0.3.0

- e84d0ea build(merge): Remove bad file merge
- 336406d Merge pull request #15 from fossas/feat/overhaul
- 3281995 feat(sbt): Improve SBT instrumentation
- 1929bef docs: Massive documentation overhaul
- becd5e3 Add SBT parsing + test fixtures
- baa673e feat(ruby): Add Ruby parsing + test fixtures
- b63d740 feat(mvn): add Maven support + test fixture
- 15e6175 refactor(logging): Use %#v for debug logging
- 6c4de98 feat(go): correctly resolve packages + add test fixtures
- d40578a feat(go): Add much better go support
- 60a1e38 docs: Add basic documentation
- 0634835 feat(composer): Add composer parsing + test fixtures
- 4fbc44f feat(bower): Add bower parsing + test fixtures
- 222bf74 feat(cmd): Add uploading to default command
- d909f16 refactor: Refactor CLI, with NodeJS support

---
Automated with [GoReleaser](https://github.com/goreleaser)
Built with go version go1.9.4 linux/amd64

## v0.2.6

- f53f6e1 Preliminary SBT support
- f6e14ea fix(go): Allow unresolved golang dependencies
- 9ad32d4 chore(readme): Update README with gigantic warning
- eba8735 fix(env): fix env var for fossa api key
- 4df5715 feat(docs): add maven docs and alpha notice
- e3ccd88 chore(doc): add status badges to README
- 0a2a634 Merge pull request #7 from fossas/ci/circleci-tests
- 21d5d2c ci(tests): Add CircleCI tests
- 17d5e5f chore(doc): add DCO
- 7d66202 Clean up unused Makefile lines

---
Automated with [GoReleaser](https://github.com/goreleaser)
Built with go version go1.9.2 darwin/amd64

## v0.2.5-1

- 605a9c0 build(versions): Fix version linking

---
Automated with [GoReleaser](https://github.com/goreleaser)
Built with go version go1.9.3 linux/amd64

## v0.2.5

- 20b2d6b chore(deps): Update deps, prune unused constraints
- b16e851 fix(commonjs): Substitute doublestar for zglob to fix data race
- c7d449d build(version): Add revision to --version output
- fdf200a fix(js): fix concurrency race condition
- 4a234b3 feat(config): Allow server endpoint to be set by environment variable
- 38d8615 chore(dep): Commit lockfile changes
- b5b71eb fix(maven): fix maven verify logic
- 79b5b64 fix(cmd): move validation to upload cmd

---
Automated with [GoReleaser](https://github.com/goreleaser)
Built with go version go1.9.3 linux/amd64

## v0.2.4

- b0d5c7a Release v0.2.4
- 0e20f0b chore(flags): clean up flag parsing
- 41c2d3e fix(config): refactor to fix locator flag setting
- 668a4f9 Release v0.2.3
- 4c0286c fix(cmd): make build cmd runnable again
- a848a58 chore(errors): reformat some error copy

---
Automated with [GoReleaser](https://github.com/goreleaser)
Built with go version go1.9.2 darwin/amd64

## v0.2.3

- 41c2d3e fix(config): refactor to fix locator flag setting
- 668a4f9 Release v0.2.3
- 4c0286c fix(cmd): make build cmd runnable again
- a848a58 chore(errors): reformat some error copy

---
Automated with [GoReleaser](https://github.com/goreleaser)
Built with go version go1.9.2 darwin/amd64

## v0.2.2

- 867cc0b Release v0.2.2
- 732038c feat(errors): better error handling and feedback
- b0ec539 feat(config): add ability to read from custom config file
- 2574402 fix(commonjs): fix node_modules traversal in subdir

---
Automated with [GoReleaser](https://github.com/goreleaser)
Built with go version go1.9.2 darwin/amd64

## v0.2.1

- 3f7ccf0 Release v0.2.1
- 5a6f382 feat(config): add default run mode to output json and exit w/o upload

---
Automated with [GoReleaser](https://github.com/goreleaser)
Built with go version go1.9.2 darwin/amd64

## v0.2.0

- 7243d0f Release v0.2.0
- eb054a3 feat(composer): support composer builds in subdirs
- 3c2bccc feat(gems): support bundler builds in subdirs
- 58d98df fix(maven): fix maven output command
- 811ecb0 feat(maven): use module manifest in builds
- 6c5ab1c feat(bower): support bower builds in subfolders
- 2c4b1a6 feat(build): support multi-module builds

---
Automated with [GoReleaser](https://github.com/goreleaser)
Built with go version go1.9.2 darwin/amd64

## v0.1.0

- f36ce39 fix(release): fix .goreleaser entry point
- 124bb47 chore(release): change package entry point
- 55acfd3 feat(upload): send report link
- f678cf0 fix(build): fix locator and build output
- 59eec8a fix(cmd): Guard against under-specified user input
- 5161162 feat(cmd): Refactor CLI and config structure
- 97626c5 feat(config): Read API key from environment variable
- 384b13d Merge pull request #6 from fossas/feat/3-upload-builds-results
- 0537aaf Merge branch 'feat/3-upload-builds-results' of github.com:fossas/fossa-cli into feat/3-upload-builds-results
- 4aec471 feat(upload): #3 add build upload cmd
- 271ba79 Merge pull request #5 from fossas/feat/4-fossa-yaml
- f70ca36 fix(config): Remove debugging statement
- 64c67ca feat(config): Add config options for locator
- 1e98346 feat(upload): #3 add build upload cmd
- d4383d2 fix(main): Remove debugging comment
- 0dd5ee9 feat(config): Set existing build options from configuration file
- 6010976 feat(config): Read config file values
- df2d7d8 Merge pull request #2 from fossas/feat/1-go-get
- b476866 feat(go): Run go get on incomplete builds
- 9f47778 fix(gem): install only production deps by default
- aa4ba7d fix(json): fix json keys in dependency

---
Automated with [GoReleaser](https://github.com/goreleaser)
Built with go version go1.9.2 darwin/amd64

## v0.0.0

- 699d58d feat(build): ignore RawDependencies in serialization
- 834466a feat(build): refactor dependency and logging
- 82f4830 chore(build): ignore dist folder
- 74edd98 Merge branch 'master' of https://github.com/fossas/fossa-cli
- 5e71265 feat(build): add release spec
- cf3de9b Merge branch 'master' of github.com:fossas/fossa-cli
- 0b7331d feat(go): Fall back to import path tracing when no lockfiles
- 7305c46 feat(log): add logging config
- b3d5b72 fix(gem): fix bundle command
- f87cc95 feat(composer): composer support
- f30e125 fix(build): fix build and maven command
- 9221cea feat(build): update logging and docs
- 36f5668 Merge branch 'master' of https://github.com/fossas/fossa-cli
- e2f557a feat(mvn): add maven support
- 5773c86 feat(go): Add glide, godep, govendor, vndr support
- 8ebfd7a feat(go): Add dep support
- f555b48 style(golint): Fix lint and vet warnings
- 7fa1098 doc(readme): update licensing guidance
- 1afe4a0 doc(readme): update readme
- 103d685 doc(license): add readme and license
- 1800cc3 Add Gopkg manifest
- 0d43673 feat(bower): add bower suppot
- 364cebf feat(cli): Refuse to build unless --install flag is explicitly passed
- 5f117dc fix(npm): Fix npm build logic
- 05ae3f5 Initial Commit

---
Automated with [GoReleaser](https://github.com/goreleaser)
Built with go version go1.9.2 darwin/amd64<|MERGE_RESOLUTION|>--- conflicted
+++ resolved
@@ -1,12 +1,10 @@
 # FOSSA CLI Changelog
 
-<<<<<<< HEAD
 ## 3.11.0
 
 - Add a dependency on Ficus, a new internal tool.
-
-=======
->>>>>>> 51add543
+- Add the `--x-snippet-scan` flag, an experimental flag for using Ficus.
+
 ## 3.10.14
 
 - gradle: Do not report version constraints, version contraints are contained within an`DependencyResult`, filter out any constraints by checking [`isConstraint()`](https://docs.gradle.org/current/javadoc/org/gradle/api/artifacts/result/DependencyResult.html#isConstraint()). ([#1563](https://github.com/fossas/fossa-cli/pull/1563))
