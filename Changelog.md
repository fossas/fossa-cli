--- conflicted
+++ resolved
@@ -1,16 +1,11 @@
 # FOSSA CLI Changelog
 
 ## 3.9.21
-<<<<<<< HEAD
 - Add support for analyzing SBOM files ([#1435](https://github.com/fossas/fossa-cli/pull/1435))
 - License Scanning: Add the Llama-3-community license (No PR)
-
-## 3.9.20
-=======
 - Yarn: Don't fail analysis if a dependency cannot be found. ([1436](https://github.com/fossas/fossa-cli/pull/1436))
 
 ## 3.9.20 
->>>>>>> f43b8d3c
 - Fixes file matches for license scans ([#1434](https://github.com/fossas/fossa-cli/pull/1434)).
 
 ## v3.9.19
