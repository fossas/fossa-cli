--- conflicted
+++ resolved
@@ -1,14 +1,13 @@
 # FOSSA CLI Changelog
 
+## 3.9.30
+
+- Vendored Dependencies: add support for metadata (description, and homepage) for dependencies. ([#1455](https://github.com/fossas/fossa-cli/pull/1455))
+
 ## 3.9.29
-<<<<<<< HEAD
-
-- Vendored Dependencies: add support for metadata (description, and homepage) for dependencies. ([#1455](https://github.com/fossas/fossa-cli/pull/1455))
-- Installation: Surface curl errors and display http status code correctly in install scripts. ([#1456](https://github.com/fossas/fossa-cli/pull/1456))
-=======
+
 - install scripts: Surface curl errors and display http status code correctly. ([#1456](https://github.com/fossas/fossa-cli/pull/1456))
 - Update jar-callgraph version to 1.0.2 [#1454](https://github.com/fossas/fossa-cli/pull/1454)
->>>>>>> 93514ae8
 
 ## 3.9.28
 
