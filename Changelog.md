# FOSSA CLI Changelog

<<<<<<< HEAD
## Unreleased
- Add color and update formatting in cli help commands ([#1367](https://github.com/fossas/fossa-cli/pull/1367))
- `fossa feedback`: Allow users to provide feedback on their cli experience ([#1368](https://github.com/fossas/fossa-cli/pull/1368))

## v3.8.30
=======
## v3.8.34
- Add color and update formatting in cli help commands ([#1367](https://github.com/fossas/fossa-cli/pull/1367))

## v3.8.33
- Removes warnings and tracebacks to stderr [#1358](https://github.com/fossas/fossa-cli/pull/1358)

## v3.8.32

- Options: Add a `--static-only-analysis` option. ([#1362](https://github.com/fossas/fossa-cli/pull/1362))
>>>>>>> b78c3ba1

## v3.8.31

- Container scanning: `BerkeleyDB` and `Sqlite` strategies now support RPM databases in non-standard locations ([#1365](https://github.com/fossas/fossa-cli/pull/1365)).
- Updates the license scanner to the latest version ([#1366](https://github.com/fossas/fossa-cli/pull/1366)).
  This update addresses several issues with the license scanner, primarily related to incorrect classification of GPL and AGPL licenses.

## v3.8.30
- Fix an issue with long-option syntax for older versions of `sbt` ([#1356](https://github.com/fossas/fossa-cli/pull/1356))
- Debug: add more logging for debugging missing dependencies. ([#1360](https://github.com/fossas/fossa-cli/pull/1360))

## v3.8.29
- Prevents showing SCM warnings in fossa analyze, test, and report [#1354](https://github.com/fossas/fossa-cli/pull/1354)
- Pathfinder: Pathfinder has been deprecated and removed. ([#1350](https://github.com/fossas/fossa-cli/pull/1350))

## v3.8.28
- VSI: no longer reports paths inside of extracted archives with the `!_fossa.virtual_!` literal [#1345](https://github.com/fossas/fossa-cli/pull/1345)

## v3.8.27
- Maven: Fix a bug that broke maven analysis if the build directory was in a non-standard location ([#1343](https://github.com/fossas/fossa-cli/pull/1343))

## v3.8.26
- Maven: add support for maven submodule filtering [#1339](https://github.com/fossas/fossa-cli/pull/1339)

## v3.8.25
- Maven: add support for maven scope filtering ([#1331](https://github.com/fossas/fossa-cli/pull/1331))
- `fossa init`: adds new `fossa init` command which creates `.fossa.yml.example`, and `fossa-deps.yml.example` file. ([#1323](https://github.com/fossas/fossa-cli/pull/1323))

## v3.8.24

- Python: use `pip` to determine transitive dependencies for setuptool projects that contain a req*.txt or setup.py file. ([#1334](https://github.com/fossas/fossa-cli/pull/1334))
- Container Scanning: warn and exclude rpm packages that are missing attributes. ([#1335](https://github.com/fossas/fossa-cli/pull/1335))

## v3.8.23
- Custom License Scans: Support full-file uploads for custom license scans ([#1333](https://github.com/fossas/fossa-cli/pull/1333))

## v3.8.22
- path: adds path dependency scanning functionality. ([#1327](https://github.com/fossas/fossa-cli/pull/1327))
- `pnpm`: Supports `6.0` version of `pnpm-lockfile.yaml` ([#1320])(https://github.com/fossas/fossa-cli/pull/1320)
- Maven: Fixes defect, where `fossa-cli` was sometimes ignoring dependency, if the dependency with multiple scopes was part of the project. ([#1322](https://github.com/fossas/fossa-cli/pull/1322))

## v3.8.21
- archive: considers 0-byte tar file to be valid tar file. ([#1311](https://github.com/fossas/fossa-cli/pull/1311))
- Cocoapods: Allow Podfile.lock without EXTERNAL SOURCES field ([#1279](https://github.com/fossas/fossa-cli/pull/1279))
- `fossa-deps`: `--fossa-deps-file` to specify custom fossa-deps file ([#1303](https://github.com/fossas/fossa-cli/pull/1303))
- install-latest.sh: Fixed a bug where install-latest.sh would result in a broken binary when run on some versions of macOS ([#1317](https://github.com/fossas/fossa-cli/pull/1317))

## v3.8.20
- container scanning: Fixes registry network calls, to ensure `fossa-cli` uses `Accept` header on `HEAD` network calls. ([#1309](https://github.com/fossas/fossa-cli/pull/1309))

## v3.8.19

- container scanning: fixes a defect which led to incorrect `NotTarFormat` errors when parsing container layer. ([#1305](https://github.com/fossas/fossa-cli/pull/1305))
- `--detect-vendored`: fix a defect which caused the `--detect-vendored` flag to fail on Windows ([#1300](https://github.com/fossas/fossa-cli/pull/1300))

## v3.8.18

- Removes the `fossa log4j` subcommand. ([#1291](https://github.com/fossas/fossa-cli/pull/1291))
- golang: Updates go.mod parser to be compatible with golang v1.21. ([#1304](https://github.com/fossas/fossa-cli/pull/1304))
- `fossa list-targets`: list-target command supports `--format` option with: `ndjson`, `text`, and `legacy`. ([#1296](https://github.com/fossas/fossa-cli/pull/1296))

## v3.8.17

Integrates FOSSA snippet scanning into the main application.
For more details and a quick start guide, see [the subcommand reference](./docs/references/subcommands/snippets.md).

## v3.8.16

Delivers another update to the `millhone` early preview of FOSSA snippet scanning:

- Fixes surprising semantics in some subcommands, especially `commit`.
- Sorts and makes unique dependencies written to `fossa-deps` files.
- Overly noisy snippets are filtered entirely.
- Adds C++ snippet parsing.
- Reduces config and logging verbosity.

## v3.8.15

This version is a special release: it does not alter anything in FOSSA CLI, but instead adds `millhone`,
the new snippet scanning functionality for FOSSA, as a release asset.

Future releases will bundle this functionality into FOSSA CLI instead,
but we're making this CLI available standalone for now to enable immediate use!

Initial documentation for this functionality is here.
When we integrate this functionality into FOSSA CLI itself we'll have improved documentation as well.

Note: FOSSA is still ingesting sources into the snippet scanning database;


## v3.8.14

- Custom License Searches and Keyword Searches allow you to search through your codebase, find matches to regular expressions and then either log the results to the scan summary (keyword search) or create a custom license match (custom license searches) ([#1274](https://github.com/fossas/fossa-cli/pull/1274))

## v3.8.13
- Maven: Prevent infinite recursion from Pom file property interpolation. ([#1271](https://github.com/fossas/fossa-cli/pull/1271))

## v3.8.12
- Conda: Support simple Pip packages in `environment.yml`. ([#1275](https://github.com/fossas/fossa-cli/pull/1275))

## v3.8.11
- Maven analysis: Prevent maven analysis from infinitely recursing when it encounters a recursive property ([#1268](https://github.com/fossas/fossa-cli/pull/1268))

## v3.8.10
- Reports: Can now export reports formatted as CycloneDX (json/xml), CSV, HTML, and JSON SPDX. ([#1266](https://github.com/fossas/fossa-cli/pull/1266))
- Containers: RPM packages installed in containers that use the NDB format for their RPM database are now parsed much faster. ([#1262](https://github.com/fossas/fossa-cli/pull/1262))

## v3.8.9
- CLI Binaries: Notarize Mac OS binaries. ([#1261](https://github.com/fossas/fossa-cli/pull/1261))

## v3.8.8
- CLI Binaries: Sign Mac OS builds using codesign. ([#1251](https://github.com/fossas/fossa-cli/pull/1251))
- CLI Binaries: Sign Linux builds using cosign. ([#1243](https://github.com/fossas/fossa-cli/pull/1243))

## v3.8.7
- Due to an issue with our release process [#1254](https://github.com/fossas/fossa-cli/pull/1254), this tag exists but was not released. The changes that would have been in 3.8.7 were released as v3.8.8.

## v3.8.6
- VSI: Fix a bug where root dependencies would cause analysis to fail. ([#1240](https://github.com/fossas/fossa-cli/pull/1240))
- Node (PNPM): Fixes a bug where analyses would fail when the `lockfileVersion` attribute was a string in `pnpm-lock.yaml`. ([1239](https://github.com/fossas/fossa-cli/pull/1239))
- License Scanning: Add a new "IBM type1 interpreter" license (no PR).

## v3.8.5
- Go: `--experimental-use-v3-go-resolver` is now the default. ([Documentation](./docs/references/strategies/languages/golang/v3-go-resolver-transition-qa.md). ([1224](https://github.com/fossas/fossa-cli/pull/1224))

## v3.8.4
- VSI: Report VSI rules and display them in FOSSA's UI. ([#1237](https://github.com/fossas/fossa-cli/pull/1237), [#1235](https://github.com/fossas/fossa-cli/pull/1235))

## v3.8.3
- Logging: Don't output the `[INFO]` prefix for regular CLI messages. ([#1226](https://github.com/fossas/fossa-cli/pull/1226))
- License Scanning: Fix a bug where we were identifying the "GPL with autoconf macro exception" license as "GPL with autoconf exception" in a few cases ([#1225](https://github.com/fossas/fossa-cli/pull/1225))
- Container Scanning: More resiliant os-release parser, accounting initial line comments in the file ([#1230](https://github.com/fossas/fossa-cli/pull/1230))
- Analysis: full paths to the files in archives are shown when running `fossa analyze --unpack-archives` ([#1231](https://github.com/fossas/fossa-cli/pull/1231))
- Telemetry: Collect GNU/Linux distribution information and `uname` output. ([#1222](https://github.com/fossas/fossa-cli/pull/1222))

## v3.8.2
- Poetry: Defaults `category` to `main` if not present in lockfile. ([#1211](https://github.com/fossas/fossa-cli/pull/1211))
- Maven: Revert ([#1218](https://github.com/fossas/fossa-cli/pull/1218)) from v3.8.2 due to performance impacts.

## v3.8.1
- Setup.py: Fixes an defect with `setup.py` parser, caused by failing to account for line comments or backslash. ([#1191](https://github.com/fossas/fossa-cli/pull/1191))
- Installation: `install-latest.sh` now directs `curl` and `wget` to pass `Cache-Control: no-cache` headers to the server. ([#1206](https://github.com/fossas/fossa-cli/pull/1206))
- `Go.mod`: Anaysis does not fail if `go.mod` includes `retract` block. ([#1213](https://github.com/fossas/fossa-cli/pull/1213))
- `.aar`: Supports `.aar` archive files with native license scanning, and with `--unpack-archives` option. ([#1217](https://github.com/fossas/fossa-cli/pull/1217))
- `remote-dependencies`: Analysis of `fossa-deps` fails, if remote-dependencies's character length is greater than maximum. It only applies during non-output mode. ([#1216](https://github.com/fossas/fossa-cli/pull/1216))
- Maven: Analyze a package separately from its parents if the module does not appear in its parent's `<modules>` tag when both the module and its parents are discovered as candidate targets. ([#1218](https://github.com/fossas/fossa-cli/pull/1218))
- Network requests: `fossa-cli` retries network requests which return response with status code of 502. ([#1220](https://github.com/fossas/fossa-cli/pull/1220))
- `PDM`: Adds support for PDM package manager. ([#1214](https://github.com/fossas/fossa-cli/pull/1214))

## v3.8.0
- License Scanning: You can license scan your first-party code with the `--experimental-force-first-party-scans` flag ([#1187](https://github.com/fossas/fossa-cli/pull/1187))
- Network requests: `fossa-cli` retries network requests, if it experiences timeout error. ([#1203](https://github.com/fossas/fossa-cli/pull/1203))
- Monorepo is no longer a supported feature of FOSSA. ([#1202](https://github.com/fossas/fossa-cli/pull/1202))
- `experimental-enable-binary-discovery`, `detect-vendored`: Redact file contents in debug bundles. ([#1201](https://github.com/fossas/fossa-cli/pull/1201))
- `setup.cfg`: Adds support for setup.cfg, in conjuction with `setup.py`. ([#1195](https://github.com/fossas/fossa-cli/pull/1195))
- Default Filters: Default filters are applied prior to analysis. Improves overall runtime performance. ([#1193](https://github.com/fossas/fossa-cli/pull/1194))
- `.fossa.yml` and CLI args: Allow setting a policy by id in addition to by name. ([#1203](https://github.com/fossas/fossa-cli/pull/1203))
- Doc only: Fixed an issue in the `fossa-deps` schema suggesting against the use of `name` for referenced RPM dependencies. If your editor utilizes SchemaStore, this file should now lint properly after this change propagates. ([#1199](https://github.com/fossas/fossa-cli/pull/1199)).

## v3.7.11
- `fossa-deps.yml`: Adds strict parsing to so that required field with only whitespace strings are prohibited early. Also throws an error, if incompatible character is used in vendor dependency's version field. ([#1192](https://github.com/fossas/fossa-cli/pull/1192))

## v3.7.10
- License Scanning: Fix a bug where the license scanner did not run on MacOS 13 on M1 Macs ([#1193](https://github.com/fossas/fossa-cli/pull/1193))
- Debug bundle: The raw dependency graph FOSSA CLI discovers is output in the FOSSA Debug Bundle. ([#1188](https://github.com/fossas/fossa-cli/pull/1188))

## v3.7.9
- License Scanning: Add support for "full file uploads" for CLI-side license scans. ([#1181](https://github.com/fossas/fossa-cli/pull/1181))

## v3.7.8
- Go: Do not fall back to module based analysis when using `--experimental-use-go-v3-resolver`. ([#1184](https://github.com/fossas/fossa-cli/pull/1184))

## v3.7.7
- Adds `--json` flag to `fossa container analyze` ([#1180](https://github.com/fossas/fossa-cli/pull/1180))
- License Scanning: Reduce false positives caused by indicator matches. This is done by only reporting indicator matches to SPDX keys and license names when we are scanning a manifest file ([#1182](https://github.com/fossas/fossa-cli/pull/1182))

## v3.7.6
- RPM: Support origin paths for RPM spec file analysis ([#1178](https://github.com/fossas/fossa-cli/pull/1178))
- Swift: Do not stop analysis if we encounter a badly formatted project.pbxproj file ([#1177](https://github.com/fossas/fossa-cli/pull/1177))

## v3.7.5
- Go: Introduce `--experimental-use-v3-go-resolver` to preview a new [tactic](./docs/references/strategies/languages/golang/gomodules.md#experimental-strategy-use-go-list-on-packages) for Go dependency scanning. ([#1168](https://github.com/fossas/fossa-cli/pull/1168),[#1173](https://github.com/fossas/fossa-cli/pull/1173))
- Themis: Update tag to support a new rule for the libdivide dependency. ([#1172](https://github.com/fossas/fossa-cli/pull/1172)

## v3.7.4
- Gradle: Fix possible ConcurrentModificationException that can occur when getting dependencies ([#1171](https://github.com/fossas/fossa-cli/pull/1171))

## v3.7.3
- Go: Collects environment variables in debug bundle. ([#1132](https://github.com/fossas/fossa-cli/pull/1132))
- Diagnostics: Improves user-facing error messages and debugging tips for external commands and some HTTP error conditions ([#1165](https://github.com/fossas/fossa-cli/pull/1165))
- License Scanning: Scan the full contents of "license.html" and "licence.html" for license content, not just the comments. ([#1169](https://github.com/fossas/fossa-cli/pull/1169))

## v3.7.2
- License Scanning: Add four new licenses: Pushwoosh, PalletsFlaskLogo, IntelDisclaimer and Instabug ([#1163](https://github.com/fossas/fossa-cli/pull/1163))

## v3.7.1
- Stack: Git based dependencies are detected and handled correctly. ([#1160](https://github.com/fossas/fossa-cli/pull/1160))

## v3.7.0
- Support Maven wrapper (`mvnw`) usage in Maven projects, and user-provided binary overrides for Maven projects ([#1149](https://github.com/fossas/fossa-cli/pull/1149))
  For more information, see the [Maven strategy documentation](./docs/references/strategies/languages/maven/maven.md).
- Installation Script: Verify that the sha256sum of the downloaded archive matches the recorded one. ([#1158](https://github.com/fossas/fossa-cli/pull/1158))

## v3.6.18
- License Scanning: Emit a warning if unarchiving fails rather than a fatal error. ([#1153](https://github.com/fossas/fossa-cli/pull/1153))

## v3.6.17

- Handle Leiningen deduped deps: expand groupID and artifactID in the leiningen tactic to satisfy the Maven fetcher ([#1152]](https://github.com/fossas/fossa-cli/pull/1152))

## v3.6.17

- `fossa test`: Display CVE, fixed version information, and issue dashboard links when possible. ([#1146](https://github.com/fossas/fossa-cli/pull/1146))

## v3.6.16

- Project labels: Support project labels from command line and configuration file ([1145](https://github.com/fossas/fossa-cli/pull/1145))

## v3.6.15

- Container scanning: support more tar formats. ([1142](https://github.com/fossas/fossa-cli/pull/1142))
- `--detect-dynamic`: Supports recursively inspecting binaries for dynamic dependencies. ([#1143](https://github.com/fossas/fossa-cli/pull/1143))

## v3.6.14

- `fossa test`: Improved reporting. ([#1135](https://github.com/fossas/fossa-cli/pull/1135))

## v3.6.13

- Vendored Dependencies: Add the unity companion license (https://unity.com/legal/licenses/unity-companion-license) and unity package distribution license (https://unity.com/legal/licenses/unity-package-distribution-license) to license scanning ([#1136](https://github.com/fossas/fossa-cli/pull/1136))

## v3.6.12

- Maven: If a package is both `"test"` and `"compile"`, it is no longer filtered ([#1138](https://github.com/fossas/fossa-cli/pull/1138)).

## v3.6.11

- Lib yarn protocol: When we encounter Yarn lib deps we should warn but not fail the scan ([#1134](https://github.com/fossas/fossa-cli/pull/1134))

## v3.6.10

- Vendored Dependencies: Allow path filtering when doing cli-side license scans ([#1128](https://github.com/fossas/fossa-cli/pull/1128))

## v3.6.9
- Yarn: Fix a bug where tarball URLs were recognized as git urls. ([#1126](https://github.com/fossas/fossa-cli/pull/1126))

## v3.6.8
- Go: Allow quotes module names in static analysis ([#1118](https://github.com/fossas/fossa-cli/pull/1118))
- `fossa test`: Includes revision summary and target information, when accessible ([#1119](https://github.com/fossas/fossa-cli/pull/1119))

## v3.6.7

- Rename `--experimental-license-scan` to `--license-scan` (https://github.com/fossas/fossa-cli/pull/1110)
- Emit a warning if the `--experimental-native-license-scan` flag is used

## v3.6.6

- Conda: Change dynamic strategy to simulate building an environment from `environment.yml` instead of reading from the currently active environment. ([#1099](https://github.com/fossas/fossa-cli/pull/1099))

## v3.6.5

- `fossa test`: deprecates `--json` flag in favor of `--format json` option. ([#1109](https://github.com/fossas/fossa-cli/pull/1109))
- `fossa container test`: deprecates `--json` flag in favor of `--format json` option. ([#1109](https://github.com/fossas/fossa-cli/pull/1109))
- UX: Added breadcrumb to main help output indicating that subcommands have additional options. ([#1106](https://github.com/fossas/fossa-cli/pull/1106))

## v3.6.4

- C/C++: Fixes `--detect-vendored` on Windows. ([#1096](https://github.com/fossas/fossa-cli/pull/1096))
- Uses an ISO timestamp for the revision if no better revision can be inferred. ([#1091](https://github.com/fossas/fossa-cli/pull/1091))

## v3.6.3

Gradle: Considers dependencies from `debugUnitTest*` configurations to be unused. ([#1097](https://github.com/fossas/fossa-cli/pull/1097))

## v3.6.2

- Don't promote transitive dependencies  [#1092](https://github.com/fossas/fossa-cli/pull/1092).
- Container Scanning: Fixes a bug where tar entry were not normalized within nested layer tar. [#1095](https://github.com/fossas/fossa-cli/pull/1095)

## v3.6.1

- Container Scanning: Fixes a bug where image source parser ignored '-' in host. Also fixes an issue regarding to redirect headers when communicating with registry. [#1089](https://github.com/fossas/fossa-cli/pull/1089)

## v3.6.0

- Promote C/C++ features to general availability ([#1087](https://github.com/fossas/fossa-cli/pull/1087)).
  - `--experimental-enable-vsi` is now `--detect-vendored`.
  - `--experimental-analyze-dynamic-deps` is now `--detect-dynamic`.

## v3.5.3

- Manual Dependencies: Linux Dependencies (`rpm-generic`, `apk`, `deb`) can be provided as reference dependency in fossa-deps file ([#1086](https://github.com/fossas/fossa-cli/pull/1086)).

## v3.5.2

- Container Scanning: Fixes an issue with base64 encoded raw authentications ([#1085](https://github.com/fossas/fossa-cli/pull/1085)).

## v3.5.1

- Contributor counting: update the contributor count range from 90 days to 365 days. ([#1083](https://github.com/fossas/fossa-cli/pull/1083))

## v3.5.0

- Container Scanning: Uses native container scanner, deprecates old container scanner ([#1078](https://github.com/fossas/fossa-cli/pull/1078)), ([#1079](https://github.com/fossas/fossa-cli/pull/1079)), ([#1080](https://github.com/fossas/fossa-cli/pull/1080)), ([1082](https://github.com/fossas/fossa-cli/pull/1082)).

_Notice:_

- Now, container scanning analyzes projects for applications (`npm`, `pip`, etc) dependencies.
- Now, container scanning can filter specific targets via target exclusions using [fossa configuration file](./docs/references/files/fossa-yml.md).
- Now, `fossa-cli`'s windows binary can perform container scanning.
- Now, container scanned projects will show origin path in FOSSA web UI.
- Now, container scanned projects can target specific architecture via digest.

You can use `--only-system-deps` flag to only scan for dependencies from `apk`, `dpkg`, `dpm`.
This will mimic behavior of older FOSSA CLI's container scanning (older than v3.5.0).

Learn more:
- [container scanner](./docs/references/subcommands/container/scanner.md)
- [fossa container analyze](./docs/references/subcommands/container.md)

If you experience any issue with this release, or have question, please contact [FOSSA Support](https://support.fossa.com).

## v3.4.11
- Npm (Lockfile v3) - Fixes a defect where, _sometimes_ wrong version of the dependency was reported if multiple version of the same dependency existed in the lock file. ([#1075](https://github.com/fossas/fossa-cli/pull/1075))
- Npm (Lockfile v2) - Fixes a defect where, _sometimes_ wrong version of the dependency was reported if multiple version of the same dependency existed in the lock file. ([#1075](https://github.com/fossas/fossa-cli/pull/1075))

## v3.4.10
- Scala: Supports analysis of multi-project sbt builds with `sbt-dependency-graph` plugin. ([#1074](https://github.com/fossas/fossa-cli/pull/1074)).

## v3.4.9
- Scan Summary: Identifies project skipped due to production path filtering, or exclusion filtering. ([#1071](https://github.com/fossas/fossa-cli/pull/1071))
- R: Adds support for `renv` package manager. ([#1062](https://github.com/fossas/fossa-cli/pull/1062))

## v3.4.8
- Report: Fixes a defect, where `report` command was failing due to invalid dependencies cache from endpoint ([#1068](https://github.com/fossas/fossa-cli/pull/1068)).

## v3.4.7
- Linux releases are now packaged as both tar.gz and zip to improve compatibility when installing ([#1066](https://github.com/fossas/fossa-cli/pull/1066))

## v3.4.6
- Container Scanning: Fixes a defect, where container registry `registry:3000/org/repo:tag` was incorrectly identifying `registry` as project name. ([#1050](https://github.com/fossas/fossa-cli/issues/1050))
- Container Scanning: Includes registry uri in project name (experimental scanner only). ([#1050](https://github.com/fossas/fossa-cli/issues/1050))

## v3.4.5
- FOSSA API: Adds resiliency against API errors occurring when retrieving endpoint versioning information. ([#1051](https://github.com/fossas/fossa-cli/pull/1051))

## v3.4.4
- Fix a bug in the v1 installers for Windows (install-v1.ps1 and install.ps1) ([#1052](https://github.com/fossas/fossa-cli/pull/1052))

## v3.4.3
- Container scanning: Supports hardlink file discovery for experimental scanner. ([#1047](https://github.com/fossas/fossa-cli/pull/1047))
- Container scanning: Supports busybox. ([#1047](https://github.com/fossas/fossa-cli/pull/1047))
- Container scanning: Increases timeout to 5 mins when extracting image from docker engine api for experimental scanner. ([#1047](https://github.com/fossas/fossa-cli/pull/1047))

## v3.4.2

- API: Error messages are more clear and provide user-actionable feedback. ([#1048](https://github.com/fossas/fossa-cli/pull/1048))
- Metrics: Reports the kind of CI environment in which FOSSA is running, if any. ([#1043](https://github.com/fossas/fossa-cli/pull/1043))

## v3.4.1

- Container scanning: RPM: Add support for the Sqlite backend. ([#1044](https://github.com/fossas/fossa-cli/pull/1044))
- Container scanning: RPM: Add support for the NDB backend. ([#1046](https://github.com/fossas/fossa-cli/pull/1046))

## v3.4.0

- Container scanning: New experimental scanner. ([#1001](https://github.com/fossas/fossa-cli/pull/1001), [#1002](https://github.com/fossas/fossa-cli/pull/1002), [#1003](https://github.com/fossas/fossa-cli/pull/1003), [#1004](https://github.com/fossas/fossa-cli/pull/1004), [#1005](https://github.com/fossas/fossa-cli/pull/1005), [#1006](https://github.com/fossas/fossa-cli/pull/1006), [#1010](https://github.com/fossas/fossa-cli/pull/1010), [#1011](https://github.com/fossas/fossa-cli/pull/1011), [#1012](https://github.com/fossas/fossa-cli/pull/1012), [#1014](https://github.com/fossas/fossa-cli/pull/1014), [#1016](https://github.com/fossas/fossa-cli/pull/1016), [#1017](https://github.com/fossas/fossa-cli/pull/1017), [#1021](https://github.com/fossas/fossa-cli/pull/1021), [#1025](https://github.com/fossas/fossa-cli/pull/1025), [#1026](https://github.com/fossas/fossa-cli/pull/1026), [#1029](https://github.com/fossas/fossa-cli/pull/1029), [#1031](https://github.com/fossas/fossa-cli/pull/1031), [#1032](https://github.com/fossas/fossa-cli/pull/1032), [#1034](https://github.com/fossas/fossa-cli/pull/1034))<br>
  For more information, see the [experimental container scanning documentation](./docs/references/subcommands/container/scanner.md).
- Filters: Add `dist-newstyle` to the list of automatically filtered directories. ([#1030](https://github.com/fossas/fossa-cli/pull/1035))
- `fossa-deps`: Fix a bug in `fossa-deps.schema.json`, it is now valid JSON. ([#1030](https://github.com/fossas/fossa-cli/pull/1030))

## v3.3.12

- CocoaPods: Fixes error when analyzing podspecs that print non-JSON text to stdout ([#1015](https://github.com/fossas/fossa-cli/pull/1015))
- VSI: Executes with at least two threads even on a single core system ([#1013](https://github.com/fossas/fossa-cli/pull/1013))
- VSI: Reports a better error when no dependencies are found ([#1023](https://github.com/fossas/fossa-cli/pull/1023)).

## v3.3.11

- `fossa test`: `fossa test --json` produces json output when there are 0 issues found. ([#999](https://github.com/fossas/fossa-cli/pull/999))

## v3.3.10

- Svn: Fixes project inference bug, where revision values included `\r`. ([#997](https://github.com/fossas/fossa-cli/pull/997))

## v3.3.9

- Maven: Always use Maven Install Plugin 3.0.0-M1 to install depgraph. This avoids a Maven bug with older versions failing to install the plugin correctly from a vendored JAR. ([#988](https://github.com/fossas/fossa-cli/pull/988/files))
- Cocoapods: Fixes podpsec bug in which nested subspecs (of external sources), were not appropriately handled. Improves logging. ([#994](https://github.com/fossas/fossa-cli/pull/994))

## v3.3.8

- Carthage: Fixes analysis of artifacts dervided from Github entry for GH enterprise urls. ([#989](https://github.com/fossas/fossa-cli/pull/989))

## v3.3.7

- Report: Changes copyrights field to copyrightsByLicense in the attribution report JSON output. [#966](https://github.com/fossas/fossa-cli/pull/966)
- Report: Always include the "downloadUrl" field in attribution reports, regardless of the setting in the FOSSA reports UI. ([#979](https://github.com/fossas/fossa-cli/pull/979))
- Debug: Includes version associated with endpoint in debug bundle, and scan summary. ([#984](https://github.com/fossas/fossa-cli/pull/984))
- Test: Adds `--diff` option for `fossa test` command. ([#986](https://github.com/fossas/fossa-cli/pull/986))

## v3.3.6
- License scanning: Make CLI-side license scanning the default method for `vendored-dependencies`.
- Maven: Report direct dependencies as direct rather than deep. ([#963](https://github.com/fossas/fossa-cli/pull/963))

## v3.3.5
- Pnpm: Adds support for dependency analysis using `pnpm-lock.yaml` file. ([#958](https://github.com/fossas/fossa-cli/pull/958))

## v3.3.4
- `fossa report attribution`: Removes copyright information from JSON output ([#945](https://github.com/fossas/fossa-cli/pull/945)) as it was never available from the server.
- VSI scans now automatically skip the `.git` directory inside the scan root ([#969](https://github.com/fossas/fossa-cli/pull/969)).

## v3.3.3
- Cocoapods: Cocoapods analyzer does not handle subspecs in vendored podspecs. ([#964](https://github.com/fossas/fossa-cli/pull/964/files))

## v3.3.2
- License scanning: Skip rescanning revisions that are already known to FOSSA. This can be overridden by using the `--force-vendored-dependency-rescans` flag.
- Swift: Added support for `Package.resolved` v2 files ([#957](https://github.com/fossas/fossa-cli/pull/957)).
- Perl: Updated version number parser to be more lenient on non-textual version numbers ([#960](https://github.com/fossas/fossa-cli/pull/960))

## v3.3.1
- Vendor Dependencies: Considers `licence` and `license` equivalent when performing native license scan ([#939](https://github.com/fossas/fossa-cli/pull/939)).
- Vendor Dependencies: Native license scanning works in alpine linux without additional dependencies ([#949](https://github.com/fossas/fossa-cli/pull/949)).
- `fossa report attribution`: Adds copyright information to JSON output ([#945](https://github.com/fossas/fossa-cli/pull/945)).
- Scala: non-multi sbt projects include deep dependencies ([#942](https://github.com/fossas/fossa-cli/pull/942)).

## v3.3.0
- Telemetry: CLI collects telemetry by default. ([#936](https://github.com/fossas/fossa-cli/pull/936))

Read more about telemetry: https://github.com/fossas/fossa-cli/blob/master/docs/telemetry.md. To opt-out of telemetry, provide `FOSSA_TELEMETRY_SCOPE` environment variable with value of: `off` in your shell prior to running fossa.

## v3.2.17
- Archive upload: Fix a bug when trying to tar to a filename that already exists. ([#927](https://github.com/fossas/fossa-cli/pull/927))
- Npm: Supports lockfile v3. ([#932](https://github.com/fossas/fossa-cli/pull/932))

## v3.2.16
- Go: When statically analyzing a project, apply reported replacements. ([#926](https://github.com/fossas/fossa-cli/pull/926))

## v3.2.15

- Maven: Update `depGraph` plugin to `4.0.1` and add a fallback ot the legacy `3.3.0` plugin ([#895](https://github.com/fossas/fossa-cli/pull/895))

## v3.2.14

- Gradle: Considers `testFixturesApi` and `testFixturesImplementation` to be test configuration, and it's dependencies are excluded in analyzed dependency graph. ([#920](https://github.com/fossas/fossa-cli/pull/920))

## v3.2.13

- Filters: Fixes the disabled path filtering in discovery exclusion. ([#908](https://github.com/fossas/fossa-cli/pull/908))

## v3.2.12

- `fossa report attribution`: Adds `text` as an option to `--format`. ([#921](https://github.com/fossas/fossa-cli/pull/921))
- Go: The standard library is no longer reported as a dependency. ([#918](https://github.com/fossas/fossa-cli/pull/918))

## v3.2.11

- nodejs: Refine how workspace packages are recognized/skipped. ([#916](https://github.com/fossas/fossa-cli/pull/916))
- Cocoapods: Resolves vendored local podspecs into their source Git repositories when possible. ([#875](https://github.com/fossas/fossa-cli/pull/875))

## v3.2.10

- Haskell: Generates build plan properly for multi-home Cabal projects (h/t [@jmickelin](https://github.com/jmickelin)) ([#910](https://github.com/fossas/fossa-cli/pull/910))

## v3.2.9

- Container Scanning: supports rpm databases using `ndb` or `sqlite` backend. ([#894](https://github.com/fossas/fossa-cli/pull/894))

## v3.2.8

- Filtering: Don't use included paths for discovery exclusion. ([#907](https://github.com/fossas/fossa-cli/pull/907))
- Filtering: add `--debug-no-discovery-exclusion` for client-side filter debugging. (#[901](https://github.com/fossas/fossa-cli/pull/901))

## v3.2.7

- Debug: Redact all known API keys from the debug bundle (#[897](https://github.com/fossas/fossa-cli/pull/897))
- Nodejs: Discover peer deps and transitive deps for name-spaced packages in package-lock.json. ([#882](https://github.com/fossas/fossa-cli/pull/882))

## v3.2.6

- Filters: Apply filters during the discvoery phase, reducing end-to-end runtime. ([#877](https://github.com/fossas/fossa-cli/pull/877))

## v3.2.5

- Debug: Reduce the size of debug bundles. ([#890](https://github.com/fossas/fossa-cli/pull/890))

## v3.2.4

- Nodejs: Fixed a bug where dev deps that only appear in requires were considered production dependencies. ([#884](https://github.com/fossas/fossa-cli/pull/884))

## v3.2.3

- Nodejs: Fixed a bug where some dev dependencies weren't removed during shrinking. ([#859](https://github.com/fossas/fossa-cli/pull/859))

## v3.2.2

- Nodejs: Fix a bug where cycles involved peer dependencies would cause an infinite loop. ([#870](https://github.com/fossas/fossa-cli/pull/870))
- Experimental: Allow local license scanning of vendored dependencies (specified in `fossa-deps.yml` file) when using `--experimental-native-license-scan`.
  - [#868](https://github.com/fossas/fossa-cli/pull/868)
  - [#858](https://github.com/fossas/fossa-cli/pull/858)
  - [#838](https://github.com/fossas/fossa-cli/pull/838)
  - [#814](https://github.com/fossas/fossa-cli/pull/814)
  - [#873](https://github.com/fossas/fossa-cli/pull/873)

## v3.2.1

- Experimental: native license scanning is now disabled by default. ([#865](https://github.com/fossas/fossa-cli/pull/865))

## v3.2.0
- Telemetry: Introduces fossa cli telemetry for fatal errors and warnings. By default, telemetry is disabled. ([#831](https://github.com/fossas/fossa-cli/pull/831))
Please read for details on telemetry [here](./docs/telemetry.md)

- Configuration: Fixes a bug where `.fossa.yml` was picked up only in the working directory, not in the analysis directory. ([#854](https://github.com/fossas/fossa-cli/pull/854))
- Configuration: Reports an error when provided API key is an empty string ([#856](https://github.com/fossas/fossa-cli/pull/856))

## v3.1.8

- Windows: Fixes a --version command for windows release binary.

## v3.1.7

- Configuration: Users can now use `.fossa.yaml` as a configuration file name. Previously, only `.fossa.yml` was supported. ([#851](https://github.com/fossas/fossa-cli/pull/851))
- fossa-deps: Fixes an archive uploading bug for vendor dependency by queuing archive builds individually. ([#826](https://github.com/fossas/fossa-cli/pull/826))
- nodejs: Capture peer dependencies transitively for npm `package-lock.json` files. ([#849](https://github.com/fossas/fossa-cli/pull/849))

## v3.1.6

- Respects Go module replacement directives in the Go Mod Graph strategy. ([#841](https://github.com/fossas/fossa-cli/pull/841))

## v3.1.5

- Adds `--format` to `fossa report attribution` and deprecates `--json`. ([#844](https://github.com/fossas/fossa-cli/pull/844))

## v3.1.4

- Handles symlink loops in directory structure. ([#827](https://github.com/fossas/fossa-cli/pull/827))
- No longer crashes when `fossa-deps.yml` exists but has an empty `archived-dependencies` property. ([#832](https://github.com/fossas/fossa-cli/pull/832))

## v3.1.3

- Adds support for identifying dynamically linked dependencies in an output binary. ([#818](https://github.com/fossas/fossa-cli/pull/818), [#788](https://github.com/fossas/fossa-cli/pull/788), [#780](https://github.com/fossas/fossa-cli/pull/780), [#788](https://github.com/fossas/fossa-cli/pull/778), [#771](https://github.com/fossas/fossa-cli/pull/771), [#770](https://github.com/fossas/fossa-cli/pull/770))

## v3.1.2

- Fixes a bug which ignored the `server` field in the config file. ([#821](https://github.com/fossas/fossa-cli/pull/821))

## v3.1.1

- UX: Parser error messages include call to action. ([#801](https://github.com/fossas/fossa-cli/pull/801))
- UX: Improves error message when executable is not found. ([#813](https://github.com/fossas/fossa-cli/pull/813))
- UX: Fixes minor scan summary ordering bug. ([#813](https://github.com/fossas/fossa-cli/pull/813))
- UX: Writes errors and warnings encountered in analyze to temp file. ([#813](https://github.com/fossas/fossa-cli/pull/813))
- Ruby: Improves error and warning messages. ([#800](https://github.com/fossas/fossa-cli/pull/800))
- Python: `setup.py` error messages are _less_ noisy. ([#801](https://github.com/fossas/fossa-cli/pull/801))
- Dart: Improves error and warning messages. ([#800](https://github.com/fossas/fossa-cli/pull/806))
- Pipenv: Improves error and warning messages. ([#803](https://github.com/fossas/fossa-cli/pull/803))
- Poetry: Improves error and warning messages. ([#803](https://github.com/fossas/fossa-cli/pull/803))
- Maven: Improves error and warning messages. ([#808](https://github.com/fossas/fossa-cli/pull/808))
- Nodejs: Improves error and warning messages. ([#805](https://github.com/fossas/fossa-cli/pull/805))
- Swift: Improves error and warning messages. ([#802](https://github.com/fossas/fossa-cli/pull/802))
- Cocoapods: Improves error and warning messages. ([#807](https://github.com/fossas/fossa-cli/pull/807))
- Golang: Improves error and warning messages. ([#809](https://github.com/fossas/fossa-cli/pull/809))
- Gradle: Improves error and warning messages. ([#804](https://github.com/fossas/fossa-cli/pull/804))
- Scala: Improves error and warning messages. ([#813](https://github.com/fossas/fossa-cli/pull/813))
- Clojure: Improves error and warning messages. ([#813](https://github.com/fossas/fossa-cli/pull/813))
- Nim: Improves error and warning messages. ([#813](https://github.com/fossas/fossa-cli/pull/813))
- Rust: Improves error and warning messages. ([#813](https://github.com/fossas/fossa-cli/pull/813))
- UX: Improves errors for dynamic deps, and binary deps analysis. ([#819](https://github.com/fossas/fossa-cli/pull/819))
- UX: Improves analysis scan summary rendering. ([#819](https://github.com/fossas/fossa-cli/pull/819))


## v3.1.0

- FOSSA API: Uses `SSL_CERT_FILE`, and `SSL_CERT_DIR` environment variable for certificates when provided. ([#760](https://github.com/fossas/fossa-cli/pull/760))
- UX: Uses error messages received from FOSSA api, when reporting API related errors. ([#792](https://github.com/fossas/fossa-cli/pull/792))
- UX: Adds scan summary tabulating errors, warnings, project directory, and skipped projects. ([#790](https://github.com/fossas/fossa-cli/pull/790))

## v3.0.18

- Fully percent-encode sub-paths in generated URLs. ([#789](https://github.com/fossas/fossa-cli/pull/789))
- Improve error tracking and outputs. ([#774](https://github.com/fossas/fossa-cli/pull/774))
- Cabal: Fixed a filter error that treated cabal projects as stack projects. ([#787](https://github.com/fossas/fossa-cli/pull/787))

## v3.0.17

- Npm: Fixes an issue where a package-lock.json dep with a boolean 'resolved' key wouldn't parse. ([#775](https://github.com/fossas/fossa-cli/pull/775))
- Npm: Fixes an issue where analyzing `package-lock.json` would miss duplicate packages with different versions. ([#779](https://github.com/fossas/fossa-cli/pull/779))
- Gradle: Projects with only a top-level `settings.gradle` file will now be detected. ([#785](https://github.com/fossas/fossa-cli/pull/785))

## v3.0.16

- Monorepo: Upload file data and licenses together during monorepo scans, speed up issue scans. ([#772](https://github.com/fossas/fossa-cli/pull/772))
- Improves the overall performance and progress reporting of VSI scans. ([#765](https://github.com/fossas/fossa-cli/pull/765))
- Rebar: Fix `rebar.config` parser failing on unneccessary escapes. ([#764](https://github.com/fossas/fossa-cli/pull/764))

## v3.0.15

- Improve archive upload logging. ([#761](https://github.com/fossas/fossa-cli/pull/761))

## v3.0.14

- Maven: Updates implementation to delineate classifier, and consequently maven dependencies with classifier can be scanned without failure in FOSSA. ([#755](https://github.com/fossas/fossa-cli/pull/755/))

## v3.0.13

- `package-lock.json` parser ignores name field. ([#757](https://github.com/fossas/fossa-cli/pull/757))

## v3.0.12

- log4j: Adds `fossa log4j` command to identify log4j dependencies. ([#744](https://github.com/fossas/fossa-cli/pull/744))

## v3.0.11

- Yarn: Fixes an issue, where entry missing `resolved` attribute in `yarn.lock` would throw exception. ([#741](https://github.com/fossas/fossa-cli/pull/741))

## v3.0.10

- Gradle: Uses ResolutionAPI for gradle analysis. ([#740](https://github.com/fossas/fossa-cli/pull/740/))
- Cleans up duplicated internal hashing primitives ([#737](https://github.com/fossas/fossa-cli/pull/737))
- Adds a prerequisite required for future VSI improvements ([#736](https://github.com/fossas/fossa-cli/pull/736))

## v3.0.9

- Makes experimental flags discoverable and documents them. ([#723](https://github.com/fossas/fossa-cli/pull/723))
- Supports extracting `.tar.xz` files ([#734](https://github.com/fossas/fossa-cli/pull/734))
- Supports extracting `.tar.bz2` files ([#734](https://github.com/fossas/fossa-cli/pull/734))
- Adds explicit `xz` support for `rpm` files ([#735](https://github.com/fossas/fossa-cli/pull/735))
- Adds `zstd` support for `rpm` files ([#735](https://github.com/fossas/fossa-cli/pull/735))
- Adds a prerequisite required for future VSI improvements ([#730](https://github.com/fossas/fossa-cli/pull/730))

## v3.0.8

- Nuget: Fixes analysis performance when working with `project.assets.json` ([#733](https://github.com/fossas/fossa-cli/pull/733))

## v3.0.7

- Go: `go mod graph` is used as default tactic for gomod strategy. ([#707](https://github.com/fossas/fossa-cli/pull/707))

## v3.0.6

- Yarn: Fixes a bug with yarn v1 lock file analysis, where direct dependencies were not reported sometimes. ([#716](https://github.com/fossas/fossa-cli/pull/716))

## v3.0.5

- Nim: Adds support for dependency analysis using `nimble.lock` file. ([#711](https://github.com/fossas/fossa-cli/pull/711))

## v3.0.4

- Npm: Fixes a bug where dev dependencies were not included in result when using `--include-unused-deps` ([#710](https://github.com/fossas/fossa-cli/pull/710))

## v3.0.3

- Increases default timeout to 3600 seconds (1 hour) for commands listed below ([#712](https://github.com/fossas/fossa-cli/pull/712))
  - `fossa test`
  - `fossa container test`
  - `fossa vps test`
  - `fossa report`
  - `fossa vps report`

## v3.0.2

- Nuget (projectassetsjson): Ignores project type dependencies in reporting ([#704](https://github.com/fossas/fossa-cli/pull/704))
- Nuget (projectassetsjson): Fixes a bug, where indirect dependencies where appearing as direct dependencies([#704](https://github.com/fossas/fossa-cli/pull/704))

## v3.0.1

- Deduplicates `vendored-dependencies` entries when possible, and provides a better error message when not. ([#689](https://github.com/fossas/fossa-cli/pull/689))
- Adds logging to `vendored-dependencies` processing. ([#703](https://github.com/fossas/fossa-cli/pull/703))

# Version 3 Changelog

- Migrates source code from [spectrometer](https://github.com/fossas/spectrometer) into fossa-cli (this repository).

# Version 2 Changelog

Releases for CLI 2.x can be found at: https://github.com/fossas/spectrometer/releases

## v2.19.9

- Go: Fixes a regression, where deep dependencies were reported as direct dependencies. ([#443](https://github.com/fossas/spectrometer/pull/443/))

## v2.19.8

- Perl: Adds support for Perl with parsing of `META.json`, `META.yml`, `MYMETA.yml`, `MYMETA.json`. ([#428](https://github.com/fossas/spectrometer/pull/428))

## v2.19.7

- Resolves a regression when parsing npm `package-lock.json` files that do not contain a `version` field ([#445](https://github.com/fossas/spectrometer/pull/445))

## v2.19.6

- Special cases scans with a single VSI only filter to skip other analysis strategies ([#407](https://github.com/fossas/spectrometer/pull/407))
- Adds the ability to skip resolving dependencies from FOSSA projects discovered during VSI scans ([#435](https://github.com/fossas/spectrometer/pull/435))

## v2.19.5

- Fixes an issue observed during VSI analysis where fingerprinting files with lines longer than 64KiB would fail. ([#427](https://github.com/fossas/spectrometer/pull/427))

## v2.19.4

- Adds experimental capability for filtering gradle configuration for analysis. ([#425](https://github.com/fossas/spectrometer/pull/425))

Refer to: [Gradle documentation](docs/references/strategies/languages/gradle/gradle.md#experimental-only-selecting-set-of-configurations-for-analysis) for more details.

## v2.19.3

- Removes `fossa compatibility` command. ([#383](https://github.com/fossas/spectrometer/pull/383))

Use [`fossa-deps.{yml,json}`](docs/features/vendored-dependencies.md) file to facilitate archive uploading capability, previously provided by `fossa compatibility` command.

## v2.19.2

- Adds `--config` flag, which can set custom path for configuration file. If `--config` flag is not used, base directory will scanned for `.fossa.yml` file. ([#415](https://github.com/fossas/spectrometer/pull/415))

## v2.19.1

- Fixes an issue where nodeJS errors were reported when no NodeJS project were discovered. ([#424](https://github.com/fossas/spectrometer/pull/424))

## v2.19.0

- Adds support for `fossa analyze --include-unused-deps`, which prevents filtering out non-production dependencies. ([#412](https://github.com/fossas/spectrometer/pull/412))
- Yarn: Adds support for workspaces. ([#374](https://github.com/fossas/spectrometer/pull/374))
- Npm: Adds support for workspaces. ([#374](https://github.com/fossas/spectrometer/pull/374))
- Npm: Removes unreliable `npm ls`-based analysis tactic. ([#374](https://github.com/fossas/spectrometer/pull/374))
- `fossa-deps`: Adds support for `bower`-type in `referenced-dependencies`. ([#406](https://github.com/fossas/spectrometer/pull/406))
- Monorepo: Chunk AOSP files when uploading ([#421](https://github.com/fossas/spectrometer/pull/421)).
- Monorepo: Don't fail on files that are filtered during expansion ([#421](https://github.com/fossas/spectrometer/pull/421)).

## v2.18.1

- Monorepo: Send error state to UI if the CLI crashes, so scans won't appear to hang forever. ([#409](https://github.com/fossas/spectrometer/pull/409))
- Monorepo: Fix parsing nomos output bug where files contain newlines. ([#409](https://github.com/fossas/spectrometer/pull/409))

## v2.18.0

- Improves performance in scenarios where cgroups are used to limit the amount of CPU time available, such as K8S containers ([#403](https://github.com/fossas/spectrometer/pull/403))

## v2.17.3

- Monorepo: adds some optimizations to reduce the amount of file buffering in memory during a scan, resulting in less memory pressure and faster scans. ([#402](https://github.com/fossas/spectrometer/pull/402))
- Adds compatibility script for `fossa report attribution --json` ([#397](https://github.com/fossas/spectrometer/pull/397))

## v2.17.2

- Fortran: Supports fortran package manager. ([#377](https://github.com/fossas/spectrometer/pull/377))

## v2.17.1

- Adds support for reporting origin path for binaries discovered via `--experimental-enable-binary-discovery` ([#396](https://github.com/fossas/spectrometer/pull/396))

## v2.17.0

- When running `fossa analyze` with the `--debug` flag, we now create a `fossa.debug.json.gz` file containing detailed runtime traces for project discovery and dependency analysis

## v2.16.6

- Monorepo: Adds automatic retries to failed API calls. ([#392](https://github.com/fossas/spectrometer/pull/392))

## v2.16.5

- Adds JSON Output for `fossa test --json` when there are no issues. ([#387](https://github.com/fossas/spectrometer/pull/387))

## v2.16.4

- Monorepo: Fixes bug with symlink logic mismatch between walker and buildspec uploader. ([#388](https://github.com/fossas/spectrometer/pull/388))

## v2.16.3

- Monorepo: Fixes bug with non-glob exclusions. ([#386](https://github.com/fossas/spectrometer/pull/386))

## v2.16.2

- Monorepo: Fixes crash when there are no ninja/buildspec files to upload. ([#385](https://github.com/fossas/spectrometer/pull/385))
- Monorepo: Fixes issue with only-path/exclude-path globs.

## v2.16.1

- Gradle: Supports analysis of projects using gralde v3.3 or below. ([#370](https://github.com/fossas/spectrometer/pull/370))

## v2.16.0

- Swift: Supports dependencies analysis for dependencies managed by Swift Package Manager. ([#354](https://github.com/fossas/spectrometer/pull/354))

## v2.15.24

- Leiningen: Executes `lein --version` before performing any analysis, to ensure Leiningen has performed its install tasks (done on its first invocation). ([#379](https://github.com/fossas/spectrometer/pull/379))

## v2.15.23

- Maven: Fixes `mvn:dependency` tactic to exclude root project as direct dependency. ([#375](https://github.com/fossas/spectrometer/pull/375))

## v2.15.22

- Adds branch and revision information to the URL reported at the end of a `fossa analyze --experimental-enable-monorepo` scan. ([#378](https://github.com/fossas/spectrometer/pull/378))

## v2.15.21

- When using `--experimental-enable-binary-discovery`, prepopulates information discovered in JAR manfiests. ([#372](https://github.com/fossas/spectrometer/pull/372))

## v2.15.20

- Yarn: Fixes potential runtime errors, when yarn.lock contains deep dependency without specification at root level in yarn.lock. ([#369](https://github.com/fossas/spectrometer/pull/369))

## v2.15.19

- Fixes an issue with `fossa-deps.yml` `vendored-dependencies` entries where uploads would fail if the dependency was in a subdirectory. ([#373](https://github.com/fossas/spectrometer/pull/373))

## v2.15.18

- Monorepo: Speeds up commercial phrase detection by doing a first pass before trying to parse context. ([#371](https://github.com/fossas/spectrometer/issues/371))

## v2.15.17

- Gradle: Classifies dependency from `testCompileClasspath` and `testRuntimeClasspath` configurations as test dependencies. ([#366](https://github.com/fossas/spectrometer/pull/366))

## v2.15.16

- Yarn: Analyzes yarn.lock without runtime error, when yarn.lock includes symlinked package. ([#363](https://github.com/fossas/spectrometer/pull/363))

## v2.15.15

- Monorepo: Efficiently upload binary blobs for ninja & buildspec files ([#362](https://github.com/fossas/spectrometer/pull/362)).

## v2.15.14

- Yarn: Fixes missing dependency from the analyses, when dependency has zero deep dependencies, and is not a deep dependency of any other dependency. ([#359](https://github.com/fossas/spectrometer/pull/359))

## v2.15.13

Adds another closed beta feature around FOSSA C/C++ support.
For now this functionality is considered publicly undocumented, and is only used with support from FOSSA engineering.

- Adds support for reporting detected binaries as unlicensed dependencies ([#353](https://github.com/fossas/spectrometer/pull/353))

## v2.15.12

- Yarn: Analyzes yarn.lock without runtime error, when yarn.lock includes directory dependency. ([#361](https://github.com/fossas/spectrometer/pull/361))

## v2.15.11

- Gradle: Classifies dependency's environment correctly, when originating from common android development and test configurations. ([#338](https://github.com/fossas/spectrometer/pull/338))

## v2.15.10

- Monorepo: Ignore permission errors when searching for ninja or buildspec files. ([#351](https://github.com/fossas/spectrometer/pull/351))

## v2.15.9

- CocoaPods: Supports git sources in `Podfile.lock` analysis. ([#345](https://github.com/fossas/spectrometer/pull/345))

## v2.15.8

- `fossa analyze --experimental-enable-monorepo` now turns off proprietary language scanning by default, and has this feature controlled by a feature flag ([#343](https://github.com/fossas/spectrometer/pull/343))

## v2.15.7

- Resolves an issue where errors running `fossa report` and `fossa test` would be made more confusing when the project isn't a monorepo project ([#321](https://github.com/fossas/spectrometer/pull/321))
- Prevents uploading standard analysis results to monorepo projects, where they'd be silently ignored ([#341](https://github.com/fossas/spectrometer/pull/341))

## v2.15.6

- CocoaPods: Fixes `Podfile.lock` parsing. It safely parses when Pod and Dependencies entries are enclosed with quotations. ([#337](https://github.com/fossas/spectrometer/pull/337))

## v2.15.5

- Fixes an issue where `--json` would output the raw project ID, instead of a normalized ID ([#339](https://github.com/fossas/spectrometer/pull/339))

## v2.15.4

- Gradle: Search parent directories for gradlew and gradlew.bat ([#336](https://github.com/fossas/spectrometer/pull/336))

This release also adds a number of closed beta features around FOSSA C/C++ support.
For now this functionality is considered publicly undocumented, and is only used with support from FOSSA engineering.

As such this new functionality is hidden from the help and other documentation in this repo.
For questions using the new functionality in this release please contact us!

- Support linking user-defined dependency binaries. ([#323](https://github.com/fossas/spectrometer/pull/323))
- Support resolving linked user-defined binaries found in projects when VSI is enabled. ([#328](https://github.com/fossas/spectrometer/pull/328))
- Support linking user project binaries. ([#333](https://github.com/fossas/spectrometer/pull/333))
- Support resolving linked user project binaries found in projects when VSI is enabled. ([#333](https://github.com/fossas/spectrometer/pull/333))

## v2.15.3

- Resolve a scan performance regression for `fossa vps` invocations. ([#335](https://github.com/fossas/spectrometer/pull/335))
- Resolve a scan performance regression for `fossa analyze --experimental-enable-monorepo` invocations. ([#335](https://github.com/fossas/spectrometer/pull/335))

## v2.15.2

- Maven: Fixes an issue where dependencies parsed from `dependency:tree` would fail to resolve when uploaded. ([#332](https://github.com/fossas/spectrometer/pull/332))

## v2.15.1

- Maven: Fixes an issue where dependencies with a platform specifier were not correctly parsed. ([#329](https://github.com/fossas/spectrometer/pull/329))

## v2.15.0

- Dart: Adds support for pub package manager. ([#313](https://github.com/fossas/spectrometer/pull/313))
- Analyzed dependencies now report what file they were found in. ([#316](https://github.com/fossas/spectrometer/pull/316))

## v2.14.5

- Maven: Fixes an issue where projects with `settings.xml` files would not be analyzed correctly using the `dependency:tree` tactic. ([#327](https://github.com/fossas/spectrometer/pull/327))

## v2.14.4

- Gradle: Fixes an issue where all dependencies would appear as direct. ([#319](https://github.com/fossas/spectrometer/pull/319))

## v2.14.3

- Monorepo: archive expansion now respects `--exclude-path` and `--only-path`. ([#320](https://github.com/fossas/spectrometer/pull/320))

## v2.14.2

- Maven: `mvn dependency:tree` now correctly cleans up temporary files after an exception, and correctly uses `settings.xml` when available. ([#318](https://github.com/fossas/spectrometer/pull/318))

## v2.14.1

- Expanded proprietary language snippets in monorepo scans. ([#317](https://github.com/fossas/spectrometer/pull/317))

## v2.13.1

- Adds support for a new Maven tactic that produces the full dependency graph if `mvn dependency:tree` is available but the plugin is not. ([#310](https://github.com/fossas/spectrometer/pull/287))

## v2.13.0

- Elixir: Adds support for Elixir projects using `mix`. ([#287](https://github.com/fossas/spectrometer/pull/287))

## v2.12.3

- Gradle: Fixes an issue where unresolvable Gradle configurations would cause Gradle analysis to show no dependencies ([#292](https://github.com/fossas/spectrometer/pull/292)).

## v2.12.2

- Python: Fixes an issue where older Poetry lockfiles were not correctly identified. ([#309](https://github.com/fossas/spectrometer/pull/309))

## v2.12.1

- VPS: Adds `--exclude-path` and `--only-path` to monorepo functionality in `fossa analyze`. ([#291](https://github.com/fossas/spectrometer/pull/291))
- VPS: Support globs in `--{exclude,only}-path` flags. ([#291](https://github.com/fossas/spectrometer/pull/291))

## v2.12.0

- Python: Adds support for the Poetry package manager. ([#300](https://github.com/fossas/spectrometer/pull/300))

## v2.11.1

- Perl: Adds support for CPAN dependencies in `fossa-deps`. ([#296](https://github.com/fossas/spectrometer/pull/296))

## v2.11.0

- Adds support for selecting which folders analysis targets are discovered in. ([#273](https://github.com/fossas/spectrometer/pull/273))
- VPS: Adds support for `fossa test` and `fossa report` for monorepo projects. ([#290](https://github.com/fossas/spectrometer/pull/290))
- Maven: Adds support for `${property}` substitution for `<groupId>` and `<artifactId>` fields in dependencies. ([#282](https://github.com/fossas/spectrometer/pull/282))

## v2.10.3

- Adds support for specifying a release group on project creation. ([#283](https://github.com/fossas/spectrometer/pull/283))
- Adds support for non-HTTPS backends for archive uploads (e.g. for on-premises deployments). ([#276](https://github.com/fossas/spectrometer/pull/276))
- Adds `--experimental-enable-monorepo` and other associated flags to `fossa analyze`, which enables experimental monorepo support. ([#286](https://github.com/fossas/spectrometer/pull/286))
- Deprecates `fossa vps` subcommands. ([#286](https://github.com/fossas/spectrometer/pull/286))

## v2.10.2

- Fixes an issue where some `fossa` commands (including `fossa test`) would exit non-zero on success. ([#278](https://github.com/fossas/spectrometer/pull/278)).

## v2.10.1

- Fixes an issue where `fossa container analyze` exited zero on failure. ([#275](https://github.com/fossas/spectrometer/pull/275))

## v2.10.0

- Adds support for short flags. ([#264](https://github.com/fossas/spectrometer/pull/264))
- Adds a `remote-dependencies` section in the `fossa-deps` file to support archives at specific URLs. ([#260](https://github.com/fossas/spectrometer/pull/260))
- Renames some fields for `custom-dependencies` to avoid confusion. ([#260](https://github.com/fossas/spectrometer/pull/260))

## v2.9.2

- Adds JSON-formatted project information to the output of `fossa analyze` with `--json`. ([#255](https://github.com/fossas/spectrometer/pull/255))

## v2.9.1

- VPS: Bump wiggins - Updated `vps aosp-notice-file` subcommand to upload ninja files & trigger async task. ([#272](https://github.com/fossas/spectrometer/pull/272))

## v2.9.0

- Fixes an issue where stdout doesn't always flush to the console. ([#265](https://github.com/fossas/spectrometer/pull/265))
- Fixes an issue when referenced-dependencies are not being uploaded. ([#262](https://github.com/fossas/spectrometer/pull/262))
- Adds support for `fossa-deps.json`. ([#261](https://github.com/fossas/spectrometer/pull/261))
- Adds support for `vendored-dependencies` to be license scanned. ([#257](https://github.com/fossas/spectrometer/pull/257))

## v2.8.0

- Adds support for `--branch` flag on `fossa container analyze` command. ([#253](https://github.com/fossas/spectrometer/pull/253))
- Adds support and documentation for user-defined dependencies. ([#245](https://github.com/fossas/spectrometer/pull/245))
- Allows using `.yml` or `.yaml` extensions for `fossa-deps` file, but not both. ([#245](https://github.com/fossas/spectrometer/pull/245))
- `fossa analyze` now checks `fossa-deps` before running analysis (instead of checking in parallel with other analyses). ([#245](https://github.com/fossas/spectrometer/pull/245))

## v2.7.2

- VSI: Updates the VSI Plugin.
- VSI: Adds support for VSI powered dependency discovery as a strategy.

## v2.7.1

- Re-enables status messages for commands like `fossa test` in non-ANSI environments. ([#248](https://github.com/fossas/spectrometer/pull/248))
- Yarn: Adds support for Yarn v2 lockfiles. ([#244](https://github.com/fossas/spectrometer/pull/244))
- NuGet: Fixes the dependency version parser for `.csproj`, `.vbproj`, and similar .NET files. ([#247](https://github.com/fossas/spectrometer/pull/247))

## v2.7.0

- Conda: Adds support for the Conda package manager. ([#226](https://github.com/fossas/spectrometer/pull/226))

## v2.6.1

- VPS: Adds `--follow` to the `vps analyze` subcommand, which allows for following symbolic links during VPS scans. ([#243](https://github.com/fossas/spectrometer/pull/243))

## v2.6.0

- Display the progress of `fossa analyze` while running. ([#239](https://github.com/fossas/spectrometer/pull/239))

## v2.5.18

- NPM: Fixes issue where transitive dependencies could be missing in NPM projects. ([#240](https://github.com/fossas/spectrometer/pull/240))

## v2.5.17

- Containers: Fixes an issue where `--project` and `--revision` were not correctly handled in `fossa container analyze`. ([#238](https://github.com/fossas/spectrometer/pull/238))

## v2.5.16

- Adds support for `fossa-deps.yml`. ([#236](https://github.com/fossas/spectrometer/pull/236))

## v2.5.15

- Python: Fixes an issue where parsing unsupported fields in `requirements.txt` could prevent Python analyses from terminating. ([#235](https://github.com/fossas/spectrometer/pull/235))

## v2.5.14

- Go: Upload module identifiers instead of package identifiers to the backend. ([#234](https://github.com/fossas/spectrometer/pull/234))

## v2.5.13

- VPS: Update VPS plugin to `2021-04-27-312bbe8`. ([#233](https://github.com/fossas/spectrometer/pull/233))
  - Improve performance of scanning projects
  - Reduce memory pressure when scanning large projects

## v2.5.12

- VPS: Update VPS plugin to `2021-04-19-9162a26`. ([#231](https://github.com/fossas/spectrometer/pull/231))

## v2.5.11

- Allow flags to be set via configuration file. ([#220](https://github.com/fossas/spectrometer/pull/220))
- Containers: add support for layers. ([#228](https://github.com/fossas/spectrometer/pull/228))

## v2.5.10

- Only activate replay/record mode using `--replay`/`--record` (previously it was turned on in `--debug` mode). ([#212](https://github.com/fossas/spectrometer/pull/212))
- Containers: Fixed a bug where container scanning failed when ignored artifacts aren't in the right shape. ([#223](https://github.com/fossas/spectrometer/pull/223))

## v2.5.9

- VPS: Update the VPS scanning plugin:
  - Resolve issues reading IPR files with null byte content.
  - Workaround recursive variable declarations when parsing Android.mk files.

## v2.5.8

- VPS: Support makefiles in `fossa vps aosp-notice-file`. ([#216](https://github.com/fossas/spectrometer/pull/216))
- VPS: Require paths to ninja files as arguments in `fossa vps aosp-notice-file`. ([#217](https://github.com/fossas/spectrometer/pull/217))

## v2.5.7

- VPS: Print project URL after `fossa vps analyze`. ([#215](https://github.com/fossas/spectrometer/pull/215))

## v2.5.6

- Gradle: Fixes an issue that sometimes prevented Gradle project analyses from terminating. ([#211](https://github.com/fossas/spectrometer/pull/211))

## v2.5.5

- PHP: Fixes an issue where Composer lockfiles could cause a crash when parsing. ([#207](https://github.com/fossas/spectrometer/pull/207))

## v2.5.4

- Scala: Fixes an issue that sometimes prevented Scala analyses from terminating. ([#206](https://github.com/fossas/spectrometer/pull/187))

## v2.5.0

- Containers: Add container analysis toolchain. ([#173](https://github.com/fossas/spectrometer/pull/173))

## v2.4.11

- Fixes several issues that caused analysis failures during upload. ([#187](https://github.com/fossas/spectrometer/pull/187), [#188](https://github.com/fossas/spectrometer/pull/188))

## v2.4.9

- Python: Fixes an issue with `requirements.txt` parsing line extensions. ([#183](https://github.com/fossas/spectrometer/pull/183))
- Fixes an issue where we didn't read the cached revision when picking a revision for `fossa test` in projects without VCS. ([#182](https://github.com/fossas/spectrometer/pull/182))
- Fixes an issue where invalid project URLs would be printed for projects without VCS when `--branch` was not specified. ([#181](https://github.com/fossas/spectrometer/pull/181))

## v2.4.8

- Introduce a new hidden `fossa compatibility` command which runs fossa v1 `fossa analyze` and allows users to access the archive uploader. ([#179](https://github.com/fossas/spectrometer/pull/179))

## v2.4.7

- Fixes an issue where `fossa test` would always exit zero for push-only API keys. ([#170](https://github.com/fossas/spectrometer/pull/170))
- Fixes an issue where dependency graphs would be filtered out if they had no direct dependencies (e.g. in strategies like Yarn where direct dependencies are unknown). ([#172](https://github.com/fossas/spectrometer/pull/172))
- Go: Fixes an issue with `glide.lock` parser. ([#175](https://github.com/fossas/spectrometer/pull/175))
- Go: Adds multi-module project support to `go.mod` static analysis. ([#171](https://github.com/fossas/spectrometer/pull/171))
- NPM, Yarn: Fixes an issue where subdirectories were erroneously ignored. ([#174](https://github.com/fossas/spectrometer/pull/174))

## v2.4.6

- VPS: Update Wiggins CLI plugin to version `2020-12-11-5d581ea`

## v2.4.5

- VPS: Update `fossa vps analyze` to use a new VPS project scanning engine:
  - Improve scan performance
  - Support "License Only" scans, where the project is scanned for licenses but is not inspected for vendored dependencies.

## v2.4.4

- Maven: Add limited support for POM `${property}` interpolation. ([#158](https://github.com/fossas/spectrometer/pull/158))

## v2.4.3

- Adds `--version` flag. ([#157](https://github.com/fossas/spectrometer/pull/157))

## v2.4

- RPM: Adds support for unpacking of gzipped RPMs. ([#154](https://github.com/fossas/spectrometer/pull/154))
- VPS: Integrates `vpscli scan` as `fossa vps analyze`. ([#148](https://github.com/fossas/spectrometer/pull/148))
- VPS: Removes `vpscli` binary. ([#148](https://github.com/fossas/spectrometer/pull/148))
- VPS: Adds support for `--team` and other metadata flags to VPS analysis. ([#149](https://github.com/fossas/spectrometer/pull/149))
- VPS: Adds `fossa vps test` command, analogous to `fossa test` for VPS projects. ([#150](https://github.com/fossas/spectrometer/pull/150))
- VPS: Adds `fossa vps report` command, analogous to `fossa report` for VPS projects. ([#150](https://github.com/fossas/spectrometer/pull/150))

## v2.3.2

- Adds `fossa list-targets` to list "analysis targets" (projects and subprojects) available for analysis. ([#140](https://github.com/fossas/spectrometer/pull/140))
- Adds `--filter TARGET` option to `fossa analyze`. ([#140](https://github.com/fossas/spectrometer/pull/140))
- Adds support for "detached HEAD" state in `git` and `svn`. ([#141](https://github.com/fossas/spectrometer/pull/141))
- Python: Dependencies found via `*req*.txt` and `setup.py` are now merged. ([#140](https://github.com/fossas/spectrometer/pull/140))
- Maven: Natively support multi-POM Maven projects. ([#140](https://github.com/fossas/spectrometer/pull/140))
- Gradle: Fixes an issue where subprojects were not handled correctly. ([#140](https://github.com/fossas/spectrometer/pull/140))

## v2.3.1

- RPM: Dependencies from multiple `*.spec` files in the same directory are now merged. ([#138](https://github.com/fossas/spectrometer/pull/138))
- Erlang: Aliased packages in `rebar3` are now resolved to their true names. ([#139](https://github.com/fossas/spectrometer/pull/139))
- Gradle: Support all build configurations (instead of a hard-coded list of known configuration names). ([#134](https://github.com/fossas/spectrometer/pull/134))

## v2.3.0

- Erlang: Fixes an issue where the `rebar3` strategy would incorrectly identify dependencies as top-level projects. ([#119](https://github.com/fossas/spectrometer/pull/119))
- Python: Fixes various issues in the `setup.py` parser. ([#119](https://github.com/fossas/spectrometer/pull/119))
- Haskell: Adds support for Haskell projects using `cabal-install`. ([#122](https://github.com/fossas/spectrometer/pull/122))
- PHP: Adds support for PHP projects using `composer`. ([#121](https://github.com/fossas/spectrometer/pull/121))

## v2.2.4

- Scala: Adds support for Scala projects using `sbt`. ([#54](https://github.com/fossas/spectrometer/pull/54))

## v2.2.1

- Python: Fixes an issue where the `req.txt` strategy would run even when no relevant files were present. ([#109](https://github.com/fossas/spectrometer/pull/109))

## v2.2.0

- Improves contributor counting accuracy using repository metadata. ([#94](https://github.com/fossas/spectrometer/pull/94))
- Improves parallelism of strategy discovery. ([#93](https://github.com/fossas/spectrometer/pull/93))
- Fixes an issue where URLs printed by `fossa test` and other commands were incorrect for `git` projects with `https` remotes. ([#92](https://github.com/fossas/spectrometer/pull/92))
- Fixes an issue where `IOException`s (like "command not found") would cause strategies to crash. ([#106](https://github.com/fossas/spectrometer/pull/106))
- Fixes an issue where with effect typechecking. ([#100](https://github.com/fossas/spectrometer/pull/100))
- Python: Dependencies of multiple `*req*.txt` files in a single project are now merged. ([#102](https://github.com/fossas/spectrometer/pull/102))
- Go: Re-enables deep dependency reporting (which was previously disabled for development purposes). ([#98](https://github.com/fossas/spectrometer/pull/98))
- NuGet: Adds support for analyzing `paket.lock` files. ([#107](https://github.com/fossas/spectrometer/pull/107))

# Version 1 Changelog

## v1.1.10

- 7013d3b fix: Remove evicted SBT dependencies (#667)
- 8aa77d8 Update genny calls to not use gopath (#668)
- 4e6cced fix: Unit test failures should cause CI failure (#666)

## v1.1.9

- a1ec875 Fix node_modules strategy (#665)

## v1.1.8

- 6ad8e86 fix ant subdirectoy analysis (#664)
- 4fe7d83 add faq (#661)

## v1.1.7

- 246294c fix downloaded parse error (#660)
- 2cd3dcd fix wrong config file field (#623)
- 01fe79a doc: Homebrew is no longer a supported installation method (#659)

## v1.1.6

- 9f7d083 Send projectURL on upload-project (#656)

## v1.1.5

- dd56406 Use gomodules instead of dep (#653)
- 9c1523e Ant: use pom.xml's <parent> version if one isn't declared at the top level (#652)

## v1.1.4

- fabc9ef Remove e2e test from blocking a release (#649)
- 44d13b2 Use 'go list' to determine transitive dependencies for gomodules projects (#648)
- 84818e9 Add support for titles with upload project (#646)
- 444330f SAML build link (#647)

## v1.1.3

- fc60c66 Update documentation for newer sbt versions (#638)
- 3255628 Add ARM64 in goreleaser (#626)
- 871e94f improve license scan fix (#643)

## v1.1.2

- b1e910a Fix Goreleaser after deprecation (#642)
- 89b8691 fossa upload-project command (#639)
- 38fdbac Update README.md (#636)

## v1.1.2-alpha.1

- 57fe304 feat: Use name field to name modules (#635)

## v1.1.1

- 94d95b5 Send CLI version in upload (#633)
- e41733a Update docs and help output for flags that only effective on project creation. (#632)
- a4bddd0 Handle multi module maven builds without distinct pom files (#631)
- 8330391 improve docs on `--suppress-issues` flag (#624)

## v1.1.0

- 1706109 chore: Update Docker development images (#601)
- 8aa42f0 remove mention of overwrite (#621)
- d7467dc Timeout flag correction (#619)
- 2cd9167 Add a pull request template (#618)
- ac0dc90 Replace "Python" with "Ruby" in Ruby documentation (#544)
- 11358c6 Fix typo on "options" param (#608)
- 1ae3c54 Update maven.md (#612)
- 028812f Replace .NET with nodejs on nodejs documentation (#610)
- 90d625c Git contrib count (#611)
- fff1e23 remove spectrometer install (#606)

## v1.0.30

- 09c02d6 Add site-packages to the list of ignored directories (#605)

## v1.0.29

- cc3b1ec fix: Do not fail when analyzing go.mod modules when lockfile is not in same directory as module (#602)

## v1.0.28

- 091f2a9 Allow double-quoted strings in setup.py (#600)

## v1.0.27

- f511238 Add -mod=readonly flag to gomodules resolver (#599)

## v1.0.26

- 55cc629 Use -mod=readonly flag for go list (#595)
- 7103b56 Go repository bazel files (#594)
- d4b00cd Use the same BINDIR for hscli (#592)

## v1.0.25

- 08dbd38 prevent comparison tooling with custom endpoint (#591)

## v1.0.24

- b530020 feat (npm dev) include npm development dependencies (#589)
- dff5651 Let hscli installation fail silently (#590)
- 22ca461 feat (yarn list) support for scanning yarn list output (#588)

## v1.0.23

- 7d22c91 CLI v2 Comparison (#568)
- 32b9351 Resolve documentation nits (#585)

## v1.0.22

- 6dee5c6 upload the policy paramater if a user adds it (#577)

## v1.0.21

- 7458683 Use unix file separators in archive uploads (#584)
- 6187e44 remove isbuilt errors and warnings for commands that we don't need (#576)

## v1.0.20

- 39656fd changes to scan ant better (#575)

## v1.0.19

- 3a98c56 Allow Leiningen to output on stderr without failing (#574)
- cf5391b feat (better bazel) support for bazel deps command (#570)
- 4efffa5 handle maven downloaded line (#573)
- f0abc89 flag change (#572)
- 4ccb6fd add title attribution row (#571)
- b431b2e docs update (#567)

## v1.0.18

- 4a98113 archive -> archives (#566)
- 244e757 return error so file info cannot be nil (#565)

## v1.0.17

- 85a7e9c fix (hanging commands) refactor sbt and timeout hanging commands (#563)
- b243965 revise ant options (#561)
- a0358b0 feat (pipenv discovery) (#560)

## v1.0.16

- 30316bc fix(json report) print json reports when provided json flag (#558)
- 3a27b27 remove gradle sub projects from dependency graph (#556)

## v1.0.15

- 98c3b7f Request download url when rendering reports (#557)

## v1.0.14

- 5296cf3 fix (gradle error) error on exit code and stderr (#555)
- 7c7aa6f [FC-1212] create integration with new report endpoint (#554)

## v1.0.13

- 701adbd remove .fossa.yml (#553)
- 8299613 feat (bazel files) parse bazel files for static support (#552)

## v1.0.12

- d6cab2c Add DownloadURL to Revision type. (#551)
- 35ce938 [FC-1059] Added consideration of lockfiles to nodejs IsBuilt() (#543)
- b2697e6 Updated README for generating license notices (#546)

## v1.0.11

- 3e7c7b3 [FC-977] Added strategy for parsing package-lock.json files (#541)

## v1.0.10

- 2961722 fix (log file sync) defer file syncing until after the command finishes (#539)
- d1fa5ed Fixed gradle project discovery (#538)

## v1.0.9

- 3ead389 fix (rpm install) return stdout instead of zero value (#537)
- d74872c Implement new python analyzer (#534)

## v1.0.8

- 36d3766 unmarshal additional information (#535)
- 877e552 feat (ruby v2 analysis) ruby analysis conforms to v2 format (#530)

## v1.0.7

- 4940add feat (rpm scanning) support for system level and individual rpms. (#520)

## v1.0.6

- 78d3b72 fix (type issue) handle empty pkg types (#532)
- eaf8b55 fix (update fail) don't fail when there are no updates available (#526)
- 9b5c9ff errors (extend errors) use the errors package in more places (#503)
- c160edb refactor (ruby) (#528)

## v1.0.5

- eaa6c94 turn off cgo (#529)
- ab7c478 new analysis strategies / fallbacks (#511)
- 69dc144 errors (wrong arguments) better errors when users manually specify modules. (#525)

## v1.0.4

- 6cad43a Trim $GOPATH from source path stacktraces (#524)
- 707ca11 add hash and version field to dep reports (#521)
- 2b63679 lint (golang ci) add custom linting configuration (#508)
- 6f324ad add the --server-scan flag to treat raw modules separately (#518)

## v1.0.3

- 638f9f7 fix (ruby errors) change is built check and fix errors (#519)

## v1.0.2

- 1c58d98 warn error and handle nil typed errors (#512)
- 4bc1dbc improve error messages when running commands (#510)
- 94be39b testing (fossa test) use a test server to test fossa test (#305)

## v1.0.1

- 39676c8 release (go version) (#507)
- d478879 release after approval (#506)
- 25ed63d feat (gomodules vendor) support users who vendor custom deps and use gomodules (#505)
- e72db93 feat (golang fallbacks) break go strategies down and fallback easier (#504)
- 4c5a991 fix (missing remote error) set project name to directory if git cannot be read. (#502)
- 72e21d6 feat (clojure support) clojure support through leiningen (#501)
- 7e64aa9 Fix parsing of gradle dependency tree (#500)

## v1.0.0

- 235c83318 better buck error (#499)
- a8412e0e2 Add setup.py scanning (#493)
- 1bdd0432d Log message if on Windows or not using ANSI (#438)
- 582091364 errors (better errors) extend the errors package further (#492)
- 953ec7464 Init: allow use of --project (and other API-related) flags (#498)
- 5c9f72c9e filter warnings prefix (#497)
- 4f90d785b feat (dep static analysis) read manifest and lockfiles created by dep (#491)
- 5a81a616a fix output requiring api key (#495)
- e6aefa91c golang: fix support for go modules in subdirectories (#439)
- 8af01eb7d Publish homebrew formula (#494)
- 1187e9d0a docs(readme): add download count (#490)
- d68373963 errors (no API key) Common error when users forget to add an API key.  (#489)
- 78a841865 feat (gomodules scanning) scan go.mod and go.sum for dependencies. (#488)

## Version 0 Changelog

We generally follow semantic versioning, but semantic versioning does not
specify pre-1.0.0 behavior. Here is how `fossa` <1.0.0 releases work:

- Any update that creates a breaking change (i.e. a change that causes a
  previously working configuration to fail) will bump the minor version.
- All other updates will bump the patch version.
- Preview, beta, and other special releases will have a pre-release identifer in
  the semantic version, and will be marked as pre-release on GitHub Releases.

## v0.7.34

- 0a838a506 Fix WalkUp to be OS-agnostic (#487)
- a5fcdca1b fix (requirements parser) whitespace in dependencies removed (#486)
- c2cbf8eac feat (errors) better errors package (#462)
- 8656b4e12 Use runtimeClasspath configuration for resolution (#484)
- b2d510c05 feat (clean debug logs) add --verbose flag to allow cleaner logs (#485)
- 643451839 docs (docker faq) update faq for custom docker images (#481)
- fd8fa7c17 Discover gradle projects using non-groovy dialects (#482) (Closes #395)
- 66e205192 Replace "Python" with "Ruby" in Ruby documentation (#483)
- 569f1e867 feat (rust support) Support rust through Cargo.lock parsing. (#474)
- c8d6e7dd5 feat (dependencyManagement field) add dependencyManagement parsing. (#477)
- 28096cc8b Haskell project support via cabal-install and stack (#444)
- 202eda88c fix (support method) change support to email (#476)

## v0.7.33

- 0567ca5 fix (zero deps error) log when a project has no dependencies (#473)
- 5d0e2b9 fix (nested poms) fix a bug where nested pom files could not be found  (#475)

## v0.7.32

- df7ee6967 Update how-it-works.md (#472)
- 4b85dce8b feat (license scan tar) use the rawLicenseScan parameter to run a full license scan (#469)

## v0.7.31

- b7cb71ad2 feat (fallbacks) don't look for setup.py and log if cocoapods is missing instead of failing (#470)
- fcc63f259 fix (sbt parsing) make a small change to ensure sbt graphs are created accurately. (#471)
- 9f346efc6 feat (buckw) discover buck command and prefer buckw (#467)
- 4d380793d fix (module filter) consider windows file paths when filtering modules (#466)
- 3bd9ffaec Update CONTRIBUTING.md (#465)
- 999641227 docs (golang) strategy and faq updates (#464)

## v0.7.30

- 5ec7a9e07 Add fallback to no VCS when VCS not supported, and support Mercurial (#463)
- f54ae192e copy installation (#461)

## v0.7.29

- 33808e000 remove upper bound on test (#460)
- ec5990cf7 Update how Maven modules are described in .fossa.yml (#459)
- 3c4e41f7d feat (command timeout) add timeout for gradle analyzer (#458)

## v0.7.28

- 94e829228 Fix gradle project name parsing for projects without group ID (#457)

## v0.7.27

- 5c59eafa2 improve dockerfiles (#456)
- e6da7d3ba feat (format fossa test) improve fossa test output for readability (#455)
- d184d6a5d Harden parsing of Gradle's output (#454)
- 9ea851336 Check each Maven POM manifest only once when discovering modules (#452)
- 89eb004f5 Improve discovery of Maven modules and dependencies (#449)
- bfdfaa1c4 feat (dotnet support) complete dotnet support with fallbacks. (#450)
- ad23bb55d Support projects without VCS and support Subversion (#448)
- 5a24f6891 fix empty Composer dependencies list parsing (#392)
- 92d9c9f98 Fix some typos in docs (#447)
- 4cfe1b459 remove comment and kill unused images (#446)
- e7319ddec Bump fossa/fossa-cli:base image's golang version to 1.12

## v0.7.26

- aad54f605 fix (api error) return api error messages with bad requests (#442)
- 47a005dd1 feat (report license text) add full license and attribution text for fossa report (#441)
- 368a1382b docs (FAQ page) add a faq page and other updates (#440)

## v0.7.25

- b0571b804 feat (gradle project dir) enable the gradle analyzer to work with a monorepo like structure (#434)
- 89aafbd77 test (carthage) add test structure for empty cartfile (#437)
- ebfa09147 fix (empty cartfile) Check for nil graph from empty Cartfile.resolved (#435)
- 7fd62b6b4 fix (report url) switch dependency url back to the full url (#436)
- f2d05aa12 fix (ruby tests) fix flaky ruby integration tests. (#426)
- 156ae380c fix (carthage error) improve carthage error message (#432)
- be9042349 feat (go dependency versions) Favor explicit versions instead of dependency hashes (#427)

## v0.7.24

- 7a5ba032b feat (buck all targets) add option to specify a target such as //third-party/... (#428)
- e9fd4642e fix (ant analyzer) clean up and prevent failure from missing binaries (#429)
- bb551cd04 refactor (gradle analysis) add a test suite and clean up code. (#425)
- 8e02a4a80 fix (.io to .com) update endpoints (#423)

## v0.7.23

- e26421e28 fix (gradle parser) bug related to windows line endings (#421)
- 75994dadf fix (windows script) add a correct download script for windows users to the cli manual (#422)
- cbd0f751a testing and comment logic (#420)
- 2a2a23f14 fix (report dependencies) Change report dependencies to track fossa.com results (#419)
- fa135e191 feat (test pass) add the --supress-issues flag to fossa test (#418)
- f6660fb91 fix (raw modules) prevent modules from appearing as projects (#416)
- 2068b2d8f fix (manual links) broken links on the cli manual (#415)
- 541beceee docs (manual rewrite) manual and user guide overhaul (#410)

## v0.7.22

- 5e22532 Update README.md (#412)
- c13d22c fix (gradle configurations) add default configurations and change how targets are handled (#411)

## v0.7.21

- 11d74e8 Fix (readtree generic) Fix bug that prevented dependencies from being listed in the transitive graph. (#407)

## v0.7.20

- 2f552ca feat (paket analyzer) introduce support for the paket package manager (#404)

## v0.7.19

- 757a3df feat (okbuck classpath) add a flag to buck analysis for specific types of dependencies. (#400)
- 5b86e5b fix (ruby no specs) Do not panic when Gemfile.lock has a malformed empty specs section (#402)
- 7ad3119 fix (go analyzer) do not fail when there are no go dependencies. (#401)

## v0.7.18

- 1ed03f7 feat(okbuck support) Provide support for analyzing software managed by okbuck. (#398)
- 34babdf fix (Gradle analyzer) Fix gradle discovery for root projects and add a flag to scan all submodules (#399)
- cef13fe fix(cmd): Correctly parse module options when passed from command line (#393)
- 28a6f0e feat (debian analysis) Build functionality to analyze debian packages (#388)
- 3e54a0b fix (fossa report licenses) change the way that we find dependency license information. (#390)
- 65c2534 fix (fossa test) Poll the fossa issues endpoint until a scan is complete. (#397)
- 4ccf0d5 feat(buck) add cli support for the Buck package manager (#380)

## v0.7.17

- be61f55 Gradle multi-configuration parsing (#387)
- b9cf6ae fix (ant discovery) ensure valid directories are discovered. (#384)
- f6731eb feat(build tags) analyze go build tags (#372)
- 098b089 fix (readtree) correct the way we parse dependency graphs (#385)
- 861f567 Fix csproj regex (#386)
- 1d39bb8 fix(ant) Fix error message (#363)
- d1c781d fix: Correctly set directory modules are passed in from the command line (#383)
- 9509164 Add machine-readable output format to license report (#379)
## v0.7.16-rc.1+buckpreview

- d8e6d3a add buck project discovery
- eb4bc12 basic functionality
- 7005a1e first fully working changes
- 9088c10 WIP push
- cb54eea WIP upload
- 301b654 WIP basic functionality

## v0.7.15

- 434a2ae Pass -no-colors about as two separate arguments to sbt, not one (#376)
- 740da0d Link to CONTRIBUTING.md was broken (#377)
- b9a1f3b update go-git to v4.7.1 (#374)

## v0.7.14

- 4821bdc feat(gomodules) add support for gomodules (#368)
- 2dd95e9 fix(python) Add options support to requirements.txt parsing (#370)
- 2347102 fix(python) requirements parses extras properly (#365)
- c6aceb3 fix(maven) fix line parsing in Windows OS (#362)
- 71b489c fix(upload) remove duplication of flags to fix upload (#366)
- 4f6199d fix(make) fix conflict with auto generated file (#364)
- 9e6a4d8 fix(npm) npm analyze incorrectly finds module from .fossa.yml (#355)

## v0.7.13

- 623f658 fix(module options) allow command line options for multi module builds (#359)
- f188555 feat(pipenv) add support for pipenv projects (#315)
- cb206fd fix(glide) ensure that glide checks for aliased packages (#352)
- bb05c2b fix (buildtools) logic for bower and pip (#350)

## v0.7.12

- 4bd3b42 Merge pull request #339 from fossas/fix/yml-relative-paths-golang
- 48e7afd chore(go): Import grouping
- 9632cbe Merge pull request #338 from fossas/feat/warn-old-config
- a3792d0 test(nodejs): Add tests for checking import graphs (#337)
- 9439aa0 feat(ruby analyzer integration test) add ruby analyzer integration test (#320)
- 94c5f92 refactor(integration test) do not use TestMain in integration tests (#336)
- f4fc244 nit: Remove debugging code
- eeb82cd Merge pull request #276 from fossas/fix/phpDeps
- b8baa4f feat(config): Warn on old configuration files
- 36cc01d fix(go): Use relative paths when discovering modules
- 2495072 Filter out deps with name 'php'
- 201b13f test(yarn fixtures) add rev not resolve to suffix fixture (#326)
- 4f8a134 Merge branch 'master' into test/nodeFixtures3
- 61ce589 build: Rebuild on source change, use MacOS-compatible find (#332)
- ccb3bec Merge branch 'master' of github.com:fossas/fossa-cli into test/nodeFixtures3
- 915c70f  update fixtures and tests according to fixture dir
- 77b64e5 define fixture
- 50277fa add second case for trans prod dep collisions
- cd8ef3c add trans dev dep case 1
- 10fff2b fix some naming to be more clear
- 4fc7473 rename directories
- 0d36e90 setup fixture

## v0.7.11

- 5f558c5 fix added for dep graph creation (#331)
- 2de096e test(yarn fixtures) define fixtures and tests for additional parsing edge cases (#325)
- 1d32b91 test(python analyzer) add native python analyzer integration tests (#307)
- e432486 feat(circle.yml) aggregate coverage for multiple reports within a single PR (#306)

## v0.7.10

- 58b0fb7 test(yarn fixtures) add name only collision with direct prod dep case (#324)
- 4c51b77 test(yarn fixtures) initial edge case fixture structure example for yarn tooling (#323)
- 3c243bc Make sure that release tags start with 'v' (#322)
- 5f47dc1 feat(yarn.lock parsing) do not include dev deps in lockfile parsing (#312)
- 146f015 feat(nodejs dev deps) filter nodejs dev deps when using npm ls (#314)
- 72f7ec7 fix(vndr user repos) add support for user specified package locations (#316) (#318)
- ca28520 feat(buildtools Dockerfile) add rails tooling on buildtools image (#319)
- 0ae2c5e feat(yarn/npm) do not eagerly fail if either yarn or npm is not available (#313)
- dbfbb85 refactor(integration tests) abstract/simplify project initialization post cloning (#310)

## v0.7.9

- adec6f3 build: Fix Makefile dependencies in release process (#309)
- 03b24fb Improve .NET analyzer performance by reducing logging (#296)
- e9ac753 test: Don't run integration tests while unit testing (#308)
- fcb3783 fix(Makefile) update dev-osx to not error out for missing run command (#304)
- 4e1af41 test(nodejs integration) add full nodejs integration test (#297)
- 54bed30 refactor(codegen): Clean up old code, make codegen consistent (#300)
- a938e90 Add dependency check to build (#302)
- fc78d44 fix(ci): Fix reversed coverage logic for CI unit tests (#301)
- 72d7ca4 refactor(install): Use godownloader instead of custom install script (#298)
- ce2e3bf coveralls removed for forked repos and alternate junit test path added (#299)
- 48afaf4 feat(yarn lockfile fallback) add yarn lockfile reading fallback (#293)
- c94e175 added flags for specifying the team in fossa, and a link (#287)
- 718bf28 test(yarn lockfile) improve fixture case coverage (#290)
- c90d051  feat(AnalyzerTest) canonical reference for slimming docker test image and native analyzer testing (#271)
- 67c2ff1 release(v0.7.8-1): Release version v0.7.8-1

## v0.7.8-1

- 67c2ff1 release(v0.7.8-1): Release version v0.7.8-1
- f7bc7ea Fix/test upload (#289)
- 70aa12a Overhaul FOSSA CLI CI (#286)
- 6e77c5b feat(yarn) add yarn lockfile parsing (#283)
- 6d8b99d fix(.circleci/config.yml) use test base docker image and check out branch cli code into the image (#277)

## v0.7.8

- 65a187a release(v0.7.8): Release version v0.7.8
- b03de4d Fix/test custom (#284)
- 4c9206d Issue #247, fix how custom fetchers are handled (#281)
- 9e52d6e feat(npm fallback) use node_modules to build dep graph if npm fails
- 6999ee6 Fix/go dep ignore (#272)
- 80e2819 fix(exec) append args provided in WithEnv instead of Env for cmds (#273)
- 5e040f8 default error value changed when an API key is not provided (#275)
- 12cd4c8 feat(npm buildtool) update FromManifest to return a package and rename it accordingly
- 9b6bc04 fully define TestFromNodeModules

## v0.7.7

- e874ec2 release(v0.7.7): Release version v0.7.7
- a66383e Work around NPM reporting for transitive dependencies with deduplication (#258)
- 27fcf55 Move fixtures to correct folder
- 551f5a4 refactor(npm): Move fixtures to correct folder
- dfcf109 Add NPM tests and mock NPM execution
- 42d448f Merge pull request #260 from fossas/ci/coveralls
- c75503c Merge branch 'master' into ci/coveralls
- 58e029f  Use CLI-specific API endpoints so that `fossa test` works with push-only API keys (#253)
- 7654166 coveralls support added
- ca66f70 feat(ruby analyzer) add fallback mechanism for ruby analyzers when bundler fails
- a1bcdc9 remove shouldFallback
- 000d93d remove trash
- 4742c3f flatten structure
- d2c7dda prefer fallbacks within switch statement
- 8bedfaf update to no longer need gemfile-lock-path
- 560691d add fallback option on each bundler command failure
- c864b74 remove dockerfile change in favor of separate PR
- f247dd9 remove shouldFallback from final fallback case
- 2ca741f fix fallback ordering
- 89df70d clean up tests; remove unused code
- 6a8dd6f correct ordering
- c46eba5 remove helper function
- 571be27 remove debugger line
- 996525a add remote debugging tools and settings
- b447304 update to not include lockfile path
- 41dba65 rename dev-mac -> dev-osx
- f8c5d93 reorder to check errs earlier, ensure that end result is actually populated
- 7a38c7f update buildTarget to use CWD
- e34bcad break out switch into functions
- b0a8ab3 Merge branch 'master' of github.com:fossas/fossa-cli into feat/rubyFallback
- eb8b518 use fallback strategy
- 8377bc7 add osx dev
- d9afc8f Correctly upload bad input with empty lines (#249)

## v0.7.6

- a35fd0b release(v0.7.6): Release version v0.7.6
- edecf87 fix(upload): add API flags (#248)
- 5b0c18b fix(install): Fix installer checksumming
- e290faf Added Jira project key and Project URL flags (#237)
- efa8f60 Improve default logging format (#244)
- f41a1c8 use shasum when available to verify download (#239)
- 92341dc lint(golangci): Fix GolangCI lints (#242)
- e7f9c39 Refactor logging: add structured fields and multiplexed backends (#241)
- 1206d63 allow local install without sudo using LOCAL=true (#238)
- b361644 test(flags): ignore order during combination test
- 7d8509c Support exclamation marks in Gemfile.lock (#230)

## v0.7.5

- 8e28232 release(v0.7.5): Release version v0.7.5
- abbe5d3 Tarball upload bugfixes (#228)
- 674e99b fix(gradle): Strip additional Gradle annotations (#229)

## v0.7.4

- ed1784b release(v0.7.4): Release version v0.7.4
- 6378305 Third-party tarballs (#227)
- 6719541 release(v0.7.3-2): Release version v0.7.3-2

## v0.7.3-2

- 6719541 release(v0.7.3-2): Release version v0.7.3-2
- ee7b30d chore: Add more .gitignore targets
- 14daf05 fix(readtree): Fix 1-index handling
- 2129901 release(v0.7.3-1): Release version v0.7.3-1

## v0.7.3-1

- 2129901 release(v0.7.3-1): Release version v0.7.3-1
- 33e478a fix(nodejs): Allow NPM errors by default
- 4e13873 Add init and analyze flags to default command (#225)

## v0.7.3

- fc83ebc release(v0.7.3): Release version v0.7.3
- 4157cc5 Do not cause config to fail if no supported VCS is detected (#224)
- b8a1457 Carthage support (#218)
- 983716a Added check for locator in upload response (#223)

## v0.7.2

- a259210 release(v0.7.2): Release version v0.7.2
- 017f69d fix(analyzers): Don't short-circuit module discovery on error
- 83fae0f Remove polymorphic monads (#219)

## v0.7.1

- 89661a4 release(v0.7.1): Release version v0.7.1
- eac7f22 fix(cmd): Correctly initialise main default command

## v0.7.0

- 917cd16 release(v0.7.0): Release version v0.7.0
- 4c96066 build(release): Do release preparation outside of Docker container for commit sign-off
- 8768224 build(release): Improve release abort
- 9a99d35 build(release): Improve release process (#217)
- 683d7c7 fix(bower): Fix undefined variable breakage due to bad refactor rebase
- e334f18 test(bower): Add .bowerrc directory handling tests
- 6961225 Merge pull request #214 from fossas/fix/bower-defaults
- 602a951 Refactor analyser discovery (#211)
- 8650211 fix(analzers): fix syntax err
- 6730b18 fix(analyzers): support relative paths in `.bowerrc`
- 1aafc1b fix(buildtools): add bower config constructor to apply defaults
- 9c0cbd2 fix(cmd): Main command should expose debug flag
- d41a952 chore: Consolidate GH templates
- ec6c681 Update issue templates (#208)
- 057e4f6 Enable unit tests in CI (#207)
- 72dc9ab feat(installer): Add install-latest in addition to stable

## v0.7.0-beta.9

- 357c041 chore: 0.7.0-beta.9 release
- 7abe7f4 fix(mvn): Fix Maven initialisation -- read POMs instead of parsing output (#206)
- dbabe3e feat(vcs): Correctly infer VCS settings when within a repo but not at the root (#205)
- 488b88c chore: update dependencies
- 4671510 refactor(init): Make explicit config file existence check for init
- 2f09aae feat(cmd): support --update flag in `fossa init`
- c5f82fe hotfix(install): Hotfix installer URL
- 6bea504 feat(ruby): Configurable `Gemfile.lock` path (#200)
- aa528bd fix(pkg): Fix Composer type parsing

## v0.7.0-beta.8

- 1626218 chore: release 0.7.0-beta.8
- 0ea3cce refactor(build): add releaser checks and fix installer generation
- 9823f3c feat(api): Enable proxy support via environment variables (#199)
- 2017bf9 fix(install): avoid hitting rate limit on install script (#197)

## v0.7.0-beta.7

- 3cd1ac9 fix(api): Correctly set SBT locators

---
Automated with [GoReleaser](https://github.com/goreleaser)
Built with go version go1.10.3 linux/amd64

## v0.7.0-beta.6

- 85d8f02 build(release): Remove development release options
- ef9e578 build(release): Correctly set GOVERSION on release
- b496f40 refactor(sbt): Use graph XML parsing instead of output parsing (#198)
- 1ac53ea fix(log): Do not use ANSI control characters on Windows (#194)

---
Automated with [GoReleaser](https://github.com/goreleaser)
Built with go version go1.10.3 linux/amd64

## v0.7.0-beta.5

- 4aa0803 feat(cmd): Add default command (#192)
- 90905f6 fix(test): Correctly generate URLs for custom fetchers (#191)
- b769ceb refactor(upload): Avoid redundant declarations
- 94b9162 fix(nodejs): Fix IsBuilt detection and Init target
- 971d844 chore: Add TODO structs, doc formatting nits

---
Automated with [GoReleaser](https://github.com/goreleaser)
Built with go version go1.10.3 linux/amd64

## v0.7.0-beta.4

- 6619d34 fix(sbt): Fix SBT project detection

---
Automated with [GoReleaser](https://github.com/goreleaser)
Built with go version go1.10.3 linux/amd64

## v0.7.0-beta.3

- 739329b fix(test): Fail on panic and returned errors
- 3a59e35 fix(sbt): Add ignored lines for SBT output parsing

---
Automated with [GoReleaser](https://github.com/goreleaser)
Built with go version go1.10.3 linux/amd64

## v0.7.0-beta.1

- 2e46b41 refactor(cmd): Refactor output commands
- 7e8b560 fix(test): Fix test bugs
- bb8f1a5 feat(test): Implement fossa test
- b0a8b72 refactor(api): Refactor api package
- fcec296 Implement the report command. (#171)
- d938632 chore: update deps
- ef7b165 feat(ant): Ant analyser ported
- 2b371d0 feat(cocoapods): Cocoapods analyser
- 17202fe WIP: cocoapods
- 902e56f fix(reports): Properly escape report URLs
- 6b5f59d fix(ruby): Parse direct imports from lockfiles
- d2e851f feat(scala): Implement scala analyser
- 4d35c6c fix(test): Fix Python test project name
- 94783fc fix(python): Fix pipdeptree parsing, add regression test

---
Automated with [GoReleaser](https://github.com/goreleaser)
Built with go version go1.10.3 linux/amd64

## v0.6.7

- 2588e95 Merge pull request #174 from fossas/feat/respect-node-unresolved-flag
- b4140c3 fix(builders): pass -B flag to maven analysis
- 867c912 feat(builders): add unresolved flag to nodejs builder
- 517d2c0 doc(builders): fix nuget doc file
- 41123fc doc(builders): update gradle config docs

---
Automated with [GoReleaser](https://github.com/goreleaser)
Built with go version go1.10 darwin/amd64
## v0.7.0-alpha.12

- 6796b63 feat(mvn): Add custom commands
- 506ce8b fix(config): Don't write branch name to config file
- e95e475 WIP: scala work

---
Automated with [GoReleaser](https://github.com/goreleaser)
Built with go version go1.10.3 linux/amd64

## v0.7.0-alpha.11

- 2e60b98 fix(python): Always set m.Deps
- dbb633e fix(api): Add default project title

---
Automated with [GoReleaser](https://github.com/goreleaser)
Built with go version go1.10.3 linux/amd64

## v0.7.0-alpha.10

- c1b7a43 fix(api): Add title flag to API flags
- 14fd035 ci(build): Use base image to avoid bad checkout

## v0.7.0-alpha.9

- 18a28a4 feat(nuget): Implement nuget analyzer
- 724d8fb WIP: NuGet
- b28604d feat(api): Send custom revision IDs
- 28b9461 feat(maven): Implement Maven analyser
- 156ccb4 refactor(graph): Use code generation instead of reflection
- 52d2482 WIP

## v0.5.2

- 09c0f55 backport(api): Backport branch flag to 0.5.x

## v0.7.0-alpha.4

- e4bf442 feat(go): Manifest strategies
- c6c959f feat(go): glide, gpm support
- 01edf8d refactor(go): Remove dead code, add make test command
- ecc397b ci: CircleCI configuration chores
- dd0772b ci: Don't use env vars in non-shell commands
- f72b2bc build(docker-test): Don't build all of Kubernetes (this kills the crab)
- 7d65cf2 refactor(docker): Use Quay for building Docker images
- 55ddd49 feat(go): vndr/gpm, multi-project vendoring support, integration tests on Docker
- 0250f61 feat(go): nested vendoring support, automated integration tests
- 23526c0 chore: Clean up merge cruft
- 2f83e6f Merge branch 'master' into wip/v0.7.0
- 89a3103 fix(api): Fix uploading UX nits and URL formatting issues
- fccaa00 refactor(go): Support Godep, add integration tests
- 79a162a refactor(api): Remove extraneous build data
- d90cc8a feat(api): Add normalized imports
- 1a88076 WIP: Go dep analysis
- dbd027b Merge branch 'wip/v2' of github.com:fossas/fossa-cli into wip/v2
- fae5186 WIP: Go option-based analyzers
- f943789 WIP: Go analyzer strategies
- c211600 WIP: analysis command refactor complete
- 85e221c WIP
- b4c5bda WIP
- a356dbf WIP
- 527ecce WIP
- 2171372 WIP
- cc58b15 WIP: Go option-based analyzers
- 8899464 WIP: Go analyzer strategies
- 64d77b4 WIP: analysis command refactor complete
- 20365ba WIP
- f4d22b6 WIP
- 1c6c5e8 WIP
- e8bfc5c WIP
- 52f7fd3 WIP

---
Automated with [GoReleaser](https://github.com/goreleaser)
Built with go version go1.10.3 linux/amd64

## v0.7.0-alpha.8

- da53a35 feat(php): Implement PHP analyser
- 4149700 feat(bower): Implement bower analysers
- dc57fe3 WIP: switching to config file v2

## v0.7.0-alpha.7

- 39b3d19 feat(gradle): Implement Gradle analyser
- 8ba5602 WIP: gradle
- 7cdef88 feat(config): Warn when users pass options but use config file
- 35638c7 fix(go): Don't include root in transitive dependency graph

## v0.7.0-alpha.6

- b9cddb0 feat(ruby): Add Ruby analysis
- b06eb62 test(fixtures): Remove obsolete fixtures
- 1c09b4e test(go): add Jaeger to testing suite
- 0de97ca feat(python): Python analyser
- 82397b2 feat(nodejs): Add NodeJS analyzer
- a0c22ff build(docker): Refactor test-base Dockerfile to avoid long build times
- 5cccf4e chore: Add ISSUE_TEMPLATE
- 7ab9965 Merge branch 'master' into wip/v0.7.0
- 515102d build: Rename docker-devel target to docker
- 9447e2d Merge pull request #160 from fossas/fix/fix-hash-calculation
- 1239291 fix(builders): fix hash calculation

---
Automated with [GoReleaser](https://github.com/goreleaser)
Built with go version go1.10.3 linux/amd64

## v0.7.0-alpha.5

- 1c09b4e test(go): add Jaeger to testing suite
- 0de97ca feat(python): Python analyser
- 82397b2 feat(nodejs): Add NodeJS analyzer
- a0c22ff build(docker): Refactor test-base Dockerfile to avoid long build times
- 5cccf4e chore: Add ISSUE_TEMPLATE
- 7ab9965 Merge branch 'master' into wip/v0.7.0
- 515102d build: Rename docker-devel target to docker
- 9447e2d Merge pull request #160 from fossas/fix/fix-hash-calculation
- 1239291 fix(builders): fix hash calculation

---
Automated with [GoReleaser](https://github.com/goreleaser)
Built with go version go1.10.3 linux/amd64

## v0.7.0-alpha.5

- 1c09b4e test(go): add Jaeger to testing suite
- 0de97ca feat(python): Python analyser
- 82397b2 feat(nodejs): Add NodeJS analyzer
- a0c22ff build(docker): Refactor test-base Dockerfile to avoid long build times
- 5cccf4e chore: Add ISSUE_TEMPLATE
- 7ab9965 Merge branch 'master' into wip/v0.7.0
- 515102d build: Rename docker-devel target to docker
- 9447e2d Merge pull request #160 from fossas/fix/fix-hash-calculation
- 1239291 fix(builders): fix hash calculation

---
Automated with [GoReleaser](https://github.com/goreleaser)
Built with go version go1.10.3 linux/amd64

## v0.7.0-alpha.3

- c6c959f feat(go): glide, gpm support
- 01edf8d refactor(go): Remove dead code, add make test command
- ecc397b ci: CircleCI configuration chores
- dd0772b ci: Don't use env vars in non-shell commands
- f72b2bc build(docker-test): Don't build all of Kubernetes (this kills the crab)
- 7d65cf2 refactor(docker): Use Quay for building Docker images
- 55ddd49 feat(go): vndr/gpm, multi-project vendoring support, integration tests on Docker

---
Automated with [GoReleaser](https://github.com/goreleaser)
Built with go version go1.10.3 linux/amd64

## v0.7.0-alpha.2

- 0250f61 feat(go): nested vendoring support, automated integration tests
- 23526c0 chore: Clean up merge cruft
- 2f83e6f Merge branch 'master' into wip/v0.7.0
- 607de55 fix(gradle): Improve gradle error logging
- 62ae510 fix(gradle): Fix gradle version detection
- cfe95a5 Merge pull request #151 from joshuapetryk/josh/powershell
- 6213639 Add Powershell streams
- ea187bb Fix syntax error with temp dir path join
- 9cc0989 fix(builders): fix go-bindata error
- 2c39f70 doc(license): add license header and link to pipdeptree

---
Automated with [GoReleaser](https://github.com/goreleaser)
Built with go version go1.10.3 linux/amd64

## v0.6.6

- 607de55 fix(gradle): Improve gradle error logging
- 62ae510 fix(gradle): Fix gradle version detection
- cfe95a5 Merge pull request #151 from joshuapetryk/josh/powershell
- 6213639 Add Powershell streams
- ea187bb Fix syntax error with temp dir path join

---
Automated with [GoReleaser](https://github.com/goreleaser)
Built with go version go1.10.3 linux/amd64

## v0.7.0-alpha.1

- 89a3103 fix(api): Fix uploading UX nits and URL formatting issues
- fccaa00 refactor(go): Support Godep, add integration tests
- 79a162a refactor(api): Remove extraneous build data
- d90cc8a feat(api): Add normalized imports
- 1a88076 WIP: Go dep analysis
- dbd027b Merge branch 'wip/v2' of github.com:fossas/fossa-cli into wip/v2
- fae5186 WIP: Go option-based analyzers
- f943789 WIP: Go analyzer strategies
- c211600 WIP: analysis command refactor complete
- 85e221c WIP
- b4c5bda WIP
- a356dbf WIP
- 527ecce WIP
- 2171372 WIP
- cc58b15 WIP: Go option-based analyzers
- 8899464 WIP: Go analyzer strategies
- 64d77b4 WIP: analysis command refactor complete
- 20365ba WIP
- f4d22b6 WIP
- 1c6c5e8 WIP
- e8bfc5c WIP
- 52f7fd3 WIP

---
Automated with [GoReleaser](https://github.com/goreleaser)
Built with go version go1.10.3 linux/amd64

## v0.6.5

- 9cc0989 fix(builders): fix go-bindata error
- 2c39f70 doc(license): add license header and link to pipdeptree

---
Automated with [GoReleaser](https://github.com/goreleaser)
Built with go version go1.10 darwin/amd64
## v0.6.4

- e17ebd5 fix(nuget): Fix NuGet discovery path
- 1423561 fix(install): fix powershell install script

---
Automated with [GoReleaser](https://github.com/goreleaser)
Built with go version go1.10.3 linux/amd64

## v0.6.3

- c86fa51 Merge pull request #143 from fossas/feat/compute-dependency-hashes
- 9049c67 fix(common): bump timeout to 60s
- e4a5aec Merge branch 'master' into feat/compute-dependency-hashes
- 9b8818f feat(install): modify windows install script
- a535311 test(go): Add previously ignored govendor manifest fixture
- 9b73bc7 Add Powershell script for Windows based CI pipeline
- e704dc6 chore(lint): correct lint ignore into golangci-lint format
- dc558a5 chore(lint): silence gas linter
- e323dd0 feat(builders): return hex string for hashing utils
- bd0af6a feat(builders): add dependency hashing for ant
- b908880 feat(module): define hashes type
- 01a97ce chore: Cleanup merge cruft
- 9204650 fix(bower): Fix bower IsBuilt check
- aae8bf6 refactor(builders): Separate builders into distinct packages
- 04248c7 doc(readme): add slack badge and link
- 92553b2 Detect and install go-bindata if missing
- 9c77639 fix(upload): Fix upload report link and API endpoint
- eb2d07d fix(npm): Allow empty node_modules folders when no dependencies

---
Automated with [GoReleaser](https://github.com/goreleaser)
Built with go version go1.10 darwin/amd64

## v0.6.2

- 3453eb5 feat(upload): Configurable upload branch

---
Automated with [GoReleaser](https://github.com/goreleaser)
Built with go version go1.10.2 linux/amd64

## v0.6.1

- 269a380 feat(builders): improve ant name parsing
- ec20967 fix(builders): #139 fix out of range error with ant
- 4898773 newline at end of file
- e197444 add override for zip format on windows to goreleaser
- f661ebf doc(support): document cocoapods support

---
Automated with [GoReleaser](https://github.com/goreleaser)
Built with go version go1.10 darwin/amd64

## v0.6.0-beta.1

- 41d8e4d fix(upload): Get custom project titles from 'project' configuration
- e37d325 fix(node): Use NPM_BINARY when set
- d50d94a chore: Update dependencies
- 4913fc0 refactor(cmd): Don't initialise API unless needed
- a8988f7 refactor(cmd): Remove IO services
- 604b036 fix(cmd): Fix merge conflicts
- 58e174a refactor(cmd): Move commands into one subtree
- f68b9ab refactor(cmd): Refactor upload, update, version commands
- 2d4a88c chore(builders): ignore generated files
- a66e3d4 Merge pull request #136 from fossas/fix/sbt-deps
- 1bd9039 changed fetcher type from sbt to mvn for the SBT Builder
- 980691d feat(log): Add structured field logging
- 6f8408a fix(go): Remove debugging around internal imports
- 7418dfa fix(go): Fix recursion in internal imports
- e702181 fix(go): Debug recursion in internal imports

---
Automated with [GoReleaser](https://github.com/goreleaser)
Built with go version go1.10.2 linux/amd64

## v0.6.0-alpha.4.gopaths

- fca1223 WIP
- 4b4d5a7 refactor(log): Improve logging diagnostics, fix Go project names
- cc9586b fix(go): Fix go import resolution from within vendored packages
- 9e856c8 chore: Add new dependencies to lockfiles
- 47b26f8 test: move fixtures to testdata/
- 3fe3ad3 feat(builders): refactor ant builder to avoid nesting
- f82135c fix(analyze): fix syntax error
- d9fc322 Merge pull request #134 from fossas/feat/ant-support
- 15743b6 Merge branch 'master' into feat/ant-support
- d6276f0 chore(builders): complete ant comment
- 1ed9769 test(builders): add ant fixture
- 022ff8f doc(readme): update api doc link
- 93ac0ea refactor(log): Migrate to idiomatic logging package
- a348971 refactor(log): Add idiomatic logging package
- 119c635 Update FOSSA status badge
- 27ea4ff feat(builders): add some basic jar name parsing for ant
- c6eb417 feat(analyze): refactor analysis data model
- b0cf179 doc(builders): add ant docs
- b888620 feat(builders): add ant support
- 31affba add more aliases (#133)

---
Automated with [GoReleaser](https://github.com/goreleaser)
Built with go version go1.10.2 linux/amd64

## v0.6.0-alpha.3

- 5f0299b fix(upload): Escape upload report URL

---
Automated with [GoReleaser](https://github.com/goreleaser)
Built with go version go1.10.1 linux/amd64

## v0.6.0-alpha.2

- 4a1bdd2 fix(upload): Fix managedBuild flag for custom fetcher upload
- 1e27f85 feat(builders): #44 add Cocoapods integration with path data (#130)

---
Automated with [GoReleaser](https://github.com/goreleaser)
Built with go version go1.10.1 linux/amd64

## v0.6.0-alpha.1

- 75e6747 fix: Ignore root dep locators when computing import paths
- 6b1e7cb ci: Add go-bindata to Dockerfile
- 6acc2f7 fix(npm): Don't include extraneous root
- 448c1fe feature(api): Serialize locators in FOSSA format
- cc1cc9a feat(ruby): Ruby path data parser
- 9e00849 Merge branch 'master' of github.com:fossas/fossa-cli
- 66bb021 feat(sbt): SBT path data parsing
- 0a58a70 feat(sbt): SBT path data parsing
- 75f22ce feat(pip): Pip path data parsing
- f14664e Merge branch 'next'
- 316fe02 feat(nuget): NuGet path data (very slow)
- ddd17ef [WIP] Path parsing for NuGet
- 574e421 fix(npm): Allow NPM to have errors because npm i is inconsistent
- 3a7c81b feat(nodejs): Add path data parsing
- 8ffd098 fix(go): Correctly handle internal and root packages
- c3f0847 feat(maven): Maven relationship data
- e1bb72e feat(gradle): Add gradle path data and fix bullshit memory bug
- 413f55a feat(go): Fast golang path data
- c21dc4c feat(go): Golang path data (very slow)
- 06d9cd8 feat(composer): Add composer path data
- c31a975 feat(bower): Add origin path detection
- 571cf4e refactor(cmd): Use IO services for effects [WIP]
- 013e269 feat(di): Implement common side-effecting services

---
Automated with [GoReleaser](https://github.com/goreleaser)
Built with go version go1.10.1 linux/amd64

## v0.5.1

- 64ddd93 Merge pull request #127 from fossas/fix/support-bower-custom-folder
- e142a95 fix(builders): #125 add bower component dir resolution
- da16a44 doc(readme): update badge to use provided build
- 986f053 chore: fix typo comments, remove dead code

---
Automated with [GoReleaser](https://github.com/goreleaser)
Built with go version go1.10 darwin/amd64

## v0.5.0

- 2954eee Merge pull request #121 from fossas/feat/nuget-support
- 8d58e9c test(builders): add nuget fixtures
- 6884192 doc(readme): update readme
- 99d3f8c Merge branch 'master' into feat/nuget-support
- 1dbda7d feat(build): turn built module error into a warning
- bc5811c doc(builders): add nuget docs
- 377a05a feat(builders): add nuget lockfile parsing
- 843299a feat(builders): add nuget support
- c168cce chore(deps): Update dependencies
- 5e146c5 feat(builders): Add Pip support

---
Automated with [GoReleaser](https://github.com/goreleaser)
Built with go version go1.10 darwin/amd64

## v0.4.6-1

- a708d86 fix(go): Work around golang/go#16333

---
Automated with [GoReleaser](https://github.com/goreleaser)
Built with go version go1.10 linux/amd64

## v0.4.6

- 85c1788 Merge pull request #116 from fossas/feat/support-gradle-root-deps
- 99a9552 fix(builders): fix PR comments
- 7ef81e0 feat(cmd): add spinner to init cmd
- 0583626 doc(builders): add another gradle common task
- 748f307 doc(builders): improve gradle builder docs
- bffa8df Merge branch 'feat/support-gradle-root-deps' of https://github.com/fossas/fossa-cli into feat/support-gradle-root-deps
- db5b36b fix(builders): fix gradle syntax err
- 60818b4 Merge branch 'master' into feat/support-gradle-root-deps
- 1030bd6 fix(builders): set TERM=dumb when running gradle dependencies task
- 15f5af5 doc(builders): add better gradle docs
- 5b73fa4 fix(builders): allow for empty configuration in gradle
- 97c7315 feat(builders): #114 support root dependencies task

---
Automated with [GoReleaser](https://github.com/goreleaser)
Built with go version go1.10 linux/amd64

## v0.4.5-1

- 8b28d1f fix(go): Don't require Go project folder for build, and do actual Go build
- 26c0d12 chore: update CHANGELOG

---
Automated with [GoReleaser](https://github.com/goreleaser)
Built with go version go1.10 linux/amd64

## v0.4.5

- 7ee5a3c fix(installer): Fallback to su if sudo is unavailable
- 70fc3a5 fix(builders): Don't fail on non-fatal missing binaries
- 91944c9 chore: Add TODOs, ignore third_party in autoconfig
- ceac46e Various improvements to install.sh (#109)
- 99cf015 test(fixtures): Use shell script instead of submodules for fixtures to avoid slow go get
- 3de42a8 test(java): Pin java submodule fixture commits
- 6c4db9b test(go): Ignore golang test fixture vendored dependencies
- b88e58e fix(update): Fix incorrect latest version check
- 019b3d0 fix(go): allowUnresolved should also suppress lockfile errors for builds
- 91183e7 doc(contributing): add issue assignment
- 73b55c9 Merge pull request #107 from fossas/add-code-of-conduct-1
- a6a1f97 doc(code): add code of conduct
- 52af690 doc(readme): add meetup link
- abc1399 feat(upload): switch url to dep report
- 7a7961d chore(license): switch to MPL-2.0
- c19b51b Refactor module functionality (#100)
- 6600859 build(Makefile): Build to GOPATH instead of local directory
- 4fde932 Improve Makefile, add multiple targets (#98)
- 44fb451  Introduce vendor directory into the repo (#99)
- 16cf268 Release v0.4.4

---
Automated with [GoReleaser](https://github.com/goreleaser)
Built with go version go1.10 linux/amd64

## v0.4.4

- 46d1dbd feat(go): Implement Go module discovery (#97)
- b476653 fix(go): Do Go import tracing with go list instead of depth (#96)
- 451ab20 README: Fix rendering of a link to `https://fossa.io` (#88)
- 2893145 chore(cli): update help text
- c285037 Merge branch 'master' of https://github.com/fossas/fossa-cli
- d604f5b release(0.4.3): update readme and installer
- 8235155 revert(install): remove sha validation

---
Automated with [GoReleaser](https://github.com/goreleaser)
Built with go version go1.10 linux/amd64

## v0.4.3

- 57b397c doc(notice): clean up notice
- 9d05a2f chore(installer): add original license notice
- 4c69500 doc(readme): add `fossa test` output
- 3826022 doc(readme): add goreportcard badge
- 1cd47e4 feat(report): add default report cmd
- 414ca08 doc(readme): fix notice links
- 8b1c3ba doc(notice): move notice to raw file
- d090cfd doc(report): add license notice docs
- 21f29ad docs(readme): add report feature
- d8e60d2 doc(readme): fix link to contribution guidelines
- c6640d0 doc(readme): add output examples
- b57d43b doc(readme): add report PV
- 87a3429 feat(cli): improve error messages from servers
- b8a2912 doc(readme): improve readme copy
- 6a72302 fix(golang): do not error on lack of vendor folder
- 869df5a doc(readme): additional cleanup
- 8957638 doc(readme): update background section
- 48107e1 doc(readme): resize header
- a69c9c5 doc(readme): refactor home doc and readme
- 7f10415 doc(readme): update readme and user guide
- 9e3bf98 Merge pull request #66 from fossas/feat/report-command
- 835c014 fix(upload): Add more debugging stuff to upload and use standard API function
- 83b0d07 fix(report): Add fetcher flag
- c6e9d2e feat(report): Implement reports using revisions API instead of dependencies
- e47ea99 fix(report): Use SPDX ID for licenses
- b6dbdfc feat(report): Add basic NOTICE generation
- 5635878 doc(cli): update project help text to enforce URL
- dc738e4 feat(config): refactor git normalizing into separate function
- 9bd1acc feat(upload): add title support for managed projects
- 08e3f61 test(fixtures): Use shallow submodules for fixtures to improve clone time
- 703578e chore(fixtures): Keep fixtures up to date
- dc0ac39 Merge pull request #84 from fossas/feat/add-build-interactive
- 6411b37 feat(build): add interactive feedback to `fossa build`
- 01e3820 Merge pull request #80 from fossas/fix/mvn-colors
- bfe8a33 Merge pull request #81 from fossas/fix/non-custom-fetchers
- 7f4d52f Merge pull request #82 from fossas/fix/fix-builders-config
- db9710b Merge pull request #83 from fossas/feat/install-script
- a5202e0 chore(builders): fix typo in comment
- c77092b fix(mvn): Run Maven in batch mode to turn off ANSI color chars
- 0b0c833 fix(builders): fix ruby build check
- 4a6e0dd style(installer): Use consistent whitespace (2 spaces)
- 6801f94 feat(builders): improve autoconfiguration for gradle
- b954112 fix(builders): fix relative path for maven
- 0c3de4a docs(installer): Update README with installer
- 150c2bc feat(installer): Add bash install script
- f0ac553 fix(ci): Fix .fossa.yaml to not use implicit managed builds

---
Automated with [GoReleaser](https://github.com/goreleaser)
Built with go version go1.10 darwin/amd64

## v0.4.2

- 5fe21df feat(builders): add ability to add configuration

---
Automated with [GoReleaser](https://github.com/goreleaser)
Built with go version go1.10 darwin/amd64

## v0.4.1

- d0720f8 Merge pull request #40 from fossas/alex/managed-builds
- c3aa016 doc(readme): #32 add one-liner install
- 3105635 Merge branch 'master' into alex/managed-builds
- ddcc341 Merge pull request #74 from fossas/feat/gradle-support
- d073805 Merge pull request #75 from fossas/fix/fix-builder-paths
- 5fdf4a5 doc(builders): add initial gradle docs
- c3ccc74 switch back to using fetcher
- 80555e4 chore(builders): fix comments and nits
- 5a63b9f test(submodules): Update submodule commits
- 93dee58 test(gradle): Add Gradle fixtures and Docker test tools
- f23ee34 fix(init): fix maven and ruby default module naming
- 272363c feat(init): add more ignores
- dbd8516 fix(builders): make relative paths for node and ruby builders
- f2e5560 feat(builders): add gradle task and dependency parsing
- 4d60fd3 feat(builders): add initial gradle builder
- 4d9806c change flag to ExistingProject in config. defaults to false
- 5c98745 add or clause with revision
- 12c077b added fix to function
- a1fb05f changes after rebase
- d7fbaf2 added custom-project flag
- 5c5bdcd updated comment
- c20e574 PR changes
- 0e52c61 fixed comment
- 1b87475 removed locator from config. We now have project and revision

---
Automated with [GoReleaser](https://github.com/goreleaser)
Built with go version go1.10 darwin/amd64

## v0.4.0

- a2b474c Merge pull request #73 from fossas/feat/upload-locators-flag
- b2c680a feat(upload): Add Locators flag and data format

---
Automated with [GoReleaser](https://github.com/goreleaser)
Built with go version go1.10 linux/amd64

## v0.3.1

- ec4e164 Merge pull request #36 from fossas/feat/selfupdate
- da90056 fix(http): Improve timeout handling
- d577588 fix(http): Correctly handle EOF timeouts
- 6300fa4 fix(http): Always close HTTP request connections
- 546d381 ci: Improve CI caching
- 29d496b ci: Improve logging and diagnostics on upload failure
- 7393553 style: fix PR nits
- 765cbcd fix(update): fix update default logic
- 7ce1571 feat(update): represent states better in update cmd
- 95e446e chore(update): fix nits
- 9e570f9 feat(update): add debug logging for update
- 5d76012 feat(update): add semver parsing
- 2e9af5d feat(update): #23 add fossa update command
- 89a8aa0 doc(go): document gdm support
- 49da5b4 doc(go): add gdm support
- 3f8f208 Merge pull request #37 from fossas/feat/go-gdm-integration
- 134b777 Add gdm to Dockerfile tools
- 056fca5 feat(go): Add gdm support
- e496598 docs: Add upload format user guide reference to walkthrough
- 5daa5be docs: Upload format documentation
- 0af727e Improve `user-guide.md` formatting
- 667cfb9 Merge pull request #34 from fossas/feat/docs
- a7e4b6d docs: README overhaul + user guide update
- 86089cb feat(upload): Add custom upload command
- 3115938 Merge pull request #28 from fossas/ci/run-provided-build
- 9d06606 ci(license-test): Run license check on CI
- ddc1bf7 Run FOSSA build after tests complete
- 0f0fe37 Merge pull request #25 from fossas/feat/add-test-command
- fcaca81 feat(test): Add JSON output to test cmd
- d65a651 fix(misc): Fix spinner issues, whitespace issues, golang isInternal, debug formatting, test unmarshalling
- 891526a refactor(test): Refactor test command and fix timeout
- 743c35f refactor(errors): Use errors.New instead of fmt.Errorf when there is no format string
- 283440e fix(test): fix timeout checks
- 71e6169 fix(config): fix locator normalization #21
- 2fef009 docs(test): properly document test cmd
- 37f8a21 fix(common): handle request errors properly
- 4ac31ad chore(errors): prefer fmt.Errorf to errors.New
- 89dcaea feat(test): add test command
- 661a7a5 Merge pull request #22 from fossas/refactor/common-build-utils
- 5c946b6 docs(readme): update readme
- 2f890b5 docs(readme): update readme
- f21c9ab refactor(sbt): Refactor SBT builder
- c76b0d4 refactor(ruby): Refactor Ruby builder
- 8feac38 refactor(nodejs): Refactor Nodejs builder
- 1f499e5 refactor(mvn): Refactor Maven builder
- c73cf5d refactor(go): Refactor Go builder
- 6284822 refactor(build): Refactor Composer builder
- e95f717 refactor(build): Refactor common utils + Bower builder
- 5e07519 Merge pull request #18 from fossas/feat/rpm-support
- fedeca4 Merge pull request #17 from fossas/fix/circleci-tests
- df44909 doc(build): add vendoredarchives docs
- f027f34 feat(build): add archive format support
- 455abd0 ci(circle-ci): Fix CircleCI config for new tests
- b7dff83 test(sbt): Add first test
- 920ac9b test(docker): Create docker image with build tools
- 7897993 doc(readme): update readme

---
Automated with [GoReleaser](https://github.com/goreleaser)
Built with go version go1.10 linux/amd64

## v0.3.0

- e84d0ea build(merge): Remove bad file merge
- 336406d Merge pull request #15 from fossas/feat/overhaul
- 3281995 feat(sbt): Improve SBT instrumentation
- 1929bef docs: Massive documentation overhaul
- becd5e3 Add SBT parsing + test fixtures
- baa673e feat(ruby): Add Ruby parsing + test fixtures
- b63d740 feat(mvn): add Maven support + test fixture
- 15e6175 refactor(logging): Use %#v for debug logging
- 6c4de98 feat(go): correctly resolve packages + add test fixtures
- d40578a feat(go): Add much better go support
- 60a1e38 docs: Add basic documentation
- 0634835 feat(composer): Add composer parsing + test fixtures
- 4fbc44f feat(bower): Add bower parsing + test fixtures
- 222bf74 feat(cmd): Add uploading to default command
- d909f16 refactor: Refactor CLI, with NodeJS support

---
Automated with [GoReleaser](https://github.com/goreleaser)
Built with go version go1.9.4 linux/amd64

## v0.2.6

- f53f6e1 Preliminary SBT support
- f6e14ea fix(go): Allow unresolved golang dependencies
- 9ad32d4 chore(readme): Update README with gigantic warning
- eba8735 fix(env): fix env var for fossa api key
- 4df5715 feat(docs): add maven docs and alpha notice
- e3ccd88 chore(doc): add status badges to README
- 0a2a634 Merge pull request #7 from fossas/ci/circleci-tests
- 21d5d2c ci(tests): Add CircleCI tests
- 17d5e5f chore(doc): add DCO
- 7d66202 Clean up unused Makefile lines

---
Automated with [GoReleaser](https://github.com/goreleaser)
Built with go version go1.9.2 darwin/amd64

## v0.2.5-1

- 605a9c0 build(versions): Fix version linking

---
Automated with [GoReleaser](https://github.com/goreleaser)
Built with go version go1.9.3 linux/amd64

## v0.2.5

- 20b2d6b chore(deps): Update deps, prune unused constraints
- b16e851 fix(commonjs): Substitute doublestar for zglob to fix data race
- c7d449d build(version): Add revision to --version output
- fdf200a fix(js): fix concurrency race condition
- 4a234b3 feat(config): Allow server endpoint to be set by environment variable
- 38d8615 chore(dep): Commit lockfile changes
- b5b71eb fix(maven): fix maven verify logic
- 79b5b64 fix(cmd): move validation to upload cmd

---
Automated with [GoReleaser](https://github.com/goreleaser)
Built with go version go1.9.3 linux/amd64

## v0.2.4

- b0d5c7a Release v0.2.4
- 0e20f0b chore(flags): clean up flag parsing
- 41c2d3e fix(config): refactor to fix locator flag setting
- 668a4f9 Release v0.2.3
- 4c0286c fix(cmd): make build cmd runnable again
- a848a58 chore(errors): reformat some error copy

---
Automated with [GoReleaser](https://github.com/goreleaser)
Built with go version go1.9.2 darwin/amd64

## v0.2.3

- 41c2d3e fix(config): refactor to fix locator flag setting
- 668a4f9 Release v0.2.3
- 4c0286c fix(cmd): make build cmd runnable again
- a848a58 chore(errors): reformat some error copy

---
Automated with [GoReleaser](https://github.com/goreleaser)
Built with go version go1.9.2 darwin/amd64

## v0.2.2

- 867cc0b Release v0.2.2
- 732038c feat(errors): better error handling and feedback
- b0ec539 feat(config): add ability to read from custom config file
- 2574402 fix(commonjs): fix node_modules traversal in subdir

---
Automated with [GoReleaser](https://github.com/goreleaser)
Built with go version go1.9.2 darwin/amd64

## v0.2.1

- 3f7ccf0 Release v0.2.1
- 5a6f382 feat(config): add default run mode to output json and exit w/o upload

---
Automated with [GoReleaser](https://github.com/goreleaser)
Built with go version go1.9.2 darwin/amd64

## v0.2.0

- 7243d0f Release v0.2.0
- eb054a3 feat(composer): support composer builds in subdirs
- 3c2bccc feat(gems): support bundler builds in subdirs
- 58d98df fix(maven): fix maven output command
- 811ecb0 feat(maven): use module manifest in builds
- 6c5ab1c feat(bower): support bower builds in subfolders
- 2c4b1a6 feat(build): support multi-module builds

---
Automated with [GoReleaser](https://github.com/goreleaser)
Built with go version go1.9.2 darwin/amd64

## v0.1.0

- f36ce39 fix(release): fix .goreleaser entry point
- 124bb47 chore(release): change package entry point
- 55acfd3 feat(upload): send report link
- f678cf0 fix(build): fix locator and build output
- 59eec8a fix(cmd): Guard against under-specified user input
- 5161162 feat(cmd): Refactor CLI and config structure
- 97626c5 feat(config): Read API key from environment variable
- 384b13d Merge pull request #6 from fossas/feat/3-upload-builds-results
- 0537aaf Merge branch 'feat/3-upload-builds-results' of github.com:fossas/fossa-cli into feat/3-upload-builds-results
- 4aec471 feat(upload): #3 add build upload cmd
- 271ba79 Merge pull request #5 from fossas/feat/4-fossa-yaml
- f70ca36 fix(config): Remove debugging statement
- 64c67ca feat(config): Add config options for locator
- 1e98346 feat(upload): #3 add build upload cmd
- d4383d2 fix(main): Remove debugging comment
- 0dd5ee9 feat(config): Set existing build options from configuration file
- 6010976 feat(config): Read config file values
- df2d7d8 Merge pull request #2 from fossas/feat/1-go-get
- b476866 feat(go): Run go get on incomplete builds
- 9f47778 fix(gem): install only production deps by default
- aa4ba7d fix(json): fix json keys in dependency

---
Automated with [GoReleaser](https://github.com/goreleaser)
Built with go version go1.9.2 darwin/amd64

## v0.0.0

- 699d58d feat(build): ignore RawDependencies in serialization
- 834466a feat(build): refactor dependency and logging
- 82f4830 chore(build): ignore dist folder
- 74edd98 Merge branch 'master' of https://github.com/fossas/fossa-cli
- 5e71265 feat(build): add release spec
- cf3de9b Merge branch 'master' of github.com:fossas/fossa-cli
- 0b7331d feat(go): Fall back to import path tracing when no lockfiles
- 7305c46 feat(log): add logging config
- b3d5b72 fix(gem): fix bundle command
- f87cc95 feat(composer): composer support
- f30e125 fix(build): fix build and maven command
- 9221cea feat(build): update logging and docs
- 36f5668 Merge branch 'master' of https://github.com/fossas/fossa-cli
- e2f557a feat(mvn): add maven support
- 5773c86 feat(go): Add glide, godep, govendor, vndr support
- 8ebfd7a feat(go): Add dep support
- f555b48 style(golint): Fix lint and vet warnings
- 7fa1098 doc(readme): update licensing guidance
- 1afe4a0 doc(readme): update readme
- 103d685 doc(license): add readme and license
- 1800cc3 Add Gopkg manifest
- 0d43673 feat(bower): add bower suppot
- 364cebf feat(cli): Refuse to build unless --install flag is explicitly passed
- 5f117dc fix(npm): Fix npm build logic
- 05ae3f5 Initial Commit

---
Automated with [GoReleaser](https://github.com/goreleaser)
Built with go version go1.9.2 darwin/amd64<|MERGE_RESOLUTION|>--- conflicted
+++ resolved
@@ -1,12 +1,8 @@
 # FOSSA CLI Changelog
 
-<<<<<<< HEAD
-## Unreleased
-- Add color and update formatting in cli help commands ([#1367](https://github.com/fossas/fossa-cli/pull/1367))
+## v3.8.35
 - `fossa feedback`: Allow users to provide feedback on their cli experience ([#1368](https://github.com/fossas/fossa-cli/pull/1368))
 
-## v3.8.30
-=======
 ## v3.8.34
 - Add color and update formatting in cli help commands ([#1367](https://github.com/fossas/fossa-cli/pull/1367))
 
@@ -16,7 +12,6 @@
 ## v3.8.32
 
 - Options: Add a `--static-only-analysis` option. ([#1362](https://github.com/fossas/fossa-cli/pull/1362))
->>>>>>> b78c3ba1
 
 ## v3.8.31
 
@@ -25,6 +20,7 @@
   This update addresses several issues with the license scanner, primarily related to incorrect classification of GPL and AGPL licenses.
 
 ## v3.8.30
+
 - Fix an issue with long-option syntax for older versions of `sbt` ([#1356](https://github.com/fossas/fossa-cli/pull/1356))
 - Debug: add more logging for debugging missing dependencies. ([#1360](https://github.com/fossas/fossa-cli/pull/1360))
 
