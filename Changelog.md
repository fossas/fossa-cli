# FOSSA CLI Changelog

## 3.10.9

<<<<<<< HEAD
- Added support for `pnpm` v9 lockfiles
=======
- CLI Args: Add a `--tee-output` argument to allow uploading results and also printing them to stdout.([#1546](https://github.com/fossas/fossa-cli/pull/1546))
>>>>>>> e96a2802

## 3.10.8

- Custom license scans: Apply `licenseScanPathFilters` to custom license scans ([#1535](https://github.com/fossas/fossa-cli/pull/1535)).

## 3.10.7

- Report: Allow generating SBOMs attribution reports using fossa-cli. ([#1534](https://github.com/fossas/fossa-cli/pull/1534))

## 3.10.6
- Licensing: Fix a bug where the scikit-learn had an incorrect license detected ([#1527](https://github.com/fossas/fossa-cli/pull/1527))
- Licensing: Adds support for the NREL disclaimer

## 3.10.5

Container scanning: Resolved a large number of issues with scanning containers ([#1514](https://github.com/fossas/fossa-cli/pull/1514), [#1521](https://github.com/fossas/fossa-cli/pull/1521))
- Pulling containers from recent versions of Docker are properly supported.
- OCI container hosts are better supported.
- Scanning exported containers from recent versions of Docker are properly supported.
- Authentication is better supported overall, it now integrates with native Docker authentication providers.
- The old container scanning functionality still exists in FOSSA CLI as a fallback if the new functionality fails.

> [!NOTE]
> FOSSA built a separate binary to handle pulling images; refer to [its repository](https://github.com/fossas/circe) for details.
> This binary is bundled into FOSSA CLI, you don't need to do anything special to use it.

## 3.10.4
- Erlang: Rebar config parsing bug fixes ([#1524](https://github.com/fossas/fossa-cli/pull/1522))

## 3.10.3
- PDM Parser: Proper parsing for PDM platform_machine line ([#1521](https://github.com/fossas/fossa-cli/pull/1521))
- License Scanning: Added the archive name to the path for licenses found inside of archives during vendored dependency and first-party license scanning ([#1520](https://github.com/fossas/fossa-cli/pull/1520))

## 3.10.2
- Cargo: Do not create Cargo.lock if it already exists ([#1516](https://github.com/fossas/fossa-cli/pull/1516))

## 3.10.1
- Swift: Add support for parsing path dependencies with names ([#1515](https://github.com/fossas/fossa-cli/pull/1515))

## 3.10.0
- Support for user-provided dependency labels in `fossa-deps` ([#1505](https://github.com/fossas/fossa-cli/pull/1505)).
  For details, see the [`fossa-deps` documentation](https://github.com/fossas/fossa-cli/blob/master/docs/references/files/fossa-deps.md).

## 3.9.48
- General: Fix a bug where directory traversal could fail if the user does not have permission to read a directory ([#1508](https://github.com/fossas/fossa-cli/pull/1508)).
- Performance: Fix timeout issues when uploading large numbers of license scans by processing them in smaller batches ([#1509](https://github.com/fossas/fossa-cli/pull/1509)).

## 3.9.47
- Licensing: Adds support for Zeebe Community License v1.1 and Camunda License v1.0
- NuGet: Consolidate `project.assets.json` and `PackageReference` strategies ([#1461](https://github.com/fossas/fossa-cli/pull/1461))

## 3.9.46
- Licensing: Fix a bug where the tzdata debian package copyright was not detected as a public domain license ([#1504](https://github.com/fossas/fossa-cli/pull/1504))
- Container scanning: Fix a bug where Docker URLs were being constructed incorrectly, resulting in a 403 error ([#1500](https://github.com/fossas/fossa-cli/pull/1500))

## 3.9.45
- Preflight: Fix a bug where the preflight checks fail for SBOM team analysis ([#1499](https://github.com/fossas/fossa-cli/pull/1499))

## 3.9.44
- Preflight: Fix a bug where the preflight check could fail if you ran fossa multiple times simultaneously ([#1498](https://github.com/fossas/fossa-cli/pull/1498))

## 3.9.43
- Discovery: Fix a bug where directories in paths.exclude may still be accessed during discovery which causes an error when users don't have permission to read those directories ([#1493](https://github.com/fossas/fossa-cli/pull/1493))

## 3.9.42
- Licensing: Adds support for the Text-Tabs+Wrap License

## 3.9.41
- GoModules: Expose a static only analysis method for Go. ([#1468](https://github.com/fossas/fossa-cli/pull/1486))

## 3.9.40
- Licensing: Fix a bug where license scanner output sometimes included log lines, which breaks JSON parsing

## 3.9.39
- Licensing: Add the PSF-3.12.7 license. Make a correction to the MulanPSL license. Add a new public-domain rule ([#1480](https://github.com/fossas/fossa-cli/pull/1480))

## 3.9.38
- Adds clarity to "Invalid project permission" error message, instructing user to specify a team using `fossa analyze --team` or in the `.fossa.yml` file. ([#1475](https://github.com/fossas/fossa-cli/pull/1475))
- Fixes a small typo in an error heading ([#1476](https://github.com/fossas/fossa-cli/pull/1476))
- Licensing: Adds support for a handful of new licenses and EULAs (No PR)
  - ActiPro License Agreement, Versions 2009, 2020, 2021, and 2021-10-28
  - Authorized Dynatrace Customer Subscription Agreement
  - Chilkat Software License Agreement
  - Google Play Core Software Development Kit Terms of Service
  - Krypton Toolkit Licence Agreement for End-Users
  - Madshi Software License Agreement
  - Microsoft SQL Server 2019 Developer, 2019 Evaluation, and 2019 Express
  - Microsoft SQL Server 2022 Enterprise, Standard, Web
  - Viskoe.dk Terms of Use
- Container scanning: Recursively find jars within jars ([#1478](https://github.com/fossas/fossa-cli/pull/1478))

## 3.9.37

- License Scanning: Update Themis to include NOTICE files, and parse the additional NOTICE file fields in Themis's output. ([#1466](https://github.com/fossas/fossa-cli/pull/1466))

## 3.9.36

- fossa-deps: Fixed an issue where Rocky Linux deps were not supported in the fossa-deps file ([#1473](https://github.com/fossas/fossa-cli/pull/1473))
- `fossa report`: Remove subscription type check in preflight checks ([#1474](https://github.com/fossas/fossa-cli/pull/1474))

## 3.9.35

- Licensing: Add to the list of ignored copyright phrases (No PR)

## 3.9.34

- `--strict`: Users can now enable strict mode for analysis. ([#1463](https://github.com/fossas/fossa-cli/pull/1463))

## 3.9.33

- MSB: Failure to resolve a linked project no longer causes the scan to fail ([[#1469](https://github.com/fossas/fossa-cli/pull/1469)]).

## 3.9.32

- Platform Support: Add a binary for ARM64 Linux environments. ([#1465](https://github.com/fossas/fossa-cli/pull/1465))

## 3.9.31

- Resolve an issue parsing toml configuration files. ([#1459](https://github.com/fossas/fossa-cli/pull/1459))
- Gradle: ignore deprecated configurations ([#1457](https://github.com/fossas/fossa-cli/pull/1457))
- Upgrade the GHC we use to build the CLI. ([#1460](https://github.com/fossas/fossa-cli/pull/1460))

## 3.9.30

- Vendored Dependencies: add support for metadata (description, and homepage) for dependencies. ([#1455](https://github.com/fossas/fossa-cli/pull/1455))

## 3.9.29
- install scripts: Surface curl errors and display http status code correctly. ([#1456](https://github.com/fossas/fossa-cli/pull/1456))
- Update jar-callgraph version to 1.0.2 [#1454](https://github.com/fossas/fossa-cli/pull/1454)

## 3.9.28

- Container Scanning: Distroless containers will now return results for non-system dependencies. ([#1448](https://github.com/fossas/fossa-cli/pull/1448))
- Warnings: Remove warnings about native container scanning and Go packages analysis. ([#1446](https://github.com/fossas/fossa-cli/pull/1446))

## 3.9.27

- Tar: Move to the upstream Haskell tar library. FOSSA CLI should now work more reliably when unpacking containers for analysis. ([#1452](https://github.com/fossas/fossa-cli/pull/1452))

## 3.9.26

- Reports: Add `includeCopyrightList` to JSON attribution report request. This will ensure that all copyrights are included in the JSON attribution report once the FOSSA API starts including them. All other formats of attribution reports will receive all copyrights without needing to add this query param. [#1450](https://github.com/fossas/fossa-cli/pull/1450)
- Resolves an issue where git projects cloned with an url including a username were unable to be found when running `fossa test`. [#1451](https://github.com/fossas/fossa-cli/pull/1451)

## 3.9.25

- Update jar-callgraph version [#1447](https://github.com/fossas/fossa-cli/pull/1447)

## 3.9.24

- Container Scanning: Attempt to find JAR files in container images and report them as dependencies. ([#1442](https://github.com/fossas/fossa-cli/pull/1442), [#1444](https://github.com/fossas/fossa-cli/pull/1444))

## 3.9.23

- Reachability: For organizations that don't have reachability turned on suppress messages about it. ([#1440](https://github.com/fossas/fossa-cli/pull/1440))

## 3.9.22
- Fixes release group flags for `fossa analyze` and `fossa container analyze`  ([#1439](https://github.com/fossas/fossa-cli/pull/1439))

## 3.9.21
- Add support for analyzing SBOM files ([#1435](https://github.com/fossas/fossa-cli/pull/1435))
- License Scanning: Add the Llama-3-community license (No PR)
- Yarn: Don't fail analysis if a dependency cannot be found. ([1436](https://github.com/fossas/fossa-cli/pull/1436))

## 3.9.20
- Fixes file matches for license scans ([#1434](https://github.com/fossas/fossa-cli/pull/1434)).

## v3.9.19
- Release a Mac arm64 binary. ([#1426](https://github.com/fossas/fossa-cli/pull/1426))
- Updated the license to CPAL, an OSI-approved license similar to MPL ([#1431](https://github.com/fossas/fossa-cli/pull/1431)).

## v3.9.18
- Resolves an issue where `vendored-dependencies` were rescanned locally, but not in the FOSSA service,
  when `forceRescans` was set to `true` ([#1423](https://github.com/fossas/fossa-cli/pull/1423)).

## v3.9.17
- Poetry: Adds partial support for dependency groups. ([#1420](https://github.com/fossas/fossa-cli/pull/1420)).

## v3.9.16
- Treat `targets` field in the issue summary loaded from Core as optional during `fossa test` and `fossa report` ([#1422](https://github.com/fossas/fossa-cli/pull/1422)).
- Adds support for SwiftPM v3 files ([#1424](https://github.com/fossas/fossa-cli/pull/1424)).
  Future SwiftPM file formats will be accepted automatically if they remain backwards compatible with the current parser.
- Updates parallel embedded binary extractions to be more properly isolated ([#1425](https://github.com/fossas/fossa-cli/pull/1425)).

## v3.9.15
- Change TLS to a version that takes advantage of but does not require 1.2 with EMS.
  This will be reverted in six months.
  On-prem users should upgrade their servers to support either TLS 1.2 with EMS or TLS 1.3.
  SAAS customers are unaffected. ([#1418](https://github.com/fossas/fossa-cli/pull/1418)).

## v3.9.14
- Cargo: Update cargo strategy to parse new `cargo metadata` format for cargo >= 1.77.0 ([#1416](https://github.com/fossas/fossa-cli/pull/1416)).
- `fossa release-group`: Add command to create a FOSSA release group release (`fossa release-group create-release`) [#1409](https://github.com/fossas/fossa-cli/pull/1409).
- `fossa project`: Adds commands to interact with FOSSA projects (`fossa project edit`) [#1394](https://github.com/fossas/fossa-cli/pull/1395).

## v3.9.13
- Support GIT dependencies in Bundler projects ([#1403](https://github.com/fossas/fossa-cli/pull/1403/files))
- Reports: Increase the timeout when hitting the report generation API endpoint ([#1412](https://github.com/fossas/fossa-cli/pull/1412)).

## v3.9.12
- `--detect-dynamic`: Fix deb tatic parsing ([#1401](https://github.com/fossas/fossa-cli/pull/1401)).

## v3.9.11
- Licensing: Add new rules for unity licenses. Add the Redis Source Available License.

## v3.9.10
- Support unarchiving `tgz`, `taz`, `txz`, `tbz`, `tbz2`, and `tz2` files for `--unpack-archives` ([#1402](https://github.com/fossas/fossa-cli/pull/1402/files))
- `fossa test`: improves diagnostic message ([#1403](https://github.com/fossas/fossa-cli/pull/1403/files))
- `fossa release-group`: Adds commands to interact with FOSSA release-groups (`fossa release-group add-projects`, `fossa release-group create`, `fossa release-group delete`, `fossa release-group delete-release`) [#1399](https://github.com/fossas/fossa-cli/pull/1399).

## v3.9.9
- `--without-default-filters`: Users can now disable default path filters ([#1396](https://github.com/fossas/fossa-cli/pull/1396/files)).

## v3.9.8
- Reachability: Users may now provide custom locations for the JAR files emitted by projects and used for reachability analysis ([#1382](https://github.com/fossas/fossa-cli/pull/1382)).

## v3.9.7
- Add preflight permission checks to validate token type, subscription type, project permissions, and release group permissions [#1383](https://github.com/fossas/fossa-cli/pull/1383)

## v3.9.6
- Add debug logs for build warnings in `analyze` commands [#1386](https://github.com/fossas/fossa-cli/pull/1386)

## v3.9.5
- Maven: Fix hanging maven analysis ([#1381](https://github.com/fossas/fossa-cli/pull/1381)).

## v3.9.4
- Reachability: Includes reachability analysis in scan summary ([#1379](https://github.com/fossas/fossa-cli/pull/1379)).

## v3.9.3
- Update error structure ([#1364](https://github.com/fossas/fossa-cli/pull/1364)).

## v3.9.2
- Maven: Adds reachability analysis ([#1372](https://github.com/fossas/fossa-cli/pull/1377)).
- Gradle: Adds reachability analysis ([#1377](https://github.com/fossas/fossa-cli/pull/1377)).

## v3.9.1
- `--detect-dynamic`: Safely ignores scenarios in ldd output parsing where we run into not found error ([#1376](https://github.com/fossas/fossa-cli/pull/1376)).

## v3.9.0
- Emits a warning instead of an error when no analysis targets are found ([#1375](https://github.com/fossas/fossa-cli/pull/1375)).

## 3.8.37

- Container Scans: Bugfix for some registry scans that fail with an STM error. ([#1370](https://github.com/fossas/fossa-cli/pull/1370)).

## v3.8.36
- `fossa feedback`: Allow users to provide feedback on their cli experience ([#1368](https://github.com/fossas/fossa-cli/pull/1368)).
- Add preflight checks to validate API key, connection to FOSSA app, and ability to write to temp directory in relevant commands.


## v3.8.35
- Running `fossa analyze --detect-vendored` no longer fails if there are no detected vendored dependencies ([#1373](https://github.com/fossas/fossa-cli/pull/1373)).

## v3.8.34
- Add color and update formatting in cli help commands ([#1367](https://github.com/fossas/fossa-cli/pull/1367)).

## v3.8.33
- Removes warnings and tracebacks to stderr ([#1358](https://github.com/fossas/fossa-cli/pull/1358)).

## v3.8.32

- Options: Add a `--static-only-analysis` option ([#1362](https://github.com/fossas/fossa-cli/pull/1362)).

## v3.8.31

- Container scanning: `BerkeleyDB` and `Sqlite` strategies now support RPM databases in non-standard locations ([#1365](https://github.com/fossas/fossa-cli/pull/1365)).
- Updates the license scanner to the latest version ([#1366](https://github.com/fossas/fossa-cli/pull/1366)).
  This update addresses several issues with the license scanner, primarily related to incorrect classification of GPL and AGPL licenses.

## v3.8.30

- Fix an issue with long-option syntax for older versions of `sbt` ([#1356](https://github.com/fossas/fossa-cli/pull/1356)).
- Debug: add more logging for debugging missing dependencies ([#1360](https://github.com/fossas/fossa-cli/pull/1360)).

## v3.8.29
- Prevents showing SCM warnings in fossa analyze, test, and report ([#1354](https://github.com/fossas/fossa-cli/pull/1354)).
- Pathfinder: Pathfinder has been deprecated and removed ([#1350](https://github.com/fossas/fossa-cli/pull/1350)).

## v3.8.28
- VSI: no longer reports paths inside of extracted archives with the `!_fossa.virtual_!` literal ([#1345](https://github.com/fossas/fossa-cli/pull/1345)).

## v3.8.27
- Maven: Fix a bug that broke maven analysis if the build directory was in a non-standard location ([#1343](https://github.com/fossas/fossa-cli/pull/1343)).

## v3.8.26
- Maven: add support for maven submodule filtering ([#1339](https://github.com/fossas/fossa-cli/pull/1339)).

## v3.8.25
- Maven: add support for maven scope filtering ([#1331](https://github.com/fossas/fossa-cli/pull/1331)).
- `fossa init`: adds new `fossa init` command which creates `.fossa.yml.example`, and `fossa-deps.yml.example` file. ([#1323](https://github.com/fossas/fossa-cli/pull/1323)).

## v3.8.24

- Python: use `pip` to determine transitive dependencies for setuptool projects that contain a req*.txt or setup.py file. ([#1334](https://github.com/fossas/fossa-cli/pull/1334)).
- Container Scanning: warn and exclude rpm packages that are missing attributes ([#1335](https://github.com/fossas/fossa-cli/pull/1335)).

## v3.8.23
- Custom License Scans: Support full-file uploads for custom license scans ([#1333](https://github.com/fossas/fossa-cli/pull/1333)).

## v3.8.22
- path: adds path dependency scanning functionality. ([#1327](https://github.com/fossas/fossa-cli/pull/1327))
- `pnpm`: Supports `6.0` version of `pnpm-lockfile.yaml` ([#1320])(https://github.com/fossas/fossa-cli/pull/1320)
- Maven: Fixes defect, where `fossa-cli` was sometimes ignoring dependency, if the dependency with multiple scopes was part of the project. ([#1322](https://github.com/fossas/fossa-cli/pull/1322))

## v3.8.21
- archive: considers 0-byte tar file to be valid tar file. ([#1311](https://github.com/fossas/fossa-cli/pull/1311))
- Cocoapods: Allow Podfile.lock without EXTERNAL SOURCES field ([#1279](https://github.com/fossas/fossa-cli/pull/1279))
- `fossa-deps`: `--fossa-deps-file` to specify custom fossa-deps file ([#1303](https://github.com/fossas/fossa-cli/pull/1303))
- install-latest.sh: Fixed a bug where install-latest.sh would result in a broken binary when run on some versions of macOS ([#1317](https://github.com/fossas/fossa-cli/pull/1317))

## v3.8.20
- container scanning: Fixes registry network calls, to ensure `fossa-cli` uses `Accept` header on `HEAD` network calls. ([#1309](https://github.com/fossas/fossa-cli/pull/1309))

## v3.8.19

- container scanning: fixes a defect which led to incorrect `NotTarFormat` errors when parsing container layer. ([#1305](https://github.com/fossas/fossa-cli/pull/1305))
- `--detect-vendored`: fix a defect which caused the `--detect-vendored` flag to fail on Windows ([#1300](https://github.com/fossas/fossa-cli/pull/1300))

## v3.8.18

- Removes the `fossa log4j` subcommand. ([#1291](https://github.com/fossas/fossa-cli/pull/1291))
- golang: Updates go.mod parser to be compatible with golang v1.21. ([#1304](https://github.com/fossas/fossa-cli/pull/1304))
- `fossa list-targets`: list-target command supports `--format` option with: `ndjson`, `text`, and `legacy`. ([#1296](https://github.com/fossas/fossa-cli/pull/1296))

## v3.8.17

Integrates FOSSA snippet scanning into the main application.
For more details and a quick start guide, see [the subcommand reference](./docs/references/subcommands/snippets.md).

## v3.8.16

Delivers another update to the `millhone` early preview of FOSSA snippet scanning:

- Fixes surprising semantics in some subcommands, especially `commit`.
- Sorts and makes unique dependencies written to `fossa-deps` files.
- Overly noisy snippets are filtered entirely.
- Adds C++ snippet parsing.
- Reduces config and logging verbosity.

## v3.8.15

This version is a special release: it does not alter anything in FOSSA CLI, but instead adds `millhone`,
the new snippet scanning functionality for FOSSA, as a release asset.

Future releases will bundle this functionality into FOSSA CLI instead,
but we're making this CLI available standalone for now to enable immediate use!

Initial documentation for this functionality is here.
When we integrate this functionality into FOSSA CLI itself we'll have improved documentation as well.

Note: FOSSA is still ingesting sources into the snippet scanning database;


## v3.8.14

- Custom License Searches and Keyword Searches allow you to search through your codebase, find matches to regular expressions and then either log the results to the scan summary (keyword search) or create a custom license match (custom license searches) ([#1274](https://github.com/fossas/fossa-cli/pull/1274))

## v3.8.13
- Maven: Prevent infinite recursion from Pom file property interpolation. ([#1271](https://github.com/fossas/fossa-cli/pull/1271))

## v3.8.12
- Conda: Support simple Pip packages in `environment.yml`. ([#1275](https://github.com/fossas/fossa-cli/pull/1275))

## v3.8.11
- Maven analysis: Prevent maven analysis from infinitely recursing when it encounters a recursive property ([#1268](https://github.com/fossas/fossa-cli/pull/1268))

## v3.8.10
- Reports: Can now export reports formatted as CycloneDX (json/xml), CSV, HTML, and JSON SPDX. ([#1266](https://github.com/fossas/fossa-cli/pull/1266))
- Containers: RPM packages installed in containers that use the NDB format for their RPM database are now parsed much faster. ([#1262](https://github.com/fossas/fossa-cli/pull/1262))

## v3.8.9
- CLI Binaries: Notarize Mac OS binaries. ([#1261](https://github.com/fossas/fossa-cli/pull/1261))

## v3.8.8
- CLI Binaries: Sign Mac OS builds using codesign. ([#1251](https://github.com/fossas/fossa-cli/pull/1251))
- CLI Binaries: Sign Linux builds using cosign. ([#1243](https://github.com/fossas/fossa-cli/pull/1243))

## v3.8.7
- Due to an issue with our release process [#1254](https://github.com/fossas/fossa-cli/pull/1254), this tag exists but was not released. The changes that would have been in 3.8.7 were released as v3.8.8.

## v3.8.6
- VSI: Fix a bug where root dependencies would cause analysis to fail. ([#1240](https://github.com/fossas/fossa-cli/pull/1240))
- Node (PNPM): Fixes a bug where analyses would fail when the `lockfileVersion` attribute was a string in `pnpm-lock.yaml`. ([1239](https://github.com/fossas/fossa-cli/pull/1239))
- License Scanning: Add a new "IBM type1 interpreter" license (no PR).

## v3.8.5
- Go: `--experimental-use-v3-go-resolver` is now the default. ([Documentation](./docs/references/strategies/languages/golang/v3-go-resolver-transition-qa.md). ([1224](https://github.com/fossas/fossa-cli/pull/1224))

## v3.8.4
- VSI: Report VSI rules and display them in FOSSA's UI. ([#1237](https://github.com/fossas/fossa-cli/pull/1237), [#1235](https://github.com/fossas/fossa-cli/pull/1235))

## v3.8.3
- Logging: Don't output the `[INFO]` prefix for regular CLI messages. ([#1226](https://github.com/fossas/fossa-cli/pull/1226))
- License Scanning: Fix a bug where we were identifying the "GPL with autoconf macro exception" license as "GPL with autoconf exception" in a few cases ([#1225](https://github.com/fossas/fossa-cli/pull/1225))
- Container Scanning: More resiliant os-release parser, accounting initial line comments in the file ([#1230](https://github.com/fossas/fossa-cli/pull/1230))
- Analysis: full paths to the files in archives are shown when running `fossa analyze --unpack-archives` ([#1231](https://github.com/fossas/fossa-cli/pull/1231))
- Telemetry: Collect GNU/Linux distribution information and `uname` output. ([#1222](https://github.com/fossas/fossa-cli/pull/1222))

## v3.8.2
- Poetry: Defaults `category` to `main` if not present in lockfile. ([#1211](https://github.com/fossas/fossa-cli/pull/1211))
- Maven: Revert ([#1218](https://github.com/fossas/fossa-cli/pull/1218)) from v3.8.2 due to performance impacts.

## v3.8.1
- Setup.py: Fixes an defect with `setup.py` parser, caused by failing to account for line comments or backslash. ([#1191](https://github.com/fossas/fossa-cli/pull/1191))
- Installation: `install-latest.sh` now directs `curl` and `wget` to pass `Cache-Control: no-cache` headers to the server. ([#1206](https://github.com/fossas/fossa-cli/pull/1206))
- `Go.mod`: Anaysis does not fail if `go.mod` includes `retract` block. ([#1213](https://github.com/fossas/fossa-cli/pull/1213))
- `.aar`: Supports `.aar` archive files with native license scanning, and with `--unpack-archives` option. ([#1217](https://github.com/fossas/fossa-cli/pull/1217))
- `remote-dependencies`: Analysis of `fossa-deps` fails, if remote-dependencies's character length is greater than maximum. It only applies during non-output mode. ([#1216](https://github.com/fossas/fossa-cli/pull/1216))
- Maven: Analyze a package separately from its parents if the module does not appear in its parent's `<modules>` tag when both the module and its parents are discovered as candidate targets. ([#1218](https://github.com/fossas/fossa-cli/pull/1218))
- Network requests: `fossa-cli` retries network requests which return response with status code of 502. ([#1220](https://github.com/fossas/fossa-cli/pull/1220))
- `PDM`: Adds support for PDM package manager. ([#1214](https://github.com/fossas/fossa-cli/pull/1214))

## v3.8.0
- License Scanning: You can license scan your first-party code with the `--experimental-force-first-party-scans` flag ([#1187](https://github.com/fossas/fossa-cli/pull/1187))
- Network requests: `fossa-cli` retries network requests, if it experiences timeout error. ([#1203](https://github.com/fossas/fossa-cli/pull/1203))
- Monorepo is no longer a supported feature of FOSSA. ([#1202](https://github.com/fossas/fossa-cli/pull/1202))
- `experimental-enable-binary-discovery`, `detect-vendored`: Redact file contents in debug bundles. ([#1201](https://github.com/fossas/fossa-cli/pull/1201))
- `setup.cfg`: Adds support for setup.cfg, in conjuction with `setup.py`. ([#1195](https://github.com/fossas/fossa-cli/pull/1195))
- Default Filters: Default filters are applied prior to analysis. Improves overall runtime performance. ([#1193](https://github.com/fossas/fossa-cli/pull/1194))
- `.fossa.yml` and CLI args: Allow setting a policy by id in addition to by name. ([#1203](https://github.com/fossas/fossa-cli/pull/1203))
- Doc only: Fixed an issue in the `fossa-deps` schema suggesting against the use of `name` for referenced RPM dependencies. If your editor utilizes SchemaStore, this file should now lint properly after this change propagates. ([#1199](https://github.com/fossas/fossa-cli/pull/1199)).

## v3.7.11
- `fossa-deps.yml`: Adds strict parsing to so that required field with only whitespace strings are prohibited early. Also throws an error, if incompatible character is used in vendor dependency's version field. ([#1192](https://github.com/fossas/fossa-cli/pull/1192))

## v3.7.10
- License Scanning: Fix a bug where the license scanner did not run on MacOS 13 on M1 Macs ([#1193](https://github.com/fossas/fossa-cli/pull/1193))
- Debug bundle: The raw dependency graph FOSSA CLI discovers is output in the FOSSA Debug Bundle. ([#1188](https://github.com/fossas/fossa-cli/pull/1188))

## v3.7.9
- License Scanning: Add support for "full file uploads" for CLI-side license scans. ([#1181](https://github.com/fossas/fossa-cli/pull/1181))

## v3.7.8
- Go: Do not fall back to module based analysis when using `--experimental-use-go-v3-resolver`. ([#1184](https://github.com/fossas/fossa-cli/pull/1184))

## v3.7.7
- Adds `--json` flag to `fossa container analyze` ([#1180](https://github.com/fossas/fossa-cli/pull/1180))
- License Scanning: Reduce false positives caused by indicator matches. This is done by only reporting indicator matches to SPDX keys and license names when we are scanning a manifest file ([#1182](https://github.com/fossas/fossa-cli/pull/1182))

## v3.7.6
- RPM: Support origin paths for RPM spec file analysis ([#1178](https://github.com/fossas/fossa-cli/pull/1178))
- Swift: Do not stop analysis if we encounter a badly formatted project.pbxproj file ([#1177](https://github.com/fossas/fossa-cli/pull/1177))

## v3.7.5
- Go: Introduce `--experimental-use-v3-go-resolver` to preview a new [tactic](./docs/references/strategies/languages/golang/gomodules.md#experimental-strategy-use-go-list-on-packages) for Go dependency scanning. ([#1168](https://github.com/fossas/fossa-cli/pull/1168),[#1173](https://github.com/fossas/fossa-cli/pull/1173))
- Themis: Update tag to support a new rule for the libdivide dependency. ([#1172](https://github.com/fossas/fossa-cli/pull/1172)

## v3.7.4
- Gradle: Fix possible ConcurrentModificationException that can occur when getting dependencies ([#1171](https://github.com/fossas/fossa-cli/pull/1171))

## v3.7.3
- Go: Collects environment variables in debug bundle. ([#1132](https://github.com/fossas/fossa-cli/pull/1132))
- Diagnostics: Improves user-facing error messages and debugging tips for external commands and some HTTP error conditions ([#1165](https://github.com/fossas/fossa-cli/pull/1165))
- License Scanning: Scan the full contents of "license.html" and "licence.html" for license content, not just the comments. ([#1169](https://github.com/fossas/fossa-cli/pull/1169))

## v3.7.2
- License Scanning: Add four new licenses: Pushwoosh, PalletsFlaskLogo, IntelDisclaimer and Instabug ([#1163](https://github.com/fossas/fossa-cli/pull/1163))

## v3.7.1
- Stack: Git based dependencies are detected and handled correctly. ([#1160](https://github.com/fossas/fossa-cli/pull/1160))

## v3.7.0
- Support Maven wrapper (`mvnw`) usage in Maven projects, and user-provided binary overrides for Maven projects ([#1149](https://github.com/fossas/fossa-cli/pull/1149))
  For more information, see the [Maven strategy documentation](./docs/references/strategies/languages/maven/maven.md).
- Installation Script: Verify that the sha256sum of the downloaded archive matches the recorded one. ([#1158](https://github.com/fossas/fossa-cli/pull/1158))

## v3.6.18
- License Scanning: Emit a warning if unarchiving fails rather than a fatal error. ([#1153](https://github.com/fossas/fossa-cli/pull/1153))

## v3.6.17

- Handle Leiningen deduped deps: expand groupID and artifactID in the leiningen tactic to satisfy the Maven fetcher ([#1152]](https://github.com/fossas/fossa-cli/pull/1152))

## v3.6.17

- `fossa test`: Display CVE, fixed version information, and issue dashboard links when possible. ([#1146](https://github.com/fossas/fossa-cli/pull/1146))

## v3.6.16

- Project labels: Support project labels from command line and configuration file ([1145](https://github.com/fossas/fossa-cli/pull/1145))

## v3.6.15

- Container scanning: support more tar formats. ([1142](https://github.com/fossas/fossa-cli/pull/1142))
- `--detect-dynamic`: Supports recursively inspecting binaries for dynamic dependencies. ([#1143](https://github.com/fossas/fossa-cli/pull/1143))

## v3.6.14

- `fossa test`: Improved reporting. ([#1135](https://github.com/fossas/fossa-cli/pull/1135))

## v3.6.13

- Vendored Dependencies: Add the unity companion license (https://unity.com/legal/licenses/unity-companion-license) and unity package distribution license (https://unity.com/legal/licenses/unity-package-distribution-license) to license scanning ([#1136](https://github.com/fossas/fossa-cli/pull/1136))

## v3.6.12

- Maven: If a package is both `"test"` and `"compile"`, it is no longer filtered ([#1138](https://github.com/fossas/fossa-cli/pull/1138)).

## v3.6.11

- Lib yarn protocol: When we encounter Yarn lib deps we should warn but not fail the scan ([#1134](https://github.com/fossas/fossa-cli/pull/1134))

## v3.6.10

- Vendored Dependencies: Allow path filtering when doing cli-side license scans ([#1128](https://github.com/fossas/fossa-cli/pull/1128))

## v3.6.9
- Yarn: Fix a bug where tarball URLs were recognized as git urls. ([#1126](https://github.com/fossas/fossa-cli/pull/1126))

## v3.6.8
- Go: Allow quotes module names in static analysis ([#1118](https://github.com/fossas/fossa-cli/pull/1118))
- `fossa test`: Includes revision summary and target information, when accessible ([#1119](https://github.com/fossas/fossa-cli/pull/1119))

## v3.6.7

- Rename `--experimental-license-scan` to `--license-scan` (https://github.com/fossas/fossa-cli/pull/1110)
- Emit a warning if the `--experimental-native-license-scan` flag is used

## v3.6.6

- Conda: Change dynamic strategy to simulate building an environment from `environment.yml` instead of reading from the currently active environment. ([#1099](https://github.com/fossas/fossa-cli/pull/1099))

## v3.6.5

- `fossa test`: deprecates `--json` flag in favor of `--format json` option. ([#1109](https://github.com/fossas/fossa-cli/pull/1109))
- `fossa container test`: deprecates `--json` flag in favor of `--format json` option. ([#1109](https://github.com/fossas/fossa-cli/pull/1109))
- UX: Added breadcrumb to main help output indicating that subcommands have additional options. ([#1106](https://github.com/fossas/fossa-cli/pull/1106))

## v3.6.4

- C/C++: Fixes `--detect-vendored` on Windows. ([#1096](https://github.com/fossas/fossa-cli/pull/1096))
- Uses an ISO timestamp for the revision if no better revision can be inferred. ([#1091](https://github.com/fossas/fossa-cli/pull/1091))

## v3.6.3

Gradle: Considers dependencies from `debugUnitTest*` configurations to be unused. ([#1097](https://github.com/fossas/fossa-cli/pull/1097))

## v3.6.2

- Don't promote transitive dependencies  [#1092](https://github.com/fossas/fossa-cli/pull/1092).
- Container Scanning: Fixes a bug where tar entry were not normalized within nested layer tar. [#1095](https://github.com/fossas/fossa-cli/pull/1095)

## v3.6.1

- Container Scanning: Fixes a bug where image source parser ignored '-' in host. Also fixes an issue regarding to redirect headers when communicating with registry. [#1089](https://github.com/fossas/fossa-cli/pull/1089)

## v3.6.0

- Promote C/C++ features to general availability ([#1087](https://github.com/fossas/fossa-cli/pull/1087)).
  - `--experimental-enable-vsi` is now `--detect-vendored`.
  - `--experimental-analyze-dynamic-deps` is now `--detect-dynamic`.

## v3.5.3

- Manual Dependencies: Linux Dependencies (`rpm-generic`, `apk`, `deb`) can be provided as reference dependency in fossa-deps file ([#1086](https://github.com/fossas/fossa-cli/pull/1086)).

## v3.5.2

- Container Scanning: Fixes an issue with base64 encoded raw authentications ([#1085](https://github.com/fossas/fossa-cli/pull/1085)).

## v3.5.1

- Contributor counting: update the contributor count range from 90 days to 365 days. ([#1083](https://github.com/fossas/fossa-cli/pull/1083))

## v3.5.0

- Container Scanning: Uses native container scanner, deprecates old container scanner ([#1078](https://github.com/fossas/fossa-cli/pull/1078)), ([#1079](https://github.com/fossas/fossa-cli/pull/1079)), ([#1080](https://github.com/fossas/fossa-cli/pull/1080)), ([1082](https://github.com/fossas/fossa-cli/pull/1082)).

_Notice:_

- Now, container scanning analyzes projects for applications (`npm`, `pip`, etc) dependencies.
- Now, container scanning can filter specific targets via target exclusions using [fossa configuration file](./docs/references/files/fossa-yml.md).
- Now, `fossa-cli`'s windows binary can perform container scanning.
- Now, container scanned projects will show origin path in FOSSA web UI.
- Now, container scanned projects can target specific architecture via digest.

You can use `--only-system-deps` flag to only scan for dependencies from `apk`, `dpkg`, `dpm`.
This will mimic behavior of older FOSSA CLI's container scanning (older than v3.5.0).

Learn more:
- [container scanner](./docs/references/subcommands/container/scanner.md)
- [fossa container analyze](./docs/references/subcommands/container.md)

If you experience any issue with this release, or have question, please contact [FOSSA Support](https://support.fossa.com).

## v3.4.11
- Npm (Lockfile v3) - Fixes a defect where, _sometimes_ wrong version of the dependency was reported if multiple version of the same dependency existed in the lock file. ([#1075](https://github.com/fossas/fossa-cli/pull/1075))
- Npm (Lockfile v2) - Fixes a defect where, _sometimes_ wrong version of the dependency was reported if multiple version of the same dependency existed in the lock file. ([#1075](https://github.com/fossas/fossa-cli/pull/1075))

## v3.4.10
- Scala: Supports analysis of multi-project sbt builds with `sbt-dependency-graph` plugin. ([#1074](https://github.com/fossas/fossa-cli/pull/1074)).

## v3.4.9
- Scan Summary: Identifies project skipped due to production path filtering, or exclusion filtering. ([#1071](https://github.com/fossas/fossa-cli/pull/1071))
- R: Adds support for `renv` package manager. ([#1062](https://github.com/fossas/fossa-cli/pull/1062))

## v3.4.8
- Report: Fixes a defect, where `report` command was failing due to invalid dependencies cache from endpoint ([#1068](https://github.com/fossas/fossa-cli/pull/1068)).

## v3.4.7
- Linux releases are now packaged as both tar.gz and zip to improve compatibility when installing ([#1066](https://github.com/fossas/fossa-cli/pull/1066))

## v3.4.6
- Container Scanning: Fixes a defect, where container registry `registry:3000/org/repo:tag` was incorrectly identifying `registry` as project name. ([#1050](https://github.com/fossas/fossa-cli/issues/1050))
- Container Scanning: Includes registry uri in project name (experimental scanner only). ([#1050](https://github.com/fossas/fossa-cli/issues/1050))

## v3.4.5
- FOSSA API: Adds resiliency against API errors occurring when retrieving endpoint versioning information. ([#1051](https://github.com/fossas/fossa-cli/pull/1051))

## v3.4.4
- Fix a bug in the v1 installers for Windows (install-v1.ps1 and install.ps1) ([#1052](https://github.com/fossas/fossa-cli/pull/1052))

## v3.4.3
- Container scanning: Supports hardlink file discovery for experimental scanner. ([#1047](https://github.com/fossas/fossa-cli/pull/1047))
- Container scanning: Supports busybox. ([#1047](https://github.com/fossas/fossa-cli/pull/1047))
- Container scanning: Increases timeout to 5 mins when extracting image from docker engine api for experimental scanner. ([#1047](https://github.com/fossas/fossa-cli/pull/1047))

## v3.4.2

- API: Error messages are more clear and provide user-actionable feedback. ([#1048](https://github.com/fossas/fossa-cli/pull/1048))
- Metrics: Reports the kind of CI environment in which FOSSA is running, if any. ([#1043](https://github.com/fossas/fossa-cli/pull/1043))

## v3.4.1

- Container scanning: RPM: Add support for the Sqlite backend. ([#1044](https://github.com/fossas/fossa-cli/pull/1044))
- Container scanning: RPM: Add support for the NDB backend. ([#1046](https://github.com/fossas/fossa-cli/pull/1046))

## v3.4.0

- Container scanning: New experimental scanner. ([#1001](https://github.com/fossas/fossa-cli/pull/1001), [#1002](https://github.com/fossas/fossa-cli/pull/1002), [#1003](https://github.com/fossas/fossa-cli/pull/1003), [#1004](https://github.com/fossas/fossa-cli/pull/1004), [#1005](https://github.com/fossas/fossa-cli/pull/1005), [#1006](https://github.com/fossas/fossa-cli/pull/1006), [#1010](https://github.com/fossas/fossa-cli/pull/1010), [#1011](https://github.com/fossas/fossa-cli/pull/1011), [#1012](https://github.com/fossas/fossa-cli/pull/1012), [#1014](https://github.com/fossas/fossa-cli/pull/1014), [#1016](https://github.com/fossas/fossa-cli/pull/1016), [#1017](https://github.com/fossas/fossa-cli/pull/1017), [#1021](https://github.com/fossas/fossa-cli/pull/1021), [#1025](https://github.com/fossas/fossa-cli/pull/1025), [#1026](https://github.com/fossas/fossa-cli/pull/1026), [#1029](https://github.com/fossas/fossa-cli/pull/1029), [#1031](https://github.com/fossas/fossa-cli/pull/1031), [#1032](https://github.com/fossas/fossa-cli/pull/1032), [#1034](https://github.com/fossas/fossa-cli/pull/1034))<br>
  For more information, see the [experimental container scanning documentation](./docs/references/subcommands/container/scanner.md).
- Filters: Add `dist-newstyle` to the list of automatically filtered directories. ([#1030](https://github.com/fossas/fossa-cli/pull/1035))
- `fossa-deps`: Fix a bug in `fossa-deps.schema.json`, it is now valid JSON. ([#1030](https://github.com/fossas/fossa-cli/pull/1030))

## v3.3.12

- CocoaPods: Fixes error when analyzing podspecs that print non-JSON text to stdout ([#1015](https://github.com/fossas/fossa-cli/pull/1015))
- VSI: Executes with at least two threads even on a single core system ([#1013](https://github.com/fossas/fossa-cli/pull/1013))
- VSI: Reports a better error when no dependencies are found ([#1023](https://github.com/fossas/fossa-cli/pull/1023)).

## v3.3.11

- `fossa test`: `fossa test --json` produces json output when there are 0 issues found. ([#999](https://github.com/fossas/fossa-cli/pull/999))

## v3.3.10

- Svn: Fixes project inference bug, where revision values included `\r`. ([#997](https://github.com/fossas/fossa-cli/pull/997))

## v3.3.9

- Maven: Always use Maven Install Plugin 3.0.0-M1 to install depgraph. This avoids a Maven bug with older versions failing to install the plugin correctly from a vendored JAR. ([#988](https://github.com/fossas/fossa-cli/pull/988/files))
- Cocoapods: Fixes podpsec bug in which nested subspecs (of external sources), were not appropriately handled. Improves logging. ([#994](https://github.com/fossas/fossa-cli/pull/994))

## v3.3.8

- Carthage: Fixes analysis of artifacts dervided from Github entry for GH enterprise urls. ([#989](https://github.com/fossas/fossa-cli/pull/989))

## v3.3.7

- Report: Changes copyrights field to copyrightsByLicense in the attribution report JSON output. [#966](https://github.com/fossas/fossa-cli/pull/966)
- Report: Always include the "downloadUrl" field in attribution reports, regardless of the setting in the FOSSA reports UI. ([#979](https://github.com/fossas/fossa-cli/pull/979))
- Debug: Includes version associated with endpoint in debug bundle, and scan summary. ([#984](https://github.com/fossas/fossa-cli/pull/984))
- Test: Adds `--diff` option for `fossa test` command. ([#986](https://github.com/fossas/fossa-cli/pull/986))

## v3.3.6
- License scanning: Make CLI-side license scanning the default method for `vendored-dependencies`.
- Maven: Report direct dependencies as direct rather than deep. ([#963](https://github.com/fossas/fossa-cli/pull/963))

## v3.3.5
- Pnpm: Adds support for dependency analysis using `pnpm-lock.yaml` file. ([#958](https://github.com/fossas/fossa-cli/pull/958))

## v3.3.4
- `fossa report attribution`: Removes copyright information from JSON output ([#945](https://github.com/fossas/fossa-cli/pull/945)) as it was never available from the server.
- VSI scans now automatically skip the `.git` directory inside the scan root ([#969](https://github.com/fossas/fossa-cli/pull/969)).

## v3.3.3
- Cocoapods: Cocoapods analyzer does not handle subspecs in vendored podspecs. ([#964](https://github.com/fossas/fossa-cli/pull/964/files))

## v3.3.2
- License scanning: Skip rescanning revisions that are already known to FOSSA. This can be overridden by using the `--force-vendored-dependency-rescans` flag.
- Swift: Added support for `Package.resolved` v2 files ([#957](https://github.com/fossas/fossa-cli/pull/957)).
- Perl: Updated version number parser to be more lenient on non-textual version numbers ([#960](https://github.com/fossas/fossa-cli/pull/960))

## v3.3.1
- Vendor Dependencies: Considers `licence` and `license` equivalent when performing native license scan ([#939](https://github.com/fossas/fossa-cli/pull/939)).
- Vendor Dependencies: Native license scanning works in alpine linux without additional dependencies ([#949](https://github.com/fossas/fossa-cli/pull/949)).
- `fossa report attribution`: Adds copyright information to JSON output ([#945](https://github.com/fossas/fossa-cli/pull/945)).
- Scala: non-multi sbt projects include deep dependencies ([#942](https://github.com/fossas/fossa-cli/pull/942)).

## v3.3.0
- Telemetry: CLI collects telemetry by default. ([#936](https://github.com/fossas/fossa-cli/pull/936))

Read more about telemetry: https://github.com/fossas/fossa-cli/blob/master/docs/telemetry.md. To opt-out of telemetry, provide `FOSSA_TELEMETRY_SCOPE` environment variable with value of: `off` in your shell prior to running fossa.

## v3.2.17
- Archive upload: Fix a bug when trying to tar to a filename that already exists. ([#927](https://github.com/fossas/fossa-cli/pull/927))
- Npm: Supports lockfile v3. ([#932](https://github.com/fossas/fossa-cli/pull/932))

## v3.2.16
- Go: When statically analyzing a project, apply reported replacements. ([#926](https://github.com/fossas/fossa-cli/pull/926))

## v3.2.15

- Maven: Update `depGraph` plugin to `4.0.1` and add a fallback ot the legacy `3.3.0` plugin ([#895](https://github.com/fossas/fossa-cli/pull/895))

## v3.2.14

- Gradle: Considers `testFixturesApi` and `testFixturesImplementation` to be test configuration, and it's dependencies are excluded in analyzed dependency graph. ([#920](https://github.com/fossas/fossa-cli/pull/920))

## v3.2.13

- Filters: Fixes the disabled path filtering in discovery exclusion. ([#908](https://github.com/fossas/fossa-cli/pull/908))

## v3.2.12

- `fossa report attribution`: Adds `text` as an option to `--format`. ([#921](https://github.com/fossas/fossa-cli/pull/921))
- Go: The standard library is no longer reported as a dependency. ([#918](https://github.com/fossas/fossa-cli/pull/918))

## v3.2.11

- nodejs: Refine how workspace packages are recognized/skipped. ([#916](https://github.com/fossas/fossa-cli/pull/916))
- Cocoapods: Resolves vendored local podspecs into their source Git repositories when possible. ([#875](https://github.com/fossas/fossa-cli/pull/875))

## v3.2.10

- Haskell: Generates build plan properly for multi-home Cabal projects (h/t [@jmickelin](https://github.com/jmickelin)) ([#910](https://github.com/fossas/fossa-cli/pull/910))

## v3.2.9

- Container Scanning: supports rpm databases using `ndb` or `sqlite` backend. ([#894](https://github.com/fossas/fossa-cli/pull/894))

## v3.2.8

- Filtering: Don't use included paths for discovery exclusion. ([#907](https://github.com/fossas/fossa-cli/pull/907))
- Filtering: add `--debug-no-discovery-exclusion` for client-side filter debugging. (#[901](https://github.com/fossas/fossa-cli/pull/901))

## v3.2.7

- Debug: Redact all known API keys from the debug bundle (#[897](https://github.com/fossas/fossa-cli/pull/897))
- Nodejs: Discover peer deps and transitive deps for name-spaced packages in package-lock.json. ([#882](https://github.com/fossas/fossa-cli/pull/882))

## v3.2.6

- Filters: Apply filters during the discvoery phase, reducing end-to-end runtime. ([#877](https://github.com/fossas/fossa-cli/pull/877))

## v3.2.5

- Debug: Reduce the size of debug bundles. ([#890](https://github.com/fossas/fossa-cli/pull/890))

## v3.2.4

- Nodejs: Fixed a bug where dev deps that only appear in requires were considered production dependencies. ([#884](https://github.com/fossas/fossa-cli/pull/884))

## v3.2.3

- Nodejs: Fixed a bug where some dev dependencies weren't removed during shrinking. ([#859](https://github.com/fossas/fossa-cli/pull/859))

## v3.2.2

- Nodejs: Fix a bug where cycles involved peer dependencies would cause an infinite loop. ([#870](https://github.com/fossas/fossa-cli/pull/870))
- Experimental: Allow local license scanning of vendored dependencies (specified in `fossa-deps.yml` file) when using `--experimental-native-license-scan`.
  - [#868](https://github.com/fossas/fossa-cli/pull/868)
  - [#858](https://github.com/fossas/fossa-cli/pull/858)
  - [#838](https://github.com/fossas/fossa-cli/pull/838)
  - [#814](https://github.com/fossas/fossa-cli/pull/814)
  - [#873](https://github.com/fossas/fossa-cli/pull/873)

## v3.2.1

- Experimental: native license scanning is now disabled by default. ([#865](https://github.com/fossas/fossa-cli/pull/865))

## v3.2.0
- Telemetry: Introduces fossa cli telemetry for fatal errors and warnings. By default, telemetry is disabled. ([#831](https://github.com/fossas/fossa-cli/pull/831))
Please read for details on telemetry [here](./docs/telemetry.md)

- Configuration: Fixes a bug where `.fossa.yml` was picked up only in the working directory, not in the analysis directory. ([#854](https://github.com/fossas/fossa-cli/pull/854))
- Configuration: Reports an error when provided API key is an empty string ([#856](https://github.com/fossas/fossa-cli/pull/856))

## v3.1.8

- Windows: Fixes a --version command for windows release binary.

## v3.1.7

- Configuration: Users can now use `.fossa.yaml` as a configuration file name. Previously, only `.fossa.yml` was supported. ([#851](https://github.com/fossas/fossa-cli/pull/851))
- fossa-deps: Fixes an archive uploading bug for vendor dependency by queuing archive builds individually. ([#826](https://github.com/fossas/fossa-cli/pull/826))
- nodejs: Capture peer dependencies transitively for npm `package-lock.json` files. ([#849](https://github.com/fossas/fossa-cli/pull/849))

## v3.1.6

- Respects Go module replacement directives in the Go Mod Graph strategy. ([#841](https://github.com/fossas/fossa-cli/pull/841))

## v3.1.5

- Adds `--format` to `fossa report attribution` and deprecates `--json`. ([#844](https://github.com/fossas/fossa-cli/pull/844))

## v3.1.4

- Handles symlink loops in directory structure. ([#827](https://github.com/fossas/fossa-cli/pull/827))
- No longer crashes when `fossa-deps.yml` exists but has an empty `archived-dependencies` property. ([#832](https://github.com/fossas/fossa-cli/pull/832))

## v3.1.3

- Adds support for identifying dynamically linked dependencies in an output binary. ([#818](https://github.com/fossas/fossa-cli/pull/818), [#788](https://github.com/fossas/fossa-cli/pull/788), [#780](https://github.com/fossas/fossa-cli/pull/780), [#788](https://github.com/fossas/fossa-cli/pull/778), [#771](https://github.com/fossas/fossa-cli/pull/771), [#770](https://github.com/fossas/fossa-cli/pull/770))

## v3.1.2

- Fixes a bug which ignored the `server` field in the config file. ([#821](https://github.com/fossas/fossa-cli/pull/821))

## v3.1.1

- UX: Parser error messages include call to action. ([#801](https://github.com/fossas/fossa-cli/pull/801))
- UX: Improves error message when executable is not found. ([#813](https://github.com/fossas/fossa-cli/pull/813))
- UX: Fixes minor scan summary ordering bug. ([#813](https://github.com/fossas/fossa-cli/pull/813))
- UX: Writes errors and warnings encountered in analyze to temp file. ([#813](https://github.com/fossas/fossa-cli/pull/813))
- Ruby: Improves error and warning messages. ([#800](https://github.com/fossas/fossa-cli/pull/800))
- Python: `setup.py` error messages are _less_ noisy. ([#801](https://github.com/fossas/fossa-cli/pull/801))
- Dart: Improves error and warning messages. ([#800](https://github.com/fossas/fossa-cli/pull/806))
- Pipenv: Improves error and warning messages. ([#803](https://github.com/fossas/fossa-cli/pull/803))
- Poetry: Improves error and warning messages. ([#803](https://github.com/fossas/fossa-cli/pull/803))
- Maven: Improves error and warning messages. ([#808](https://github.com/fossas/fossa-cli/pull/808))
- Nodejs: Improves error and warning messages. ([#805](https://github.com/fossas/fossa-cli/pull/805))
- Swift: Improves error and warning messages. ([#802](https://github.com/fossas/fossa-cli/pull/802))
- Cocoapods: Improves error and warning messages. ([#807](https://github.com/fossas/fossa-cli/pull/807))
- Golang: Improves error and warning messages. ([#809](https://github.com/fossas/fossa-cli/pull/809))
- Gradle: Improves error and warning messages. ([#804](https://github.com/fossas/fossa-cli/pull/804))
- Scala: Improves error and warning messages. ([#813](https://github.com/fossas/fossa-cli/pull/813))
- Clojure: Improves error and warning messages. ([#813](https://github.com/fossas/fossa-cli/pull/813))
- Nim: Improves error and warning messages. ([#813](https://github.com/fossas/fossa-cli/pull/813))
- Rust: Improves error and warning messages. ([#813](https://github.com/fossas/fossa-cli/pull/813))
- UX: Improves errors for dynamic deps, and binary deps analysis. ([#819](https://github.com/fossas/fossa-cli/pull/819))
- UX: Improves analysis scan summary rendering. ([#819](https://github.com/fossas/fossa-cli/pull/819))


## v3.1.0

- FOSSA API: Uses `SSL_CERT_FILE`, and `SSL_CERT_DIR` environment variable for certificates when provided. ([#760](https://github.com/fossas/fossa-cli/pull/760))
- UX: Uses error messages received from FOSSA api, when reporting API related errors. ([#792](https://github.com/fossas/fossa-cli/pull/792))
- UX: Adds scan summary tabulating errors, warnings, project directory, and skipped projects. ([#790](https://github.com/fossas/fossa-cli/pull/790))

## v3.0.18

- Fully percent-encode sub-paths in generated URLs. ([#789](https://github.com/fossas/fossa-cli/pull/789))
- Improve error tracking and outputs. ([#774](https://github.com/fossas/fossa-cli/pull/774))
- Cabal: Fixed a filter error that treated cabal projects as stack projects. ([#787](https://github.com/fossas/fossa-cli/pull/787))

## v3.0.17

- Npm: Fixes an issue where a package-lock.json dep with a boolean 'resolved' key wouldn't parse. ([#775](https://github.com/fossas/fossa-cli/pull/775))
- Npm: Fixes an issue where analyzing `package-lock.json` would miss duplicate packages with different versions. ([#779](https://github.com/fossas/fossa-cli/pull/779))
- Gradle: Projects with only a top-level `settings.gradle` file will now be detected. ([#785](https://github.com/fossas/fossa-cli/pull/785))

## v3.0.16

- Monorepo: Upload file data and licenses together during monorepo scans, speed up issue scans. ([#772](https://github.com/fossas/fossa-cli/pull/772))
- Improves the overall performance and progress reporting of VSI scans. ([#765](https://github.com/fossas/fossa-cli/pull/765))
- Rebar: Fix `rebar.config` parser failing on unneccessary escapes. ([#764](https://github.com/fossas/fossa-cli/pull/764))

## v3.0.15

- Improve archive upload logging. ([#761](https://github.com/fossas/fossa-cli/pull/761))

## v3.0.14

- Maven: Updates implementation to delineate classifier, and consequently maven dependencies with classifier can be scanned without failure in FOSSA. ([#755](https://github.com/fossas/fossa-cli/pull/755/))

## v3.0.13

- `package-lock.json` parser ignores name field. ([#757](https://github.com/fossas/fossa-cli/pull/757))

## v3.0.12

- log4j: Adds `fossa log4j` command to identify log4j dependencies. ([#744](https://github.com/fossas/fossa-cli/pull/744))

## v3.0.11

- Yarn: Fixes an issue, where entry missing `resolved` attribute in `yarn.lock` would throw exception. ([#741](https://github.com/fossas/fossa-cli/pull/741))

## v3.0.10

- Gradle: Uses ResolutionAPI for gradle analysis. ([#740](https://github.com/fossas/fossa-cli/pull/740/))
- Cleans up duplicated internal hashing primitives ([#737](https://github.com/fossas/fossa-cli/pull/737))
- Adds a prerequisite required for future VSI improvements ([#736](https://github.com/fossas/fossa-cli/pull/736))

## v3.0.9

- Makes experimental flags discoverable and documents them. ([#723](https://github.com/fossas/fossa-cli/pull/723))
- Supports extracting `.tar.xz` files ([#734](https://github.com/fossas/fossa-cli/pull/734))
- Supports extracting `.tar.bz2` files ([#734](https://github.com/fossas/fossa-cli/pull/734))
- Adds explicit `xz` support for `rpm` files ([#735](https://github.com/fossas/fossa-cli/pull/735))
- Adds `zstd` support for `rpm` files ([#735](https://github.com/fossas/fossa-cli/pull/735))
- Adds a prerequisite required for future VSI improvements ([#730](https://github.com/fossas/fossa-cli/pull/730))

## v3.0.8

- Nuget: Fixes analysis performance when working with `project.assets.json` ([#733](https://github.com/fossas/fossa-cli/pull/733))

## v3.0.7

- Go: `go mod graph` is used as default tactic for gomod strategy. ([#707](https://github.com/fossas/fossa-cli/pull/707))

## v3.0.6

- Yarn: Fixes a bug with yarn v1 lock file analysis, where direct dependencies were not reported sometimes. ([#716](https://github.com/fossas/fossa-cli/pull/716))

## v3.0.5

- Nim: Adds support for dependency analysis using `nimble.lock` file. ([#711](https://github.com/fossas/fossa-cli/pull/711))

## v3.0.4

- Npm: Fixes a bug where dev dependencies were not included in result when using `--include-unused-deps` ([#710](https://github.com/fossas/fossa-cli/pull/710))

## v3.0.3

- Increases default timeout to 3600 seconds (1 hour) for commands listed below ([#712](https://github.com/fossas/fossa-cli/pull/712))
  - `fossa test`
  - `fossa container test`
  - `fossa vps test`
  - `fossa report`
  - `fossa vps report`

## v3.0.2

- Nuget (projectassetsjson): Ignores project type dependencies in reporting ([#704](https://github.com/fossas/fossa-cli/pull/704))
- Nuget (projectassetsjson): Fixes a bug, where indirect dependencies where appearing as direct dependencies([#704](https://github.com/fossas/fossa-cli/pull/704))

## v3.0.1

- Deduplicates `vendored-dependencies` entries when possible, and provides a better error message when not. ([#689](https://github.com/fossas/fossa-cli/pull/689))
- Adds logging to `vendored-dependencies` processing. ([#703](https://github.com/fossas/fossa-cli/pull/703))

# Version 3 Changelog

- Migrates source code from [spectrometer](https://github.com/fossas/spectrometer) into fossa-cli (this repository).

# Version 2 Changelog

Releases for CLI 2.x can be found at: https://github.com/fossas/spectrometer/releases

## v2.19.9

- Go: Fixes a regression, where deep dependencies were reported as direct dependencies. ([#443](https://github.com/fossas/spectrometer/pull/443/))

## v2.19.8

- Perl: Adds support for Perl with parsing of `META.json`, `META.yml`, `MYMETA.yml`, `MYMETA.json`. ([#428](https://github.com/fossas/spectrometer/pull/428))

## v2.19.7

- Resolves a regression when parsing npm `package-lock.json` files that do not contain a `version` field ([#445](https://github.com/fossas/spectrometer/pull/445))

## v2.19.6

- Special cases scans with a single VSI only filter to skip other analysis strategies ([#407](https://github.com/fossas/spectrometer/pull/407))
- Adds the ability to skip resolving dependencies from FOSSA projects discovered during VSI scans ([#435](https://github.com/fossas/spectrometer/pull/435))

## v2.19.5

- Fixes an issue observed during VSI analysis where fingerprinting files with lines longer than 64KiB would fail. ([#427](https://github.com/fossas/spectrometer/pull/427))

## v2.19.4

- Adds experimental capability for filtering gradle configuration for analysis. ([#425](https://github.com/fossas/spectrometer/pull/425))

Refer to: [Gradle documentation](docs/references/strategies/languages/gradle/gradle.md#experimental-only-selecting-set-of-configurations-for-analysis) for more details.

## v2.19.3

- Removes `fossa compatibility` command. ([#383](https://github.com/fossas/spectrometer/pull/383))

Use [`fossa-deps.{yml,json}`](docs/features/vendored-dependencies.md) file to facilitate archive uploading capability, previously provided by `fossa compatibility` command.

## v2.19.2

- Adds `--config` flag, which can set custom path for configuration file. If `--config` flag is not used, base directory will scanned for `.fossa.yml` file. ([#415](https://github.com/fossas/spectrometer/pull/415))

## v2.19.1

- Fixes an issue where nodeJS errors were reported when no NodeJS project were discovered. ([#424](https://github.com/fossas/spectrometer/pull/424))

## v2.19.0

- Adds support for `fossa analyze --include-unused-deps`, which prevents filtering out non-production dependencies. ([#412](https://github.com/fossas/spectrometer/pull/412))
- Yarn: Adds support for workspaces. ([#374](https://github.com/fossas/spectrometer/pull/374))
- Npm: Adds support for workspaces. ([#374](https://github.com/fossas/spectrometer/pull/374))
- Npm: Removes unreliable `npm ls`-based analysis tactic. ([#374](https://github.com/fossas/spectrometer/pull/374))
- `fossa-deps`: Adds support for `bower`-type in `referenced-dependencies`. ([#406](https://github.com/fossas/spectrometer/pull/406))
- Monorepo: Chunk AOSP files when uploading ([#421](https://github.com/fossas/spectrometer/pull/421)).
- Monorepo: Don't fail on files that are filtered during expansion ([#421](https://github.com/fossas/spectrometer/pull/421)).

## v2.18.1

- Monorepo: Send error state to UI if the CLI crashes, so scans won't appear to hang forever. ([#409](https://github.com/fossas/spectrometer/pull/409))
- Monorepo: Fix parsing nomos output bug where files contain newlines. ([#409](https://github.com/fossas/spectrometer/pull/409))

## v2.18.0

- Improves performance in scenarios where cgroups are used to limit the amount of CPU time available, such as K8S containers ([#403](https://github.com/fossas/spectrometer/pull/403))

## v2.17.3

- Monorepo: adds some optimizations to reduce the amount of file buffering in memory during a scan, resulting in less memory pressure and faster scans. ([#402](https://github.com/fossas/spectrometer/pull/402))
- Adds compatibility script for `fossa report attribution --json` ([#397](https://github.com/fossas/spectrometer/pull/397))

## v2.17.2

- Fortran: Supports fortran package manager. ([#377](https://github.com/fossas/spectrometer/pull/377))

## v2.17.1

- Adds support for reporting origin path for binaries discovered via `--experimental-enable-binary-discovery` ([#396](https://github.com/fossas/spectrometer/pull/396))

## v2.17.0

- When running `fossa analyze` with the `--debug` flag, we now create a `fossa.debug.json.gz` file containing detailed runtime traces for project discovery and dependency analysis

## v2.16.6

- Monorepo: Adds automatic retries to failed API calls. ([#392](https://github.com/fossas/spectrometer/pull/392))

## v2.16.5

- Adds JSON Output for `fossa test --json` when there are no issues. ([#387](https://github.com/fossas/spectrometer/pull/387))

## v2.16.4

- Monorepo: Fixes bug with symlink logic mismatch between walker and buildspec uploader. ([#388](https://github.com/fossas/spectrometer/pull/388))

## v2.16.3

- Monorepo: Fixes bug with non-glob exclusions. ([#386](https://github.com/fossas/spectrometer/pull/386))

## v2.16.2

- Monorepo: Fixes crash when there are no ninja/buildspec files to upload. ([#385](https://github.com/fossas/spectrometer/pull/385))
- Monorepo: Fixes issue with only-path/exclude-path globs.

## v2.16.1

- Gradle: Supports analysis of projects using gralde v3.3 or below. ([#370](https://github.com/fossas/spectrometer/pull/370))

## v2.16.0

- Swift: Supports dependencies analysis for dependencies managed by Swift Package Manager. ([#354](https://github.com/fossas/spectrometer/pull/354))

## v2.15.24

- Leiningen: Executes `lein --version` before performing any analysis, to ensure Leiningen has performed its install tasks (done on its first invocation). ([#379](https://github.com/fossas/spectrometer/pull/379))

## v2.15.23

- Maven: Fixes `mvn:dependency` tactic to exclude root project as direct dependency. ([#375](https://github.com/fossas/spectrometer/pull/375))

## v2.15.22

- Adds branch and revision information to the URL reported at the end of a `fossa analyze --experimental-enable-monorepo` scan. ([#378](https://github.com/fossas/spectrometer/pull/378))

## v2.15.21

- When using `--experimental-enable-binary-discovery`, prepopulates information discovered in JAR manfiests. ([#372](https://github.com/fossas/spectrometer/pull/372))

## v2.15.20

- Yarn: Fixes potential runtime errors, when yarn.lock contains deep dependency without specification at root level in yarn.lock. ([#369](https://github.com/fossas/spectrometer/pull/369))

## v2.15.19

- Fixes an issue with `fossa-deps.yml` `vendored-dependencies` entries where uploads would fail if the dependency was in a subdirectory. ([#373](https://github.com/fossas/spectrometer/pull/373))

## v2.15.18

- Monorepo: Speeds up commercial phrase detection by doing a first pass before trying to parse context. ([#371](https://github.com/fossas/spectrometer/issues/371))

## v2.15.17

- Gradle: Classifies dependency from `testCompileClasspath` and `testRuntimeClasspath` configurations as test dependencies. ([#366](https://github.com/fossas/spectrometer/pull/366))

## v2.15.16

- Yarn: Analyzes yarn.lock without runtime error, when yarn.lock includes symlinked package. ([#363](https://github.com/fossas/spectrometer/pull/363))

## v2.15.15

- Monorepo: Efficiently upload binary blobs for ninja & buildspec files ([#362](https://github.com/fossas/spectrometer/pull/362)).

## v2.15.14

- Yarn: Fixes missing dependency from the analyses, when dependency has zero deep dependencies, and is not a deep dependency of any other dependency. ([#359](https://github.com/fossas/spectrometer/pull/359))

## v2.15.13

Adds another closed beta feature around FOSSA C/C++ support.
For now this functionality is considered publicly undocumented, and is only used with support from FOSSA engineering.

- Adds support for reporting detected binaries as unlicensed dependencies ([#353](https://github.com/fossas/spectrometer/pull/353))

## v2.15.12

- Yarn: Analyzes yarn.lock without runtime error, when yarn.lock includes directory dependency. ([#361](https://github.com/fossas/spectrometer/pull/361))

## v2.15.11

- Gradle: Classifies dependency's environment correctly, when originating from common android development and test configurations. ([#338](https://github.com/fossas/spectrometer/pull/338))

## v2.15.10

- Monorepo: Ignore permission errors when searching for ninja or buildspec files. ([#351](https://github.com/fossas/spectrometer/pull/351))

## v2.15.9

- CocoaPods: Supports git sources in `Podfile.lock` analysis. ([#345](https://github.com/fossas/spectrometer/pull/345))

## v2.15.8

- `fossa analyze --experimental-enable-monorepo` now turns off proprietary language scanning by default, and has this feature controlled by a feature flag ([#343](https://github.com/fossas/spectrometer/pull/343))

## v2.15.7

- Resolves an issue where errors running `fossa report` and `fossa test` would be made more confusing when the project isn't a monorepo project ([#321](https://github.com/fossas/spectrometer/pull/321))
- Prevents uploading standard analysis results to monorepo projects, where they'd be silently ignored ([#341](https://github.com/fossas/spectrometer/pull/341))

## v2.15.6

- CocoaPods: Fixes `Podfile.lock` parsing. It safely parses when Pod and Dependencies entries are enclosed with quotations. ([#337](https://github.com/fossas/spectrometer/pull/337))

## v2.15.5

- Fixes an issue where `--json` would output the raw project ID, instead of a normalized ID ([#339](https://github.com/fossas/spectrometer/pull/339))

## v2.15.4

- Gradle: Search parent directories for gradlew and gradlew.bat ([#336](https://github.com/fossas/spectrometer/pull/336))

This release also adds a number of closed beta features around FOSSA C/C++ support.
For now this functionality is considered publicly undocumented, and is only used with support from FOSSA engineering.

As such this new functionality is hidden from the help and other documentation in this repo.
For questions using the new functionality in this release please contact us!

- Support linking user-defined dependency binaries. ([#323](https://github.com/fossas/spectrometer/pull/323))
- Support resolving linked user-defined binaries found in projects when VSI is enabled. ([#328](https://github.com/fossas/spectrometer/pull/328))
- Support linking user project binaries. ([#333](https://github.com/fossas/spectrometer/pull/333))
- Support resolving linked user project binaries found in projects when VSI is enabled. ([#333](https://github.com/fossas/spectrometer/pull/333))

## v2.15.3

- Resolve a scan performance regression for `fossa vps` invocations. ([#335](https://github.com/fossas/spectrometer/pull/335))
- Resolve a scan performance regression for `fossa analyze --experimental-enable-monorepo` invocations. ([#335](https://github.com/fossas/spectrometer/pull/335))

## v2.15.2

- Maven: Fixes an issue where dependencies parsed from `dependency:tree` would fail to resolve when uploaded. ([#332](https://github.com/fossas/spectrometer/pull/332))

## v2.15.1

- Maven: Fixes an issue where dependencies with a platform specifier were not correctly parsed. ([#329](https://github.com/fossas/spectrometer/pull/329))

## v2.15.0

- Dart: Adds support for pub package manager. ([#313](https://github.com/fossas/spectrometer/pull/313))
- Analyzed dependencies now report what file they were found in. ([#316](https://github.com/fossas/spectrometer/pull/316))

## v2.14.5

- Maven: Fixes an issue where projects with `settings.xml` files would not be analyzed correctly using the `dependency:tree` tactic. ([#327](https://github.com/fossas/spectrometer/pull/327))

## v2.14.4

- Gradle: Fixes an issue where all dependencies would appear as direct. ([#319](https://github.com/fossas/spectrometer/pull/319))

## v2.14.3

- Monorepo: archive expansion now respects `--exclude-path` and `--only-path`. ([#320](https://github.com/fossas/spectrometer/pull/320))

## v2.14.2

- Maven: `mvn dependency:tree` now correctly cleans up temporary files after an exception, and correctly uses `settings.xml` when available. ([#318](https://github.com/fossas/spectrometer/pull/318))

## v2.14.1

- Expanded proprietary language snippets in monorepo scans. ([#317](https://github.com/fossas/spectrometer/pull/317))

## v2.13.1

- Adds support for a new Maven tactic that produces the full dependency graph if `mvn dependency:tree` is available but the plugin is not. ([#310](https://github.com/fossas/spectrometer/pull/287))

## v2.13.0

- Elixir: Adds support for Elixir projects using `mix`. ([#287](https://github.com/fossas/spectrometer/pull/287))

## v2.12.3

- Gradle: Fixes an issue where unresolvable Gradle configurations would cause Gradle analysis to show no dependencies ([#292](https://github.com/fossas/spectrometer/pull/292)).

## v2.12.2

- Python: Fixes an issue where older Poetry lockfiles were not correctly identified. ([#309](https://github.com/fossas/spectrometer/pull/309))

## v2.12.1

- VPS: Adds `--exclude-path` and `--only-path` to monorepo functionality in `fossa analyze`. ([#291](https://github.com/fossas/spectrometer/pull/291))
- VPS: Support globs in `--{exclude,only}-path` flags. ([#291](https://github.com/fossas/spectrometer/pull/291))

## v2.12.0

- Python: Adds support for the Poetry package manager. ([#300](https://github.com/fossas/spectrometer/pull/300))

## v2.11.1

- Perl: Adds support for CPAN dependencies in `fossa-deps`. ([#296](https://github.com/fossas/spectrometer/pull/296))

## v2.11.0

- Adds support for selecting which folders analysis targets are discovered in. ([#273](https://github.com/fossas/spectrometer/pull/273))
- VPS: Adds support for `fossa test` and `fossa report` for monorepo projects. ([#290](https://github.com/fossas/spectrometer/pull/290))
- Maven: Adds support for `${property}` substitution for `<groupId>` and `<artifactId>` fields in dependencies. ([#282](https://github.com/fossas/spectrometer/pull/282))

## v2.10.3

- Adds support for specifying a release group on project creation. ([#283](https://github.com/fossas/spectrometer/pull/283))
- Adds support for non-HTTPS backends for archive uploads (e.g. for on-premises deployments). ([#276](https://github.com/fossas/spectrometer/pull/276))
- Adds `--experimental-enable-monorepo` and other associated flags to `fossa analyze`, which enables experimental monorepo support. ([#286](https://github.com/fossas/spectrometer/pull/286))
- Deprecates `fossa vps` subcommands. ([#286](https://github.com/fossas/spectrometer/pull/286))

## v2.10.2

- Fixes an issue where some `fossa` commands (including `fossa test`) would exit non-zero on success. ([#278](https://github.com/fossas/spectrometer/pull/278)).

## v2.10.1

- Fixes an issue where `fossa container analyze` exited zero on failure. ([#275](https://github.com/fossas/spectrometer/pull/275))

## v2.10.0

- Adds support for short flags. ([#264](https://github.com/fossas/spectrometer/pull/264))
- Adds a `remote-dependencies` section in the `fossa-deps` file to support archives at specific URLs. ([#260](https://github.com/fossas/spectrometer/pull/260))
- Renames some fields for `custom-dependencies` to avoid confusion. ([#260](https://github.com/fossas/spectrometer/pull/260))

## v2.9.2

- Adds JSON-formatted project information to the output of `fossa analyze` with `--json`. ([#255](https://github.com/fossas/spectrometer/pull/255))

## v2.9.1

- VPS: Bump wiggins - Updated `vps aosp-notice-file` subcommand to upload ninja files & trigger async task. ([#272](https://github.com/fossas/spectrometer/pull/272))

## v2.9.0

- Fixes an issue where stdout doesn't always flush to the console. ([#265](https://github.com/fossas/spectrometer/pull/265))
- Fixes an issue when referenced-dependencies are not being uploaded. ([#262](https://github.com/fossas/spectrometer/pull/262))
- Adds support for `fossa-deps.json`. ([#261](https://github.com/fossas/spectrometer/pull/261))
- Adds support for `vendored-dependencies` to be license scanned. ([#257](https://github.com/fossas/spectrometer/pull/257))

## v2.8.0

- Adds support for `--branch` flag on `fossa container analyze` command. ([#253](https://github.com/fossas/spectrometer/pull/253))
- Adds support and documentation for user-defined dependencies. ([#245](https://github.com/fossas/spectrometer/pull/245))
- Allows using `.yml` or `.yaml` extensions for `fossa-deps` file, but not both. ([#245](https://github.com/fossas/spectrometer/pull/245))
- `fossa analyze` now checks `fossa-deps` before running analysis (instead of checking in parallel with other analyses). ([#245](https://github.com/fossas/spectrometer/pull/245))

## v2.7.2

- VSI: Updates the VSI Plugin.
- VSI: Adds support for VSI powered dependency discovery as a strategy.

## v2.7.1

- Re-enables status messages for commands like `fossa test` in non-ANSI environments. ([#248](https://github.com/fossas/spectrometer/pull/248))
- Yarn: Adds support for Yarn v2 lockfiles. ([#244](https://github.com/fossas/spectrometer/pull/244))
- NuGet: Fixes the dependency version parser for `.csproj`, `.vbproj`, and similar .NET files. ([#247](https://github.com/fossas/spectrometer/pull/247))

## v2.7.0

- Conda: Adds support for the Conda package manager. ([#226](https://github.com/fossas/spectrometer/pull/226))

## v2.6.1

- VPS: Adds `--follow` to the `vps analyze` subcommand, which allows for following symbolic links during VPS scans. ([#243](https://github.com/fossas/spectrometer/pull/243))

## v2.6.0

- Display the progress of `fossa analyze` while running. ([#239](https://github.com/fossas/spectrometer/pull/239))

## v2.5.18

- NPM: Fixes issue where transitive dependencies could be missing in NPM projects. ([#240](https://github.com/fossas/spectrometer/pull/240))

## v2.5.17

- Containers: Fixes an issue where `--project` and `--revision` were not correctly handled in `fossa container analyze`. ([#238](https://github.com/fossas/spectrometer/pull/238))

## v2.5.16

- Adds support for `fossa-deps.yml`. ([#236](https://github.com/fossas/spectrometer/pull/236))

## v2.5.15

- Python: Fixes an issue where parsing unsupported fields in `requirements.txt` could prevent Python analyses from terminating. ([#235](https://github.com/fossas/spectrometer/pull/235))

## v2.5.14

- Go: Upload module identifiers instead of package identifiers to the backend. ([#234](https://github.com/fossas/spectrometer/pull/234))

## v2.5.13

- VPS: Update VPS plugin to `2021-04-27-312bbe8`. ([#233](https://github.com/fossas/spectrometer/pull/233))
  - Improve performance of scanning projects
  - Reduce memory pressure when scanning large projects

## v2.5.12

- VPS: Update VPS plugin to `2021-04-19-9162a26`. ([#231](https://github.com/fossas/spectrometer/pull/231))

## v2.5.11

- Allow flags to be set via configuration file. ([#220](https://github.com/fossas/spectrometer/pull/220))
- Containers: add support for layers. ([#228](https://github.com/fossas/spectrometer/pull/228))

## v2.5.10

- Only activate replay/record mode using `--replay`/`--record` (previously it was turned on in `--debug` mode). ([#212](https://github.com/fossas/spectrometer/pull/212))
- Containers: Fixed a bug where container scanning failed when ignored artifacts aren't in the right shape. ([#223](https://github.com/fossas/spectrometer/pull/223))

## v2.5.9

- VPS: Update the VPS scanning plugin:
  - Resolve issues reading IPR files with null byte content.
  - Workaround recursive variable declarations when parsing Android.mk files.

## v2.5.8

- VPS: Support makefiles in `fossa vps aosp-notice-file`. ([#216](https://github.com/fossas/spectrometer/pull/216))
- VPS: Require paths to ninja files as arguments in `fossa vps aosp-notice-file`. ([#217](https://github.com/fossas/spectrometer/pull/217))

## v2.5.7

- VPS: Print project URL after `fossa vps analyze`. ([#215](https://github.com/fossas/spectrometer/pull/215))

## v2.5.6

- Gradle: Fixes an issue that sometimes prevented Gradle project analyses from terminating. ([#211](https://github.com/fossas/spectrometer/pull/211))

## v2.5.5

- PHP: Fixes an issue where Composer lockfiles could cause a crash when parsing. ([#207](https://github.com/fossas/spectrometer/pull/207))

## v2.5.4

- Scala: Fixes an issue that sometimes prevented Scala analyses from terminating. ([#206](https://github.com/fossas/spectrometer/pull/187))

## v2.5.0

- Containers: Add container analysis toolchain. ([#173](https://github.com/fossas/spectrometer/pull/173))

## v2.4.11

- Fixes several issues that caused analysis failures during upload. ([#187](https://github.com/fossas/spectrometer/pull/187), [#188](https://github.com/fossas/spectrometer/pull/188))

## v2.4.9

- Python: Fixes an issue with `requirements.txt` parsing line extensions. ([#183](https://github.com/fossas/spectrometer/pull/183))
- Fixes an issue where we didn't read the cached revision when picking a revision for `fossa test` in projects without VCS. ([#182](https://github.com/fossas/spectrometer/pull/182))
- Fixes an issue where invalid project URLs would be printed for projects without VCS when `--branch` was not specified. ([#181](https://github.com/fossas/spectrometer/pull/181))

## v2.4.8

- Introduce a new hidden `fossa compatibility` command which runs fossa v1 `fossa analyze` and allows users to access the archive uploader. ([#179](https://github.com/fossas/spectrometer/pull/179))

## v2.4.7

- Fixes an issue where `fossa test` would always exit zero for push-only API keys. ([#170](https://github.com/fossas/spectrometer/pull/170))
- Fixes an issue where dependency graphs would be filtered out if they had no direct dependencies (e.g. in strategies like Yarn where direct dependencies are unknown). ([#172](https://github.com/fossas/spectrometer/pull/172))
- Go: Fixes an issue with `glide.lock` parser. ([#175](https://github.com/fossas/spectrometer/pull/175))
- Go: Adds multi-module project support to `go.mod` static analysis. ([#171](https://github.com/fossas/spectrometer/pull/171))
- NPM, Yarn: Fixes an issue where subdirectories were erroneously ignored. ([#174](https://github.com/fossas/spectrometer/pull/174))

## v2.4.6

- VPS: Update Wiggins CLI plugin to version `2020-12-11-5d581ea`

## v2.4.5

- VPS: Update `fossa vps analyze` to use a new VPS project scanning engine:
  - Improve scan performance
  - Support "License Only" scans, where the project is scanned for licenses but is not inspected for vendored dependencies.

## v2.4.4

- Maven: Add limited support for POM `${property}` interpolation. ([#158](https://github.com/fossas/spectrometer/pull/158))

## v2.4.3

- Adds `--version` flag. ([#157](https://github.com/fossas/spectrometer/pull/157))

## v2.4

- RPM: Adds support for unpacking of gzipped RPMs. ([#154](https://github.com/fossas/spectrometer/pull/154))
- VPS: Integrates `vpscli scan` as `fossa vps analyze`. ([#148](https://github.com/fossas/spectrometer/pull/148))
- VPS: Removes `vpscli` binary. ([#148](https://github.com/fossas/spectrometer/pull/148))
- VPS: Adds support for `--team` and other metadata flags to VPS analysis. ([#149](https://github.com/fossas/spectrometer/pull/149))
- VPS: Adds `fossa vps test` command, analogous to `fossa test` for VPS projects. ([#150](https://github.com/fossas/spectrometer/pull/150))
- VPS: Adds `fossa vps report` command, analogous to `fossa report` for VPS projects. ([#150](https://github.com/fossas/spectrometer/pull/150))

## v2.3.2

- Adds `fossa list-targets` to list "analysis targets" (projects and subprojects) available for analysis. ([#140](https://github.com/fossas/spectrometer/pull/140))
- Adds `--filter TARGET` option to `fossa analyze`. ([#140](https://github.com/fossas/spectrometer/pull/140))
- Adds support for "detached HEAD" state in `git` and `svn`. ([#141](https://github.com/fossas/spectrometer/pull/141))
- Python: Dependencies found via `*req*.txt` and `setup.py` are now merged. ([#140](https://github.com/fossas/spectrometer/pull/140))
- Maven: Natively support multi-POM Maven projects. ([#140](https://github.com/fossas/spectrometer/pull/140))
- Gradle: Fixes an issue where subprojects were not handled correctly. ([#140](https://github.com/fossas/spectrometer/pull/140))

## v2.3.1

- RPM: Dependencies from multiple `*.spec` files in the same directory are now merged. ([#138](https://github.com/fossas/spectrometer/pull/138))
- Erlang: Aliased packages in `rebar3` are now resolved to their true names. ([#139](https://github.com/fossas/spectrometer/pull/139))
- Gradle: Support all build configurations (instead of a hard-coded list of known configuration names). ([#134](https://github.com/fossas/spectrometer/pull/134))

## v2.3.0

- Erlang: Fixes an issue where the `rebar3` strategy would incorrectly identify dependencies as top-level projects. ([#119](https://github.com/fossas/spectrometer/pull/119))
- Python: Fixes various issues in the `setup.py` parser. ([#119](https://github.com/fossas/spectrometer/pull/119))
- Haskell: Adds support for Haskell projects using `cabal-install`. ([#122](https://github.com/fossas/spectrometer/pull/122))
- PHP: Adds support for PHP projects using `composer`. ([#121](https://github.com/fossas/spectrometer/pull/121))

## v2.2.4

- Scala: Adds support for Scala projects using `sbt`. ([#54](https://github.com/fossas/spectrometer/pull/54))

## v2.2.1

- Python: Fixes an issue where the `req.txt` strategy would run even when no relevant files were present. ([#109](https://github.com/fossas/spectrometer/pull/109))

## v2.2.0

- Improves contributor counting accuracy using repository metadata. ([#94](https://github.com/fossas/spectrometer/pull/94))
- Improves parallelism of strategy discovery. ([#93](https://github.com/fossas/spectrometer/pull/93))
- Fixes an issue where URLs printed by `fossa test` and other commands were incorrect for `git` projects with `https` remotes. ([#92](https://github.com/fossas/spectrometer/pull/92))
- Fixes an issue where `IOException`s (like "command not found") would cause strategies to crash. ([#106](https://github.com/fossas/spectrometer/pull/106))
- Fixes an issue where with effect typechecking. ([#100](https://github.com/fossas/spectrometer/pull/100))
- Python: Dependencies of multiple `*req*.txt` files in a single project are now merged. ([#102](https://github.com/fossas/spectrometer/pull/102))
- Go: Re-enables deep dependency reporting (which was previously disabled for development purposes). ([#98](https://github.com/fossas/spectrometer/pull/98))
- NuGet: Adds support for analyzing `paket.lock` files. ([#107](https://github.com/fossas/spectrometer/pull/107))

# Version 1 Changelog

## v1.1.10

- 7013d3b fix: Remove evicted SBT dependencies (#667)
- 8aa77d8 Update genny calls to not use gopath (#668)
- 4e6cced fix: Unit test failures should cause CI failure (#666)

## v1.1.9

- a1ec875 Fix node_modules strategy (#665)

## v1.1.8

- 6ad8e86 fix ant subdirectoy analysis (#664)
- 4fe7d83 add faq (#661)

## v1.1.7

- 246294c fix downloaded parse error (#660)
- 2cd3dcd fix wrong config file field (#623)
- 01fe79a doc: Homebrew is no longer a supported installation method (#659)

## v1.1.6

- 9f7d083 Send projectURL on upload-project (#656)

## v1.1.5

- dd56406 Use gomodules instead of dep (#653)
- 9c1523e Ant: use pom.xml's <parent> version if one isn't declared at the top level (#652)

## v1.1.4

- fabc9ef Remove e2e test from blocking a release (#649)
- 44d13b2 Use 'go list' to determine transitive dependencies for gomodules projects (#648)
- 84818e9 Add support for titles with upload project (#646)
- 444330f SAML build link (#647)

## v1.1.3

- fc60c66 Update documentation for newer sbt versions (#638)
- 3255628 Add ARM64 in goreleaser (#626)
- 871e94f improve license scan fix (#643)

## v1.1.2

- b1e910a Fix Goreleaser after deprecation (#642)
- 89b8691 fossa upload-project command (#639)
- 38fdbac Update README.md (#636)

## v1.1.2-alpha.1

- 57fe304 feat: Use name field to name modules (#635)

## v1.1.1

- 94d95b5 Send CLI version in upload (#633)
- e41733a Update docs and help output for flags that only effective on project creation. (#632)
- a4bddd0 Handle multi module maven builds without distinct pom files (#631)
- 8330391 improve docs on `--suppress-issues` flag (#624)

## v1.1.0

- 1706109 chore: Update Docker development images (#601)
- 8aa42f0 remove mention of overwrite (#621)
- d7467dc Timeout flag correction (#619)
- 2cd9167 Add a pull request template (#618)
- ac0dc90 Replace "Python" with "Ruby" in Ruby documentation (#544)
- 11358c6 Fix typo on "options" param (#608)
- 1ae3c54 Update maven.md (#612)
- 028812f Replace .NET with nodejs on nodejs documentation (#610)
- 90d625c Git contrib count (#611)
- fff1e23 remove spectrometer install (#606)

## v1.0.30

- 09c02d6 Add site-packages to the list of ignored directories (#605)

## v1.0.29

- cc3b1ec fix: Do not fail when analyzing go.mod modules when lockfile is not in same directory as module (#602)

## v1.0.28

- 091f2a9 Allow double-quoted strings in setup.py (#600)

## v1.0.27

- f511238 Add -mod=readonly flag to gomodules resolver (#599)

## v1.0.26

- 55cc629 Use -mod=readonly flag for go list (#595)
- 7103b56 Go repository bazel files (#594)
- d4b00cd Use the same BINDIR for hscli (#592)

## v1.0.25

- 08dbd38 prevent comparison tooling with custom endpoint (#591)

## v1.0.24

- b530020 feat (npm dev) include npm development dependencies (#589)
- dff5651 Let hscli installation fail silently (#590)
- 22ca461 feat (yarn list) support for scanning yarn list output (#588)

## v1.0.23

- 7d22c91 CLI v2 Comparison (#568)
- 32b9351 Resolve documentation nits (#585)

## v1.0.22

- 6dee5c6 upload the policy paramater if a user adds it (#577)

## v1.0.21

- 7458683 Use unix file separators in archive uploads (#584)
- 6187e44 remove isbuilt errors and warnings for commands that we don't need (#576)

## v1.0.20

- 39656fd changes to scan ant better (#575)

## v1.0.19

- 3a98c56 Allow Leiningen to output on stderr without failing (#574)
- cf5391b feat (better bazel) support for bazel deps command (#570)
- 4efffa5 handle maven downloaded line (#573)
- f0abc89 flag change (#572)
- 4ccb6fd add title attribution row (#571)
- b431b2e docs update (#567)

## v1.0.18

- 4a98113 archive -> archives (#566)
- 244e757 return error so file info cannot be nil (#565)

## v1.0.17

- 85a7e9c fix (hanging commands) refactor sbt and timeout hanging commands (#563)
- b243965 revise ant options (#561)
- a0358b0 feat (pipenv discovery) (#560)

## v1.0.16

- 30316bc fix(json report) print json reports when provided json flag (#558)
- 3a27b27 remove gradle sub projects from dependency graph (#556)

## v1.0.15

- 98c3b7f Request download url when rendering reports (#557)

## v1.0.14

- 5296cf3 fix (gradle error) error on exit code and stderr (#555)
- 7c7aa6f [FC-1212] create integration with new report endpoint (#554)

## v1.0.13

- 701adbd remove .fossa.yml (#553)
- 8299613 feat (bazel files) parse bazel files for static support (#552)

## v1.0.12

- d6cab2c Add DownloadURL to Revision type. (#551)
- 35ce938 [FC-1059] Added consideration of lockfiles to nodejs IsBuilt() (#543)
- b2697e6 Updated README for generating license notices (#546)

## v1.0.11

- 3e7c7b3 [FC-977] Added strategy for parsing package-lock.json files (#541)

## v1.0.10

- 2961722 fix (log file sync) defer file syncing until after the command finishes (#539)
- d1fa5ed Fixed gradle project discovery (#538)

## v1.0.9

- 3ead389 fix (rpm install) return stdout instead of zero value (#537)
- d74872c Implement new python analyzer (#534)

## v1.0.8

- 36d3766 unmarshal additional information (#535)
- 877e552 feat (ruby v2 analysis) ruby analysis conforms to v2 format (#530)

## v1.0.7

- 4940add feat (rpm scanning) support for system level and individual rpms. (#520)

## v1.0.6

- 78d3b72 fix (type issue) handle empty pkg types (#532)
- eaf8b55 fix (update fail) don't fail when there are no updates available (#526)
- 9b5c9ff errors (extend errors) use the errors package in more places (#503)
- c160edb refactor (ruby) (#528)

## v1.0.5

- eaa6c94 turn off cgo (#529)
- ab7c478 new analysis strategies / fallbacks (#511)
- 69dc144 errors (wrong arguments) better errors when users manually specify modules. (#525)

## v1.0.4

- 6cad43a Trim $GOPATH from source path stacktraces (#524)
- 707ca11 add hash and version field to dep reports (#521)
- 2b63679 lint (golang ci) add custom linting configuration (#508)
- 6f324ad add the --server-scan flag to treat raw modules separately (#518)

## v1.0.3

- 638f9f7 fix (ruby errors) change is built check and fix errors (#519)

## v1.0.2

- 1c58d98 warn error and handle nil typed errors (#512)
- 4bc1dbc improve error messages when running commands (#510)
- 94be39b testing (fossa test) use a test server to test fossa test (#305)

## v1.0.1

- 39676c8 release (go version) (#507)
- d478879 release after approval (#506)
- 25ed63d feat (gomodules vendor) support users who vendor custom deps and use gomodules (#505)
- e72db93 feat (golang fallbacks) break go strategies down and fallback easier (#504)
- 4c5a991 fix (missing remote error) set project name to directory if git cannot be read. (#502)
- 72e21d6 feat (clojure support) clojure support through leiningen (#501)
- 7e64aa9 Fix parsing of gradle dependency tree (#500)

## v1.0.0

- 235c83318 better buck error (#499)
- a8412e0e2 Add setup.py scanning (#493)
- 1bdd0432d Log message if on Windows or not using ANSI (#438)
- 582091364 errors (better errors) extend the errors package further (#492)
- 953ec7464 Init: allow use of --project (and other API-related) flags (#498)
- 5c9f72c9e filter warnings prefix (#497)
- 4f90d785b feat (dep static analysis) read manifest and lockfiles created by dep (#491)
- 5a81a616a fix output requiring api key (#495)
- e6aefa91c golang: fix support for go modules in subdirectories (#439)
- 8af01eb7d Publish homebrew formula (#494)
- 1187e9d0a docs(readme): add download count (#490)
- d68373963 errors (no API key) Common error when users forget to add an API key.  (#489)
- 78a841865 feat (gomodules scanning) scan go.mod and go.sum for dependencies. (#488)

## Version 0 Changelog

We generally follow semantic versioning, but semantic versioning does not
specify pre-1.0.0 behavior. Here is how `fossa` <1.0.0 releases work:

- Any update that creates a breaking change (i.e. a change that causes a
  previously working configuration to fail) will bump the minor version.
- All other updates will bump the patch version.
- Preview, beta, and other special releases will have a pre-release identifer in
  the semantic version, and will be marked as pre-release on GitHub Releases.

## v0.7.34

- 0a838a506 Fix WalkUp to be OS-agnostic (#487)
- a5fcdca1b fix (requirements parser) whitespace in dependencies removed (#486)
- c2cbf8eac feat (errors) better errors package (#462)
- 8656b4e12 Use runtimeClasspath configuration for resolution (#484)
- b2d510c05 feat (clean debug logs) add --verbose flag to allow cleaner logs (#485)
- 643451839 docs (docker faq) update faq for custom docker images (#481)
- fd8fa7c17 Discover gradle projects using non-groovy dialects (#482) (Closes #395)
- 66e205192 Replace "Python" with "Ruby" in Ruby documentation (#483)
- 569f1e867 feat (rust support) Support rust through Cargo.lock parsing. (#474)
- c8d6e7dd5 feat (dependencyManagement field) add dependencyManagement parsing. (#477)
- 28096cc8b Haskell project support via cabal-install and stack (#444)
- 202eda88c fix (support method) change support to email (#476)

## v0.7.33

- 0567ca5 fix (zero deps error) log when a project has no dependencies (#473)
- 5d0e2b9 fix (nested poms) fix a bug where nested pom files could not be found  (#475)

## v0.7.32

- df7ee6967 Update how-it-works.md (#472)
- 4b85dce8b feat (license scan tar) use the rawLicenseScan parameter to run a full license scan (#469)

## v0.7.31

- b7cb71ad2 feat (fallbacks) don't look for setup.py and log if cocoapods is missing instead of failing (#470)
- fcc63f259 fix (sbt parsing) make a small change to ensure sbt graphs are created accurately. (#471)
- 9f346efc6 feat (buckw) discover buck command and prefer buckw (#467)
- 4d380793d fix (module filter) consider windows file paths when filtering modules (#466)
- 3bd9ffaec Update CONTRIBUTING.md (#465)
- 999641227 docs (golang) strategy and faq updates (#464)

## v0.7.30

- 5ec7a9e07 Add fallback to no VCS when VCS not supported, and support Mercurial (#463)
- f54ae192e copy installation (#461)

## v0.7.29

- 33808e000 remove upper bound on test (#460)
- ec5990cf7 Update how Maven modules are described in .fossa.yml (#459)
- 3c4e41f7d feat (command timeout) add timeout for gradle analyzer (#458)

## v0.7.28

- 94e829228 Fix gradle project name parsing for projects without group ID (#457)

## v0.7.27

- 5c59eafa2 improve dockerfiles (#456)
- e6da7d3ba feat (format fossa test) improve fossa test output for readability (#455)
- d184d6a5d Harden parsing of Gradle's output (#454)
- 9ea851336 Check each Maven POM manifest only once when discovering modules (#452)
- 89eb004f5 Improve discovery of Maven modules and dependencies (#449)
- bfdfaa1c4 feat (dotnet support) complete dotnet support with fallbacks. (#450)
- ad23bb55d Support projects without VCS and support Subversion (#448)
- 5a24f6891 fix empty Composer dependencies list parsing (#392)
- 92d9c9f98 Fix some typos in docs (#447)
- 4cfe1b459 remove comment and kill unused images (#446)
- e7319ddec Bump fossa/fossa-cli:base image's golang version to 1.12

## v0.7.26

- aad54f605 fix (api error) return api error messages with bad requests (#442)
- 47a005dd1 feat (report license text) add full license and attribution text for fossa report (#441)
- 368a1382b docs (FAQ page) add a faq page and other updates (#440)

## v0.7.25

- b0571b804 feat (gradle project dir) enable the gradle analyzer to work with a monorepo like structure (#434)
- 89aafbd77 test (carthage) add test structure for empty cartfile (#437)
- ebfa09147 fix (empty cartfile) Check for nil graph from empty Cartfile.resolved (#435)
- 7fd62b6b4 fix (report url) switch dependency url back to the full url (#436)
- f2d05aa12 fix (ruby tests) fix flaky ruby integration tests. (#426)
- 156ae380c fix (carthage error) improve carthage error message (#432)
- be9042349 feat (go dependency versions) Favor explicit versions instead of dependency hashes (#427)

## v0.7.24

- 7a5ba032b feat (buck all targets) add option to specify a target such as //third-party/... (#428)
- e9fd4642e fix (ant analyzer) clean up and prevent failure from missing binaries (#429)
- bb551cd04 refactor (gradle analysis) add a test suite and clean up code. (#425)
- 8e02a4a80 fix (.io to .com) update endpoints (#423)

## v0.7.23

- e26421e28 fix (gradle parser) bug related to windows line endings (#421)
- 75994dadf fix (windows script) add a correct download script for windows users to the cli manual (#422)
- cbd0f751a testing and comment logic (#420)
- 2a2a23f14 fix (report dependencies) Change report dependencies to track fossa.com results (#419)
- fa135e191 feat (test pass) add the --supress-issues flag to fossa test (#418)
- f6660fb91 fix (raw modules) prevent modules from appearing as projects (#416)
- 2068b2d8f fix (manual links) broken links on the cli manual (#415)
- 541beceee docs (manual rewrite) manual and user guide overhaul (#410)

## v0.7.22

- 5e22532 Update README.md (#412)
- c13d22c fix (gradle configurations) add default configurations and change how targets are handled (#411)

## v0.7.21

- 11d74e8 Fix (readtree generic) Fix bug that prevented dependencies from being listed in the transitive graph. (#407)

## v0.7.20

- 2f552ca feat (paket analyzer) introduce support for the paket package manager (#404)

## v0.7.19

- 757a3df feat (okbuck classpath) add a flag to buck analysis for specific types of dependencies. (#400)
- 5b86e5b fix (ruby no specs) Do not panic when Gemfile.lock has a malformed empty specs section (#402)
- 7ad3119 fix (go analyzer) do not fail when there are no go dependencies. (#401)

## v0.7.18

- 1ed03f7 feat(okbuck support) Provide support for analyzing software managed by okbuck. (#398)
- 34babdf fix (Gradle analyzer) Fix gradle discovery for root projects and add a flag to scan all submodules (#399)
- cef13fe fix(cmd): Correctly parse module options when passed from command line (#393)
- 28a6f0e feat (debian analysis) Build functionality to analyze debian packages (#388)
- 3e54a0b fix (fossa report licenses) change the way that we find dependency license information. (#390)
- 65c2534 fix (fossa test) Poll the fossa issues endpoint until a scan is complete. (#397)
- 4ccf0d5 feat(buck) add cli support for the Buck package manager (#380)

## v0.7.17

- be61f55 Gradle multi-configuration parsing (#387)
- b9cf6ae fix (ant discovery) ensure valid directories are discovered. (#384)
- f6731eb feat(build tags) analyze go build tags (#372)
- 098b089 fix (readtree) correct the way we parse dependency graphs (#385)
- 861f567 Fix csproj regex (#386)
- 1d39bb8 fix(ant) Fix error message (#363)
- d1c781d fix: Correctly set directory modules are passed in from the command line (#383)
- 9509164 Add machine-readable output format to license report (#379)
## v0.7.16-rc.1+buckpreview

- d8e6d3a add buck project discovery
- eb4bc12 basic functionality
- 7005a1e first fully working changes
- 9088c10 WIP push
- cb54eea WIP upload
- 301b654 WIP basic functionality

## v0.7.15

- 434a2ae Pass -no-colors about as two separate arguments to sbt, not one (#376)
- 740da0d Link to CONTRIBUTING.md was broken (#377)
- b9a1f3b update go-git to v4.7.1 (#374)

## v0.7.14

- 4821bdc feat(gomodules) add support for gomodules (#368)
- 2dd95e9 fix(python) Add options support to requirements.txt parsing (#370)
- 2347102 fix(python) requirements parses extras properly (#365)
- c6aceb3 fix(maven) fix line parsing in Windows OS (#362)
- 71b489c fix(upload) remove duplication of flags to fix upload (#366)
- 4f6199d fix(make) fix conflict with auto generated file (#364)
- 9e6a4d8 fix(npm) npm analyze incorrectly finds module from .fossa.yml (#355)

## v0.7.13

- 623f658 fix(module options) allow command line options for multi module builds (#359)
- f188555 feat(pipenv) add support for pipenv projects (#315)
- cb206fd fix(glide) ensure that glide checks for aliased packages (#352)
- bb05c2b fix (buildtools) logic for bower and pip (#350)

## v0.7.12

- 4bd3b42 Merge pull request #339 from fossas/fix/yml-relative-paths-golang
- 48e7afd chore(go): Import grouping
- 9632cbe Merge pull request #338 from fossas/feat/warn-old-config
- a3792d0 test(nodejs): Add tests for checking import graphs (#337)
- 9439aa0 feat(ruby analyzer integration test) add ruby analyzer integration test (#320)
- 94c5f92 refactor(integration test) do not use TestMain in integration tests (#336)
- f4fc244 nit: Remove debugging code
- eeb82cd Merge pull request #276 from fossas/fix/phpDeps
- b8baa4f feat(config): Warn on old configuration files
- 36cc01d fix(go): Use relative paths when discovering modules
- 2495072 Filter out deps with name 'php'
- 201b13f test(yarn fixtures) add rev not resolve to suffix fixture (#326)
- 4f8a134 Merge branch 'master' into test/nodeFixtures3
- 61ce589 build: Rebuild on source change, use MacOS-compatible find (#332)
- ccb3bec Merge branch 'master' of github.com:fossas/fossa-cli into test/nodeFixtures3
- 915c70f  update fixtures and tests according to fixture dir
- 77b64e5 define fixture
- 50277fa add second case for trans prod dep collisions
- cd8ef3c add trans dev dep case 1
- 10fff2b fix some naming to be more clear
- 4fc7473 rename directories
- 0d36e90 setup fixture

## v0.7.11

- 5f558c5 fix added for dep graph creation (#331)
- 2de096e test(yarn fixtures) define fixtures and tests for additional parsing edge cases (#325)
- 1d32b91 test(python analyzer) add native python analyzer integration tests (#307)
- e432486 feat(circle.yml) aggregate coverage for multiple reports within a single PR (#306)

## v0.7.10

- 58b0fb7 test(yarn fixtures) add name only collision with direct prod dep case (#324)
- 4c51b77 test(yarn fixtures) initial edge case fixture structure example for yarn tooling (#323)
- 3c243bc Make sure that release tags start with 'v' (#322)
- 5f47dc1 feat(yarn.lock parsing) do not include dev deps in lockfile parsing (#312)
- 146f015 feat(nodejs dev deps) filter nodejs dev deps when using npm ls (#314)
- 72f7ec7 fix(vndr user repos) add support for user specified package locations (#316) (#318)
- ca28520 feat(buildtools Dockerfile) add rails tooling on buildtools image (#319)
- 0ae2c5e feat(yarn/npm) do not eagerly fail if either yarn or npm is not available (#313)
- dbfbb85 refactor(integration tests) abstract/simplify project initialization post cloning (#310)

## v0.7.9

- adec6f3 build: Fix Makefile dependencies in release process (#309)
- 03b24fb Improve .NET analyzer performance by reducing logging (#296)
- e9ac753 test: Don't run integration tests while unit testing (#308)
- fcb3783 fix(Makefile) update dev-osx to not error out for missing run command (#304)
- 4e1af41 test(nodejs integration) add full nodejs integration test (#297)
- 54bed30 refactor(codegen): Clean up old code, make codegen consistent (#300)
- a938e90 Add dependency check to build (#302)
- fc78d44 fix(ci): Fix reversed coverage logic for CI unit tests (#301)
- 72d7ca4 refactor(install): Use godownloader instead of custom install script (#298)
- ce2e3bf coveralls removed for forked repos and alternate junit test path added (#299)
- 48afaf4 feat(yarn lockfile fallback) add yarn lockfile reading fallback (#293)
- c94e175 added flags for specifying the team in fossa, and a link (#287)
- 718bf28 test(yarn lockfile) improve fixture case coverage (#290)
- c90d051  feat(AnalyzerTest) canonical reference for slimming docker test image and native analyzer testing (#271)
- 67c2ff1 release(v0.7.8-1): Release version v0.7.8-1

## v0.7.8-1

- 67c2ff1 release(v0.7.8-1): Release version v0.7.8-1
- f7bc7ea Fix/test upload (#289)
- 70aa12a Overhaul FOSSA CLI CI (#286)
- 6e77c5b feat(yarn) add yarn lockfile parsing (#283)
- 6d8b99d fix(.circleci/config.yml) use test base docker image and check out branch cli code into the image (#277)

## v0.7.8

- 65a187a release(v0.7.8): Release version v0.7.8
- b03de4d Fix/test custom (#284)
- 4c9206d Issue #247, fix how custom fetchers are handled (#281)
- 9e52d6e feat(npm fallback) use node_modules to build dep graph if npm fails
- 6999ee6 Fix/go dep ignore (#272)
- 80e2819 fix(exec) append args provided in WithEnv instead of Env for cmds (#273)
- 5e040f8 default error value changed when an API key is not provided (#275)
- 12cd4c8 feat(npm buildtool) update FromManifest to return a package and rename it accordingly
- 9b6bc04 fully define TestFromNodeModules

## v0.7.7

- e874ec2 release(v0.7.7): Release version v0.7.7
- a66383e Work around NPM reporting for transitive dependencies with deduplication (#258)
- 27fcf55 Move fixtures to correct folder
- 551f5a4 refactor(npm): Move fixtures to correct folder
- dfcf109 Add NPM tests and mock NPM execution
- 42d448f Merge pull request #260 from fossas/ci/coveralls
- c75503c Merge branch 'master' into ci/coveralls
- 58e029f  Use CLI-specific API endpoints so that `fossa test` works with push-only API keys (#253)
- 7654166 coveralls support added
- ca66f70 feat(ruby analyzer) add fallback mechanism for ruby analyzers when bundler fails
- a1bcdc9 remove shouldFallback
- 000d93d remove trash
- 4742c3f flatten structure
- d2c7dda prefer fallbacks within switch statement
- 8bedfaf update to no longer need gemfile-lock-path
- 560691d add fallback option on each bundler command failure
- c864b74 remove dockerfile change in favor of separate PR
- f247dd9 remove shouldFallback from final fallback case
- 2ca741f fix fallback ordering
- 89df70d clean up tests; remove unused code
- 6a8dd6f correct ordering
- c46eba5 remove helper function
- 571be27 remove debugger line
- 996525a add remote debugging tools and settings
- b447304 update to not include lockfile path
- 41dba65 rename dev-mac -> dev-osx
- f8c5d93 reorder to check errs earlier, ensure that end result is actually populated
- 7a38c7f update buildTarget to use CWD
- e34bcad break out switch into functions
- b0a8ab3 Merge branch 'master' of github.com:fossas/fossa-cli into feat/rubyFallback
- eb8b518 use fallback strategy
- 8377bc7 add osx dev
- d9afc8f Correctly upload bad input with empty lines (#249)

## v0.7.6

- a35fd0b release(v0.7.6): Release version v0.7.6
- edecf87 fix(upload): add API flags (#248)
- 5b0c18b fix(install): Fix installer checksumming
- e290faf Added Jira project key and Project URL flags (#237)
- efa8f60 Improve default logging format (#244)
- f41a1c8 use shasum when available to verify download (#239)
- 92341dc lint(golangci): Fix GolangCI lints (#242)
- e7f9c39 Refactor logging: add structured fields and multiplexed backends (#241)
- 1206d63 allow local install without sudo using LOCAL=true (#238)
- b361644 test(flags): ignore order during combination test
- 7d8509c Support exclamation marks in Gemfile.lock (#230)

## v0.7.5

- 8e28232 release(v0.7.5): Release version v0.7.5
- abbe5d3 Tarball upload bugfixes (#228)
- 674e99b fix(gradle): Strip additional Gradle annotations (#229)

## v0.7.4

- ed1784b release(v0.7.4): Release version v0.7.4
- 6378305 Third-party tarballs (#227)
- 6719541 release(v0.7.3-2): Release version v0.7.3-2

## v0.7.3-2

- 6719541 release(v0.7.3-2): Release version v0.7.3-2
- ee7b30d chore: Add more .gitignore targets
- 14daf05 fix(readtree): Fix 1-index handling
- 2129901 release(v0.7.3-1): Release version v0.7.3-1

## v0.7.3-1

- 2129901 release(v0.7.3-1): Release version v0.7.3-1
- 33e478a fix(nodejs): Allow NPM errors by default
- 4e13873 Add init and analyze flags to default command (#225)

## v0.7.3

- fc83ebc release(v0.7.3): Release version v0.7.3
- 4157cc5 Do not cause config to fail if no supported VCS is detected (#224)
- b8a1457 Carthage support (#218)
- 983716a Added check for locator in upload response (#223)

## v0.7.2

- a259210 release(v0.7.2): Release version v0.7.2
- 017f69d fix(analyzers): Don't short-circuit module discovery on error
- 83fae0f Remove polymorphic monads (#219)

## v0.7.1

- 89661a4 release(v0.7.1): Release version v0.7.1
- eac7f22 fix(cmd): Correctly initialise main default command

## v0.7.0

- 917cd16 release(v0.7.0): Release version v0.7.0
- 4c96066 build(release): Do release preparation outside of Docker container for commit sign-off
- 8768224 build(release): Improve release abort
- 9a99d35 build(release): Improve release process (#217)
- 683d7c7 fix(bower): Fix undefined variable breakage due to bad refactor rebase
- e334f18 test(bower): Add .bowerrc directory handling tests
- 6961225 Merge pull request #214 from fossas/fix/bower-defaults
- 602a951 Refactor analyser discovery (#211)
- 8650211 fix(analzers): fix syntax err
- 6730b18 fix(analyzers): support relative paths in `.bowerrc`
- 1aafc1b fix(buildtools): add bower config constructor to apply defaults
- 9c0cbd2 fix(cmd): Main command should expose debug flag
- d41a952 chore: Consolidate GH templates
- ec6c681 Update issue templates (#208)
- 057e4f6 Enable unit tests in CI (#207)
- 72dc9ab feat(installer): Add install-latest in addition to stable

## v0.7.0-beta.9

- 357c041 chore: 0.7.0-beta.9 release
- 7abe7f4 fix(mvn): Fix Maven initialisation -- read POMs instead of parsing output (#206)
- dbabe3e feat(vcs): Correctly infer VCS settings when within a repo but not at the root (#205)
- 488b88c chore: update dependencies
- 4671510 refactor(init): Make explicit config file existence check for init
- 2f09aae feat(cmd): support --update flag in `fossa init`
- c5f82fe hotfix(install): Hotfix installer URL
- 6bea504 feat(ruby): Configurable `Gemfile.lock` path (#200)
- aa528bd fix(pkg): Fix Composer type parsing

## v0.7.0-beta.8

- 1626218 chore: release 0.7.0-beta.8
- 0ea3cce refactor(build): add releaser checks and fix installer generation
- 9823f3c feat(api): Enable proxy support via environment variables (#199)
- 2017bf9 fix(install): avoid hitting rate limit on install script (#197)

## v0.7.0-beta.7

- 3cd1ac9 fix(api): Correctly set SBT locators

---
Automated with [GoReleaser](https://github.com/goreleaser)
Built with go version go1.10.3 linux/amd64

## v0.7.0-beta.6

- 85d8f02 build(release): Remove development release options
- ef9e578 build(release): Correctly set GOVERSION on release
- b496f40 refactor(sbt): Use graph XML parsing instead of output parsing (#198)
- 1ac53ea fix(log): Do not use ANSI control characters on Windows (#194)

---
Automated with [GoReleaser](https://github.com/goreleaser)
Built with go version go1.10.3 linux/amd64

## v0.7.0-beta.5

- 4aa0803 feat(cmd): Add default command (#192)
- 90905f6 fix(test): Correctly generate URLs for custom fetchers (#191)
- b769ceb refactor(upload): Avoid redundant declarations
- 94b9162 fix(nodejs): Fix IsBuilt detection and Init target
- 971d844 chore: Add TODO structs, doc formatting nits

---
Automated with [GoReleaser](https://github.com/goreleaser)
Built with go version go1.10.3 linux/amd64

## v0.7.0-beta.4

- 6619d34 fix(sbt): Fix SBT project detection

---
Automated with [GoReleaser](https://github.com/goreleaser)
Built with go version go1.10.3 linux/amd64

## v0.7.0-beta.3

- 739329b fix(test): Fail on panic and returned errors
- 3a59e35 fix(sbt): Add ignored lines for SBT output parsing

---
Automated with [GoReleaser](https://github.com/goreleaser)
Built with go version go1.10.3 linux/amd64

## v0.7.0-beta.1

- 2e46b41 refactor(cmd): Refactor output commands
- 7e8b560 fix(test): Fix test bugs
- bb8f1a5 feat(test): Implement fossa test
- b0a8b72 refactor(api): Refactor api package
- fcec296 Implement the report command. (#171)
- d938632 chore: update deps
- ef7b165 feat(ant): Ant analyser ported
- 2b371d0 feat(cocoapods): Cocoapods analyser
- 17202fe WIP: cocoapods
- 902e56f fix(reports): Properly escape report URLs
- 6b5f59d fix(ruby): Parse direct imports from lockfiles
- d2e851f feat(scala): Implement scala analyser
- 4d35c6c fix(test): Fix Python test project name
- 94783fc fix(python): Fix pipdeptree parsing, add regression test

---
Automated with [GoReleaser](https://github.com/goreleaser)
Built with go version go1.10.3 linux/amd64

## v0.6.7

- 2588e95 Merge pull request #174 from fossas/feat/respect-node-unresolved-flag
- b4140c3 fix(builders): pass -B flag to maven analysis
- 867c912 feat(builders): add unresolved flag to nodejs builder
- 517d2c0 doc(builders): fix nuget doc file
- 41123fc doc(builders): update gradle config docs

---
Automated with [GoReleaser](https://github.com/goreleaser)
Built with go version go1.10 darwin/amd64
## v0.7.0-alpha.12

- 6796b63 feat(mvn): Add custom commands
- 506ce8b fix(config): Don't write branch name to config file
- e95e475 WIP: scala work

---
Automated with [GoReleaser](https://github.com/goreleaser)
Built with go version go1.10.3 linux/amd64

## v0.7.0-alpha.11

- 2e60b98 fix(python): Always set m.Deps
- dbb633e fix(api): Add default project title

---
Automated with [GoReleaser](https://github.com/goreleaser)
Built with go version go1.10.3 linux/amd64

## v0.7.0-alpha.10

- c1b7a43 fix(api): Add title flag to API flags
- 14fd035 ci(build): Use base image to avoid bad checkout

## v0.7.0-alpha.9

- 18a28a4 feat(nuget): Implement nuget analyzer
- 724d8fb WIP: NuGet
- b28604d feat(api): Send custom revision IDs
- 28b9461 feat(maven): Implement Maven analyser
- 156ccb4 refactor(graph): Use code generation instead of reflection
- 52d2482 WIP

## v0.5.2

- 09c0f55 backport(api): Backport branch flag to 0.5.x

## v0.7.0-alpha.4

- e4bf442 feat(go): Manifest strategies
- c6c959f feat(go): glide, gpm support
- 01edf8d refactor(go): Remove dead code, add make test command
- ecc397b ci: CircleCI configuration chores
- dd0772b ci: Don't use env vars in non-shell commands
- f72b2bc build(docker-test): Don't build all of Kubernetes (this kills the crab)
- 7d65cf2 refactor(docker): Use Quay for building Docker images
- 55ddd49 feat(go): vndr/gpm, multi-project vendoring support, integration tests on Docker
- 0250f61 feat(go): nested vendoring support, automated integration tests
- 23526c0 chore: Clean up merge cruft
- 2f83e6f Merge branch 'master' into wip/v0.7.0
- 89a3103 fix(api): Fix uploading UX nits and URL formatting issues
- fccaa00 refactor(go): Support Godep, add integration tests
- 79a162a refactor(api): Remove extraneous build data
- d90cc8a feat(api): Add normalized imports
- 1a88076 WIP: Go dep analysis
- dbd027b Merge branch 'wip/v2' of github.com:fossas/fossa-cli into wip/v2
- fae5186 WIP: Go option-based analyzers
- f943789 WIP: Go analyzer strategies
- c211600 WIP: analysis command refactor complete
- 85e221c WIP
- b4c5bda WIP
- a356dbf WIP
- 527ecce WIP
- 2171372 WIP
- cc58b15 WIP: Go option-based analyzers
- 8899464 WIP: Go analyzer strategies
- 64d77b4 WIP: analysis command refactor complete
- 20365ba WIP
- f4d22b6 WIP
- 1c6c5e8 WIP
- e8bfc5c WIP
- 52f7fd3 WIP

---
Automated with [GoReleaser](https://github.com/goreleaser)
Built with go version go1.10.3 linux/amd64

## v0.7.0-alpha.8

- da53a35 feat(php): Implement PHP analyser
- 4149700 feat(bower): Implement bower analysers
- dc57fe3 WIP: switching to config file v2

## v0.7.0-alpha.7

- 39b3d19 feat(gradle): Implement Gradle analyser
- 8ba5602 WIP: gradle
- 7cdef88 feat(config): Warn when users pass options but use config file
- 35638c7 fix(go): Don't include root in transitive dependency graph

## v0.7.0-alpha.6

- b9cddb0 feat(ruby): Add Ruby analysis
- b06eb62 test(fixtures): Remove obsolete fixtures
- 1c09b4e test(go): add Jaeger to testing suite
- 0de97ca feat(python): Python analyser
- 82397b2 feat(nodejs): Add NodeJS analyzer
- a0c22ff build(docker): Refactor test-base Dockerfile to avoid long build times
- 5cccf4e chore: Add ISSUE_TEMPLATE
- 7ab9965 Merge branch 'master' into wip/v0.7.0
- 515102d build: Rename docker-devel target to docker
- 9447e2d Merge pull request #160 from fossas/fix/fix-hash-calculation
- 1239291 fix(builders): fix hash calculation

---
Automated with [GoReleaser](https://github.com/goreleaser)
Built with go version go1.10.3 linux/amd64

## v0.7.0-alpha.5

- 1c09b4e test(go): add Jaeger to testing suite
- 0de97ca feat(python): Python analyser
- 82397b2 feat(nodejs): Add NodeJS analyzer
- a0c22ff build(docker): Refactor test-base Dockerfile to avoid long build times
- 5cccf4e chore: Add ISSUE_TEMPLATE
- 7ab9965 Merge branch 'master' into wip/v0.7.0
- 515102d build: Rename docker-devel target to docker
- 9447e2d Merge pull request #160 from fossas/fix/fix-hash-calculation
- 1239291 fix(builders): fix hash calculation

---
Automated with [GoReleaser](https://github.com/goreleaser)
Built with go version go1.10.3 linux/amd64

## v0.7.0-alpha.5

- 1c09b4e test(go): add Jaeger to testing suite
- 0de97ca feat(python): Python analyser
- 82397b2 feat(nodejs): Add NodeJS analyzer
- a0c22ff build(docker): Refactor test-base Dockerfile to avoid long build times
- 5cccf4e chore: Add ISSUE_TEMPLATE
- 7ab9965 Merge branch 'master' into wip/v0.7.0
- 515102d build: Rename docker-devel target to docker
- 9447e2d Merge pull request #160 from fossas/fix/fix-hash-calculation
- 1239291 fix(builders): fix hash calculation

---
Automated with [GoReleaser](https://github.com/goreleaser)
Built with go version go1.10.3 linux/amd64

## v0.7.0-alpha.3

- c6c959f feat(go): glide, gpm support
- 01edf8d refactor(go): Remove dead code, add make test command
- ecc397b ci: CircleCI configuration chores
- dd0772b ci: Don't use env vars in non-shell commands
- f72b2bc build(docker-test): Don't build all of Kubernetes (this kills the crab)
- 7d65cf2 refactor(docker): Use Quay for building Docker images
- 55ddd49 feat(go): vndr/gpm, multi-project vendoring support, integration tests on Docker

---
Automated with [GoReleaser](https://github.com/goreleaser)
Built with go version go1.10.3 linux/amd64

## v0.7.0-alpha.2

- 0250f61 feat(go): nested vendoring support, automated integration tests
- 23526c0 chore: Clean up merge cruft
- 2f83e6f Merge branch 'master' into wip/v0.7.0
- 607de55 fix(gradle): Improve gradle error logging
- 62ae510 fix(gradle): Fix gradle version detection
- cfe95a5 Merge pull request #151 from joshuapetryk/josh/powershell
- 6213639 Add Powershell streams
- ea187bb Fix syntax error with temp dir path join
- 9cc0989 fix(builders): fix go-bindata error
- 2c39f70 doc(license): add license header and link to pipdeptree

---
Automated with [GoReleaser](https://github.com/goreleaser)
Built with go version go1.10.3 linux/amd64

## v0.6.6

- 607de55 fix(gradle): Improve gradle error logging
- 62ae510 fix(gradle): Fix gradle version detection
- cfe95a5 Merge pull request #151 from joshuapetryk/josh/powershell
- 6213639 Add Powershell streams
- ea187bb Fix syntax error with temp dir path join

---
Automated with [GoReleaser](https://github.com/goreleaser)
Built with go version go1.10.3 linux/amd64

## v0.7.0-alpha.1

- 89a3103 fix(api): Fix uploading UX nits and URL formatting issues
- fccaa00 refactor(go): Support Godep, add integration tests
- 79a162a refactor(api): Remove extraneous build data
- d90cc8a feat(api): Add normalized imports
- 1a88076 WIP: Go dep analysis
- dbd027b Merge branch 'wip/v2' of github.com:fossas/fossa-cli into wip/v2
- fae5186 WIP: Go option-based analyzers
- f943789 WIP: Go analyzer strategies
- c211600 WIP: analysis command refactor complete
- 85e221c WIP
- b4c5bda WIP
- a356dbf WIP
- 527ecce WIP
- 2171372 WIP
- cc58b15 WIP: Go option-based analyzers
- 8899464 WIP: Go analyzer strategies
- 64d77b4 WIP: analysis command refactor complete
- 20365ba WIP
- f4d22b6 WIP
- 1c6c5e8 WIP
- e8bfc5c WIP
- 52f7fd3 WIP

---
Automated with [GoReleaser](https://github.com/goreleaser)
Built with go version go1.10.3 linux/amd64

## v0.6.5

- 9cc0989 fix(builders): fix go-bindata error
- 2c39f70 doc(license): add license header and link to pipdeptree

---
Automated with [GoReleaser](https://github.com/goreleaser)
Built with go version go1.10 darwin/amd64
## v0.6.4

- e17ebd5 fix(nuget): Fix NuGet discovery path
- 1423561 fix(install): fix powershell install script

---
Automated with [GoReleaser](https://github.com/goreleaser)
Built with go version go1.10.3 linux/amd64

## v0.6.3

- c86fa51 Merge pull request #143 from fossas/feat/compute-dependency-hashes
- 9049c67 fix(common): bump timeout to 60s
- e4a5aec Merge branch 'master' into feat/compute-dependency-hashes
- 9b8818f feat(install): modify windows install script
- a535311 test(go): Add previously ignored govendor manifest fixture
- 9b73bc7 Add Powershell script for Windows based CI pipeline
- e704dc6 chore(lint): correct lint ignore into golangci-lint format
- dc558a5 chore(lint): silence gas linter
- e323dd0 feat(builders): return hex string for hashing utils
- bd0af6a feat(builders): add dependency hashing for ant
- b908880 feat(module): define hashes type
- 01a97ce chore: Cleanup merge cruft
- 9204650 fix(bower): Fix bower IsBuilt check
- aae8bf6 refactor(builders): Separate builders into distinct packages
- 04248c7 doc(readme): add slack badge and link
- 92553b2 Detect and install go-bindata if missing
- 9c77639 fix(upload): Fix upload report link and API endpoint
- eb2d07d fix(npm): Allow empty node_modules folders when no dependencies

---
Automated with [GoReleaser](https://github.com/goreleaser)
Built with go version go1.10 darwin/amd64

## v0.6.2

- 3453eb5 feat(upload): Configurable upload branch

---
Automated with [GoReleaser](https://github.com/goreleaser)
Built with go version go1.10.2 linux/amd64

## v0.6.1

- 269a380 feat(builders): improve ant name parsing
- ec20967 fix(builders): #139 fix out of range error with ant
- 4898773 newline at end of file
- e197444 add override for zip format on windows to goreleaser
- f661ebf doc(support): document cocoapods support

---
Automated with [GoReleaser](https://github.com/goreleaser)
Built with go version go1.10 darwin/amd64

## v0.6.0-beta.1

- 41d8e4d fix(upload): Get custom project titles from 'project' configuration
- e37d325 fix(node): Use NPM_BINARY when set
- d50d94a chore: Update dependencies
- 4913fc0 refactor(cmd): Don't initialise API unless needed
- a8988f7 refactor(cmd): Remove IO services
- 604b036 fix(cmd): Fix merge conflicts
- 58e174a refactor(cmd): Move commands into one subtree
- f68b9ab refactor(cmd): Refactor upload, update, version commands
- 2d4a88c chore(builders): ignore generated files
- a66e3d4 Merge pull request #136 from fossas/fix/sbt-deps
- 1bd9039 changed fetcher type from sbt to mvn for the SBT Builder
- 980691d feat(log): Add structured field logging
- 6f8408a fix(go): Remove debugging around internal imports
- 7418dfa fix(go): Fix recursion in internal imports
- e702181 fix(go): Debug recursion in internal imports

---
Automated with [GoReleaser](https://github.com/goreleaser)
Built with go version go1.10.2 linux/amd64

## v0.6.0-alpha.4.gopaths

- fca1223 WIP
- 4b4d5a7 refactor(log): Improve logging diagnostics, fix Go project names
- cc9586b fix(go): Fix go import resolution from within vendored packages
- 9e856c8 chore: Add new dependencies to lockfiles
- 47b26f8 test: move fixtures to testdata/
- 3fe3ad3 feat(builders): refactor ant builder to avoid nesting
- f82135c fix(analyze): fix syntax error
- d9fc322 Merge pull request #134 from fossas/feat/ant-support
- 15743b6 Merge branch 'master' into feat/ant-support
- d6276f0 chore(builders): complete ant comment
- 1ed9769 test(builders): add ant fixture
- 022ff8f doc(readme): update api doc link
- 93ac0ea refactor(log): Migrate to idiomatic logging package
- a348971 refactor(log): Add idiomatic logging package
- 119c635 Update FOSSA status badge
- 27ea4ff feat(builders): add some basic jar name parsing for ant
- c6eb417 feat(analyze): refactor analysis data model
- b0cf179 doc(builders): add ant docs
- b888620 feat(builders): add ant support
- 31affba add more aliases (#133)

---
Automated with [GoReleaser](https://github.com/goreleaser)
Built with go version go1.10.2 linux/amd64

## v0.6.0-alpha.3

- 5f0299b fix(upload): Escape upload report URL

---
Automated with [GoReleaser](https://github.com/goreleaser)
Built with go version go1.10.1 linux/amd64

## v0.6.0-alpha.2

- 4a1bdd2 fix(upload): Fix managedBuild flag for custom fetcher upload
- 1e27f85 feat(builders): #44 add Cocoapods integration with path data (#130)

---
Automated with [GoReleaser](https://github.com/goreleaser)
Built with go version go1.10.1 linux/amd64

## v0.6.0-alpha.1

- 75e6747 fix: Ignore root dep locators when computing import paths
- 6b1e7cb ci: Add go-bindata to Dockerfile
- 6acc2f7 fix(npm): Don't include extraneous root
- 448c1fe feature(api): Serialize locators in FOSSA format
- cc1cc9a feat(ruby): Ruby path data parser
- 9e00849 Merge branch 'master' of github.com:fossas/fossa-cli
- 66bb021 feat(sbt): SBT path data parsing
- 0a58a70 feat(sbt): SBT path data parsing
- 75f22ce feat(pip): Pip path data parsing
- f14664e Merge branch 'next'
- 316fe02 feat(nuget): NuGet path data (very slow)
- ddd17ef [WIP] Path parsing for NuGet
- 574e421 fix(npm): Allow NPM to have errors because npm i is inconsistent
- 3a7c81b feat(nodejs): Add path data parsing
- 8ffd098 fix(go): Correctly handle internal and root packages
- c3f0847 feat(maven): Maven relationship data
- e1bb72e feat(gradle): Add gradle path data and fix bullshit memory bug
- 413f55a feat(go): Fast golang path data
- c21dc4c feat(go): Golang path data (very slow)
- 06d9cd8 feat(composer): Add composer path data
- c31a975 feat(bower): Add origin path detection
- 571cf4e refactor(cmd): Use IO services for effects [WIP]
- 013e269 feat(di): Implement common side-effecting services

---
Automated with [GoReleaser](https://github.com/goreleaser)
Built with go version go1.10.1 linux/amd64

## v0.5.1

- 64ddd93 Merge pull request #127 from fossas/fix/support-bower-custom-folder
- e142a95 fix(builders): #125 add bower component dir resolution
- da16a44 doc(readme): update badge to use provided build
- 986f053 chore: fix typo comments, remove dead code

---
Automated with [GoReleaser](https://github.com/goreleaser)
Built with go version go1.10 darwin/amd64

## v0.5.0

- 2954eee Merge pull request #121 from fossas/feat/nuget-support
- 8d58e9c test(builders): add nuget fixtures
- 6884192 doc(readme): update readme
- 99d3f8c Merge branch 'master' into feat/nuget-support
- 1dbda7d feat(build): turn built module error into a warning
- bc5811c doc(builders): add nuget docs
- 377a05a feat(builders): add nuget lockfile parsing
- 843299a feat(builders): add nuget support
- c168cce chore(deps): Update dependencies
- 5e146c5 feat(builders): Add Pip support

---
Automated with [GoReleaser](https://github.com/goreleaser)
Built with go version go1.10 darwin/amd64

## v0.4.6-1

- a708d86 fix(go): Work around golang/go#16333

---
Automated with [GoReleaser](https://github.com/goreleaser)
Built with go version go1.10 linux/amd64

## v0.4.6

- 85c1788 Merge pull request #116 from fossas/feat/support-gradle-root-deps
- 99a9552 fix(builders): fix PR comments
- 7ef81e0 feat(cmd): add spinner to init cmd
- 0583626 doc(builders): add another gradle common task
- 748f307 doc(builders): improve gradle builder docs
- bffa8df Merge branch 'feat/support-gradle-root-deps' of https://github.com/fossas/fossa-cli into feat/support-gradle-root-deps
- db5b36b fix(builders): fix gradle syntax err
- 60818b4 Merge branch 'master' into feat/support-gradle-root-deps
- 1030bd6 fix(builders): set TERM=dumb when running gradle dependencies task
- 15f5af5 doc(builders): add better gradle docs
- 5b73fa4 fix(builders): allow for empty configuration in gradle
- 97c7315 feat(builders): #114 support root dependencies task

---
Automated with [GoReleaser](https://github.com/goreleaser)
Built with go version go1.10 linux/amd64

## v0.4.5-1

- 8b28d1f fix(go): Don't require Go project folder for build, and do actual Go build
- 26c0d12 chore: update CHANGELOG

---
Automated with [GoReleaser](https://github.com/goreleaser)
Built with go version go1.10 linux/amd64

## v0.4.5

- 7ee5a3c fix(installer): Fallback to su if sudo is unavailable
- 70fc3a5 fix(builders): Don't fail on non-fatal missing binaries
- 91944c9 chore: Add TODOs, ignore third_party in autoconfig
- ceac46e Various improvements to install.sh (#109)
- 99cf015 test(fixtures): Use shell script instead of submodules for fixtures to avoid slow go get
- 3de42a8 test(java): Pin java submodule fixture commits
- 6c4db9b test(go): Ignore golang test fixture vendored dependencies
- b88e58e fix(update): Fix incorrect latest version check
- 019b3d0 fix(go): allowUnresolved should also suppress lockfile errors for builds
- 91183e7 doc(contributing): add issue assignment
- 73b55c9 Merge pull request #107 from fossas/add-code-of-conduct-1
- a6a1f97 doc(code): add code of conduct
- 52af690 doc(readme): add meetup link
- abc1399 feat(upload): switch url to dep report
- 7a7961d chore(license): switch to MPL-2.0
- c19b51b Refactor module functionality (#100)
- 6600859 build(Makefile): Build to GOPATH instead of local directory
- 4fde932 Improve Makefile, add multiple targets (#98)
- 44fb451  Introduce vendor directory into the repo (#99)
- 16cf268 Release v0.4.4

---
Automated with [GoReleaser](https://github.com/goreleaser)
Built with go version go1.10 linux/amd64

## v0.4.4

- 46d1dbd feat(go): Implement Go module discovery (#97)
- b476653 fix(go): Do Go import tracing with go list instead of depth (#96)
- 451ab20 README: Fix rendering of a link to `https://fossa.io` (#88)
- 2893145 chore(cli): update help text
- c285037 Merge branch 'master' of https://github.com/fossas/fossa-cli
- d604f5b release(0.4.3): update readme and installer
- 8235155 revert(install): remove sha validation

---
Automated with [GoReleaser](https://github.com/goreleaser)
Built with go version go1.10 linux/amd64

## v0.4.3

- 57b397c doc(notice): clean up notice
- 9d05a2f chore(installer): add original license notice
- 4c69500 doc(readme): add `fossa test` output
- 3826022 doc(readme): add goreportcard badge
- 1cd47e4 feat(report): add default report cmd
- 414ca08 doc(readme): fix notice links
- 8b1c3ba doc(notice): move notice to raw file
- d090cfd doc(report): add license notice docs
- 21f29ad docs(readme): add report feature
- d8e60d2 doc(readme): fix link to contribution guidelines
- c6640d0 doc(readme): add output examples
- b57d43b doc(readme): add report PV
- 87a3429 feat(cli): improve error messages from servers
- b8a2912 doc(readme): improve readme copy
- 6a72302 fix(golang): do not error on lack of vendor folder
- 869df5a doc(readme): additional cleanup
- 8957638 doc(readme): update background section
- 48107e1 doc(readme): resize header
- a69c9c5 doc(readme): refactor home doc and readme
- 7f10415 doc(readme): update readme and user guide
- 9e3bf98 Merge pull request #66 from fossas/feat/report-command
- 835c014 fix(upload): Add more debugging stuff to upload and use standard API function
- 83b0d07 fix(report): Add fetcher flag
- c6e9d2e feat(report): Implement reports using revisions API instead of dependencies
- e47ea99 fix(report): Use SPDX ID for licenses
- b6dbdfc feat(report): Add basic NOTICE generation
- 5635878 doc(cli): update project help text to enforce URL
- dc738e4 feat(config): refactor git normalizing into separate function
- 9bd1acc feat(upload): add title support for managed projects
- 08e3f61 test(fixtures): Use shallow submodules for fixtures to improve clone time
- 703578e chore(fixtures): Keep fixtures up to date
- dc0ac39 Merge pull request #84 from fossas/feat/add-build-interactive
- 6411b37 feat(build): add interactive feedback to `fossa build`
- 01e3820 Merge pull request #80 from fossas/fix/mvn-colors
- bfe8a33 Merge pull request #81 from fossas/fix/non-custom-fetchers
- 7f4d52f Merge pull request #82 from fossas/fix/fix-builders-config
- db9710b Merge pull request #83 from fossas/feat/install-script
- a5202e0 chore(builders): fix typo in comment
- c77092b fix(mvn): Run Maven in batch mode to turn off ANSI color chars
- 0b0c833 fix(builders): fix ruby build check
- 4a6e0dd style(installer): Use consistent whitespace (2 spaces)
- 6801f94 feat(builders): improve autoconfiguration for gradle
- b954112 fix(builders): fix relative path for maven
- 0c3de4a docs(installer): Update README with installer
- 150c2bc feat(installer): Add bash install script
- f0ac553 fix(ci): Fix .fossa.yaml to not use implicit managed builds

---
Automated with [GoReleaser](https://github.com/goreleaser)
Built with go version go1.10 darwin/amd64

## v0.4.2

- 5fe21df feat(builders): add ability to add configuration

---
Automated with [GoReleaser](https://github.com/goreleaser)
Built with go version go1.10 darwin/amd64

## v0.4.1

- d0720f8 Merge pull request #40 from fossas/alex/managed-builds
- c3aa016 doc(readme): #32 add one-liner install
- 3105635 Merge branch 'master' into alex/managed-builds
- ddcc341 Merge pull request #74 from fossas/feat/gradle-support
- d073805 Merge pull request #75 from fossas/fix/fix-builder-paths
- 5fdf4a5 doc(builders): add initial gradle docs
- c3ccc74 switch back to using fetcher
- 80555e4 chore(builders): fix comments and nits
- 5a63b9f test(submodules): Update submodule commits
- 93dee58 test(gradle): Add Gradle fixtures and Docker test tools
- f23ee34 fix(init): fix maven and ruby default module naming
- 272363c feat(init): add more ignores
- dbd8516 fix(builders): make relative paths for node and ruby builders
- f2e5560 feat(builders): add gradle task and dependency parsing
- 4d60fd3 feat(builders): add initial gradle builder
- 4d9806c change flag to ExistingProject in config. defaults to false
- 5c98745 add or clause with revision
- 12c077b added fix to function
- a1fb05f changes after rebase
- d7fbaf2 added custom-project flag
- 5c5bdcd updated comment
- c20e574 PR changes
- 0e52c61 fixed comment
- 1b87475 removed locator from config. We now have project and revision

---
Automated with [GoReleaser](https://github.com/goreleaser)
Built with go version go1.10 darwin/amd64

## v0.4.0

- a2b474c Merge pull request #73 from fossas/feat/upload-locators-flag
- b2c680a feat(upload): Add Locators flag and data format

---
Automated with [GoReleaser](https://github.com/goreleaser)
Built with go version go1.10 linux/amd64

## v0.3.1

- ec4e164 Merge pull request #36 from fossas/feat/selfupdate
- da90056 fix(http): Improve timeout handling
- d577588 fix(http): Correctly handle EOF timeouts
- 6300fa4 fix(http): Always close HTTP request connections
- 546d381 ci: Improve CI caching
- 29d496b ci: Improve logging and diagnostics on upload failure
- 7393553 style: fix PR nits
- 765cbcd fix(update): fix update default logic
- 7ce1571 feat(update): represent states better in update cmd
- 95e446e chore(update): fix nits
- 9e570f9 feat(update): add debug logging for update
- 5d76012 feat(update): add semver parsing
- 2e9af5d feat(update): #23 add fossa update command
- 89a8aa0 doc(go): document gdm support
- 49da5b4 doc(go): add gdm support
- 3f8f208 Merge pull request #37 from fossas/feat/go-gdm-integration
- 134b777 Add gdm to Dockerfile tools
- 056fca5 feat(go): Add gdm support
- e496598 docs: Add upload format user guide reference to walkthrough
- 5daa5be docs: Upload format documentation
- 0af727e Improve `user-guide.md` formatting
- 667cfb9 Merge pull request #34 from fossas/feat/docs
- a7e4b6d docs: README overhaul + user guide update
- 86089cb feat(upload): Add custom upload command
- 3115938 Merge pull request #28 from fossas/ci/run-provided-build
- 9d06606 ci(license-test): Run license check on CI
- ddc1bf7 Run FOSSA build after tests complete
- 0f0fe37 Merge pull request #25 from fossas/feat/add-test-command
- fcaca81 feat(test): Add JSON output to test cmd
- d65a651 fix(misc): Fix spinner issues, whitespace issues, golang isInternal, debug formatting, test unmarshalling
- 891526a refactor(test): Refactor test command and fix timeout
- 743c35f refactor(errors): Use errors.New instead of fmt.Errorf when there is no format string
- 283440e fix(test): fix timeout checks
- 71e6169 fix(config): fix locator normalization #21
- 2fef009 docs(test): properly document test cmd
- 37f8a21 fix(common): handle request errors properly
- 4ac31ad chore(errors): prefer fmt.Errorf to errors.New
- 89dcaea feat(test): add test command
- 661a7a5 Merge pull request #22 from fossas/refactor/common-build-utils
- 5c946b6 docs(readme): update readme
- 2f890b5 docs(readme): update readme
- f21c9ab refactor(sbt): Refactor SBT builder
- c76b0d4 refactor(ruby): Refactor Ruby builder
- 8feac38 refactor(nodejs): Refactor Nodejs builder
- 1f499e5 refactor(mvn): Refactor Maven builder
- c73cf5d refactor(go): Refactor Go builder
- 6284822 refactor(build): Refactor Composer builder
- e95f717 refactor(build): Refactor common utils + Bower builder
- 5e07519 Merge pull request #18 from fossas/feat/rpm-support
- fedeca4 Merge pull request #17 from fossas/fix/circleci-tests
- df44909 doc(build): add vendoredarchives docs
- f027f34 feat(build): add archive format support
- 455abd0 ci(circle-ci): Fix CircleCI config for new tests
- b7dff83 test(sbt): Add first test
- 920ac9b test(docker): Create docker image with build tools
- 7897993 doc(readme): update readme

---
Automated with [GoReleaser](https://github.com/goreleaser)
Built with go version go1.10 linux/amd64

## v0.3.0

- e84d0ea build(merge): Remove bad file merge
- 336406d Merge pull request #15 from fossas/feat/overhaul
- 3281995 feat(sbt): Improve SBT instrumentation
- 1929bef docs: Massive documentation overhaul
- becd5e3 Add SBT parsing + test fixtures
- baa673e feat(ruby): Add Ruby parsing + test fixtures
- b63d740 feat(mvn): add Maven support + test fixture
- 15e6175 refactor(logging): Use %#v for debug logging
- 6c4de98 feat(go): correctly resolve packages + add test fixtures
- d40578a feat(go): Add much better go support
- 60a1e38 docs: Add basic documentation
- 0634835 feat(composer): Add composer parsing + test fixtures
- 4fbc44f feat(bower): Add bower parsing + test fixtures
- 222bf74 feat(cmd): Add uploading to default command
- d909f16 refactor: Refactor CLI, with NodeJS support

---
Automated with [GoReleaser](https://github.com/goreleaser)
Built with go version go1.9.4 linux/amd64

## v0.2.6

- f53f6e1 Preliminary SBT support
- f6e14ea fix(go): Allow unresolved golang dependencies
- 9ad32d4 chore(readme): Update README with gigantic warning
- eba8735 fix(env): fix env var for fossa api key
- 4df5715 feat(docs): add maven docs and alpha notice
- e3ccd88 chore(doc): add status badges to README
- 0a2a634 Merge pull request #7 from fossas/ci/circleci-tests
- 21d5d2c ci(tests): Add CircleCI tests
- 17d5e5f chore(doc): add DCO
- 7d66202 Clean up unused Makefile lines

---
Automated with [GoReleaser](https://github.com/goreleaser)
Built with go version go1.9.2 darwin/amd64

## v0.2.5-1

- 605a9c0 build(versions): Fix version linking

---
Automated with [GoReleaser](https://github.com/goreleaser)
Built with go version go1.9.3 linux/amd64

## v0.2.5

- 20b2d6b chore(deps): Update deps, prune unused constraints
- b16e851 fix(commonjs): Substitute doublestar for zglob to fix data race
- c7d449d build(version): Add revision to --version output
- fdf200a fix(js): fix concurrency race condition
- 4a234b3 feat(config): Allow server endpoint to be set by environment variable
- 38d8615 chore(dep): Commit lockfile changes
- b5b71eb fix(maven): fix maven verify logic
- 79b5b64 fix(cmd): move validation to upload cmd

---
Automated with [GoReleaser](https://github.com/goreleaser)
Built with go version go1.9.3 linux/amd64

## v0.2.4

- b0d5c7a Release v0.2.4
- 0e20f0b chore(flags): clean up flag parsing
- 41c2d3e fix(config): refactor to fix locator flag setting
- 668a4f9 Release v0.2.3
- 4c0286c fix(cmd): make build cmd runnable again
- a848a58 chore(errors): reformat some error copy

---
Automated with [GoReleaser](https://github.com/goreleaser)
Built with go version go1.9.2 darwin/amd64

## v0.2.3

- 41c2d3e fix(config): refactor to fix locator flag setting
- 668a4f9 Release v0.2.3
- 4c0286c fix(cmd): make build cmd runnable again
- a848a58 chore(errors): reformat some error copy

---
Automated with [GoReleaser](https://github.com/goreleaser)
Built with go version go1.9.2 darwin/amd64

## v0.2.2

- 867cc0b Release v0.2.2
- 732038c feat(errors): better error handling and feedback
- b0ec539 feat(config): add ability to read from custom config file
- 2574402 fix(commonjs): fix node_modules traversal in subdir

---
Automated with [GoReleaser](https://github.com/goreleaser)
Built with go version go1.9.2 darwin/amd64

## v0.2.1

- 3f7ccf0 Release v0.2.1
- 5a6f382 feat(config): add default run mode to output json and exit w/o upload

---
Automated with [GoReleaser](https://github.com/goreleaser)
Built with go version go1.9.2 darwin/amd64

## v0.2.0

- 7243d0f Release v0.2.0
- eb054a3 feat(composer): support composer builds in subdirs
- 3c2bccc feat(gems): support bundler builds in subdirs
- 58d98df fix(maven): fix maven output command
- 811ecb0 feat(maven): use module manifest in builds
- 6c5ab1c feat(bower): support bower builds in subfolders
- 2c4b1a6 feat(build): support multi-module builds

---
Automated with [GoReleaser](https://github.com/goreleaser)
Built with go version go1.9.2 darwin/amd64

## v0.1.0

- f36ce39 fix(release): fix .goreleaser entry point
- 124bb47 chore(release): change package entry point
- 55acfd3 feat(upload): send report link
- f678cf0 fix(build): fix locator and build output
- 59eec8a fix(cmd): Guard against under-specified user input
- 5161162 feat(cmd): Refactor CLI and config structure
- 97626c5 feat(config): Read API key from environment variable
- 384b13d Merge pull request #6 from fossas/feat/3-upload-builds-results
- 0537aaf Merge branch 'feat/3-upload-builds-results' of github.com:fossas/fossa-cli into feat/3-upload-builds-results
- 4aec471 feat(upload): #3 add build upload cmd
- 271ba79 Merge pull request #5 from fossas/feat/4-fossa-yaml
- f70ca36 fix(config): Remove debugging statement
- 64c67ca feat(config): Add config options for locator
- 1e98346 feat(upload): #3 add build upload cmd
- d4383d2 fix(main): Remove debugging comment
- 0dd5ee9 feat(config): Set existing build options from configuration file
- 6010976 feat(config): Read config file values
- df2d7d8 Merge pull request #2 from fossas/feat/1-go-get
- b476866 feat(go): Run go get on incomplete builds
- 9f47778 fix(gem): install only production deps by default
- aa4ba7d fix(json): fix json keys in dependency

---
Automated with [GoReleaser](https://github.com/goreleaser)
Built with go version go1.9.2 darwin/amd64

## v0.0.0

- 699d58d feat(build): ignore RawDependencies in serialization
- 834466a feat(build): refactor dependency and logging
- 82f4830 chore(build): ignore dist folder
- 74edd98 Merge branch 'master' of https://github.com/fossas/fossa-cli
- 5e71265 feat(build): add release spec
- cf3de9b Merge branch 'master' of github.com:fossas/fossa-cli
- 0b7331d feat(go): Fall back to import path tracing when no lockfiles
- 7305c46 feat(log): add logging config
- b3d5b72 fix(gem): fix bundle command
- f87cc95 feat(composer): composer support
- f30e125 fix(build): fix build and maven command
- 9221cea feat(build): update logging and docs
- 36f5668 Merge branch 'master' of https://github.com/fossas/fossa-cli
- e2f557a feat(mvn): add maven support
- 5773c86 feat(go): Add glide, godep, govendor, vndr support
- 8ebfd7a feat(go): Add dep support
- f555b48 style(golint): Fix lint and vet warnings
- 7fa1098 doc(readme): update licensing guidance
- 1afe4a0 doc(readme): update readme
- 103d685 doc(license): add readme and license
- 1800cc3 Add Gopkg manifest
- 0d43673 feat(bower): add bower suppot
- 364cebf feat(cli): Refuse to build unless --install flag is explicitly passed
- 5f117dc fix(npm): Fix npm build logic
- 05ae3f5 Initial Commit

---
Automated with [GoReleaser](https://github.com/goreleaser)
Built with go version go1.9.2 darwin/amd64<|MERGE_RESOLUTION|>--- conflicted
+++ resolved
@@ -1,12 +1,12 @@
 # FOSSA CLI Changelog
 
+## 3.10.10
+
+- Added support for `pnpm` v9 lockfiles
+
 ## 3.10.9
 
-<<<<<<< HEAD
-- Added support for `pnpm` v9 lockfiles
-=======
 - CLI Args: Add a `--tee-output` argument to allow uploading results and also printing them to stdout.([#1546](https://github.com/fossas/fossa-cli/pull/1546))
->>>>>>> e96a2802
 
 ## 3.10.8
 
