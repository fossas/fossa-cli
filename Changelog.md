# FOSSA CLI Changelog

<<<<<<< HEAD
## v3.9.13
- `fossa project`: Adds commands to interact with FOSSA projects (`fossa project edit`) [#1394](https://github.com/fossas/fossa-cli/pull/1395).
=======
## v3.9.14
- Update cargo strategy to parse new `cargo metadata` format for cargo >= 1.77.0 ([#1416](https://github.com/fossas/fossa-cli/pull/1416)).
- `fossa release-group`: Add command to create a FOSSA release group release (`fossa release-group create-release`) [#1409](https://github.com/fossas/fossa-cli/pull/1409).

## v3.9.13
- Support GIT dependencies in Bundler projects ([#1403](https://github.com/fossas/fossa-cli/pull/1403/files))
- Reports: Increase the timeout when hitting the report generation API endpoint ([#1412](https://github.com/fossas/fossa-cli/pull/1412)).
>>>>>>> 0479baee

## v3.9.12
- `--detect-dynamic`: Fix deb tatic parsing ([#1401](https://github.com/fossas/fossa-cli/pull/1401)).

## v3.9.11
- Licensing: Add new rules for unity licenses. Add the Redis Source Available License.

## v3.9.10
- Support unarchiving `tgz`, `taz`, `txz`, `tbz`, `tbz2`, and `tz2` files for `--unpack-archives` ([#1402](https://github.com/fossas/fossa-cli/pull/1402/files))
- `fossa test`: improves diagnostic message ([#1403](https://github.com/fossas/fossa-cli/pull/1403/files))
- `fossa release-group`: Adds commands to interact with FOSSA release-groups (`fossa release-group add-projects`, `fossa release-group create`, `fossa release-group delete`, `fossa release-group delete-release`) [#1399](https://github.com/fossas/fossa-cli/pull/1399).

## v3.9.9
- `--without-default-filters`: Users can now disable default path filters ([#1396](https://github.com/fossas/fossa-cli/pull/1396/files)).

## v3.9.8
- Reachability: Users may now provide custom locations for the JAR files emitted by projects and used for reachability analysis ([#1382](https://github.com/fossas/fossa-cli/pull/1382)).

## v3.9.7
- Add preflight permission checks to validate token type, subscription type, project permissions, and release group permissions [#1383](https://github.com/fossas/fossa-cli/pull/1383)

## v3.9.6
- Add debug logs for build warnings in `analyze` commands [#1386](https://github.com/fossas/fossa-cli/pull/1386)

## v3.9.5
- Maven: Fix hanging maven analysis ([#1381](https://github.com/fossas/fossa-cli/pull/1381)).

## v3.9.4
- Reachability: Includes reachability analysis in scan summary ([#1379](https://github.com/fossas/fossa-cli/pull/1379)).

## v3.9.3
- Update error structure ([#1364](https://github.com/fossas/fossa-cli/pull/1364)).

## v3.9.2
- Maven: Adds reachability analysis ([#1372](https://github.com/fossas/fossa-cli/pull/1377)).
- Gradle: Adds reachability analysis ([#1377](https://github.com/fossas/fossa-cli/pull/1377)).

## v3.9.1
- `--detect-dynamic`: Safely ignores scenarios in ldd output parsing where we run into not found error ([#1376](https://github.com/fossas/fossa-cli/pull/1376)).

## v3.9.0
- Emits a warning instead of an error when no analysis targets are found ([#1375](https://github.com/fossas/fossa-cli/pull/1375)).

## 3.8.37

- Container Scans: Bugfix for some registry scans that fail with an STM error. ([#1370](https://github.com/fossas/fossa-cli/pull/1370)).

## v3.8.36
- `fossa feedback`: Allow users to provide feedback on their cli experience ([#1368](https://github.com/fossas/fossa-cli/pull/1368)).
- Add preflight checks to validate API key, connection to FOSSA app, and ability to write to temp directory in relevant commands.


## v3.8.35
- Running `fossa analyze --detect-vendored` no longer fails if there are no detected vendored dependencies ([#1373](https://github.com/fossas/fossa-cli/pull/1373)).

## v3.8.34
- Add color and update formatting in cli help commands ([#1367](https://github.com/fossas/fossa-cli/pull/1367)).

## v3.8.33
- Removes warnings and tracebacks to stderr ([#1358](https://github.com/fossas/fossa-cli/pull/1358)).

## v3.8.32

- Options: Add a `--static-only-analysis` option ([#1362](https://github.com/fossas/fossa-cli/pull/1362)).

## v3.8.31

- Container scanning: `BerkeleyDB` and `Sqlite` strategies now support RPM databases in non-standard locations ([#1365](https://github.com/fossas/fossa-cli/pull/1365)).
- Updates the license scanner to the latest version ([#1366](https://github.com/fossas/fossa-cli/pull/1366)).
  This update addresses several issues with the license scanner, primarily related to incorrect classification of GPL and AGPL licenses.

## v3.8.30

- Fix an issue with long-option syntax for older versions of `sbt` ([#1356](https://github.com/fossas/fossa-cli/pull/1356)).
- Debug: add more logging for debugging missing dependencies ([#1360](https://github.com/fossas/fossa-cli/pull/1360)).

## v3.8.29
- Prevents showing SCM warnings in fossa analyze, test, and report ([#1354](https://github.com/fossas/fossa-cli/pull/1354)).
- Pathfinder: Pathfinder has been deprecated and removed ([#1350](https://github.com/fossas/fossa-cli/pull/1350)).

## v3.8.28
- VSI: no longer reports paths inside of extracted archives with the `!_fossa.virtual_!` literal ([#1345](https://github.com/fossas/fossa-cli/pull/1345)).

## v3.8.27
- Maven: Fix a bug that broke maven analysis if the build directory was in a non-standard location ([#1343](https://github.com/fossas/fossa-cli/pull/1343)).

## v3.8.26
- Maven: add support for maven submodule filtering ([#1339](https://github.com/fossas/fossa-cli/pull/1339)).

## v3.8.25
- Maven: add support for maven scope filtering ([#1331](https://github.com/fossas/fossa-cli/pull/1331)).
- `fossa init`: adds new `fossa init` command which creates `.fossa.yml.example`, and `fossa-deps.yml.example` file. ([#1323](https://github.com/fossas/fossa-cli/pull/1323)).

## v3.8.24

- Python: use `pip` to determine transitive dependencies for setuptool projects that contain a req*.txt or setup.py file. ([#1334](https://github.com/fossas/fossa-cli/pull/1334)).
- Container Scanning: warn and exclude rpm packages that are missing attributes ([#1335](https://github.com/fossas/fossa-cli/pull/1335)).

## v3.8.23
- Custom License Scans: Support full-file uploads for custom license scans ([#1333](https://github.com/fossas/fossa-cli/pull/1333)).

## v3.8.22
- path: adds path dependency scanning functionality. ([#1327](https://github.com/fossas/fossa-cli/pull/1327))
- `pnpm`: Supports `6.0` version of `pnpm-lockfile.yaml` ([#1320])(https://github.com/fossas/fossa-cli/pull/1320)
- Maven: Fixes defect, where `fossa-cli` was sometimes ignoring dependency, if the dependency with multiple scopes was part of the project. ([#1322](https://github.com/fossas/fossa-cli/pull/1322))

## v3.8.21
- archive: considers 0-byte tar file to be valid tar file. ([#1311](https://github.com/fossas/fossa-cli/pull/1311))
- Cocoapods: Allow Podfile.lock without EXTERNAL SOURCES field ([#1279](https://github.com/fossas/fossa-cli/pull/1279))
- `fossa-deps`: `--fossa-deps-file` to specify custom fossa-deps file ([#1303](https://github.com/fossas/fossa-cli/pull/1303))
- install-latest.sh: Fixed a bug where install-latest.sh would result in a broken binary when run on some versions of macOS ([#1317](https://github.com/fossas/fossa-cli/pull/1317))

## v3.8.20
- container scanning: Fixes registry network calls, to ensure `fossa-cli` uses `Accept` header on `HEAD` network calls. ([#1309](https://github.com/fossas/fossa-cli/pull/1309))

## v3.8.19

- container scanning: fixes a defect which led to incorrect `NotTarFormat` errors when parsing container layer. ([#1305](https://github.com/fossas/fossa-cli/pull/1305))
- `--detect-vendored`: fix a defect which caused the `--detect-vendored` flag to fail on Windows ([#1300](https://github.com/fossas/fossa-cli/pull/1300))

## v3.8.18

- Removes the `fossa log4j` subcommand. ([#1291](https://github.com/fossas/fossa-cli/pull/1291))
- golang: Updates go.mod parser to be compatible with golang v1.21. ([#1304](https://github.com/fossas/fossa-cli/pull/1304))
- `fossa list-targets`: list-target command supports `--format` option with: `ndjson`, `text`, and `legacy`. ([#1296](https://github.com/fossas/fossa-cli/pull/1296))

## v3.8.17

Integrates FOSSA snippet scanning into the main application.
For more details and a quick start guide, see [the subcommand reference](./docs/references/subcommands/snippets.md).

## v3.8.16

Delivers another update to the `millhone` early preview of FOSSA snippet scanning:

- Fixes surprising semantics in some subcommands, especially `commit`.
- Sorts and makes unique dependencies written to `fossa-deps` files.
- Overly noisy snippets are filtered entirely.
- Adds C++ snippet parsing.
- Reduces config and logging verbosity.

## v3.8.15

This version is a special release: it does not alter anything in FOSSA CLI, but instead adds `millhone`,
the new snippet scanning functionality for FOSSA, as a release asset.

Future releases will bundle this functionality into FOSSA CLI instead,
but we're making this CLI available standalone for now to enable immediate use!

Initial documentation for this functionality is here.
When we integrate this functionality into FOSSA CLI itself we'll have improved documentation as well.

Note: FOSSA is still ingesting sources into the snippet scanning database;


## v3.8.14

- Custom License Searches and Keyword Searches allow you to search through your codebase, find matches to regular expressions and then either log the results to the scan summary (keyword search) or create a custom license match (custom license searches) ([#1274](https://github.com/fossas/fossa-cli/pull/1274))

## v3.8.13
- Maven: Prevent infinite recursion from Pom file property interpolation. ([#1271](https://github.com/fossas/fossa-cli/pull/1271))

## v3.8.12
- Conda: Support simple Pip packages in `environment.yml`. ([#1275](https://github.com/fossas/fossa-cli/pull/1275))

## v3.8.11
- Maven analysis: Prevent maven analysis from infinitely recursing when it encounters a recursive property ([#1268](https://github.com/fossas/fossa-cli/pull/1268))

## v3.8.10
- Reports: Can now export reports formatted as CycloneDX (json/xml), CSV, HTML, and JSON SPDX. ([#1266](https://github.com/fossas/fossa-cli/pull/1266))
- Containers: RPM packages installed in containers that use the NDB format for their RPM database are now parsed much faster. ([#1262](https://github.com/fossas/fossa-cli/pull/1262))

## v3.8.9
- CLI Binaries: Notarize Mac OS binaries. ([#1261](https://github.com/fossas/fossa-cli/pull/1261))

## v3.8.8
- CLI Binaries: Sign Mac OS builds using codesign. ([#1251](https://github.com/fossas/fossa-cli/pull/1251))
- CLI Binaries: Sign Linux builds using cosign. ([#1243](https://github.com/fossas/fossa-cli/pull/1243))

## v3.8.7
- Due to an issue with our release process [#1254](https://github.com/fossas/fossa-cli/pull/1254), this tag exists but was not released. The changes that would have been in 3.8.7 were released as v3.8.8.

## v3.8.6
- VSI: Fix a bug where root dependencies would cause analysis to fail. ([#1240](https://github.com/fossas/fossa-cli/pull/1240))
- Node (PNPM): Fixes a bug where analyses would fail when the `lockfileVersion` attribute was a string in `pnpm-lock.yaml`. ([1239](https://github.com/fossas/fossa-cli/pull/1239))
- License Scanning: Add a new "IBM type1 interpreter" license (no PR).

## v3.8.5
- Go: `--experimental-use-v3-go-resolver` is now the default. ([Documentation](./docs/references/strategies/languages/golang/v3-go-resolver-transition-qa.md). ([1224](https://github.com/fossas/fossa-cli/pull/1224))

## v3.8.4
- VSI: Report VSI rules and display them in FOSSA's UI. ([#1237](https://github.com/fossas/fossa-cli/pull/1237), [#1235](https://github.com/fossas/fossa-cli/pull/1235))

## v3.8.3
- Logging: Don't output the `[INFO]` prefix for regular CLI messages. ([#1226](https://github.com/fossas/fossa-cli/pull/1226))
- License Scanning: Fix a bug where we were identifying the "GPL with autoconf macro exception" license as "GPL with autoconf exception" in a few cases ([#1225](https://github.com/fossas/fossa-cli/pull/1225))
- Container Scanning: More resiliant os-release parser, accounting initial line comments in the file ([#1230](https://github.com/fossas/fossa-cli/pull/1230))
- Analysis: full paths to the files in archives are shown when running `fossa analyze --unpack-archives` ([#1231](https://github.com/fossas/fossa-cli/pull/1231))
- Telemetry: Collect GNU/Linux distribution information and `uname` output. ([#1222](https://github.com/fossas/fossa-cli/pull/1222))

## v3.8.2
- Poetry: Defaults `category` to `main` if not present in lockfile. ([#1211](https://github.com/fossas/fossa-cli/pull/1211))
- Maven: Revert ([#1218](https://github.com/fossas/fossa-cli/pull/1218)) from v3.8.2 due to performance impacts.

## v3.8.1
- Setup.py: Fixes an defect with `setup.py` parser, caused by failing to account for line comments or backslash. ([#1191](https://github.com/fossas/fossa-cli/pull/1191))
- Installation: `install-latest.sh` now directs `curl` and `wget` to pass `Cache-Control: no-cache` headers to the server. ([#1206](https://github.com/fossas/fossa-cli/pull/1206))
- `Go.mod`: Anaysis does not fail if `go.mod` includes `retract` block. ([#1213](https://github.com/fossas/fossa-cli/pull/1213))
- `.aar`: Supports `.aar` archive files with native license scanning, and with `--unpack-archives` option. ([#1217](https://github.com/fossas/fossa-cli/pull/1217))
- `remote-dependencies`: Analysis of `fossa-deps` fails, if remote-dependencies's character length is greater than maximum. It only applies during non-output mode. ([#1216](https://github.com/fossas/fossa-cli/pull/1216))
- Maven: Analyze a package separately from its parents if the module does not appear in its parent's `<modules>` tag when both the module and its parents are discovered as candidate targets. ([#1218](https://github.com/fossas/fossa-cli/pull/1218))
- Network requests: `fossa-cli` retries network requests which return response with status code of 502. ([#1220](https://github.com/fossas/fossa-cli/pull/1220))
- `PDM`: Adds support for PDM package manager. ([#1214](https://github.com/fossas/fossa-cli/pull/1214))

## v3.8.0
- License Scanning: You can license scan your first-party code with the `--experimental-force-first-party-scans` flag ([#1187](https://github.com/fossas/fossa-cli/pull/1187))
- Network requests: `fossa-cli` retries network requests, if it experiences timeout error. ([#1203](https://github.com/fossas/fossa-cli/pull/1203))
- Monorepo is no longer a supported feature of FOSSA. ([#1202](https://github.com/fossas/fossa-cli/pull/1202))
- `experimental-enable-binary-discovery`, `detect-vendored`: Redact file contents in debug bundles. ([#1201](https://github.com/fossas/fossa-cli/pull/1201))
- `setup.cfg`: Adds support for setup.cfg, in conjuction with `setup.py`. ([#1195](https://github.com/fossas/fossa-cli/pull/1195))
- Default Filters: Default filters are applied prior to analysis. Improves overall runtime performance. ([#1193](https://github.com/fossas/fossa-cli/pull/1194))
- `.fossa.yml` and CLI args: Allow setting a policy by id in addition to by name. ([#1203](https://github.com/fossas/fossa-cli/pull/1203))
- Doc only: Fixed an issue in the `fossa-deps` schema suggesting against the use of `name` for referenced RPM dependencies. If your editor utilizes SchemaStore, this file should now lint properly after this change propagates. ([#1199](https://github.com/fossas/fossa-cli/pull/1199)).

## v3.7.11
- `fossa-deps.yml`: Adds strict parsing to so that required field with only whitespace strings are prohibited early. Also throws an error, if incompatible character is used in vendor dependency's version field. ([#1192](https://github.com/fossas/fossa-cli/pull/1192))

## v3.7.10
- License Scanning: Fix a bug where the license scanner did not run on MacOS 13 on M1 Macs ([#1193](https://github.com/fossas/fossa-cli/pull/1193))
- Debug bundle: The raw dependency graph FOSSA CLI discovers is output in the FOSSA Debug Bundle. ([#1188](https://github.com/fossas/fossa-cli/pull/1188))

## v3.7.9
- License Scanning: Add support for "full file uploads" for CLI-side license scans. ([#1181](https://github.com/fossas/fossa-cli/pull/1181))

## v3.7.8
- Go: Do not fall back to module based analysis when using `--experimental-use-go-v3-resolver`. ([#1184](https://github.com/fossas/fossa-cli/pull/1184))

## v3.7.7
- Adds `--json` flag to `fossa container analyze` ([#1180](https://github.com/fossas/fossa-cli/pull/1180))
- License Scanning: Reduce false positives caused by indicator matches. This is done by only reporting indicator matches to SPDX keys and license names when we are scanning a manifest file ([#1182](https://github.com/fossas/fossa-cli/pull/1182))

## v3.7.6
- RPM: Support origin paths for RPM spec file analysis ([#1178](https://github.com/fossas/fossa-cli/pull/1178))
- Swift: Do not stop analysis if we encounter a badly formatted project.pbxproj file ([#1177](https://github.com/fossas/fossa-cli/pull/1177))

## v3.7.5
- Go: Introduce `--experimental-use-v3-go-resolver` to preview a new [tactic](./docs/references/strategies/languages/golang/gomodules.md#experimental-strategy-use-go-list-on-packages) for Go dependency scanning. ([#1168](https://github.com/fossas/fossa-cli/pull/1168),[#1173](https://github.com/fossas/fossa-cli/pull/1173))
- Themis: Update tag to support a new rule for the libdivide dependency. ([#1172](https://github.com/fossas/fossa-cli/pull/1172)

## v3.7.4
- Gradle: Fix possible ConcurrentModificationException that can occur when getting dependencies ([#1171](https://github.com/fossas/fossa-cli/pull/1171))

## v3.7.3
- Go: Collects environment variables in debug bundle. ([#1132](https://github.com/fossas/fossa-cli/pull/1132))
- Diagnostics: Improves user-facing error messages and debugging tips for external commands and some HTTP error conditions ([#1165](https://github.com/fossas/fossa-cli/pull/1165))
- License Scanning: Scan the full contents of "license.html" and "licence.html" for license content, not just the comments. ([#1169](https://github.com/fossas/fossa-cli/pull/1169))

## v3.7.2
- License Scanning: Add four new licenses: Pushwoosh, PalletsFlaskLogo, IntelDisclaimer and Instabug ([#1163](https://github.com/fossas/fossa-cli/pull/1163))

## v3.7.1
- Stack: Git based dependencies are detected and handled correctly. ([#1160](https://github.com/fossas/fossa-cli/pull/1160))

## v3.7.0
- Support Maven wrapper (`mvnw`) usage in Maven projects, and user-provided binary overrides for Maven projects ([#1149](https://github.com/fossas/fossa-cli/pull/1149))
  For more information, see the [Maven strategy documentation](./docs/references/strategies/languages/maven/maven.md).
- Installation Script: Verify that the sha256sum of the downloaded archive matches the recorded one. ([#1158](https://github.com/fossas/fossa-cli/pull/1158))

## v3.6.18
- License Scanning: Emit a warning if unarchiving fails rather than a fatal error. ([#1153](https://github.com/fossas/fossa-cli/pull/1153))

## v3.6.17

- Handle Leiningen deduped deps: expand groupID and artifactID in the leiningen tactic to satisfy the Maven fetcher ([#1152]](https://github.com/fossas/fossa-cli/pull/1152))

## v3.6.17

- `fossa test`: Display CVE, fixed version information, and issue dashboard links when possible. ([#1146](https://github.com/fossas/fossa-cli/pull/1146))

## v3.6.16

- Project labels: Support project labels from command line and configuration file ([1145](https://github.com/fossas/fossa-cli/pull/1145))

## v3.6.15

- Container scanning: support more tar formats. ([1142](https://github.com/fossas/fossa-cli/pull/1142))
- `--detect-dynamic`: Supports recursively inspecting binaries for dynamic dependencies. ([#1143](https://github.com/fossas/fossa-cli/pull/1143))

## v3.6.14

- `fossa test`: Improved reporting. ([#1135](https://github.com/fossas/fossa-cli/pull/1135))

## v3.6.13

- Vendored Dependencies: Add the unity companion license (https://unity.com/legal/licenses/unity-companion-license) and unity package distribution license (https://unity.com/legal/licenses/unity-package-distribution-license) to license scanning ([#1136](https://github.com/fossas/fossa-cli/pull/1136))

## v3.6.12

- Maven: If a package is both `"test"` and `"compile"`, it is no longer filtered ([#1138](https://github.com/fossas/fossa-cli/pull/1138)).

## v3.6.11

- Lib yarn protocol: When we encounter Yarn lib deps we should warn but not fail the scan ([#1134](https://github.com/fossas/fossa-cli/pull/1134))

## v3.6.10

- Vendored Dependencies: Allow path filtering when doing cli-side license scans ([#1128](https://github.com/fossas/fossa-cli/pull/1128))

## v3.6.9
- Yarn: Fix a bug where tarball URLs were recognized as git urls. ([#1126](https://github.com/fossas/fossa-cli/pull/1126))

## v3.6.8
- Go: Allow quotes module names in static analysis ([#1118](https://github.com/fossas/fossa-cli/pull/1118))
- `fossa test`: Includes revision summary and target information, when accessible ([#1119](https://github.com/fossas/fossa-cli/pull/1119))

## v3.6.7

- Rename `--experimental-license-scan` to `--license-scan` (https://github.com/fossas/fossa-cli/pull/1110)
- Emit a warning if the `--experimental-native-license-scan` flag is used

## v3.6.6

- Conda: Change dynamic strategy to simulate building an environment from `environment.yml` instead of reading from the currently active environment. ([#1099](https://github.com/fossas/fossa-cli/pull/1099))

## v3.6.5

- `fossa test`: deprecates `--json` flag in favor of `--format json` option. ([#1109](https://github.com/fossas/fossa-cli/pull/1109))
- `fossa container test`: deprecates `--json` flag in favor of `--format json` option. ([#1109](https://github.com/fossas/fossa-cli/pull/1109))
- UX: Added breadcrumb to main help output indicating that subcommands have additional options. ([#1106](https://github.com/fossas/fossa-cli/pull/1106))

## v3.6.4

- C/C++: Fixes `--detect-vendored` on Windows. ([#1096](https://github.com/fossas/fossa-cli/pull/1096))
- Uses an ISO timestamp for the revision if no better revision can be inferred. ([#1091](https://github.com/fossas/fossa-cli/pull/1091))

## v3.6.3

Gradle: Considers dependencies from `debugUnitTest*` configurations to be unused. ([#1097](https://github.com/fossas/fossa-cli/pull/1097))

## v3.6.2

- Don't promote transitive dependencies  [#1092](https://github.com/fossas/fossa-cli/pull/1092).
- Container Scanning: Fixes a bug where tar entry were not normalized within nested layer tar. [#1095](https://github.com/fossas/fossa-cli/pull/1095)

## v3.6.1

- Container Scanning: Fixes a bug where image source parser ignored '-' in host. Also fixes an issue regarding to redirect headers when communicating with registry. [#1089](https://github.com/fossas/fossa-cli/pull/1089)

## v3.6.0

- Promote C/C++ features to general availability ([#1087](https://github.com/fossas/fossa-cli/pull/1087)).
  - `--experimental-enable-vsi` is now `--detect-vendored`.
  - `--experimental-analyze-dynamic-deps` is now `--detect-dynamic`.

## v3.5.3

- Manual Dependencies: Linux Dependencies (`rpm-generic`, `apk`, `deb`) can be provided as reference dependency in fossa-deps file ([#1086](https://github.com/fossas/fossa-cli/pull/1086)).

## v3.5.2

- Container Scanning: Fixes an issue with base64 encoded raw authentications ([#1085](https://github.com/fossas/fossa-cli/pull/1085)).

## v3.5.1

- Contributor counting: update the contributor count range from 90 days to 365 days. ([#1083](https://github.com/fossas/fossa-cli/pull/1083))

## v3.5.0

- Container Scanning: Uses native container scanner, deprecates old container scanner ([#1078](https://github.com/fossas/fossa-cli/pull/1078)), ([#1079](https://github.com/fossas/fossa-cli/pull/1079)), ([#1080](https://github.com/fossas/fossa-cli/pull/1080)), ([1082](https://github.com/fossas/fossa-cli/pull/1082)).

_Notice:_

- Now, container scanning analyzes projects for applications (`npm`, `pip`, etc) dependencies.
- Now, container scanning can filter specific targets via target exclusions using [fossa configuration file](./docs/references/files/fossa-yml.md).
- Now, `fossa-cli`'s windows binary can perform container scanning.
- Now, container scanned projects will show origin path in FOSSA web UI.
- Now, container scanned projects can target specific architecture via digest.

You can use `--only-system-deps` flag to only scan for dependencies from `apk`, `dpkg`, `dpm`.
This will mimic behavior of older FOSSA CLI's container scanning (older than v3.5.0).

Learn more:
- [container scanner](./docs/references/subcommands/container/scanner.md)
- [fossa container analyze](./docs/references/subcommands/container.md)

If you experience any issue with this release, or have question, please contact [FOSSA Support](https://support.fossa.com).

## v3.4.11
- Npm (Lockfile v3) - Fixes a defect where, _sometimes_ wrong version of the dependency was reported if multiple version of the same dependency existed in the lock file. ([#1075](https://github.com/fossas/fossa-cli/pull/1075))
- Npm (Lockfile v2) - Fixes a defect where, _sometimes_ wrong version of the dependency was reported if multiple version of the same dependency existed in the lock file. ([#1075](https://github.com/fossas/fossa-cli/pull/1075))

## v3.4.10
- Scala: Supports analysis of multi-project sbt builds with `sbt-dependency-graph` plugin. ([#1074](https://github.com/fossas/fossa-cli/pull/1074)).

## v3.4.9
- Scan Summary: Identifies project skipped due to production path filtering, or exclusion filtering. ([#1071](https://github.com/fossas/fossa-cli/pull/1071))
- R: Adds support for `renv` package manager. ([#1062](https://github.com/fossas/fossa-cli/pull/1062))

## v3.4.8
- Report: Fixes a defect, where `report` command was failing due to invalid dependencies cache from endpoint ([#1068](https://github.com/fossas/fossa-cli/pull/1068)).

## v3.4.7
- Linux releases are now packaged as both tar.gz and zip to improve compatibility when installing ([#1066](https://github.com/fossas/fossa-cli/pull/1066))

## v3.4.6
- Container Scanning: Fixes a defect, where container registry `registry:3000/org/repo:tag` was incorrectly identifying `registry` as project name. ([#1050](https://github.com/fossas/fossa-cli/issues/1050))
- Container Scanning: Includes registry uri in project name (experimental scanner only). ([#1050](https://github.com/fossas/fossa-cli/issues/1050))

## v3.4.5
- FOSSA API: Adds resiliency against API errors occurring when retrieving endpoint versioning information. ([#1051](https://github.com/fossas/fossa-cli/pull/1051))

## v3.4.4
- Fix a bug in the v1 installers for Windows (install-v1.ps1 and install.ps1) ([#1052](https://github.com/fossas/fossa-cli/pull/1052))

## v3.4.3
- Container scanning: Supports hardlink file discovery for experimental scanner. ([#1047](https://github.com/fossas/fossa-cli/pull/1047))
- Container scanning: Supports busybox. ([#1047](https://github.com/fossas/fossa-cli/pull/1047))
- Container scanning: Increases timeout to 5 mins when extracting image from docker engine api for experimental scanner. ([#1047](https://github.com/fossas/fossa-cli/pull/1047))

## v3.4.2

- API: Error messages are more clear and provide user-actionable feedback. ([#1048](https://github.com/fossas/fossa-cli/pull/1048))
- Metrics: Reports the kind of CI environment in which FOSSA is running, if any. ([#1043](https://github.com/fossas/fossa-cli/pull/1043))

## v3.4.1

- Container scanning: RPM: Add support for the Sqlite backend. ([#1044](https://github.com/fossas/fossa-cli/pull/1044))
- Container scanning: RPM: Add support for the NDB backend. ([#1046](https://github.com/fossas/fossa-cli/pull/1046))

## v3.4.0

- Container scanning: New experimental scanner. ([#1001](https://github.com/fossas/fossa-cli/pull/1001), [#1002](https://github.com/fossas/fossa-cli/pull/1002), [#1003](https://github.com/fossas/fossa-cli/pull/1003), [#1004](https://github.com/fossas/fossa-cli/pull/1004), [#1005](https://github.com/fossas/fossa-cli/pull/1005), [#1006](https://github.com/fossas/fossa-cli/pull/1006), [#1010](https://github.com/fossas/fossa-cli/pull/1010), [#1011](https://github.com/fossas/fossa-cli/pull/1011), [#1012](https://github.com/fossas/fossa-cli/pull/1012), [#1014](https://github.com/fossas/fossa-cli/pull/1014), [#1016](https://github.com/fossas/fossa-cli/pull/1016), [#1017](https://github.com/fossas/fossa-cli/pull/1017), [#1021](https://github.com/fossas/fossa-cli/pull/1021), [#1025](https://github.com/fossas/fossa-cli/pull/1025), [#1026](https://github.com/fossas/fossa-cli/pull/1026), [#1029](https://github.com/fossas/fossa-cli/pull/1029), [#1031](https://github.com/fossas/fossa-cli/pull/1031), [#1032](https://github.com/fossas/fossa-cli/pull/1032), [#1034](https://github.com/fossas/fossa-cli/pull/1034))<br>
  For more information, see the [experimental container scanning documentation](./docs/references/subcommands/container/scanner.md).
- Filters: Add `dist-newstyle` to the list of automatically filtered directories. ([#1030](https://github.com/fossas/fossa-cli/pull/1035))
- `fossa-deps`: Fix a bug in `fossa-deps.schema.json`, it is now valid JSON. ([#1030](https://github.com/fossas/fossa-cli/pull/1030))

## v3.3.12

- CocoaPods: Fixes error when analyzing podspecs that print non-JSON text to stdout ([#1015](https://github.com/fossas/fossa-cli/pull/1015))
- VSI: Executes with at least two threads even on a single core system ([#1013](https://github.com/fossas/fossa-cli/pull/1013))
- VSI: Reports a better error when no dependencies are found ([#1023](https://github.com/fossas/fossa-cli/pull/1023)).

## v3.3.11

- `fossa test`: `fossa test --json` produces json output when there are 0 issues found. ([#999](https://github.com/fossas/fossa-cli/pull/999))

## v3.3.10

- Svn: Fixes project inference bug, where revision values included `\r`. ([#997](https://github.com/fossas/fossa-cli/pull/997))

## v3.3.9

- Maven: Always use Maven Install Plugin 3.0.0-M1 to install depgraph. This avoids a Maven bug with older versions failing to install the plugin correctly from a vendored JAR. ([#988](https://github.com/fossas/fossa-cli/pull/988/files))
- Cocoapods: Fixes podpsec bug in which nested subspecs (of external sources), were not appropriately handled. Improves logging. ([#994](https://github.com/fossas/fossa-cli/pull/994))

## v3.3.8

- Carthage: Fixes analysis of artifacts dervided from Github entry for GH enterprise urls. ([#989](https://github.com/fossas/fossa-cli/pull/989))

## v3.3.7

- Report: Changes copyrights field to copyrightsByLicense in the attribution report JSON output. [#966](https://github.com/fossas/fossa-cli/pull/966)
- Report: Always include the "downloadUrl" field in attribution reports, regardless of the setting in the FOSSA reports UI. ([#979](https://github.com/fossas/fossa-cli/pull/979))
- Debug: Includes version associated with endpoint in debug bundle, and scan summary. ([#984](https://github.com/fossas/fossa-cli/pull/984))
- Test: Adds `--diff` option for `fossa test` command. ([#986](https://github.com/fossas/fossa-cli/pull/986))

## v3.3.6
- License scanning: Make CLI-side license scanning the default method for `vendored-dependencies`.
- Maven: Report direct dependencies as direct rather than deep. ([#963](https://github.com/fossas/fossa-cli/pull/963))

## v3.3.5
- Pnpm: Adds support for dependency analysis using `pnpm-lock.yaml` file. ([#958](https://github.com/fossas/fossa-cli/pull/958))

## v3.3.4
- `fossa report attribution`: Removes copyright information from JSON output ([#945](https://github.com/fossas/fossa-cli/pull/945)) as it was never available from the server.
- VSI scans now automatically skip the `.git` directory inside the scan root ([#969](https://github.com/fossas/fossa-cli/pull/969)).

## v3.3.3
- Cocoapods: Cocoapods analyzer does not handle subspecs in vendored podspecs. ([#964](https://github.com/fossas/fossa-cli/pull/964/files))

## v3.3.2
- License scanning: Skip rescanning revisions that are already known to FOSSA. This can be overridden by using the `--force-vendored-dependency-rescans` flag.
- Swift: Added support for `Package.resolved` v2 files ([#957](https://github.com/fossas/fossa-cli/pull/957)).
- Perl: Updated version number parser to be more lenient on non-textual version numbers ([#960](https://github.com/fossas/fossa-cli/pull/960))

## v3.3.1
- Vendor Dependencies: Considers `licence` and `license` equivalent when performing native license scan ([#939](https://github.com/fossas/fossa-cli/pull/939)).
- Vendor Dependencies: Native license scanning works in alpine linux without additional dependencies ([#949](https://github.com/fossas/fossa-cli/pull/949)).
- `fossa report attribution`: Adds copyright information to JSON output ([#945](https://github.com/fossas/fossa-cli/pull/945)).
- Scala: non-multi sbt projects include deep dependencies ([#942](https://github.com/fossas/fossa-cli/pull/942)).

## v3.3.0
- Telemetry: CLI collects telemetry by default. ([#936](https://github.com/fossas/fossa-cli/pull/936))

Read more about telemetry: https://github.com/fossas/fossa-cli/blob/master/docs/telemetry.md. To opt-out of telemetry, provide `FOSSA_TELEMETRY_SCOPE` environment variable with value of: `off` in your shell prior to running fossa.

## v3.2.17
- Archive upload: Fix a bug when trying to tar to a filename that already exists. ([#927](https://github.com/fossas/fossa-cli/pull/927))
- Npm: Supports lockfile v3. ([#932](https://github.com/fossas/fossa-cli/pull/932))

## v3.2.16
- Go: When statically analyzing a project, apply reported replacements. ([#926](https://github.com/fossas/fossa-cli/pull/926))

## v3.2.15

- Maven: Update `depGraph` plugin to `4.0.1` and add a fallback ot the legacy `3.3.0` plugin ([#895](https://github.com/fossas/fossa-cli/pull/895))

## v3.2.14

- Gradle: Considers `testFixturesApi` and `testFixturesImplementation` to be test configuration, and it's dependencies are excluded in analyzed dependency graph. ([#920](https://github.com/fossas/fossa-cli/pull/920))

## v3.2.13

- Filters: Fixes the disabled path filtering in discovery exclusion. ([#908](https://github.com/fossas/fossa-cli/pull/908))

## v3.2.12

- `fossa report attribution`: Adds `text` as an option to `--format`. ([#921](https://github.com/fossas/fossa-cli/pull/921))
- Go: The standard library is no longer reported as a dependency. ([#918](https://github.com/fossas/fossa-cli/pull/918))

## v3.2.11

- nodejs: Refine how workspace packages are recognized/skipped. ([#916](https://github.com/fossas/fossa-cli/pull/916))
- Cocoapods: Resolves vendored local podspecs into their source Git repositories when possible. ([#875](https://github.com/fossas/fossa-cli/pull/875))

## v3.2.10

- Haskell: Generates build plan properly for multi-home Cabal projects (h/t [@jmickelin](https://github.com/jmickelin)) ([#910](https://github.com/fossas/fossa-cli/pull/910))

## v3.2.9

- Container Scanning: supports rpm databases using `ndb` or `sqlite` backend. ([#894](https://github.com/fossas/fossa-cli/pull/894))

## v3.2.8

- Filtering: Don't use included paths for discovery exclusion. ([#907](https://github.com/fossas/fossa-cli/pull/907))
- Filtering: add `--debug-no-discovery-exclusion` for client-side filter debugging. (#[901](https://github.com/fossas/fossa-cli/pull/901))

## v3.2.7

- Debug: Redact all known API keys from the debug bundle (#[897](https://github.com/fossas/fossa-cli/pull/897))
- Nodejs: Discover peer deps and transitive deps for name-spaced packages in package-lock.json. ([#882](https://github.com/fossas/fossa-cli/pull/882))

## v3.2.6

- Filters: Apply filters during the discvoery phase, reducing end-to-end runtime. ([#877](https://github.com/fossas/fossa-cli/pull/877))

## v3.2.5

- Debug: Reduce the size of debug bundles. ([#890](https://github.com/fossas/fossa-cli/pull/890))

## v3.2.4

- Nodejs: Fixed a bug where dev deps that only appear in requires were considered production dependencies. ([#884](https://github.com/fossas/fossa-cli/pull/884))

## v3.2.3

- Nodejs: Fixed a bug where some dev dependencies weren't removed during shrinking. ([#859](https://github.com/fossas/fossa-cli/pull/859))

## v3.2.2

- Nodejs: Fix a bug where cycles involved peer dependencies would cause an infinite loop. ([#870](https://github.com/fossas/fossa-cli/pull/870))
- Experimental: Allow local license scanning of vendored dependencies (specified in `fossa-deps.yml` file) when using `--experimental-native-license-scan`.
  - [#868](https://github.com/fossas/fossa-cli/pull/868)
  - [#858](https://github.com/fossas/fossa-cli/pull/858)
  - [#838](https://github.com/fossas/fossa-cli/pull/838)
  - [#814](https://github.com/fossas/fossa-cli/pull/814)
  - [#873](https://github.com/fossas/fossa-cli/pull/873)

## v3.2.1

- Experimental: native license scanning is now disabled by default. ([#865](https://github.com/fossas/fossa-cli/pull/865))

## v3.2.0
- Telemetry: Introduces fossa cli telemetry for fatal errors and warnings. By default, telemetry is disabled. ([#831](https://github.com/fossas/fossa-cli/pull/831))
Please read for details on telemetry [here](./docs/telemetry.md)

- Configuration: Fixes a bug where `.fossa.yml` was picked up only in the working directory, not in the analysis directory. ([#854](https://github.com/fossas/fossa-cli/pull/854))
- Configuration: Reports an error when provided API key is an empty string ([#856](https://github.com/fossas/fossa-cli/pull/856))

## v3.1.8

- Windows: Fixes a --version command for windows release binary.

## v3.1.7

- Configuration: Users can now use `.fossa.yaml` as a configuration file name. Previously, only `.fossa.yml` was supported. ([#851](https://github.com/fossas/fossa-cli/pull/851))
- fossa-deps: Fixes an archive uploading bug for vendor dependency by queuing archive builds individually. ([#826](https://github.com/fossas/fossa-cli/pull/826))
- nodejs: Capture peer dependencies transitively for npm `package-lock.json` files. ([#849](https://github.com/fossas/fossa-cli/pull/849))

## v3.1.6

- Respects Go module replacement directives in the Go Mod Graph strategy. ([#841](https://github.com/fossas/fossa-cli/pull/841))

## v3.1.5

- Adds `--format` to `fossa report attribution` and deprecates `--json`. ([#844](https://github.com/fossas/fossa-cli/pull/844))

## v3.1.4

- Handles symlink loops in directory structure. ([#827](https://github.com/fossas/fossa-cli/pull/827))
- No longer crashes when `fossa-deps.yml` exists but has an empty `archived-dependencies` property. ([#832](https://github.com/fossas/fossa-cli/pull/832))

## v3.1.3

- Adds support for identifying dynamically linked dependencies in an output binary. ([#818](https://github.com/fossas/fossa-cli/pull/818), [#788](https://github.com/fossas/fossa-cli/pull/788), [#780](https://github.com/fossas/fossa-cli/pull/780), [#788](https://github.com/fossas/fossa-cli/pull/778), [#771](https://github.com/fossas/fossa-cli/pull/771), [#770](https://github.com/fossas/fossa-cli/pull/770))

## v3.1.2

- Fixes a bug which ignored the `server` field in the config file. ([#821](https://github.com/fossas/fossa-cli/pull/821))

## v3.1.1

- UX: Parser error messages include call to action. ([#801](https://github.com/fossas/fossa-cli/pull/801))
- UX: Improves error message when executable is not found. ([#813](https://github.com/fossas/fossa-cli/pull/813))
- UX: Fixes minor scan summary ordering bug. ([#813](https://github.com/fossas/fossa-cli/pull/813))
- UX: Writes errors and warnings encountered in analyze to temp file. ([#813](https://github.com/fossas/fossa-cli/pull/813))
- Ruby: Improves error and warning messages. ([#800](https://github.com/fossas/fossa-cli/pull/800))
- Python: `setup.py` error messages are _less_ noisy. ([#801](https://github.com/fossas/fossa-cli/pull/801))
- Dart: Improves error and warning messages. ([#800](https://github.com/fossas/fossa-cli/pull/806))
- Pipenv: Improves error and warning messages. ([#803](https://github.com/fossas/fossa-cli/pull/803))
- Poetry: Improves error and warning messages. ([#803](https://github.com/fossas/fossa-cli/pull/803))
- Maven: Improves error and warning messages. ([#808](https://github.com/fossas/fossa-cli/pull/808))
- Nodejs: Improves error and warning messages. ([#805](https://github.com/fossas/fossa-cli/pull/805))
- Swift: Improves error and warning messages. ([#802](https://github.com/fossas/fossa-cli/pull/802))
- Cocoapods: Improves error and warning messages. ([#807](https://github.com/fossas/fossa-cli/pull/807))
- Golang: Improves error and warning messages. ([#809](https://github.com/fossas/fossa-cli/pull/809))
- Gradle: Improves error and warning messages. ([#804](https://github.com/fossas/fossa-cli/pull/804))
- Scala: Improves error and warning messages. ([#813](https://github.com/fossas/fossa-cli/pull/813))
- Clojure: Improves error and warning messages. ([#813](https://github.com/fossas/fossa-cli/pull/813))
- Nim: Improves error and warning messages. ([#813](https://github.com/fossas/fossa-cli/pull/813))
- Rust: Improves error and warning messages. ([#813](https://github.com/fossas/fossa-cli/pull/813))
- UX: Improves errors for dynamic deps, and binary deps analysis. ([#819](https://github.com/fossas/fossa-cli/pull/819))
- UX: Improves analysis scan summary rendering. ([#819](https://github.com/fossas/fossa-cli/pull/819))


## v3.1.0

- FOSSA API: Uses `SSL_CERT_FILE`, and `SSL_CERT_DIR` environment variable for certificates when provided. ([#760](https://github.com/fossas/fossa-cli/pull/760))
- UX: Uses error messages received from FOSSA api, when reporting API related errors. ([#792](https://github.com/fossas/fossa-cli/pull/792))
- UX: Adds scan summary tabulating errors, warnings, project directory, and skipped projects. ([#790](https://github.com/fossas/fossa-cli/pull/790))

## v3.0.18

- Fully percent-encode sub-paths in generated URLs. ([#789](https://github.com/fossas/fossa-cli/pull/789))
- Improve error tracking and outputs. ([#774](https://github.com/fossas/fossa-cli/pull/774))
- Cabal: Fixed a filter error that treated cabal projects as stack projects. ([#787](https://github.com/fossas/fossa-cli/pull/787))

## v3.0.17

- Npm: Fixes an issue where a package-lock.json dep with a boolean 'resolved' key wouldn't parse. ([#775](https://github.com/fossas/fossa-cli/pull/775))
- Npm: Fixes an issue where analyzing `package-lock.json` would miss duplicate packages with different versions. ([#779](https://github.com/fossas/fossa-cli/pull/779))
- Gradle: Projects with only a top-level `settings.gradle` file will now be detected. ([#785](https://github.com/fossas/fossa-cli/pull/785))

## v3.0.16

- Monorepo: Upload file data and licenses together during monorepo scans, speed up issue scans. ([#772](https://github.com/fossas/fossa-cli/pull/772))
- Improves the overall performance and progress reporting of VSI scans. ([#765](https://github.com/fossas/fossa-cli/pull/765))
- Rebar: Fix `rebar.config` parser failing on unneccessary escapes. ([#764](https://github.com/fossas/fossa-cli/pull/764))

## v3.0.15

- Improve archive upload logging. ([#761](https://github.com/fossas/fossa-cli/pull/761))

## v3.0.14

- Maven: Updates implementation to delineate classifier, and consequently maven dependencies with classifier can be scanned without failure in FOSSA. ([#755](https://github.com/fossas/fossa-cli/pull/755/))

## v3.0.13

- `package-lock.json` parser ignores name field. ([#757](https://github.com/fossas/fossa-cli/pull/757))

## v3.0.12

- log4j: Adds `fossa log4j` command to identify log4j dependencies. ([#744](https://github.com/fossas/fossa-cli/pull/744))

## v3.0.11

- Yarn: Fixes an issue, where entry missing `resolved` attribute in `yarn.lock` would throw exception. ([#741](https://github.com/fossas/fossa-cli/pull/741))

## v3.0.10

- Gradle: Uses ResolutionAPI for gradle analysis. ([#740](https://github.com/fossas/fossa-cli/pull/740/))
- Cleans up duplicated internal hashing primitives ([#737](https://github.com/fossas/fossa-cli/pull/737))
- Adds a prerequisite required for future VSI improvements ([#736](https://github.com/fossas/fossa-cli/pull/736))

## v3.0.9

- Makes experimental flags discoverable and documents them. ([#723](https://github.com/fossas/fossa-cli/pull/723))
- Supports extracting `.tar.xz` files ([#734](https://github.com/fossas/fossa-cli/pull/734))
- Supports extracting `.tar.bz2` files ([#734](https://github.com/fossas/fossa-cli/pull/734))
- Adds explicit `xz` support for `rpm` files ([#735](https://github.com/fossas/fossa-cli/pull/735))
- Adds `zstd` support for `rpm` files ([#735](https://github.com/fossas/fossa-cli/pull/735))
- Adds a prerequisite required for future VSI improvements ([#730](https://github.com/fossas/fossa-cli/pull/730))

## v3.0.8

- Nuget: Fixes analysis performance when working with `project.assets.json` ([#733](https://github.com/fossas/fossa-cli/pull/733))

## v3.0.7

- Go: `go mod graph` is used as default tactic for gomod strategy. ([#707](https://github.com/fossas/fossa-cli/pull/707))

## v3.0.6

- Yarn: Fixes a bug with yarn v1 lock file analysis, where direct dependencies were not reported sometimes. ([#716](https://github.com/fossas/fossa-cli/pull/716))

## v3.0.5

- Nim: Adds support for dependency analysis using `nimble.lock` file. ([#711](https://github.com/fossas/fossa-cli/pull/711))

## v3.0.4

- Npm: Fixes a bug where dev dependencies were not included in result when using `--include-unused-deps` ([#710](https://github.com/fossas/fossa-cli/pull/710))

## v3.0.3

- Increases default timeout to 3600 seconds (1 hour) for commands listed below ([#712](https://github.com/fossas/fossa-cli/pull/712))
  - `fossa test`
  - `fossa container test`
  - `fossa vps test`
  - `fossa report`
  - `fossa vps report`

## v3.0.2

- Nuget (projectassetsjson): Ignores project type dependencies in reporting ([#704](https://github.com/fossas/fossa-cli/pull/704))
- Nuget (projectassetsjson): Fixes a bug, where indirect dependencies where appearing as direct dependencies([#704](https://github.com/fossas/fossa-cli/pull/704))

## v3.0.1

- Deduplicates `vendored-dependencies` entries when possible, and provides a better error message when not. ([#689](https://github.com/fossas/fossa-cli/pull/689))
- Adds logging to `vendored-dependencies` processing. ([#703](https://github.com/fossas/fossa-cli/pull/703))

# Version 3 Changelog

- Migrates source code from [spectrometer](https://github.com/fossas/spectrometer) into fossa-cli (this repository).

# Version 2 Changelog

Releases for CLI 2.x can be found at: https://github.com/fossas/spectrometer/releases

## v2.19.9

- Go: Fixes a regression, where deep dependencies were reported as direct dependencies. ([#443](https://github.com/fossas/spectrometer/pull/443/))

## v2.19.8

- Perl: Adds support for Perl with parsing of `META.json`, `META.yml`, `MYMETA.yml`, `MYMETA.json`. ([#428](https://github.com/fossas/spectrometer/pull/428))

## v2.19.7

- Resolves a regression when parsing npm `package-lock.json` files that do not contain a `version` field ([#445](https://github.com/fossas/spectrometer/pull/445))

## v2.19.6

- Special cases scans with a single VSI only filter to skip other analysis strategies ([#407](https://github.com/fossas/spectrometer/pull/407))
- Adds the ability to skip resolving dependencies from FOSSA projects discovered during VSI scans ([#435](https://github.com/fossas/spectrometer/pull/435))

## v2.19.5

- Fixes an issue observed during VSI analysis where fingerprinting files with lines longer than 64KiB would fail. ([#427](https://github.com/fossas/spectrometer/pull/427))

## v2.19.4

- Adds experimental capability for filtering gradle configuration for analysis. ([#425](https://github.com/fossas/spectrometer/pull/425))

Refer to: [Gradle documentation](docs/references/strategies/languages/gradle/gradle.md#experimental-only-selecting-set-of-configurations-for-analysis) for more details.

## v2.19.3

- Removes `fossa compatibility` command. ([#383](https://github.com/fossas/spectrometer/pull/383))

Use [`fossa-deps.{yml,json}`](docs/features/vendored-dependencies.md) file to facilitate archive uploading capability, previously provided by `fossa compatibility` command.

## v2.19.2

- Adds `--config` flag, which can set custom path for configuration file. If `--config` flag is not used, base directory will scanned for `.fossa.yml` file. ([#415](https://github.com/fossas/spectrometer/pull/415))

## v2.19.1

- Fixes an issue where nodeJS errors were reported when no NodeJS project were discovered. ([#424](https://github.com/fossas/spectrometer/pull/424))

## v2.19.0

- Adds support for `fossa analyze --include-unused-deps`, which prevents filtering out non-production dependencies. ([#412](https://github.com/fossas/spectrometer/pull/412))
- Yarn: Adds support for workspaces. ([#374](https://github.com/fossas/spectrometer/pull/374))
- Npm: Adds support for workspaces. ([#374](https://github.com/fossas/spectrometer/pull/374))
- Npm: Removes unreliable `npm ls`-based analysis tactic. ([#374](https://github.com/fossas/spectrometer/pull/374))
- `fossa-deps`: Adds support for `bower`-type in `referenced-dependencies`. ([#406](https://github.com/fossas/spectrometer/pull/406))
- Monorepo: Chunk AOSP files when uploading ([#421](https://github.com/fossas/spectrometer/pull/421)).
- Monorepo: Don't fail on files that are filtered during expansion ([#421](https://github.com/fossas/spectrometer/pull/421)).

## v2.18.1

- Monorepo: Send error state to UI if the CLI crashes, so scans won't appear to hang forever. ([#409](https://github.com/fossas/spectrometer/pull/409))
- Monorepo: Fix parsing nomos output bug where files contain newlines. ([#409](https://github.com/fossas/spectrometer/pull/409))

## v2.18.0

- Improves performance in scenarios where cgroups are used to limit the amount of CPU time available, such as K8S containers ([#403](https://github.com/fossas/spectrometer/pull/403))

## v2.17.3

- Monorepo: adds some optimizations to reduce the amount of file buffering in memory during a scan, resulting in less memory pressure and faster scans. ([#402](https://github.com/fossas/spectrometer/pull/402))
- Adds compatibility script for `fossa report attribution --json` ([#397](https://github.com/fossas/spectrometer/pull/397))

## v2.17.2

- Fortran: Supports fortran package manager. ([#377](https://github.com/fossas/spectrometer/pull/377))

## v2.17.1

- Adds support for reporting origin path for binaries discovered via `--experimental-enable-binary-discovery` ([#396](https://github.com/fossas/spectrometer/pull/396))

## v2.17.0

- When running `fossa analyze` with the `--debug` flag, we now create a `fossa.debug.json.gz` file containing detailed runtime traces for project discovery and dependency analysis

## v2.16.6

- Monorepo: Adds automatic retries to failed API calls. ([#392](https://github.com/fossas/spectrometer/pull/392))

## v2.16.5

- Adds JSON Output for `fossa test --json` when there are no issues. ([#387](https://github.com/fossas/spectrometer/pull/387))

## v2.16.4

- Monorepo: Fixes bug with symlink logic mismatch between walker and buildspec uploader. ([#388](https://github.com/fossas/spectrometer/pull/388))

## v2.16.3

- Monorepo: Fixes bug with non-glob exclusions. ([#386](https://github.com/fossas/spectrometer/pull/386))

## v2.16.2

- Monorepo: Fixes crash when there are no ninja/buildspec files to upload. ([#385](https://github.com/fossas/spectrometer/pull/385))
- Monorepo: Fixes issue with only-path/exclude-path globs.

## v2.16.1

- Gradle: Supports analysis of projects using gralde v3.3 or below. ([#370](https://github.com/fossas/spectrometer/pull/370))

## v2.16.0

- Swift: Supports dependencies analysis for dependencies managed by Swift Package Manager. ([#354](https://github.com/fossas/spectrometer/pull/354))

## v2.15.24

- Leiningen: Executes `lein --version` before performing any analysis, to ensure Leiningen has performed its install tasks (done on its first invocation). ([#379](https://github.com/fossas/spectrometer/pull/379))

## v2.15.23

- Maven: Fixes `mvn:dependency` tactic to exclude root project as direct dependency. ([#375](https://github.com/fossas/spectrometer/pull/375))

## v2.15.22

- Adds branch and revision information to the URL reported at the end of a `fossa analyze --experimental-enable-monorepo` scan. ([#378](https://github.com/fossas/spectrometer/pull/378))

## v2.15.21

- When using `--experimental-enable-binary-discovery`, prepopulates information discovered in JAR manfiests. ([#372](https://github.com/fossas/spectrometer/pull/372))

## v2.15.20

- Yarn: Fixes potential runtime errors, when yarn.lock contains deep dependency without specification at root level in yarn.lock. ([#369](https://github.com/fossas/spectrometer/pull/369))

## v2.15.19

- Fixes an issue with `fossa-deps.yml` `vendored-dependencies` entries where uploads would fail if the dependency was in a subdirectory. ([#373](https://github.com/fossas/spectrometer/pull/373))

## v2.15.18

- Monorepo: Speeds up commercial phrase detection by doing a first pass before trying to parse context. ([#371](https://github.com/fossas/spectrometer/issues/371))

## v2.15.17

- Gradle: Classifies dependency from `testCompileClasspath` and `testRuntimeClasspath` configurations as test dependencies. ([#366](https://github.com/fossas/spectrometer/pull/366))

## v2.15.16

- Yarn: Analyzes yarn.lock without runtime error, when yarn.lock includes symlinked package. ([#363](https://github.com/fossas/spectrometer/pull/363))

## v2.15.15

- Monorepo: Efficiently upload binary blobs for ninja & buildspec files ([#362](https://github.com/fossas/spectrometer/pull/362)).

## v2.15.14

- Yarn: Fixes missing dependency from the analyses, when dependency has zero deep dependencies, and is not a deep dependency of any other dependency. ([#359](https://github.com/fossas/spectrometer/pull/359))

## v2.15.13

Adds another closed beta feature around FOSSA C/C++ support.
For now this functionality is considered publicly undocumented, and is only used with support from FOSSA engineering.

- Adds support for reporting detected binaries as unlicensed dependencies ([#353](https://github.com/fossas/spectrometer/pull/353))

## v2.15.12

- Yarn: Analyzes yarn.lock without runtime error, when yarn.lock includes directory dependency. ([#361](https://github.com/fossas/spectrometer/pull/361))

## v2.15.11

- Gradle: Classifies dependency's environment correctly, when originating from common android development and test configurations. ([#338](https://github.com/fossas/spectrometer/pull/338))

## v2.15.10

- Monorepo: Ignore permission errors when searching for ninja or buildspec files. ([#351](https://github.com/fossas/spectrometer/pull/351))

## v2.15.9

- CocoaPods: Supports git sources in `Podfile.lock` analysis. ([#345](https://github.com/fossas/spectrometer/pull/345))

## v2.15.8

- `fossa analyze --experimental-enable-monorepo` now turns off proprietary language scanning by default, and has this feature controlled by a feature flag ([#343](https://github.com/fossas/spectrometer/pull/343))

## v2.15.7

- Resolves an issue where errors running `fossa report` and `fossa test` would be made more confusing when the project isn't a monorepo project ([#321](https://github.com/fossas/spectrometer/pull/321))
- Prevents uploading standard analysis results to monorepo projects, where they'd be silently ignored ([#341](https://github.com/fossas/spectrometer/pull/341))

## v2.15.6

- CocoaPods: Fixes `Podfile.lock` parsing. It safely parses when Pod and Dependencies entries are enclosed with quotations. ([#337](https://github.com/fossas/spectrometer/pull/337))

## v2.15.5

- Fixes an issue where `--json` would output the raw project ID, instead of a normalized ID ([#339](https://github.com/fossas/spectrometer/pull/339))

## v2.15.4

- Gradle: Search parent directories for gradlew and gradlew.bat ([#336](https://github.com/fossas/spectrometer/pull/336))

This release also adds a number of closed beta features around FOSSA C/C++ support.
For now this functionality is considered publicly undocumented, and is only used with support from FOSSA engineering.

As such this new functionality is hidden from the help and other documentation in this repo.
For questions using the new functionality in this release please contact us!

- Support linking user-defined dependency binaries. ([#323](https://github.com/fossas/spectrometer/pull/323))
- Support resolving linked user-defined binaries found in projects when VSI is enabled. ([#328](https://github.com/fossas/spectrometer/pull/328))
- Support linking user project binaries. ([#333](https://github.com/fossas/spectrometer/pull/333))
- Support resolving linked user project binaries found in projects when VSI is enabled. ([#333](https://github.com/fossas/spectrometer/pull/333))

## v2.15.3

- Resolve a scan performance regression for `fossa vps` invocations. ([#335](https://github.com/fossas/spectrometer/pull/335))
- Resolve a scan performance regression for `fossa analyze --experimental-enable-monorepo` invocations. ([#335](https://github.com/fossas/spectrometer/pull/335))

## v2.15.2

- Maven: Fixes an issue where dependencies parsed from `dependency:tree` would fail to resolve when uploaded. ([#332](https://github.com/fossas/spectrometer/pull/332))

## v2.15.1

- Maven: Fixes an issue where dependencies with a platform specifier were not correctly parsed. ([#329](https://github.com/fossas/spectrometer/pull/329))

## v2.15.0

- Dart: Adds support for pub package manager. ([#313](https://github.com/fossas/spectrometer/pull/313))
- Analyzed dependencies now report what file they were found in. ([#316](https://github.com/fossas/spectrometer/pull/316))

## v2.14.5

- Maven: Fixes an issue where projects with `settings.xml` files would not be analyzed correctly using the `dependency:tree` tactic. ([#327](https://github.com/fossas/spectrometer/pull/327))

## v2.14.4

- Gradle: Fixes an issue where all dependencies would appear as direct. ([#319](https://github.com/fossas/spectrometer/pull/319))

## v2.14.3

- Monorepo: archive expansion now respects `--exclude-path` and `--only-path`. ([#320](https://github.com/fossas/spectrometer/pull/320))

## v2.14.2

- Maven: `mvn dependency:tree` now correctly cleans up temporary files after an exception, and correctly uses `settings.xml` when available. ([#318](https://github.com/fossas/spectrometer/pull/318))

## v2.14.1

- Expanded proprietary language snippets in monorepo scans. ([#317](https://github.com/fossas/spectrometer/pull/317))

## v2.13.1

- Adds support for a new Maven tactic that produces the full dependency graph if `mvn dependency:tree` is available but the plugin is not. ([#310](https://github.com/fossas/spectrometer/pull/287))

## v2.13.0

- Elixir: Adds support for Elixir projects using `mix`. ([#287](https://github.com/fossas/spectrometer/pull/287))

## v2.12.3

- Gradle: Fixes an issue where unresolvable Gradle configurations would cause Gradle analysis to show no dependencies ([#292](https://github.com/fossas/spectrometer/pull/292)).

## v2.12.2

- Python: Fixes an issue where older Poetry lockfiles were not correctly identified. ([#309](https://github.com/fossas/spectrometer/pull/309))

## v2.12.1

- VPS: Adds `--exclude-path` and `--only-path` to monorepo functionality in `fossa analyze`. ([#291](https://github.com/fossas/spectrometer/pull/291))
- VPS: Support globs in `--{exclude,only}-path` flags. ([#291](https://github.com/fossas/spectrometer/pull/291))

## v2.12.0

- Python: Adds support for the Poetry package manager. ([#300](https://github.com/fossas/spectrometer/pull/300))

## v2.11.1

- Perl: Adds support for CPAN dependencies in `fossa-deps`. ([#296](https://github.com/fossas/spectrometer/pull/296))

## v2.11.0

- Adds support for selecting which folders analysis targets are discovered in. ([#273](https://github.com/fossas/spectrometer/pull/273))
- VPS: Adds support for `fossa test` and `fossa report` for monorepo projects. ([#290](https://github.com/fossas/spectrometer/pull/290))
- Maven: Adds support for `${property}` substitution for `<groupId>` and `<artifactId>` fields in dependencies. ([#282](https://github.com/fossas/spectrometer/pull/282))

## v2.10.3

- Adds support for specifying a release group on project creation. ([#283](https://github.com/fossas/spectrometer/pull/283))
- Adds support for non-HTTPS backends for archive uploads (e.g. for on-premises deployments). ([#276](https://github.com/fossas/spectrometer/pull/276))
- Adds `--experimental-enable-monorepo` and other associated flags to `fossa analyze`, which enables experimental monorepo support. ([#286](https://github.com/fossas/spectrometer/pull/286))
- Deprecates `fossa vps` subcommands. ([#286](https://github.com/fossas/spectrometer/pull/286))

## v2.10.2

- Fixes an issue where some `fossa` commands (including `fossa test`) would exit non-zero on success. ([#278](https://github.com/fossas/spectrometer/pull/278)).

## v2.10.1

- Fixes an issue where `fossa container analyze` exited zero on failure. ([#275](https://github.com/fossas/spectrometer/pull/275))

## v2.10.0

- Adds support for short flags. ([#264](https://github.com/fossas/spectrometer/pull/264))
- Adds a `remote-dependencies` section in the `fossa-deps` file to support archives at specific URLs. ([#260](https://github.com/fossas/spectrometer/pull/260))
- Renames some fields for `custom-dependencies` to avoid confusion. ([#260](https://github.com/fossas/spectrometer/pull/260))

## v2.9.2

- Adds JSON-formatted project information to the output of `fossa analyze` with `--json`. ([#255](https://github.com/fossas/spectrometer/pull/255))

## v2.9.1

- VPS: Bump wiggins - Updated `vps aosp-notice-file` subcommand to upload ninja files & trigger async task. ([#272](https://github.com/fossas/spectrometer/pull/272))

## v2.9.0

- Fixes an issue where stdout doesn't always flush to the console. ([#265](https://github.com/fossas/spectrometer/pull/265))
- Fixes an issue when referenced-dependencies are not being uploaded. ([#262](https://github.com/fossas/spectrometer/pull/262))
- Adds support for `fossa-deps.json`. ([#261](https://github.com/fossas/spectrometer/pull/261))
- Adds support for `vendored-dependencies` to be license scanned. ([#257](https://github.com/fossas/spectrometer/pull/257))

## v2.8.0

- Adds support for `--branch` flag on `fossa container analyze` command. ([#253](https://github.com/fossas/spectrometer/pull/253))
- Adds support and documentation for user-defined dependencies. ([#245](https://github.com/fossas/spectrometer/pull/245))
- Allows using `.yml` or `.yaml` extensions for `fossa-deps` file, but not both. ([#245](https://github.com/fossas/spectrometer/pull/245))
- `fossa analyze` now checks `fossa-deps` before running analysis (instead of checking in parallel with other analyses). ([#245](https://github.com/fossas/spectrometer/pull/245))

## v2.7.2

- VSI: Updates the VSI Plugin.
- VSI: Adds support for VSI powered dependency discovery as a strategy.

## v2.7.1

- Re-enables status messages for commands like `fossa test` in non-ANSI environments. ([#248](https://github.com/fossas/spectrometer/pull/248))
- Yarn: Adds support for Yarn v2 lockfiles. ([#244](https://github.com/fossas/spectrometer/pull/244))
- NuGet: Fixes the dependency version parser for `.csproj`, `.vbproj`, and similar .NET files. ([#247](https://github.com/fossas/spectrometer/pull/247))

## v2.7.0

- Conda: Adds support for the Conda package manager. ([#226](https://github.com/fossas/spectrometer/pull/226))

## v2.6.1

- VPS: Adds `--follow` to the `vps analyze` subcommand, which allows for following symbolic links during VPS scans. ([#243](https://github.com/fossas/spectrometer/pull/243))

## v2.6.0

- Display the progress of `fossa analyze` while running. ([#239](https://github.com/fossas/spectrometer/pull/239))

## v2.5.18

- NPM: Fixes issue where transitive dependencies could be missing in NPM projects. ([#240](https://github.com/fossas/spectrometer/pull/240))

## v2.5.17

- Containers: Fixes an issue where `--project` and `--revision` were not correctly handled in `fossa container analyze`. ([#238](https://github.com/fossas/spectrometer/pull/238))

## v2.5.16

- Adds support for `fossa-deps.yml`. ([#236](https://github.com/fossas/spectrometer/pull/236))

## v2.5.15

- Python: Fixes an issue where parsing unsupported fields in `requirements.txt` could prevent Python analyses from terminating. ([#235](https://github.com/fossas/spectrometer/pull/235))

## v2.5.14

- Go: Upload module identifiers instead of package identifiers to the backend. ([#234](https://github.com/fossas/spectrometer/pull/234))

## v2.5.13

- VPS: Update VPS plugin to `2021-04-27-312bbe8`. ([#233](https://github.com/fossas/spectrometer/pull/233))
  - Improve performance of scanning projects
  - Reduce memory pressure when scanning large projects

## v2.5.12

- VPS: Update VPS plugin to `2021-04-19-9162a26`. ([#231](https://github.com/fossas/spectrometer/pull/231))

## v2.5.11

- Allow flags to be set via configuration file. ([#220](https://github.com/fossas/spectrometer/pull/220))
- Containers: add support for layers. ([#228](https://github.com/fossas/spectrometer/pull/228))

## v2.5.10

- Only activate replay/record mode using `--replay`/`--record` (previously it was turned on in `--debug` mode). ([#212](https://github.com/fossas/spectrometer/pull/212))
- Containers: Fixed a bug where container scanning failed when ignored artifacts aren't in the right shape. ([#223](https://github.com/fossas/spectrometer/pull/223))

## v2.5.9

- VPS: Update the VPS scanning plugin:
  - Resolve issues reading IPR files with null byte content.
  - Workaround recursive variable declarations when parsing Android.mk files.

## v2.5.8

- VPS: Support makefiles in `fossa vps aosp-notice-file`. ([#216](https://github.com/fossas/spectrometer/pull/216))
- VPS: Require paths to ninja files as arguments in `fossa vps aosp-notice-file`. ([#217](https://github.com/fossas/spectrometer/pull/217))

## v2.5.7

- VPS: Print project URL after `fossa vps analyze`. ([#215](https://github.com/fossas/spectrometer/pull/215))

## v2.5.6

- Gradle: Fixes an issue that sometimes prevented Gradle project analyses from terminating. ([#211](https://github.com/fossas/spectrometer/pull/211))

## v2.5.5

- PHP: Fixes an issue where Composer lockfiles could cause a crash when parsing. ([#207](https://github.com/fossas/spectrometer/pull/207))

## v2.5.4

- Scala: Fixes an issue that sometimes prevented Scala analyses from terminating. ([#206](https://github.com/fossas/spectrometer/pull/187))

## v2.5.0

- Containers: Add container analysis toolchain. ([#173](https://github.com/fossas/spectrometer/pull/173))

## v2.4.11

- Fixes several issues that caused analysis failures during upload. ([#187](https://github.com/fossas/spectrometer/pull/187), [#188](https://github.com/fossas/spectrometer/pull/188))

## v2.4.9

- Python: Fixes an issue with `requirements.txt` parsing line extensions. ([#183](https://github.com/fossas/spectrometer/pull/183))
- Fixes an issue where we didn't read the cached revision when picking a revision for `fossa test` in projects without VCS. ([#182](https://github.com/fossas/spectrometer/pull/182))
- Fixes an issue where invalid project URLs would be printed for projects without VCS when `--branch` was not specified. ([#181](https://github.com/fossas/spectrometer/pull/181))

## v2.4.8

- Introduce a new hidden `fossa compatibility` command which runs fossa v1 `fossa analyze` and allows users to access the archive uploader. ([#179](https://github.com/fossas/spectrometer/pull/179))

## v2.4.7

- Fixes an issue where `fossa test` would always exit zero for push-only API keys. ([#170](https://github.com/fossas/spectrometer/pull/170))
- Fixes an issue where dependency graphs would be filtered out if they had no direct dependencies (e.g. in strategies like Yarn where direct dependencies are unknown). ([#172](https://github.com/fossas/spectrometer/pull/172))
- Go: Fixes an issue with `glide.lock` parser. ([#175](https://github.com/fossas/spectrometer/pull/175))
- Go: Adds multi-module project support to `go.mod` static analysis. ([#171](https://github.com/fossas/spectrometer/pull/171))
- NPM, Yarn: Fixes an issue where subdirectories were erroneously ignored. ([#174](https://github.com/fossas/spectrometer/pull/174))

## v2.4.6

- VPS: Update Wiggins CLI plugin to version `2020-12-11-5d581ea`

## v2.4.5

- VPS: Update `fossa vps analyze` to use a new VPS project scanning engine:
  - Improve scan performance
  - Support "License Only" scans, where the project is scanned for licenses but is not inspected for vendored dependencies.

## v2.4.4

- Maven: Add limited support for POM `${property}` interpolation. ([#158](https://github.com/fossas/spectrometer/pull/158))

## v2.4.3

- Adds `--version` flag. ([#157](https://github.com/fossas/spectrometer/pull/157))

## v2.4

- RPM: Adds support for unpacking of gzipped RPMs. ([#154](https://github.com/fossas/spectrometer/pull/154))
- VPS: Integrates `vpscli scan` as `fossa vps analyze`. ([#148](https://github.com/fossas/spectrometer/pull/148))
- VPS: Removes `vpscli` binary. ([#148](https://github.com/fossas/spectrometer/pull/148))
- VPS: Adds support for `--team` and other metadata flags to VPS analysis. ([#149](https://github.com/fossas/spectrometer/pull/149))
- VPS: Adds `fossa vps test` command, analogous to `fossa test` for VPS projects. ([#150](https://github.com/fossas/spectrometer/pull/150))
- VPS: Adds `fossa vps report` command, analogous to `fossa report` for VPS projects. ([#150](https://github.com/fossas/spectrometer/pull/150))

## v2.3.2

- Adds `fossa list-targets` to list "analysis targets" (projects and subprojects) available for analysis. ([#140](https://github.com/fossas/spectrometer/pull/140))
- Adds `--filter TARGET` option to `fossa analyze`. ([#140](https://github.com/fossas/spectrometer/pull/140))
- Adds support for "detached HEAD" state in `git` and `svn`. ([#141](https://github.com/fossas/spectrometer/pull/141))
- Python: Dependencies found via `*req*.txt` and `setup.py` are now merged. ([#140](https://github.com/fossas/spectrometer/pull/140))
- Maven: Natively support multi-POM Maven projects. ([#140](https://github.com/fossas/spectrometer/pull/140))
- Gradle: Fixes an issue where subprojects were not handled correctly. ([#140](https://github.com/fossas/spectrometer/pull/140))

## v2.3.1

- RPM: Dependencies from multiple `*.spec` files in the same directory are now merged. ([#138](https://github.com/fossas/spectrometer/pull/138))
- Erlang: Aliased packages in `rebar3` are now resolved to their true names. ([#139](https://github.com/fossas/spectrometer/pull/139))
- Gradle: Support all build configurations (instead of a hard-coded list of known configuration names). ([#134](https://github.com/fossas/spectrometer/pull/134))

## v2.3.0

- Erlang: Fixes an issue where the `rebar3` strategy would incorrectly identify dependencies as top-level projects. ([#119](https://github.com/fossas/spectrometer/pull/119))
- Python: Fixes various issues in the `setup.py` parser. ([#119](https://github.com/fossas/spectrometer/pull/119))
- Haskell: Adds support for Haskell projects using `cabal-install`. ([#122](https://github.com/fossas/spectrometer/pull/122))
- PHP: Adds support for PHP projects using `composer`. ([#121](https://github.com/fossas/spectrometer/pull/121))

## v2.2.4

- Scala: Adds support for Scala projects using `sbt`. ([#54](https://github.com/fossas/spectrometer/pull/54))

## v2.2.1

- Python: Fixes an issue where the `req.txt` strategy would run even when no relevant files were present. ([#109](https://github.com/fossas/spectrometer/pull/109))

## v2.2.0

- Improves contributor counting accuracy using repository metadata. ([#94](https://github.com/fossas/spectrometer/pull/94))
- Improves parallelism of strategy discovery. ([#93](https://github.com/fossas/spectrometer/pull/93))
- Fixes an issue where URLs printed by `fossa test` and other commands were incorrect for `git` projects with `https` remotes. ([#92](https://github.com/fossas/spectrometer/pull/92))
- Fixes an issue where `IOException`s (like "command not found") would cause strategies to crash. ([#106](https://github.com/fossas/spectrometer/pull/106))
- Fixes an issue where with effect typechecking. ([#100](https://github.com/fossas/spectrometer/pull/100))
- Python: Dependencies of multiple `*req*.txt` files in a single project are now merged. ([#102](https://github.com/fossas/spectrometer/pull/102))
- Go: Re-enables deep dependency reporting (which was previously disabled for development purposes). ([#98](https://github.com/fossas/spectrometer/pull/98))
- NuGet: Adds support for analyzing `paket.lock` files. ([#107](https://github.com/fossas/spectrometer/pull/107))

# Version 1 Changelog

## v1.1.10

- 7013d3b fix: Remove evicted SBT dependencies (#667)
- 8aa77d8 Update genny calls to not use gopath (#668)
- 4e6cced fix: Unit test failures should cause CI failure (#666)

## v1.1.9

- a1ec875 Fix node_modules strategy (#665)

## v1.1.8

- 6ad8e86 fix ant subdirectoy analysis (#664)
- 4fe7d83 add faq (#661)

## v1.1.7

- 246294c fix downloaded parse error (#660)
- 2cd3dcd fix wrong config file field (#623)
- 01fe79a doc: Homebrew is no longer a supported installation method (#659)

## v1.1.6

- 9f7d083 Send projectURL on upload-project (#656)

## v1.1.5

- dd56406 Use gomodules instead of dep (#653)
- 9c1523e Ant: use pom.xml's <parent> version if one isn't declared at the top level (#652)

## v1.1.4

- fabc9ef Remove e2e test from blocking a release (#649)
- 44d13b2 Use 'go list' to determine transitive dependencies for gomodules projects (#648)
- 84818e9 Add support for titles with upload project (#646)
- 444330f SAML build link (#647)

## v1.1.3

- fc60c66 Update documentation for newer sbt versions (#638)
- 3255628 Add ARM64 in goreleaser (#626)
- 871e94f improve license scan fix (#643)

## v1.1.2

- b1e910a Fix Goreleaser after deprecation (#642)
- 89b8691 fossa upload-project command (#639)
- 38fdbac Update README.md (#636)

## v1.1.2-alpha.1

- 57fe304 feat: Use name field to name modules (#635)

## v1.1.1

- 94d95b5 Send CLI version in upload (#633)
- e41733a Update docs and help output for flags that only effective on project creation. (#632)
- a4bddd0 Handle multi module maven builds without distinct pom files (#631)
- 8330391 improve docs on `--suppress-issues` flag (#624)

## v1.1.0

- 1706109 chore: Update Docker development images (#601)
- 8aa42f0 remove mention of overwrite (#621)
- d7467dc Timeout flag correction (#619)
- 2cd9167 Add a pull request template (#618)
- ac0dc90 Replace "Python" with "Ruby" in Ruby documentation (#544)
- 11358c6 Fix typo on "options" param (#608)
- 1ae3c54 Update maven.md (#612)
- 028812f Replace .NET with nodejs on nodejs documentation (#610)
- 90d625c Git contrib count (#611)
- fff1e23 remove spectrometer install (#606)

## v1.0.30

- 09c02d6 Add site-packages to the list of ignored directories (#605)

## v1.0.29

- cc3b1ec fix: Do not fail when analyzing go.mod modules when lockfile is not in same directory as module (#602)

## v1.0.28

- 091f2a9 Allow double-quoted strings in setup.py (#600)

## v1.0.27

- f511238 Add -mod=readonly flag to gomodules resolver (#599)

## v1.0.26

- 55cc629 Use -mod=readonly flag for go list (#595)
- 7103b56 Go repository bazel files (#594)
- d4b00cd Use the same BINDIR for hscli (#592)

## v1.0.25

- 08dbd38 prevent comparison tooling with custom endpoint (#591)

## v1.0.24

- b530020 feat (npm dev) include npm development dependencies (#589)
- dff5651 Let hscli installation fail silently (#590)
- 22ca461 feat (yarn list) support for scanning yarn list output (#588)

## v1.0.23

- 7d22c91 CLI v2 Comparison (#568)
- 32b9351 Resolve documentation nits (#585)

## v1.0.22

- 6dee5c6 upload the policy paramater if a user adds it (#577)

## v1.0.21

- 7458683 Use unix file separators in archive uploads (#584)
- 6187e44 remove isbuilt errors and warnings for commands that we don't need (#576)

## v1.0.20

- 39656fd changes to scan ant better (#575)

## v1.0.19

- 3a98c56 Allow Leiningen to output on stderr without failing (#574)
- cf5391b feat (better bazel) support for bazel deps command (#570)
- 4efffa5 handle maven downloaded line (#573)
- f0abc89 flag change (#572)
- 4ccb6fd add title attribution row (#571)
- b431b2e docs update (#567)

## v1.0.18

- 4a98113 archive -> archives (#566)
- 244e757 return error so file info cannot be nil (#565)

## v1.0.17

- 85a7e9c fix (hanging commands) refactor sbt and timeout hanging commands (#563)
- b243965 revise ant options (#561)
- a0358b0 feat (pipenv discovery) (#560)

## v1.0.16

- 30316bc fix(json report) print json reports when provided json flag (#558)
- 3a27b27 remove gradle sub projects from dependency graph (#556)

## v1.0.15

- 98c3b7f Request download url when rendering reports (#557)

## v1.0.14

- 5296cf3 fix (gradle error) error on exit code and stderr (#555)
- 7c7aa6f [FC-1212] create integration with new report endpoint (#554)

## v1.0.13

- 701adbd remove .fossa.yml (#553)
- 8299613 feat (bazel files) parse bazel files for static support (#552)

## v1.0.12

- d6cab2c Add DownloadURL to Revision type. (#551)
- 35ce938 [FC-1059] Added consideration of lockfiles to nodejs IsBuilt() (#543)
- b2697e6 Updated README for generating license notices (#546)

## v1.0.11

- 3e7c7b3 [FC-977] Added strategy for parsing package-lock.json files (#541)

## v1.0.10

- 2961722 fix (log file sync) defer file syncing until after the command finishes (#539)
- d1fa5ed Fixed gradle project discovery (#538)

## v1.0.9

- 3ead389 fix (rpm install) return stdout instead of zero value (#537)
- d74872c Implement new python analyzer (#534)

## v1.0.8

- 36d3766 unmarshal additional information (#535)
- 877e552 feat (ruby v2 analysis) ruby analysis conforms to v2 format (#530)

## v1.0.7

- 4940add feat (rpm scanning) support for system level and individual rpms. (#520)

## v1.0.6

- 78d3b72 fix (type issue) handle empty pkg types (#532)
- eaf8b55 fix (update fail) don't fail when there are no updates available (#526)
- 9b5c9ff errors (extend errors) use the errors package in more places (#503)
- c160edb refactor (ruby) (#528)

## v1.0.5

- eaa6c94 turn off cgo (#529)
- ab7c478 new analysis strategies / fallbacks (#511)
- 69dc144 errors (wrong arguments) better errors when users manually specify modules. (#525)

## v1.0.4

- 6cad43a Trim $GOPATH from source path stacktraces (#524)
- 707ca11 add hash and version field to dep reports (#521)
- 2b63679 lint (golang ci) add custom linting configuration (#508)
- 6f324ad add the --server-scan flag to treat raw modules separately (#518)

## v1.0.3

- 638f9f7 fix (ruby errors) change is built check and fix errors (#519)

## v1.0.2

- 1c58d98 warn error and handle nil typed errors (#512)
- 4bc1dbc improve error messages when running commands (#510)
- 94be39b testing (fossa test) use a test server to test fossa test (#305)

## v1.0.1

- 39676c8 release (go version) (#507)
- d478879 release after approval (#506)
- 25ed63d feat (gomodules vendor) support users who vendor custom deps and use gomodules (#505)
- e72db93 feat (golang fallbacks) break go strategies down and fallback easier (#504)
- 4c5a991 fix (missing remote error) set project name to directory if git cannot be read. (#502)
- 72e21d6 feat (clojure support) clojure support through leiningen (#501)
- 7e64aa9 Fix parsing of gradle dependency tree (#500)

## v1.0.0

- 235c83318 better buck error (#499)
- a8412e0e2 Add setup.py scanning (#493)
- 1bdd0432d Log message if on Windows or not using ANSI (#438)
- 582091364 errors (better errors) extend the errors package further (#492)
- 953ec7464 Init: allow use of --project (and other API-related) flags (#498)
- 5c9f72c9e filter warnings prefix (#497)
- 4f90d785b feat (dep static analysis) read manifest and lockfiles created by dep (#491)
- 5a81a616a fix output requiring api key (#495)
- e6aefa91c golang: fix support for go modules in subdirectories (#439)
- 8af01eb7d Publish homebrew formula (#494)
- 1187e9d0a docs(readme): add download count (#490)
- d68373963 errors (no API key) Common error when users forget to add an API key.  (#489)
- 78a841865 feat (gomodules scanning) scan go.mod and go.sum for dependencies. (#488)

## Version 0 Changelog

We generally follow semantic versioning, but semantic versioning does not
specify pre-1.0.0 behavior. Here is how `fossa` <1.0.0 releases work:

- Any update that creates a breaking change (i.e. a change that causes a
  previously working configuration to fail) will bump the minor version.
- All other updates will bump the patch version.
- Preview, beta, and other special releases will have a pre-release identifer in
  the semantic version, and will be marked as pre-release on GitHub Releases.

## v0.7.34

- 0a838a506 Fix WalkUp to be OS-agnostic (#487)
- a5fcdca1b fix (requirements parser) whitespace in dependencies removed (#486)
- c2cbf8eac feat (errors) better errors package (#462)
- 8656b4e12 Use runtimeClasspath configuration for resolution (#484)
- b2d510c05 feat (clean debug logs) add --verbose flag to allow cleaner logs (#485)
- 643451839 docs (docker faq) update faq for custom docker images (#481)
- fd8fa7c17 Discover gradle projects using non-groovy dialects (#482) (Closes #395)
- 66e205192 Replace "Python" with "Ruby" in Ruby documentation (#483)
- 569f1e867 feat (rust support) Support rust through Cargo.lock parsing. (#474)
- c8d6e7dd5 feat (dependencyManagement field) add dependencyManagement parsing. (#477)
- 28096cc8b Haskell project support via cabal-install and stack (#444)
- 202eda88c fix (support method) change support to email (#476)

## v0.7.33

- 0567ca5 fix (zero deps error) log when a project has no dependencies (#473)
- 5d0e2b9 fix (nested poms) fix a bug where nested pom files could not be found  (#475)

## v0.7.32

- df7ee6967 Update how-it-works.md (#472)
- 4b85dce8b feat (license scan tar) use the rawLicenseScan parameter to run a full license scan (#469)

## v0.7.31

- b7cb71ad2 feat (fallbacks) don't look for setup.py and log if cocoapods is missing instead of failing (#470)
- fcc63f259 fix (sbt parsing) make a small change to ensure sbt graphs are created accurately. (#471)
- 9f346efc6 feat (buckw) discover buck command and prefer buckw (#467)
- 4d380793d fix (module filter) consider windows file paths when filtering modules (#466)
- 3bd9ffaec Update CONTRIBUTING.md (#465)
- 999641227 docs (golang) strategy and faq updates (#464)

## v0.7.30

- 5ec7a9e07 Add fallback to no VCS when VCS not supported, and support Mercurial (#463)
- f54ae192e copy installation (#461)

## v0.7.29

- 33808e000 remove upper bound on test (#460)
- ec5990cf7 Update how Maven modules are described in .fossa.yml (#459)
- 3c4e41f7d feat (command timeout) add timeout for gradle analyzer (#458)

## v0.7.28

- 94e829228 Fix gradle project name parsing for projects without group ID (#457)

## v0.7.27

- 5c59eafa2 improve dockerfiles (#456)
- e6da7d3ba feat (format fossa test) improve fossa test output for readability (#455)
- d184d6a5d Harden parsing of Gradle's output (#454)
- 9ea851336 Check each Maven POM manifest only once when discovering modules (#452)
- 89eb004f5 Improve discovery of Maven modules and dependencies (#449)
- bfdfaa1c4 feat (dotnet support) complete dotnet support with fallbacks. (#450)
- ad23bb55d Support projects without VCS and support Subversion (#448)
- 5a24f6891 fix empty Composer dependencies list parsing (#392)
- 92d9c9f98 Fix some typos in docs (#447)
- 4cfe1b459 remove comment and kill unused images (#446)
- e7319ddec Bump fossa/fossa-cli:base image's golang version to 1.12

## v0.7.26

- aad54f605 fix (api error) return api error messages with bad requests (#442)
- 47a005dd1 feat (report license text) add full license and attribution text for fossa report (#441)
- 368a1382b docs (FAQ page) add a faq page and other updates (#440)

## v0.7.25

- b0571b804 feat (gradle project dir) enable the gradle analyzer to work with a monorepo like structure (#434)
- 89aafbd77 test (carthage) add test structure for empty cartfile (#437)
- ebfa09147 fix (empty cartfile) Check for nil graph from empty Cartfile.resolved (#435)
- 7fd62b6b4 fix (report url) switch dependency url back to the full url (#436)
- f2d05aa12 fix (ruby tests) fix flaky ruby integration tests. (#426)
- 156ae380c fix (carthage error) improve carthage error message (#432)
- be9042349 feat (go dependency versions) Favor explicit versions instead of dependency hashes (#427)

## v0.7.24

- 7a5ba032b feat (buck all targets) add option to specify a target such as //third-party/... (#428)
- e9fd4642e fix (ant analyzer) clean up and prevent failure from missing binaries (#429)
- bb551cd04 refactor (gradle analysis) add a test suite and clean up code. (#425)
- 8e02a4a80 fix (.io to .com) update endpoints (#423)

## v0.7.23

- e26421e28 fix (gradle parser) bug related to windows line endings (#421)
- 75994dadf fix (windows script) add a correct download script for windows users to the cli manual (#422)
- cbd0f751a testing and comment logic (#420)
- 2a2a23f14 fix (report dependencies) Change report dependencies to track fossa.com results (#419)
- fa135e191 feat (test pass) add the --supress-issues flag to fossa test (#418)
- f6660fb91 fix (raw modules) prevent modules from appearing as projects (#416)
- 2068b2d8f fix (manual links) broken links on the cli manual (#415)
- 541beceee docs (manual rewrite) manual and user guide overhaul (#410)

## v0.7.22

- 5e22532 Update README.md (#412)
- c13d22c fix (gradle configurations) add default configurations and change how targets are handled (#411)

## v0.7.21

- 11d74e8 Fix (readtree generic) Fix bug that prevented dependencies from being listed in the transitive graph. (#407)

## v0.7.20

- 2f552ca feat (paket analyzer) introduce support for the paket package manager (#404)

## v0.7.19

- 757a3df feat (okbuck classpath) add a flag to buck analysis for specific types of dependencies. (#400)
- 5b86e5b fix (ruby no specs) Do not panic when Gemfile.lock has a malformed empty specs section (#402)
- 7ad3119 fix (go analyzer) do not fail when there are no go dependencies. (#401)

## v0.7.18

- 1ed03f7 feat(okbuck support) Provide support for analyzing software managed by okbuck. (#398)
- 34babdf fix (Gradle analyzer) Fix gradle discovery for root projects and add a flag to scan all submodules (#399)
- cef13fe fix(cmd): Correctly parse module options when passed from command line (#393)
- 28a6f0e feat (debian analysis) Build functionality to analyze debian packages (#388)
- 3e54a0b fix (fossa report licenses) change the way that we find dependency license information. (#390)
- 65c2534 fix (fossa test) Poll the fossa issues endpoint until a scan is complete. (#397)
- 4ccf0d5 feat(buck) add cli support for the Buck package manager (#380)

## v0.7.17

- be61f55 Gradle multi-configuration parsing (#387)
- b9cf6ae fix (ant discovery) ensure valid directories are discovered. (#384)
- f6731eb feat(build tags) analyze go build tags (#372)
- 098b089 fix (readtree) correct the way we parse dependency graphs (#385)
- 861f567 Fix csproj regex (#386)
- 1d39bb8 fix(ant) Fix error message (#363)
- d1c781d fix: Correctly set directory modules are passed in from the command line (#383)
- 9509164 Add machine-readable output format to license report (#379)
## v0.7.16-rc.1+buckpreview

- d8e6d3a add buck project discovery
- eb4bc12 basic functionality
- 7005a1e first fully working changes
- 9088c10 WIP push
- cb54eea WIP upload
- 301b654 WIP basic functionality

## v0.7.15

- 434a2ae Pass -no-colors about as two separate arguments to sbt, not one (#376)
- 740da0d Link to CONTRIBUTING.md was broken (#377)
- b9a1f3b update go-git to v4.7.1 (#374)

## v0.7.14

- 4821bdc feat(gomodules) add support for gomodules (#368)
- 2dd95e9 fix(python) Add options support to requirements.txt parsing (#370)
- 2347102 fix(python) requirements parses extras properly (#365)
- c6aceb3 fix(maven) fix line parsing in Windows OS (#362)
- 71b489c fix(upload) remove duplication of flags to fix upload (#366)
- 4f6199d fix(make) fix conflict with auto generated file (#364)
- 9e6a4d8 fix(npm) npm analyze incorrectly finds module from .fossa.yml (#355)

## v0.7.13

- 623f658 fix(module options) allow command line options for multi module builds (#359)
- f188555 feat(pipenv) add support for pipenv projects (#315)
- cb206fd fix(glide) ensure that glide checks for aliased packages (#352)
- bb05c2b fix (buildtools) logic for bower and pip (#350)

## v0.7.12

- 4bd3b42 Merge pull request #339 from fossas/fix/yml-relative-paths-golang
- 48e7afd chore(go): Import grouping
- 9632cbe Merge pull request #338 from fossas/feat/warn-old-config
- a3792d0 test(nodejs): Add tests for checking import graphs (#337)
- 9439aa0 feat(ruby analyzer integration test) add ruby analyzer integration test (#320)
- 94c5f92 refactor(integration test) do not use TestMain in integration tests (#336)
- f4fc244 nit: Remove debugging code
- eeb82cd Merge pull request #276 from fossas/fix/phpDeps
- b8baa4f feat(config): Warn on old configuration files
- 36cc01d fix(go): Use relative paths when discovering modules
- 2495072 Filter out deps with name 'php'
- 201b13f test(yarn fixtures) add rev not resolve to suffix fixture (#326)
- 4f8a134 Merge branch 'master' into test/nodeFixtures3
- 61ce589 build: Rebuild on source change, use MacOS-compatible find (#332)
- ccb3bec Merge branch 'master' of github.com:fossas/fossa-cli into test/nodeFixtures3
- 915c70f  update fixtures and tests according to fixture dir
- 77b64e5 define fixture
- 50277fa add second case for trans prod dep collisions
- cd8ef3c add trans dev dep case 1
- 10fff2b fix some naming to be more clear
- 4fc7473 rename directories
- 0d36e90 setup fixture

## v0.7.11

- 5f558c5 fix added for dep graph creation (#331)
- 2de096e test(yarn fixtures) define fixtures and tests for additional parsing edge cases (#325)
- 1d32b91 test(python analyzer) add native python analyzer integration tests (#307)
- e432486 feat(circle.yml) aggregate coverage for multiple reports within a single PR (#306)

## v0.7.10

- 58b0fb7 test(yarn fixtures) add name only collision with direct prod dep case (#324)
- 4c51b77 test(yarn fixtures) initial edge case fixture structure example for yarn tooling (#323)
- 3c243bc Make sure that release tags start with 'v' (#322)
- 5f47dc1 feat(yarn.lock parsing) do not include dev deps in lockfile parsing (#312)
- 146f015 feat(nodejs dev deps) filter nodejs dev deps when using npm ls (#314)
- 72f7ec7 fix(vndr user repos) add support for user specified package locations (#316) (#318)
- ca28520 feat(buildtools Dockerfile) add rails tooling on buildtools image (#319)
- 0ae2c5e feat(yarn/npm) do not eagerly fail if either yarn or npm is not available (#313)
- dbfbb85 refactor(integration tests) abstract/simplify project initialization post cloning (#310)

## v0.7.9

- adec6f3 build: Fix Makefile dependencies in release process (#309)
- 03b24fb Improve .NET analyzer performance by reducing logging (#296)
- e9ac753 test: Don't run integration tests while unit testing (#308)
- fcb3783 fix(Makefile) update dev-osx to not error out for missing run command (#304)
- 4e1af41 test(nodejs integration) add full nodejs integration test (#297)
- 54bed30 refactor(codegen): Clean up old code, make codegen consistent (#300)
- a938e90 Add dependency check to build (#302)
- fc78d44 fix(ci): Fix reversed coverage logic for CI unit tests (#301)
- 72d7ca4 refactor(install): Use godownloader instead of custom install script (#298)
- ce2e3bf coveralls removed for forked repos and alternate junit test path added (#299)
- 48afaf4 feat(yarn lockfile fallback) add yarn lockfile reading fallback (#293)
- c94e175 added flags for specifying the team in fossa, and a link (#287)
- 718bf28 test(yarn lockfile) improve fixture case coverage (#290)
- c90d051  feat(AnalyzerTest) canonical reference for slimming docker test image and native analyzer testing (#271)
- 67c2ff1 release(v0.7.8-1): Release version v0.7.8-1

## v0.7.8-1

- 67c2ff1 release(v0.7.8-1): Release version v0.7.8-1
- f7bc7ea Fix/test upload (#289)
- 70aa12a Overhaul FOSSA CLI CI (#286)
- 6e77c5b feat(yarn) add yarn lockfile parsing (#283)
- 6d8b99d fix(.circleci/config.yml) use test base docker image and check out branch cli code into the image (#277)

## v0.7.8

- 65a187a release(v0.7.8): Release version v0.7.8
- b03de4d Fix/test custom (#284)
- 4c9206d Issue #247, fix how custom fetchers are handled (#281)
- 9e52d6e feat(npm fallback) use node_modules to build dep graph if npm fails
- 6999ee6 Fix/go dep ignore (#272)
- 80e2819 fix(exec) append args provided in WithEnv instead of Env for cmds (#273)
- 5e040f8 default error value changed when an API key is not provided (#275)
- 12cd4c8 feat(npm buildtool) update FromManifest to return a package and rename it accordingly
- 9b6bc04 fully define TestFromNodeModules

## v0.7.7

- e874ec2 release(v0.7.7): Release version v0.7.7
- a66383e Work around NPM reporting for transitive dependencies with deduplication (#258)
- 27fcf55 Move fixtures to correct folder
- 551f5a4 refactor(npm): Move fixtures to correct folder
- dfcf109 Add NPM tests and mock NPM execution
- 42d448f Merge pull request #260 from fossas/ci/coveralls
- c75503c Merge branch 'master' into ci/coveralls
- 58e029f  Use CLI-specific API endpoints so that `fossa test` works with push-only API keys (#253)
- 7654166 coveralls support added
- ca66f70 feat(ruby analyzer) add fallback mechanism for ruby analyzers when bundler fails
- a1bcdc9 remove shouldFallback
- 000d93d remove trash
- 4742c3f flatten structure
- d2c7dda prefer fallbacks within switch statement
- 8bedfaf update to no longer need gemfile-lock-path
- 560691d add fallback option on each bundler command failure
- c864b74 remove dockerfile change in favor of separate PR
- f247dd9 remove shouldFallback from final fallback case
- 2ca741f fix fallback ordering
- 89df70d clean up tests; remove unused code
- 6a8dd6f correct ordering
- c46eba5 remove helper function
- 571be27 remove debugger line
- 996525a add remote debugging tools and settings
- b447304 update to not include lockfile path
- 41dba65 rename dev-mac -> dev-osx
- f8c5d93 reorder to check errs earlier, ensure that end result is actually populated
- 7a38c7f update buildTarget to use CWD
- e34bcad break out switch into functions
- b0a8ab3 Merge branch 'master' of github.com:fossas/fossa-cli into feat/rubyFallback
- eb8b518 use fallback strategy
- 8377bc7 add osx dev
- d9afc8f Correctly upload bad input with empty lines (#249)

## v0.7.6

- a35fd0b release(v0.7.6): Release version v0.7.6
- edecf87 fix(upload): add API flags (#248)
- 5b0c18b fix(install): Fix installer checksumming
- e290faf Added Jira project key and Project URL flags (#237)
- efa8f60 Improve default logging format (#244)
- f41a1c8 use shasum when available to verify download (#239)
- 92341dc lint(golangci): Fix GolangCI lints (#242)
- e7f9c39 Refactor logging: add structured fields and multiplexed backends (#241)
- 1206d63 allow local install without sudo using LOCAL=true (#238)
- b361644 test(flags): ignore order during combination test
- 7d8509c Support exclamation marks in Gemfile.lock (#230)

## v0.7.5

- 8e28232 release(v0.7.5): Release version v0.7.5
- abbe5d3 Tarball upload bugfixes (#228)
- 674e99b fix(gradle): Strip additional Gradle annotations (#229)

## v0.7.4

- ed1784b release(v0.7.4): Release version v0.7.4
- 6378305 Third-party tarballs (#227)
- 6719541 release(v0.7.3-2): Release version v0.7.3-2

## v0.7.3-2

- 6719541 release(v0.7.3-2): Release version v0.7.3-2
- ee7b30d chore: Add more .gitignore targets
- 14daf05 fix(readtree): Fix 1-index handling
- 2129901 release(v0.7.3-1): Release version v0.7.3-1

## v0.7.3-1

- 2129901 release(v0.7.3-1): Release version v0.7.3-1
- 33e478a fix(nodejs): Allow NPM errors by default
- 4e13873 Add init and analyze flags to default command (#225)

## v0.7.3

- fc83ebc release(v0.7.3): Release version v0.7.3
- 4157cc5 Do not cause config to fail if no supported VCS is detected (#224)
- b8a1457 Carthage support (#218)
- 983716a Added check for locator in upload response (#223)

## v0.7.2

- a259210 release(v0.7.2): Release version v0.7.2
- 017f69d fix(analyzers): Don't short-circuit module discovery on error
- 83fae0f Remove polymorphic monads (#219)

## v0.7.1

- 89661a4 release(v0.7.1): Release version v0.7.1
- eac7f22 fix(cmd): Correctly initialise main default command

## v0.7.0

- 917cd16 release(v0.7.0): Release version v0.7.0
- 4c96066 build(release): Do release preparation outside of Docker container for commit sign-off
- 8768224 build(release): Improve release abort
- 9a99d35 build(release): Improve release process (#217)
- 683d7c7 fix(bower): Fix undefined variable breakage due to bad refactor rebase
- e334f18 test(bower): Add .bowerrc directory handling tests
- 6961225 Merge pull request #214 from fossas/fix/bower-defaults
- 602a951 Refactor analyser discovery (#211)
- 8650211 fix(analzers): fix syntax err
- 6730b18 fix(analyzers): support relative paths in `.bowerrc`
- 1aafc1b fix(buildtools): add bower config constructor to apply defaults
- 9c0cbd2 fix(cmd): Main command should expose debug flag
- d41a952 chore: Consolidate GH templates
- ec6c681 Update issue templates (#208)
- 057e4f6 Enable unit tests in CI (#207)
- 72dc9ab feat(installer): Add install-latest in addition to stable

## v0.7.0-beta.9

- 357c041 chore: 0.7.0-beta.9 release
- 7abe7f4 fix(mvn): Fix Maven initialisation -- read POMs instead of parsing output (#206)
- dbabe3e feat(vcs): Correctly infer VCS settings when within a repo but not at the root (#205)
- 488b88c chore: update dependencies
- 4671510 refactor(init): Make explicit config file existence check for init
- 2f09aae feat(cmd): support --update flag in `fossa init`
- c5f82fe hotfix(install): Hotfix installer URL
- 6bea504 feat(ruby): Configurable `Gemfile.lock` path (#200)
- aa528bd fix(pkg): Fix Composer type parsing

## v0.7.0-beta.8

- 1626218 chore: release 0.7.0-beta.8
- 0ea3cce refactor(build): add releaser checks and fix installer generation
- 9823f3c feat(api): Enable proxy support via environment variables (#199)
- 2017bf9 fix(install): avoid hitting rate limit on install script (#197)

## v0.7.0-beta.7

- 3cd1ac9 fix(api): Correctly set SBT locators

---
Automated with [GoReleaser](https://github.com/goreleaser)
Built with go version go1.10.3 linux/amd64

## v0.7.0-beta.6

- 85d8f02 build(release): Remove development release options
- ef9e578 build(release): Correctly set GOVERSION on release
- b496f40 refactor(sbt): Use graph XML parsing instead of output parsing (#198)
- 1ac53ea fix(log): Do not use ANSI control characters on Windows (#194)

---
Automated with [GoReleaser](https://github.com/goreleaser)
Built with go version go1.10.3 linux/amd64

## v0.7.0-beta.5

- 4aa0803 feat(cmd): Add default command (#192)
- 90905f6 fix(test): Correctly generate URLs for custom fetchers (#191)
- b769ceb refactor(upload): Avoid redundant declarations
- 94b9162 fix(nodejs): Fix IsBuilt detection and Init target
- 971d844 chore: Add TODO structs, doc formatting nits

---
Automated with [GoReleaser](https://github.com/goreleaser)
Built with go version go1.10.3 linux/amd64

## v0.7.0-beta.4

- 6619d34 fix(sbt): Fix SBT project detection

---
Automated with [GoReleaser](https://github.com/goreleaser)
Built with go version go1.10.3 linux/amd64

## v0.7.0-beta.3

- 739329b fix(test): Fail on panic and returned errors
- 3a59e35 fix(sbt): Add ignored lines for SBT output parsing

---
Automated with [GoReleaser](https://github.com/goreleaser)
Built with go version go1.10.3 linux/amd64

## v0.7.0-beta.1

- 2e46b41 refactor(cmd): Refactor output commands
- 7e8b560 fix(test): Fix test bugs
- bb8f1a5 feat(test): Implement fossa test
- b0a8b72 refactor(api): Refactor api package
- fcec296 Implement the report command. (#171)
- d938632 chore: update deps
- ef7b165 feat(ant): Ant analyser ported
- 2b371d0 feat(cocoapods): Cocoapods analyser
- 17202fe WIP: cocoapods
- 902e56f fix(reports): Properly escape report URLs
- 6b5f59d fix(ruby): Parse direct imports from lockfiles
- d2e851f feat(scala): Implement scala analyser
- 4d35c6c fix(test): Fix Python test project name
- 94783fc fix(python): Fix pipdeptree parsing, add regression test

---
Automated with [GoReleaser](https://github.com/goreleaser)
Built with go version go1.10.3 linux/amd64

## v0.6.7

- 2588e95 Merge pull request #174 from fossas/feat/respect-node-unresolved-flag
- b4140c3 fix(builders): pass -B flag to maven analysis
- 867c912 feat(builders): add unresolved flag to nodejs builder
- 517d2c0 doc(builders): fix nuget doc file
- 41123fc doc(builders): update gradle config docs

---
Automated with [GoReleaser](https://github.com/goreleaser)
Built with go version go1.10 darwin/amd64
## v0.7.0-alpha.12

- 6796b63 feat(mvn): Add custom commands
- 506ce8b fix(config): Don't write branch name to config file
- e95e475 WIP: scala work

---
Automated with [GoReleaser](https://github.com/goreleaser)
Built with go version go1.10.3 linux/amd64

## v0.7.0-alpha.11

- 2e60b98 fix(python): Always set m.Deps
- dbb633e fix(api): Add default project title

---
Automated with [GoReleaser](https://github.com/goreleaser)
Built with go version go1.10.3 linux/amd64

## v0.7.0-alpha.10

- c1b7a43 fix(api): Add title flag to API flags
- 14fd035 ci(build): Use base image to avoid bad checkout

## v0.7.0-alpha.9

- 18a28a4 feat(nuget): Implement nuget analyzer
- 724d8fb WIP: NuGet
- b28604d feat(api): Send custom revision IDs
- 28b9461 feat(maven): Implement Maven analyser
- 156ccb4 refactor(graph): Use code generation instead of reflection
- 52d2482 WIP

## v0.5.2

- 09c0f55 backport(api): Backport branch flag to 0.5.x

## v0.7.0-alpha.4

- e4bf442 feat(go): Manifest strategies
- c6c959f feat(go): glide, gpm support
- 01edf8d refactor(go): Remove dead code, add make test command
- ecc397b ci: CircleCI configuration chores
- dd0772b ci: Don't use env vars in non-shell commands
- f72b2bc build(docker-test): Don't build all of Kubernetes (this kills the crab)
- 7d65cf2 refactor(docker): Use Quay for building Docker images
- 55ddd49 feat(go): vndr/gpm, multi-project vendoring support, integration tests on Docker
- 0250f61 feat(go): nested vendoring support, automated integration tests
- 23526c0 chore: Clean up merge cruft
- 2f83e6f Merge branch 'master' into wip/v0.7.0
- 89a3103 fix(api): Fix uploading UX nits and URL formatting issues
- fccaa00 refactor(go): Support Godep, add integration tests
- 79a162a refactor(api): Remove extraneous build data
- d90cc8a feat(api): Add normalized imports
- 1a88076 WIP: Go dep analysis
- dbd027b Merge branch 'wip/v2' of github.com:fossas/fossa-cli into wip/v2
- fae5186 WIP: Go option-based analyzers
- f943789 WIP: Go analyzer strategies
- c211600 WIP: analysis command refactor complete
- 85e221c WIP
- b4c5bda WIP
- a356dbf WIP
- 527ecce WIP
- 2171372 WIP
- cc58b15 WIP: Go option-based analyzers
- 8899464 WIP: Go analyzer strategies
- 64d77b4 WIP: analysis command refactor complete
- 20365ba WIP
- f4d22b6 WIP
- 1c6c5e8 WIP
- e8bfc5c WIP
- 52f7fd3 WIP

---
Automated with [GoReleaser](https://github.com/goreleaser)
Built with go version go1.10.3 linux/amd64

## v0.7.0-alpha.8

- da53a35 feat(php): Implement PHP analyser
- 4149700 feat(bower): Implement bower analysers
- dc57fe3 WIP: switching to config file v2

## v0.7.0-alpha.7

- 39b3d19 feat(gradle): Implement Gradle analyser
- 8ba5602 WIP: gradle
- 7cdef88 feat(config): Warn when users pass options but use config file
- 35638c7 fix(go): Don't include root in transitive dependency graph

## v0.7.0-alpha.6

- b9cddb0 feat(ruby): Add Ruby analysis
- b06eb62 test(fixtures): Remove obsolete fixtures
- 1c09b4e test(go): add Jaeger to testing suite
- 0de97ca feat(python): Python analyser
- 82397b2 feat(nodejs): Add NodeJS analyzer
- a0c22ff build(docker): Refactor test-base Dockerfile to avoid long build times
- 5cccf4e chore: Add ISSUE_TEMPLATE
- 7ab9965 Merge branch 'master' into wip/v0.7.0
- 515102d build: Rename docker-devel target to docker
- 9447e2d Merge pull request #160 from fossas/fix/fix-hash-calculation
- 1239291 fix(builders): fix hash calculation

---
Automated with [GoReleaser](https://github.com/goreleaser)
Built with go version go1.10.3 linux/amd64

## v0.7.0-alpha.5

- 1c09b4e test(go): add Jaeger to testing suite
- 0de97ca feat(python): Python analyser
- 82397b2 feat(nodejs): Add NodeJS analyzer
- a0c22ff build(docker): Refactor test-base Dockerfile to avoid long build times
- 5cccf4e chore: Add ISSUE_TEMPLATE
- 7ab9965 Merge branch 'master' into wip/v0.7.0
- 515102d build: Rename docker-devel target to docker
- 9447e2d Merge pull request #160 from fossas/fix/fix-hash-calculation
- 1239291 fix(builders): fix hash calculation

---
Automated with [GoReleaser](https://github.com/goreleaser)
Built with go version go1.10.3 linux/amd64

## v0.7.0-alpha.5

- 1c09b4e test(go): add Jaeger to testing suite
- 0de97ca feat(python): Python analyser
- 82397b2 feat(nodejs): Add NodeJS analyzer
- a0c22ff build(docker): Refactor test-base Dockerfile to avoid long build times
- 5cccf4e chore: Add ISSUE_TEMPLATE
- 7ab9965 Merge branch 'master' into wip/v0.7.0
- 515102d build: Rename docker-devel target to docker
- 9447e2d Merge pull request #160 from fossas/fix/fix-hash-calculation
- 1239291 fix(builders): fix hash calculation

---
Automated with [GoReleaser](https://github.com/goreleaser)
Built with go version go1.10.3 linux/amd64

## v0.7.0-alpha.3

- c6c959f feat(go): glide, gpm support
- 01edf8d refactor(go): Remove dead code, add make test command
- ecc397b ci: CircleCI configuration chores
- dd0772b ci: Don't use env vars in non-shell commands
- f72b2bc build(docker-test): Don't build all of Kubernetes (this kills the crab)
- 7d65cf2 refactor(docker): Use Quay for building Docker images
- 55ddd49 feat(go): vndr/gpm, multi-project vendoring support, integration tests on Docker

---
Automated with [GoReleaser](https://github.com/goreleaser)
Built with go version go1.10.3 linux/amd64

## v0.7.0-alpha.2

- 0250f61 feat(go): nested vendoring support, automated integration tests
- 23526c0 chore: Clean up merge cruft
- 2f83e6f Merge branch 'master' into wip/v0.7.0
- 607de55 fix(gradle): Improve gradle error logging
- 62ae510 fix(gradle): Fix gradle version detection
- cfe95a5 Merge pull request #151 from joshuapetryk/josh/powershell
- 6213639 Add Powershell streams
- ea187bb Fix syntax error with temp dir path join
- 9cc0989 fix(builders): fix go-bindata error
- 2c39f70 doc(license): add license header and link to pipdeptree

---
Automated with [GoReleaser](https://github.com/goreleaser)
Built with go version go1.10.3 linux/amd64

## v0.6.6

- 607de55 fix(gradle): Improve gradle error logging
- 62ae510 fix(gradle): Fix gradle version detection
- cfe95a5 Merge pull request #151 from joshuapetryk/josh/powershell
- 6213639 Add Powershell streams
- ea187bb Fix syntax error with temp dir path join

---
Automated with [GoReleaser](https://github.com/goreleaser)
Built with go version go1.10.3 linux/amd64

## v0.7.0-alpha.1

- 89a3103 fix(api): Fix uploading UX nits and URL formatting issues
- fccaa00 refactor(go): Support Godep, add integration tests
- 79a162a refactor(api): Remove extraneous build data
- d90cc8a feat(api): Add normalized imports
- 1a88076 WIP: Go dep analysis
- dbd027b Merge branch 'wip/v2' of github.com:fossas/fossa-cli into wip/v2
- fae5186 WIP: Go option-based analyzers
- f943789 WIP: Go analyzer strategies
- c211600 WIP: analysis command refactor complete
- 85e221c WIP
- b4c5bda WIP
- a356dbf WIP
- 527ecce WIP
- 2171372 WIP
- cc58b15 WIP: Go option-based analyzers
- 8899464 WIP: Go analyzer strategies
- 64d77b4 WIP: analysis command refactor complete
- 20365ba WIP
- f4d22b6 WIP
- 1c6c5e8 WIP
- e8bfc5c WIP
- 52f7fd3 WIP

---
Automated with [GoReleaser](https://github.com/goreleaser)
Built with go version go1.10.3 linux/amd64

## v0.6.5

- 9cc0989 fix(builders): fix go-bindata error
- 2c39f70 doc(license): add license header and link to pipdeptree

---
Automated with [GoReleaser](https://github.com/goreleaser)
Built with go version go1.10 darwin/amd64
## v0.6.4

- e17ebd5 fix(nuget): Fix NuGet discovery path
- 1423561 fix(install): fix powershell install script

---
Automated with [GoReleaser](https://github.com/goreleaser)
Built with go version go1.10.3 linux/amd64

## v0.6.3

- c86fa51 Merge pull request #143 from fossas/feat/compute-dependency-hashes
- 9049c67 fix(common): bump timeout to 60s
- e4a5aec Merge branch 'master' into feat/compute-dependency-hashes
- 9b8818f feat(install): modify windows install script
- a535311 test(go): Add previously ignored govendor manifest fixture
- 9b73bc7 Add Powershell script for Windows based CI pipeline
- e704dc6 chore(lint): correct lint ignore into golangci-lint format
- dc558a5 chore(lint): silence gas linter
- e323dd0 feat(builders): return hex string for hashing utils
- bd0af6a feat(builders): add dependency hashing for ant
- b908880 feat(module): define hashes type
- 01a97ce chore: Cleanup merge cruft
- 9204650 fix(bower): Fix bower IsBuilt check
- aae8bf6 refactor(builders): Separate builders into distinct packages
- 04248c7 doc(readme): add slack badge and link
- 92553b2 Detect and install go-bindata if missing
- 9c77639 fix(upload): Fix upload report link and API endpoint
- eb2d07d fix(npm): Allow empty node_modules folders when no dependencies

---
Automated with [GoReleaser](https://github.com/goreleaser)
Built with go version go1.10 darwin/amd64

## v0.6.2

- 3453eb5 feat(upload): Configurable upload branch

---
Automated with [GoReleaser](https://github.com/goreleaser)
Built with go version go1.10.2 linux/amd64

## v0.6.1

- 269a380 feat(builders): improve ant name parsing
- ec20967 fix(builders): #139 fix out of range error with ant
- 4898773 newline at end of file
- e197444 add override for zip format on windows to goreleaser
- f661ebf doc(support): document cocoapods support

---
Automated with [GoReleaser](https://github.com/goreleaser)
Built with go version go1.10 darwin/amd64

## v0.6.0-beta.1

- 41d8e4d fix(upload): Get custom project titles from 'project' configuration
- e37d325 fix(node): Use NPM_BINARY when set
- d50d94a chore: Update dependencies
- 4913fc0 refactor(cmd): Don't initialise API unless needed
- a8988f7 refactor(cmd): Remove IO services
- 604b036 fix(cmd): Fix merge conflicts
- 58e174a refactor(cmd): Move commands into one subtree
- f68b9ab refactor(cmd): Refactor upload, update, version commands
- 2d4a88c chore(builders): ignore generated files
- a66e3d4 Merge pull request #136 from fossas/fix/sbt-deps
- 1bd9039 changed fetcher type from sbt to mvn for the SBT Builder
- 980691d feat(log): Add structured field logging
- 6f8408a fix(go): Remove debugging around internal imports
- 7418dfa fix(go): Fix recursion in internal imports
- e702181 fix(go): Debug recursion in internal imports

---
Automated with [GoReleaser](https://github.com/goreleaser)
Built with go version go1.10.2 linux/amd64

## v0.6.0-alpha.4.gopaths

- fca1223 WIP
- 4b4d5a7 refactor(log): Improve logging diagnostics, fix Go project names
- cc9586b fix(go): Fix go import resolution from within vendored packages
- 9e856c8 chore: Add new dependencies to lockfiles
- 47b26f8 test: move fixtures to testdata/
- 3fe3ad3 feat(builders): refactor ant builder to avoid nesting
- f82135c fix(analyze): fix syntax error
- d9fc322 Merge pull request #134 from fossas/feat/ant-support
- 15743b6 Merge branch 'master' into feat/ant-support
- d6276f0 chore(builders): complete ant comment
- 1ed9769 test(builders): add ant fixture
- 022ff8f doc(readme): update api doc link
- 93ac0ea refactor(log): Migrate to idiomatic logging package
- a348971 refactor(log): Add idiomatic logging package
- 119c635 Update FOSSA status badge
- 27ea4ff feat(builders): add some basic jar name parsing for ant
- c6eb417 feat(analyze): refactor analysis data model
- b0cf179 doc(builders): add ant docs
- b888620 feat(builders): add ant support
- 31affba add more aliases (#133)

---
Automated with [GoReleaser](https://github.com/goreleaser)
Built with go version go1.10.2 linux/amd64

## v0.6.0-alpha.3

- 5f0299b fix(upload): Escape upload report URL

---
Automated with [GoReleaser](https://github.com/goreleaser)
Built with go version go1.10.1 linux/amd64

## v0.6.0-alpha.2

- 4a1bdd2 fix(upload): Fix managedBuild flag for custom fetcher upload
- 1e27f85 feat(builders): #44 add Cocoapods integration with path data (#130)

---
Automated with [GoReleaser](https://github.com/goreleaser)
Built with go version go1.10.1 linux/amd64

## v0.6.0-alpha.1

- 75e6747 fix: Ignore root dep locators when computing import paths
- 6b1e7cb ci: Add go-bindata to Dockerfile
- 6acc2f7 fix(npm): Don't include extraneous root
- 448c1fe feature(api): Serialize locators in FOSSA format
- cc1cc9a feat(ruby): Ruby path data parser
- 9e00849 Merge branch 'master' of github.com:fossas/fossa-cli
- 66bb021 feat(sbt): SBT path data parsing
- 0a58a70 feat(sbt): SBT path data parsing
- 75f22ce feat(pip): Pip path data parsing
- f14664e Merge branch 'next'
- 316fe02 feat(nuget): NuGet path data (very slow)
- ddd17ef [WIP] Path parsing for NuGet
- 574e421 fix(npm): Allow NPM to have errors because npm i is inconsistent
- 3a7c81b feat(nodejs): Add path data parsing
- 8ffd098 fix(go): Correctly handle internal and root packages
- c3f0847 feat(maven): Maven relationship data
- e1bb72e feat(gradle): Add gradle path data and fix bullshit memory bug
- 413f55a feat(go): Fast golang path data
- c21dc4c feat(go): Golang path data (very slow)
- 06d9cd8 feat(composer): Add composer path data
- c31a975 feat(bower): Add origin path detection
- 571cf4e refactor(cmd): Use IO services for effects [WIP]
- 013e269 feat(di): Implement common side-effecting services

---
Automated with [GoReleaser](https://github.com/goreleaser)
Built with go version go1.10.1 linux/amd64

## v0.5.1

- 64ddd93 Merge pull request #127 from fossas/fix/support-bower-custom-folder
- e142a95 fix(builders): #125 add bower component dir resolution
- da16a44 doc(readme): update badge to use provided build
- 986f053 chore: fix typo comments, remove dead code

---
Automated with [GoReleaser](https://github.com/goreleaser)
Built with go version go1.10 darwin/amd64

## v0.5.0

- 2954eee Merge pull request #121 from fossas/feat/nuget-support
- 8d58e9c test(builders): add nuget fixtures
- 6884192 doc(readme): update readme
- 99d3f8c Merge branch 'master' into feat/nuget-support
- 1dbda7d feat(build): turn built module error into a warning
- bc5811c doc(builders): add nuget docs
- 377a05a feat(builders): add nuget lockfile parsing
- 843299a feat(builders): add nuget support
- c168cce chore(deps): Update dependencies
- 5e146c5 feat(builders): Add Pip support

---
Automated with [GoReleaser](https://github.com/goreleaser)
Built with go version go1.10 darwin/amd64

## v0.4.6-1

- a708d86 fix(go): Work around golang/go#16333

---
Automated with [GoReleaser](https://github.com/goreleaser)
Built with go version go1.10 linux/amd64

## v0.4.6

- 85c1788 Merge pull request #116 from fossas/feat/support-gradle-root-deps
- 99a9552 fix(builders): fix PR comments
- 7ef81e0 feat(cmd): add spinner to init cmd
- 0583626 doc(builders): add another gradle common task
- 748f307 doc(builders): improve gradle builder docs
- bffa8df Merge branch 'feat/support-gradle-root-deps' of https://github.com/fossas/fossa-cli into feat/support-gradle-root-deps
- db5b36b fix(builders): fix gradle syntax err
- 60818b4 Merge branch 'master' into feat/support-gradle-root-deps
- 1030bd6 fix(builders): set TERM=dumb when running gradle dependencies task
- 15f5af5 doc(builders): add better gradle docs
- 5b73fa4 fix(builders): allow for empty configuration in gradle
- 97c7315 feat(builders): #114 support root dependencies task

---
Automated with [GoReleaser](https://github.com/goreleaser)
Built with go version go1.10 linux/amd64

## v0.4.5-1

- 8b28d1f fix(go): Don't require Go project folder for build, and do actual Go build
- 26c0d12 chore: update CHANGELOG

---
Automated with [GoReleaser](https://github.com/goreleaser)
Built with go version go1.10 linux/amd64

## v0.4.5

- 7ee5a3c fix(installer): Fallback to su if sudo is unavailable
- 70fc3a5 fix(builders): Don't fail on non-fatal missing binaries
- 91944c9 chore: Add TODOs, ignore third_party in autoconfig
- ceac46e Various improvements to install.sh (#109)
- 99cf015 test(fixtures): Use shell script instead of submodules for fixtures to avoid slow go get
- 3de42a8 test(java): Pin java submodule fixture commits
- 6c4db9b test(go): Ignore golang test fixture vendored dependencies
- b88e58e fix(update): Fix incorrect latest version check
- 019b3d0 fix(go): allowUnresolved should also suppress lockfile errors for builds
- 91183e7 doc(contributing): add issue assignment
- 73b55c9 Merge pull request #107 from fossas/add-code-of-conduct-1
- a6a1f97 doc(code): add code of conduct
- 52af690 doc(readme): add meetup link
- abc1399 feat(upload): switch url to dep report
- 7a7961d chore(license): switch to MPL-2.0
- c19b51b Refactor module functionality (#100)
- 6600859 build(Makefile): Build to GOPATH instead of local directory
- 4fde932 Improve Makefile, add multiple targets (#98)
- 44fb451  Introduce vendor directory into the repo (#99)
- 16cf268 Release v0.4.4

---
Automated with [GoReleaser](https://github.com/goreleaser)
Built with go version go1.10 linux/amd64

## v0.4.4

- 46d1dbd feat(go): Implement Go module discovery (#97)
- b476653 fix(go): Do Go import tracing with go list instead of depth (#96)
- 451ab20 README: Fix rendering of a link to `https://fossa.io` (#88)
- 2893145 chore(cli): update help text
- c285037 Merge branch 'master' of https://github.com/fossas/fossa-cli
- d604f5b release(0.4.3): update readme and installer
- 8235155 revert(install): remove sha validation

---
Automated with [GoReleaser](https://github.com/goreleaser)
Built with go version go1.10 linux/amd64

## v0.4.3

- 57b397c doc(notice): clean up notice
- 9d05a2f chore(installer): add original license notice
- 4c69500 doc(readme): add `fossa test` output
- 3826022 doc(readme): add goreportcard badge
- 1cd47e4 feat(report): add default report cmd
- 414ca08 doc(readme): fix notice links
- 8b1c3ba doc(notice): move notice to raw file
- d090cfd doc(report): add license notice docs
- 21f29ad docs(readme): add report feature
- d8e60d2 doc(readme): fix link to contribution guidelines
- c6640d0 doc(readme): add output examples
- b57d43b doc(readme): add report PV
- 87a3429 feat(cli): improve error messages from servers
- b8a2912 doc(readme): improve readme copy
- 6a72302 fix(golang): do not error on lack of vendor folder
- 869df5a doc(readme): additional cleanup
- 8957638 doc(readme): update background section
- 48107e1 doc(readme): resize header
- a69c9c5 doc(readme): refactor home doc and readme
- 7f10415 doc(readme): update readme and user guide
- 9e3bf98 Merge pull request #66 from fossas/feat/report-command
- 835c014 fix(upload): Add more debugging stuff to upload and use standard API function
- 83b0d07 fix(report): Add fetcher flag
- c6e9d2e feat(report): Implement reports using revisions API instead of dependencies
- e47ea99 fix(report): Use SPDX ID for licenses
- b6dbdfc feat(report): Add basic NOTICE generation
- 5635878 doc(cli): update project help text to enforce URL
- dc738e4 feat(config): refactor git normalizing into separate function
- 9bd1acc feat(upload): add title support for managed projects
- 08e3f61 test(fixtures): Use shallow submodules for fixtures to improve clone time
- 703578e chore(fixtures): Keep fixtures up to date
- dc0ac39 Merge pull request #84 from fossas/feat/add-build-interactive
- 6411b37 feat(build): add interactive feedback to `fossa build`
- 01e3820 Merge pull request #80 from fossas/fix/mvn-colors
- bfe8a33 Merge pull request #81 from fossas/fix/non-custom-fetchers
- 7f4d52f Merge pull request #82 from fossas/fix/fix-builders-config
- db9710b Merge pull request #83 from fossas/feat/install-script
- a5202e0 chore(builders): fix typo in comment
- c77092b fix(mvn): Run Maven in batch mode to turn off ANSI color chars
- 0b0c833 fix(builders): fix ruby build check
- 4a6e0dd style(installer): Use consistent whitespace (2 spaces)
- 6801f94 feat(builders): improve autoconfiguration for gradle
- b954112 fix(builders): fix relative path for maven
- 0c3de4a docs(installer): Update README with installer
- 150c2bc feat(installer): Add bash install script
- f0ac553 fix(ci): Fix .fossa.yaml to not use implicit managed builds

---
Automated with [GoReleaser](https://github.com/goreleaser)
Built with go version go1.10 darwin/amd64

## v0.4.2

- 5fe21df feat(builders): add ability to add configuration

---
Automated with [GoReleaser](https://github.com/goreleaser)
Built with go version go1.10 darwin/amd64

## v0.4.1

- d0720f8 Merge pull request #40 from fossas/alex/managed-builds
- c3aa016 doc(readme): #32 add one-liner install
- 3105635 Merge branch 'master' into alex/managed-builds
- ddcc341 Merge pull request #74 from fossas/feat/gradle-support
- d073805 Merge pull request #75 from fossas/fix/fix-builder-paths
- 5fdf4a5 doc(builders): add initial gradle docs
- c3ccc74 switch back to using fetcher
- 80555e4 chore(builders): fix comments and nits
- 5a63b9f test(submodules): Update submodule commits
- 93dee58 test(gradle): Add Gradle fixtures and Docker test tools
- f23ee34 fix(init): fix maven and ruby default module naming
- 272363c feat(init): add more ignores
- dbd8516 fix(builders): make relative paths for node and ruby builders
- f2e5560 feat(builders): add gradle task and dependency parsing
- 4d60fd3 feat(builders): add initial gradle builder
- 4d9806c change flag to ExistingProject in config. defaults to false
- 5c98745 add or clause with revision
- 12c077b added fix to function
- a1fb05f changes after rebase
- d7fbaf2 added custom-project flag
- 5c5bdcd updated comment
- c20e574 PR changes
- 0e52c61 fixed comment
- 1b87475 removed locator from config. We now have project and revision

---
Automated with [GoReleaser](https://github.com/goreleaser)
Built with go version go1.10 darwin/amd64

## v0.4.0

- a2b474c Merge pull request #73 from fossas/feat/upload-locators-flag
- b2c680a feat(upload): Add Locators flag and data format

---
Automated with [GoReleaser](https://github.com/goreleaser)
Built with go version go1.10 linux/amd64

## v0.3.1

- ec4e164 Merge pull request #36 from fossas/feat/selfupdate
- da90056 fix(http): Improve timeout handling
- d577588 fix(http): Correctly handle EOF timeouts
- 6300fa4 fix(http): Always close HTTP request connections
- 546d381 ci: Improve CI caching
- 29d496b ci: Improve logging and diagnostics on upload failure
- 7393553 style: fix PR nits
- 765cbcd fix(update): fix update default logic
- 7ce1571 feat(update): represent states better in update cmd
- 95e446e chore(update): fix nits
- 9e570f9 feat(update): add debug logging for update
- 5d76012 feat(update): add semver parsing
- 2e9af5d feat(update): #23 add fossa update command
- 89a8aa0 doc(go): document gdm support
- 49da5b4 doc(go): add gdm support
- 3f8f208 Merge pull request #37 from fossas/feat/go-gdm-integration
- 134b777 Add gdm to Dockerfile tools
- 056fca5 feat(go): Add gdm support
- e496598 docs: Add upload format user guide reference to walkthrough
- 5daa5be docs: Upload format documentation
- 0af727e Improve `user-guide.md` formatting
- 667cfb9 Merge pull request #34 from fossas/feat/docs
- a7e4b6d docs: README overhaul + user guide update
- 86089cb feat(upload): Add custom upload command
- 3115938 Merge pull request #28 from fossas/ci/run-provided-build
- 9d06606 ci(license-test): Run license check on CI
- ddc1bf7 Run FOSSA build after tests complete
- 0f0fe37 Merge pull request #25 from fossas/feat/add-test-command
- fcaca81 feat(test): Add JSON output to test cmd
- d65a651 fix(misc): Fix spinner issues, whitespace issues, golang isInternal, debug formatting, test unmarshalling
- 891526a refactor(test): Refactor test command and fix timeout
- 743c35f refactor(errors): Use errors.New instead of fmt.Errorf when there is no format string
- 283440e fix(test): fix timeout checks
- 71e6169 fix(config): fix locator normalization #21
- 2fef009 docs(test): properly document test cmd
- 37f8a21 fix(common): handle request errors properly
- 4ac31ad chore(errors): prefer fmt.Errorf to errors.New
- 89dcaea feat(test): add test command
- 661a7a5 Merge pull request #22 from fossas/refactor/common-build-utils
- 5c946b6 docs(readme): update readme
- 2f890b5 docs(readme): update readme
- f21c9ab refactor(sbt): Refactor SBT builder
- c76b0d4 refactor(ruby): Refactor Ruby builder
- 8feac38 refactor(nodejs): Refactor Nodejs builder
- 1f499e5 refactor(mvn): Refactor Maven builder
- c73cf5d refactor(go): Refactor Go builder
- 6284822 refactor(build): Refactor Composer builder
- e95f717 refactor(build): Refactor common utils + Bower builder
- 5e07519 Merge pull request #18 from fossas/feat/rpm-support
- fedeca4 Merge pull request #17 from fossas/fix/circleci-tests
- df44909 doc(build): add vendoredarchives docs
- f027f34 feat(build): add archive format support
- 455abd0 ci(circle-ci): Fix CircleCI config for new tests
- b7dff83 test(sbt): Add first test
- 920ac9b test(docker): Create docker image with build tools
- 7897993 doc(readme): update readme

---
Automated with [GoReleaser](https://github.com/goreleaser)
Built with go version go1.10 linux/amd64

## v0.3.0

- e84d0ea build(merge): Remove bad file merge
- 336406d Merge pull request #15 from fossas/feat/overhaul
- 3281995 feat(sbt): Improve SBT instrumentation
- 1929bef docs: Massive documentation overhaul
- becd5e3 Add SBT parsing + test fixtures
- baa673e feat(ruby): Add Ruby parsing + test fixtures
- b63d740 feat(mvn): add Maven support + test fixture
- 15e6175 refactor(logging): Use %#v for debug logging
- 6c4de98 feat(go): correctly resolve packages + add test fixtures
- d40578a feat(go): Add much better go support
- 60a1e38 docs: Add basic documentation
- 0634835 feat(composer): Add composer parsing + test fixtures
- 4fbc44f feat(bower): Add bower parsing + test fixtures
- 222bf74 feat(cmd): Add uploading to default command
- d909f16 refactor: Refactor CLI, with NodeJS support

---
Automated with [GoReleaser](https://github.com/goreleaser)
Built with go version go1.9.4 linux/amd64

## v0.2.6

- f53f6e1 Preliminary SBT support
- f6e14ea fix(go): Allow unresolved golang dependencies
- 9ad32d4 chore(readme): Update README with gigantic warning
- eba8735 fix(env): fix env var for fossa api key
- 4df5715 feat(docs): add maven docs and alpha notice
- e3ccd88 chore(doc): add status badges to README
- 0a2a634 Merge pull request #7 from fossas/ci/circleci-tests
- 21d5d2c ci(tests): Add CircleCI tests
- 17d5e5f chore(doc): add DCO
- 7d66202 Clean up unused Makefile lines

---
Automated with [GoReleaser](https://github.com/goreleaser)
Built with go version go1.9.2 darwin/amd64

## v0.2.5-1

- 605a9c0 build(versions): Fix version linking

---
Automated with [GoReleaser](https://github.com/goreleaser)
Built with go version go1.9.3 linux/amd64

## v0.2.5

- 20b2d6b chore(deps): Update deps, prune unused constraints
- b16e851 fix(commonjs): Substitute doublestar for zglob to fix data race
- c7d449d build(version): Add revision to --version output
- fdf200a fix(js): fix concurrency race condition
- 4a234b3 feat(config): Allow server endpoint to be set by environment variable
- 38d8615 chore(dep): Commit lockfile changes
- b5b71eb fix(maven): fix maven verify logic
- 79b5b64 fix(cmd): move validation to upload cmd

---
Automated with [GoReleaser](https://github.com/goreleaser)
Built with go version go1.9.3 linux/amd64

## v0.2.4

- b0d5c7a Release v0.2.4
- 0e20f0b chore(flags): clean up flag parsing
- 41c2d3e fix(config): refactor to fix locator flag setting
- 668a4f9 Release v0.2.3
- 4c0286c fix(cmd): make build cmd runnable again
- a848a58 chore(errors): reformat some error copy

---
Automated with [GoReleaser](https://github.com/goreleaser)
Built with go version go1.9.2 darwin/amd64

## v0.2.3

- 41c2d3e fix(config): refactor to fix locator flag setting
- 668a4f9 Release v0.2.3
- 4c0286c fix(cmd): make build cmd runnable again
- a848a58 chore(errors): reformat some error copy

---
Automated with [GoReleaser](https://github.com/goreleaser)
Built with go version go1.9.2 darwin/amd64

## v0.2.2

- 867cc0b Release v0.2.2
- 732038c feat(errors): better error handling and feedback
- b0ec539 feat(config): add ability to read from custom config file
- 2574402 fix(commonjs): fix node_modules traversal in subdir

---
Automated with [GoReleaser](https://github.com/goreleaser)
Built with go version go1.9.2 darwin/amd64

## v0.2.1

- 3f7ccf0 Release v0.2.1
- 5a6f382 feat(config): add default run mode to output json and exit w/o upload

---
Automated with [GoReleaser](https://github.com/goreleaser)
Built with go version go1.9.2 darwin/amd64

## v0.2.0

- 7243d0f Release v0.2.0
- eb054a3 feat(composer): support composer builds in subdirs
- 3c2bccc feat(gems): support bundler builds in subdirs
- 58d98df fix(maven): fix maven output command
- 811ecb0 feat(maven): use module manifest in builds
- 6c5ab1c feat(bower): support bower builds in subfolders
- 2c4b1a6 feat(build): support multi-module builds

---
Automated with [GoReleaser](https://github.com/goreleaser)
Built with go version go1.9.2 darwin/amd64

## v0.1.0

- f36ce39 fix(release): fix .goreleaser entry point
- 124bb47 chore(release): change package entry point
- 55acfd3 feat(upload): send report link
- f678cf0 fix(build): fix locator and build output
- 59eec8a fix(cmd): Guard against under-specified user input
- 5161162 feat(cmd): Refactor CLI and config structure
- 97626c5 feat(config): Read API key from environment variable
- 384b13d Merge pull request #6 from fossas/feat/3-upload-builds-results
- 0537aaf Merge branch 'feat/3-upload-builds-results' of github.com:fossas/fossa-cli into feat/3-upload-builds-results
- 4aec471 feat(upload): #3 add build upload cmd
- 271ba79 Merge pull request #5 from fossas/feat/4-fossa-yaml
- f70ca36 fix(config): Remove debugging statement
- 64c67ca feat(config): Add config options for locator
- 1e98346 feat(upload): #3 add build upload cmd
- d4383d2 fix(main): Remove debugging comment
- 0dd5ee9 feat(config): Set existing build options from configuration file
- 6010976 feat(config): Read config file values
- df2d7d8 Merge pull request #2 from fossas/feat/1-go-get
- b476866 feat(go): Run go get on incomplete builds
- 9f47778 fix(gem): install only production deps by default
- aa4ba7d fix(json): fix json keys in dependency

---
Automated with [GoReleaser](https://github.com/goreleaser)
Built with go version go1.9.2 darwin/amd64

## v0.0.0

- 699d58d feat(build): ignore RawDependencies in serialization
- 834466a feat(build): refactor dependency and logging
- 82f4830 chore(build): ignore dist folder
- 74edd98 Merge branch 'master' of https://github.com/fossas/fossa-cli
- 5e71265 feat(build): add release spec
- cf3de9b Merge branch 'master' of github.com:fossas/fossa-cli
- 0b7331d feat(go): Fall back to import path tracing when no lockfiles
- 7305c46 feat(log): add logging config
- b3d5b72 fix(gem): fix bundle command
- f87cc95 feat(composer): composer support
- f30e125 fix(build): fix build and maven command
- 9221cea feat(build): update logging and docs
- 36f5668 Merge branch 'master' of https://github.com/fossas/fossa-cli
- e2f557a feat(mvn): add maven support
- 5773c86 feat(go): Add glide, godep, govendor, vndr support
- 8ebfd7a feat(go): Add dep support
- f555b48 style(golint): Fix lint and vet warnings
- 7fa1098 doc(readme): update licensing guidance
- 1afe4a0 doc(readme): update readme
- 103d685 doc(license): add readme and license
- 1800cc3 Add Gopkg manifest
- 0d43673 feat(bower): add bower suppot
- 364cebf feat(cli): Refuse to build unless --install flag is explicitly passed
- 5f117dc fix(npm): Fix npm build logic
- 05ae3f5 Initial Commit

---
Automated with [GoReleaser](https://github.com/goreleaser)
Built with go version go1.9.2 darwin/amd64<|MERGE_RESOLUTION|>--- conflicted
+++ resolved
@@ -1,9 +1,8 @@
 # FOSSA CLI Changelog
 
-<<<<<<< HEAD
 ## v3.9.13
 - `fossa project`: Adds commands to interact with FOSSA projects (`fossa project edit`) [#1394](https://github.com/fossas/fossa-cli/pull/1395).
-=======
+
 ## v3.9.14
 - Update cargo strategy to parse new `cargo metadata` format for cargo >= 1.77.0 ([#1416](https://github.com/fossas/fossa-cli/pull/1416)).
 - `fossa release-group`: Add command to create a FOSSA release group release (`fossa release-group create-release`) [#1409](https://github.com/fossas/fossa-cli/pull/1409).
@@ -11,7 +10,6 @@
 ## v3.9.13
 - Support GIT dependencies in Bundler projects ([#1403](https://github.com/fossas/fossa-cli/pull/1403/files))
 - Reports: Increase the timeout when hitting the report generation API endpoint ([#1412](https://github.com/fossas/fossa-cli/pull/1412)).
->>>>>>> 0479baee
 
 ## v3.9.12
 - `--detect-dynamic`: Fix deb tatic parsing ([#1401](https://github.com/fossas/fossa-cli/pull/1401)).
