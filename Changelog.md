--- conflicted
+++ resolved
@@ -1,18 +1,13 @@
 # FOSSA CLI Changelog
 
 ## Unreleased
-<<<<<<< HEAD
-- Vendor Dependencies: Considers `licence` and `license` equivalent when performing native license scan.
 - CLI-side license scans will skip rescanning revisions that are already known to FOSSA. This can be overridden by using the `--force-vendored-dependency-rescans` flag.
-=======
-- CLI-side license scans will skip rescanning revisions that are already known to FOSSA
 
 ## v3.3.1
 - Vendor Dependencies: Considers `licence` and `license` equivalent when performing native license scan ([#939](https://github.com/fossas/fossa-cli/pull/939)).
 - Vendor Dependencies: Native license scanning works in alpine linux without additional dependencies ([#949](https://github.com/fossas/fossa-cli/pull/949)).
-- Adds copyright information to attribution reports in the JSON output ([#945](https://github.com/fossas/fossa-cli/pull/945)). 
+- Adds copyright information to attribution reports in the JSON output ([#945](https://github.com/fossas/fossa-cli/pull/945)).
 - Scala: non-multi sbt projects include deep dependencies ([#942](https://github.com/fossas/fossa-cli/pull/942)).
->>>>>>> 10f7e68a
 
 ## v3.3.0
 - Telemetry: CLI collects telemetry by default. ([#936](https://github.com/fossas/fossa-cli/pull/936))
