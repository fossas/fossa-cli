# FOSSA CLI Changelog

<<<<<<< HEAD
## v3.8.26
- Maven: add support for maven submodule filtering [#1339](https://github.com/fossas/fossa-cli/pull/1339)
=======
## v3.8.25
- Maven: add support for maven scope filtering ([#1331](https://github.com/fossas/fossa-cli/pull/1331))
- `fossa init`: adds new `fossa init` command which creates `.fossa.yml.example`, and `fossa-deps.yml.example` file. ([#1323](https://github.com/fossas/fossa-cli/pull/1323))
>>>>>>> 95ddd254

## v3.8.24

- Python: use `pip` to determine transitive dependencies for setuptool projects that contain a req*.txt or setup.py file. ([#1334](https://github.com/fossas/fossa-cli/pull/1334))
- Container Scanning: warn and exclude rpm packages that are missing attributes. ([#1335](https://github.com/fossas/fossa-cli/pull/1335))

## v3.8.23
- Custom License Scans: Support full-file uploads for custom license scans ([#1333](https://github.com/fossas/fossa-cli/pull/1333))

## v3.8.22
- path: adds path dependency scanning functionality. ([#1327](https://github.com/fossas/fossa-cli/pull/1327))
- `pnpm`: Supports `6.0` version of `pnpm-lockfile.yaml` ([#1320])(https://github.com/fossas/fossa-cli/pull/1320)
- Maven: Fixes defect, where `fossa-cli` was sometimes ignoring dependency, if the dependency with multiple scopes was part of the project. ([#1322](https://github.com/fossas/fossa-cli/pull/1322))

## v3.8.21
- archive: considers 0-byte tar file to be valid tar file. ([#1311](https://github.com/fossas/fossa-cli/pull/1311))
- Cocoapods: Allow Podfile.lock without EXTERNAL SOURCES field ([#1279](https://github.com/fossas/fossa-cli/pull/1279))
- `fossa-deps`: `--fossa-deps-file` to specify custom fossa-deps file ([#1303](https://github.com/fossas/fossa-cli/pull/1303))
- install-latest.sh: Fixed a bug where install-latest.sh would result in a broken binary when run on some versions of macOS ([#1317](https://github.com/fossas/fossa-cli/pull/1317))

## v3.8.20
- container scanning: Fixes registry network calls, to ensure `fossa-cli` uses `Accept` header on `HEAD` network calls. ([#1309](https://github.com/fossas/fossa-cli/pull/1309))

## v3.8.19

- container scanning: fixes a defect which led to incorrect `NotTarFormat` errors when parsing container layer. ([#1305](https://github.com/fossas/fossa-cli/pull/1305))
- `--detect-vendored`: fix a defect which caused the `--detect-vendored` flag to fail on Windows ([#1300](https://github.com/fossas/fossa-cli/pull/1300))

## v3.8.18

- Removes the `fossa log4j` subcommand. ([#1291](https://github.com/fossas/fossa-cli/pull/1291))
- golang: Updates go.mod parser to be compatible with golang v1.21. ([#1304](https://github.com/fossas/fossa-cli/pull/1304))
- `fossa list-targets`: list-target command supports `--format` option with: `ndjson`, `text`, and `legacy`. ([#1296](https://github.com/fossas/fossa-cli/pull/1296))

## v3.8.17

Integrates FOSSA snippet scanning into the main application.
For more details and a quick start guide, see [the subcommand reference](./docs/references/subcommands/snippets.md).

## v3.8.16

Delivers another update to the `millhone` early preview of FOSSA snippet scanning:

- Fixes surprising semantics in some subcommands, especially `commit`.
- Sorts and makes unique dependencies written to `fossa-deps` files.
- Overly noisy snippets are filtered entirely.
- Adds C++ snippet parsing.
- Reduces config and logging verbosity.

## v3.8.15

This version is a special release: it does not alter anything in FOSSA CLI, but instead adds `millhone`,
the new snippet scanning functionality for FOSSA, as a release asset.

Future releases will bundle this functionality into FOSSA CLI instead,
but we're making this CLI available standalone for now to enable immediate use!

Initial documentation for this functionality is here.
When we integrate this functionality into FOSSA CLI itself we'll have improved documentation as well.

Note: FOSSA is still ingesting sources into the snippet scanning database;


## v3.8.14

- Custom License Searches and Keyword Searches allow you to search through your codebase, find matches to regular expressions and then either log the results to the scan summary (keyword search) or create a custom license match (custom license searches) ([#1274](https://github.com/fossas/fossa-cli/pull/1274))

## v3.8.13
- Maven: Prevent infinite recursion from Pom file property interpolation. ([#1271](https://github.com/fossas/fossa-cli/pull/1271))

## v3.8.12
- Conda: Support simple Pip packages in `environment.yml`. ([#1275](https://github.com/fossas/fossa-cli/pull/1275))

## v3.8.11
- Maven analysis: Prevent maven analysis from infinitely recursing when it encounters a recursive property ([#1268](https://github.com/fossas/fossa-cli/pull/1268))

## v3.8.10
- Reports: Can now export reports formatted as CycloneDX (json/xml), CSV, HTML, and JSON SPDX. ([#1266](https://github.com/fossas/fossa-cli/pull/1266))
- Containers: RPM packages installed in containers that use the NDB format for their RPM database are now parsed much faster. ([#1262](https://github.com/fossas/fossa-cli/pull/1262))

## v3.8.9
- CLI Binaries: Notarize Mac OS binaries. ([#1261](https://github.com/fossas/fossa-cli/pull/1261))

## v3.8.8
- CLI Binaries: Sign Mac OS builds using codesign. ([#1251](https://github.com/fossas/fossa-cli/pull/1251))
- CLI Binaries: Sign Linux builds using cosign. ([#1243](https://github.com/fossas/fossa-cli/pull/1243))

## v3.8.7
- Due to an issue with our release process [#1254](https://github.com/fossas/fossa-cli/pull/1254), this tag exists but was not released. The changes that would have been in 3.8.7 were released as v3.8.8.

## v3.8.6
- VSI: Fix a bug where root dependencies would cause analysis to fail. ([#1240](https://github.com/fossas/fossa-cli/pull/1240))
- Node (PNPM): Fixes a bug where analyses would fail when the `lockfileVersion` attribute was a string in `pnpm-lock.yaml`. ([1239](https://github.com/fossas/fossa-cli/pull/1239))
- License Scanning: Add a new "IBM type1 interpreter" license (no PR).

## v3.8.5
- Go: `--experimental-use-v3-go-resolver` is now the default. ([Documentation](./docs/references/strategies/languages/golang/v3-go-resolver-transition-qa.md). ([1224](https://github.com/fossas/fossa-cli/pull/1224))

## v3.8.4
- VSI: Report VSI rules and display them in FOSSA's UI. ([#1237](https://github.com/fossas/fossa-cli/pull/1237), [#1235](https://github.com/fossas/fossa-cli/pull/1235))

## v3.8.3
- Logging: Don't output the `[INFO]` prefix for regular CLI messages. ([#1226](https://github.com/fossas/fossa-cli/pull/1226))
- License Scanning: Fix a bug where we were identifying the "GPL with autoconf macro exception" license as "GPL with autoconf exception" in a few cases ([#1225](https://github.com/fossas/fossa-cli/pull/1225))
- Container Scanning: More resiliant os-release parser, accounting initial line comments in the file ([#1230](https://github.com/fossas/fossa-cli/pull/1230))
- Analysis: full paths to the files in archives are shown when running `fossa analyze --unpack-archives` ([#1231](https://github.com/fossas/fossa-cli/pull/1231))
- Telemetry: Collect GNU/Linux distribution information and `uname` output. ([#1222](https://github.com/fossas/fossa-cli/pull/1222))

## v3.8.2
- Poetry: Defaults `category` to `main` if not present in lockfile. ([#1211](https://github.com/fossas/fossa-cli/pull/1211))
- Maven: Revert ([#1218](https://github.com/fossas/fossa-cli/pull/1218)) from v3.8.2 due to performance impacts.

## v3.8.1
- Setup.py: Fixes an defect with `setup.py` parser, caused by failing to account for line comments or backslash. ([#1191](https://github.com/fossas/fossa-cli/pull/1191))
- Installation: `install-latest.sh` now directs `curl` and `wget` to pass `Cache-Control: no-cache` headers to the server. ([#1206](https://github.com/fossas/fossa-cli/pull/1206))
- `Go.mod`: Anaysis does not fail if `go.mod` includes `retract` block. ([#1213](https://github.com/fossas/fossa-cli/pull/1213))
- `.aar`: Supports `.aar` archive files with native license scanning, and with `--unpack-archives` option. ([#1217](https://github.com/fossas/fossa-cli/pull/1217))
- `remote-dependencies`: Analysis of `fossa-deps` fails, if remote-dependencies's character length is greater than maximum. It only applies during non-output mode. ([#1216](https://github.com/fossas/fossa-cli/pull/1216))
- Maven: Analyze a package separately from its parents if the module does not appear in its parent's `<modules>` tag when both the module and its parents are discovered as candidate targets. ([#1218](https://github.com/fossas/fossa-cli/pull/1218))
- Network requests: `fossa-cli` retries network requests which return response with status code of 502. ([#1220](https://github.com/fossas/fossa-cli/pull/1220))
- `PDM`: Adds support for PDM package manager. ([#1214](https://github.com/fossas/fossa-cli/pull/1214))

## v3.8.0
- License Scanning: You can license scan your first-party code with the `--experimental-force-first-party-scans` flag ([#1187](https://github.com/fossas/fossa-cli/pull/1187))
- Network requests: `fossa-cli` retries network requests, if it experiences timeout error. ([#1203](https://github.com/fossas/fossa-cli/pull/1203))
- Monorepo is no longer a supported feature of FOSSA. ([#1202](https://github.com/fossas/fossa-cli/pull/1202))
- `experimental-enable-binary-discovery`, `detect-vendored`: Redact file contents in debug bundles. ([#1201](https://github.com/fossas/fossa-cli/pull/1201))
- `setup.cfg`: Adds support for setup.cfg, in conjuction with `setup.py`. ([#1195](https://github.com/fossas/fossa-cli/pull/1195))
- Default Filters: Default filters are applied prior to analysis. Improves overall runtime performance. ([#1193](https://github.com/fossas/fossa-cli/pull/1194))
- `.fossa.yml` and CLI args: Allow setting a policy by id in addition to by name. ([#1203](https://github.com/fossas/fossa-cli/pull/1203))
- Doc only: Fixed an issue in the `fossa-deps` schema suggesting against the use of `name` for referenced RPM dependencies. If your editor utilizes SchemaStore, this file should now lint properly after this change propagates. ([#1199](https://github.com/fossas/fossa-cli/pull/1199)).

## v3.7.11
- `fossa-deps.yml`: Adds strict parsing to so that required field with only whitespace strings are prohibited early. Also throws an error, if incompatible character is used in vendor dependency's version field. ([#1192](https://github.com/fossas/fossa-cli/pull/1192))

## v3.7.10
- License Scanning: Fix a bug where the license scanner did not run on MacOS 13 on M1 Macs ([#1193](https://github.com/fossas/fossa-cli/pull/1193))
- Debug bundle: The raw dependency graph FOSSA CLI discovers is output in the FOSSA Debug Bundle. ([#1188](https://github.com/fossas/fossa-cli/pull/1188))

## v3.7.9
- License Scanning: Add support for "full file uploads" for CLI-side license scans. ([#1181](https://github.com/fossas/fossa-cli/pull/1181))

## v3.7.8
- Go: Do not fall back to module based analysis when using `--experimental-use-go-v3-resolver`. ([#1184](https://github.com/fossas/fossa-cli/pull/1184))

## v3.7.7
- Adds `--json` flag to `fossa container analyze` ([#1180](https://github.com/fossas/fossa-cli/pull/1180))
- License Scanning: Reduce false positives caused by indicator matches. This is done by only reporting indicator matches to SPDX keys and license names when we are scanning a manifest file ([#1182](https://github.com/fossas/fossa-cli/pull/1182))

## v3.7.6
- RPM: Support origin paths for RPM spec file analysis ([#1178](https://github.com/fossas/fossa-cli/pull/1178))
- Swift: Do not stop analysis if we encounter a badly formatted project.pbxproj file ([#1177](https://github.com/fossas/fossa-cli/pull/1177))

## v3.7.5
- Go: Introduce `--experimental-use-v3-go-resolver` to preview a new [tactic](./docs/references/strategies/languages/golang/gomodules.md#experimental-strategy-use-go-list-on-packages) for Go dependency scanning. ([#1168](https://github.com/fossas/fossa-cli/pull/1168),[#1173](https://github.com/fossas/fossa-cli/pull/1173))
- Themis: Update tag to support a new rule for the libdivide dependency. ([#1172](https://github.com/fossas/fossa-cli/pull/1172)

## v3.7.4
- Gradle: Fix possible ConcurrentModificationException that can occur when getting dependencies ([#1171](https://github.com/fossas/fossa-cli/pull/1171))

## v3.7.3
- Go: Collects environment variables in debug bundle. ([#1132](https://github.com/fossas/fossa-cli/pull/1132))
- Diagnostics: Improves user-facing error messages and debugging tips for external commands and some HTTP error conditions ([#1165](https://github.com/fossas/fossa-cli/pull/1165))
- License Scanning: Scan the full contents of "license.html" and "licence.html" for license content, not just the comments. ([#1169](https://github.com/fossas/fossa-cli/pull/1169))

## v3.7.2
- License Scanning: Add four new licenses: Pushwoosh, PalletsFlaskLogo, IntelDisclaimer and Instabug ([#1163](https://github.com/fossas/fossa-cli/pull/1163))

## v3.7.1
- Stack: Git based dependencies are detected and handled correctly. ([#1160](https://github.com/fossas/fossa-cli/pull/1160))

## v3.7.0
- Support Maven wrapper (`mvnw`) usage in Maven projects, and user-provided binary overrides for Maven projects ([#1149](https://github.com/fossas/fossa-cli/pull/1149))
  For more information, see the [Maven strategy documentation](./docs/references/strategies/languages/maven/maven.md).
- Installation Script: Verify that the sha256sum of the downloaded archive matches the recorded one. ([#1158](https://github.com/fossas/fossa-cli/pull/1158))

## v3.6.18
- License Scanning: Emit a warning if unarchiving fails rather than a fatal error. ([#1153](https://github.com/fossas/fossa-cli/pull/1153))

## v3.6.17

- Handle Leiningen deduped deps: expand groupID and artifactID in the leiningen tactic to satisfy the Maven fetcher ([#1152]](https://github.com/fossas/fossa-cli/pull/1152))

## v3.6.17

- `fossa test`: Display CVE, fixed version information, and issue dashboard links when possible. ([#1146](https://github.com/fossas/fossa-cli/pull/1146))

## v3.6.16

- Project labels: Support project labels from command line and configuration file ([1145](https://github.com/fossas/fossa-cli/pull/1145))

## v3.6.15

- Container scanning: support more tar formats. ([1142](https://github.com/fossas/fossa-cli/pull/1142))
- `--detect-dynamic`: Supports recursively inspecting binaries for dynamic dependencies. ([#1143](https://github.com/fossas/fossa-cli/pull/1143))

## v3.6.14

- `fossa test`: Improved reporting. ([#1135](https://github.com/fossas/fossa-cli/pull/1135))

## v3.6.13

- Vendored Dependencies: Add the unity companion license (https://unity.com/legal/licenses/unity-companion-license) and unity package distribution license (https://unity.com/legal/licenses/unity-package-distribution-license) to license scanning ([#1136](https://github.com/fossas/fossa-cli/pull/1136))

## v3.6.12

- Maven: If a package is both `"test"` and `"compile"`, it is no longer filtered ([#1138](https://github.com/fossas/fossa-cli/pull/1138)).

## v3.6.11

- Lib yarn protocol: When we encounter Yarn lib deps we should warn but not fail the scan ([#1134](https://github.com/fossas/fossa-cli/pull/1134))

## v3.6.10

- Vendored Dependencies: Allow path filtering when doing cli-side license scans ([#1128](https://github.com/fossas/fossa-cli/pull/1128))

## v3.6.9
- Yarn: Fix a bug where tarball URLs were recognized as git urls. ([#1126](https://github.com/fossas/fossa-cli/pull/1126))

## v3.6.8
- Go: Allow quotes module names in static analysis ([#1118](https://github.com/fossas/fossa-cli/pull/1118))
- `fossa test`: Includes revision summary and target information, when accessible ([#1119](https://github.com/fossas/fossa-cli/pull/1119))

## v3.6.7

- Rename `--experimental-license-scan` to `--license-scan` (https://github.com/fossas/fossa-cli/pull/1110)
- Emit a warning if the `--experimental-native-license-scan` flag is used

## v3.6.6

- Conda: Change dynamic strategy to simulate building an environment from `environment.yml` instead of reading from the currently active environment. ([#1099](https://github.com/fossas/fossa-cli/pull/1099))

## v3.6.5

- `fossa test`: deprecates `--json` flag in favor of `--format json` option. ([#1109](https://github.com/fossas/fossa-cli/pull/1109))
- `fossa container test`: deprecates `--json` flag in favor of `--format json` option. ([#1109](https://github.com/fossas/fossa-cli/pull/1109))
- UX: Added breadcrumb to main help output indicating that subcommands have additional options. ([#1106](https://github.com/fossas/fossa-cli/pull/1106))

## v3.6.4

- C/C++: Fixes `--detect-vendored` on Windows. ([#1096](https://github.com/fossas/fossa-cli/pull/1096))
- Uses an ISO timestamp for the revision if no better revision can be inferred. ([#1091](https://github.com/fossas/fossa-cli/pull/1091))

## v3.6.3

Gradle: Considers dependencies from `debugUnitTest*` configurations to be unused. ([#1097](https://github.com/fossas/fossa-cli/pull/1097))

## v3.6.2

- Don't promote transitive dependencies  [#1092](https://github.com/fossas/fossa-cli/pull/1092).
- Container Scanning: Fixes a bug where tar entry were not normalized within nested layer tar. [#1095](https://github.com/fossas/fossa-cli/pull/1095)

## v3.6.1

- Container Scanning: Fixes a bug where image source parser ignored '-' in host. Also fixes an issue regarding to redirect headers when communicating with registry. [#1089](https://github.com/fossas/fossa-cli/pull/1089)

## v3.6.0

- Promote C/C++ features to general availability ([#1087](https://github.com/fossas/fossa-cli/pull/1087)).
  - `--experimental-enable-vsi` is now `--detect-vendored`.
  - `--experimental-analyze-dynamic-deps` is now `--detect-dynamic`.

## v3.5.3

- Manual Dependencies: Linux Dependencies (`rpm-generic`, `apk`, `deb`) can be provided as reference dependency in fossa-deps file ([#1086](https://github.com/fossas/fossa-cli/pull/1086)).

## v3.5.2

- Container Scanning: Fixes an issue with base64 encoded raw authentications ([#1085](https://github.com/fossas/fossa-cli/pull/1085)).

## v3.5.1

- Contributor counting: update the contributor count range from 90 days to 365 days. ([#1083](https://github.com/fossas/fossa-cli/pull/1083))

## v3.5.0

- Container Scanning: Uses native container scanner, deprecates old container scanner ([#1078](https://github.com/fossas/fossa-cli/pull/1078)), ([#1079](https://github.com/fossas/fossa-cli/pull/1079)), ([#1080](https://github.com/fossas/fossa-cli/pull/1080)), ([1082](https://github.com/fossas/fossa-cli/pull/1082)).

_Notice:_

- Now, container scanning analyzes projects for applications (`npm`, `pip`, etc) dependencies.
- Now, container scanning can filter specific targets via target exclusions using [fossa configuration file](./docs/references/files/fossa-yml.md).
- Now, `fossa-cli`'s windows binary can perform container scanning.
- Now, container scanned projects will show origin path in FOSSA web UI.
- Now, container scanned projects can target specific architecture via digest.

You can use `--only-system-deps` flag to only scan for dependencies from `apk`, `dpkg`, `dpm`.
This will mimic behavior of older FOSSA CLI's container scanning (older than v3.5.0).

Learn more:
- [container scanner](./docs/references/subcommands/container/scanner.md)
- [fossa container analyze](./docs/references/subcommands/container.md)

If you experience any issue with this release, or have question, please contact [FOSSA Support](https://support.fossa.com).

## v3.4.11
- Npm (Lockfile v3) - Fixes a defect where, _sometimes_ wrong version of the dependency was reported if multiple version of the same dependency existed in the lock file. ([#1075](https://github.com/fossas/fossa-cli/pull/1075))
- Npm (Lockfile v2) - Fixes a defect where, _sometimes_ wrong version of the dependency was reported if multiple version of the same dependency existed in the lock file. ([#1075](https://github.com/fossas/fossa-cli/pull/1075))

## v3.4.10
- Scala: Supports analysis of multi-project sbt builds with `sbt-dependency-graph` plugin. ([#1074](https://github.com/fossas/fossa-cli/pull/1074)).

## v3.4.9
- Scan Summary: Identifies project skipped due to production path filtering, or exclusion filtering. ([#1071](https://github.com/fossas/fossa-cli/pull/1071))
- R: Adds support for `renv` package manager. ([#1062](https://github.com/fossas/fossa-cli/pull/1062))

## v3.4.8
- Report: Fixes a defect, where `report` command was failing due to invalid dependencies cache from endpoint ([#1068](https://github.com/fossas/fossa-cli/pull/1068)).

## v3.4.7
- Linux releases are now packaged as both tar.gz and zip to improve compatibility when installing ([#1066](https://github.com/fossas/fossa-cli/pull/1066))

## v3.4.6
- Container Scanning: Fixes a defect, where container registry `registry:3000/org/repo:tag` was incorrectly identifying `registry` as project name. ([#1050](https://github.com/fossas/fossa-cli/issues/1050))
- Container Scanning: Includes registry uri in project name (experimental scanner only). ([#1050](https://github.com/fossas/fossa-cli/issues/1050))

## v3.4.5
- FOSSA API: Adds resiliency against API errors occurring when retrieving endpoint versioning information. ([#1051](https://github.com/fossas/fossa-cli/pull/1051))

## v3.4.4
- Fix a bug in the v1 installers for Windows (install-v1.ps1 and install.ps1) ([#1052](https://github.com/fossas/fossa-cli/pull/1052))

## v3.4.3
- Container scanning: Supports hardlink file discovery for experimental scanner. ([#1047](https://github.com/fossas/fossa-cli/pull/1047))
- Container scanning: Supports busybox. ([#1047](https://github.com/fossas/fossa-cli/pull/1047))
- Container scanning: Increases timeout to 5 mins when extracting image from docker engine api for experimental scanner. ([#1047](https://github.com/fossas/fossa-cli/pull/1047))

## v3.4.2

- API: Error messages are more clear and provide user-actionable feedback. ([#1048](https://github.com/fossas/fossa-cli/pull/1048))
- Metrics: Reports the kind of CI environment in which FOSSA is running, if any. ([#1043](https://github.com/fossas/fossa-cli/pull/1043))

## v3.4.1

- Container scanning: RPM: Add support for the Sqlite backend. ([#1044](https://github.com/fossas/fossa-cli/pull/1044))
- Container scanning: RPM: Add support for the NDB backend. ([#1046](https://github.com/fossas/fossa-cli/pull/1046))

## v3.4.0

- Container scanning: New experimental scanner. ([#1001](https://github.com/fossas/fossa-cli/pull/1001), [#1002](https://github.com/fossas/fossa-cli/pull/1002), [#1003](https://github.com/fossas/fossa-cli/pull/1003), [#1004](https://github.com/fossas/fossa-cli/pull/1004), [#1005](https://github.com/fossas/fossa-cli/pull/1005), [#1006](https://github.com/fossas/fossa-cli/pull/1006), [#1010](https://github.com/fossas/fossa-cli/pull/1010), [#1011](https://github.com/fossas/fossa-cli/pull/1011), [#1012](https://github.com/fossas/fossa-cli/pull/1012), [#1014](https://github.com/fossas/fossa-cli/pull/1014), [#1016](https://github.com/fossas/fossa-cli/pull/1016), [#1017](https://github.com/fossas/fossa-cli/pull/1017), [#1021](https://github.com/fossas/fossa-cli/pull/1021), [#1025](https://github.com/fossas/fossa-cli/pull/1025), [#1026](https://github.com/fossas/fossa-cli/pull/1026), [#1029](https://github.com/fossas/fossa-cli/pull/1029), [#1031](https://github.com/fossas/fossa-cli/pull/1031), [#1032](https://github.com/fossas/fossa-cli/pull/1032), [#1034](https://github.com/fossas/fossa-cli/pull/1034))<br>
  For more information, see the [experimental container scanning documentation](./docs/references/subcommands/container/scanner.md).
- Filters: Add `dist-newstyle` to the list of automatically filtered directories. ([#1030](https://github.com/fossas/fossa-cli/pull/1035))
- `fossa-deps`: Fix a bug in `fossa-deps.schema.json`, it is now valid JSON. ([#1030](https://github.com/fossas/fossa-cli/pull/1030))

## v3.3.12

- CocoaPods: Fixes error when analyzing podspecs that print non-JSON text to stdout ([#1015](https://github.com/fossas/fossa-cli/pull/1015))
- VSI: Executes with at least two threads even on a single core system ([#1013](https://github.com/fossas/fossa-cli/pull/1013))
- VSI: Reports a better error when no dependencies are found ([#1023](https://github.com/fossas/fossa-cli/pull/1023)).

## v3.3.11

- `fossa test`: `fossa test --json` produces json output when there are 0 issues found. ([#999](https://github.com/fossas/fossa-cli/pull/999))

## v3.3.10

- Svn: Fixes project inference bug, where revision values included `\r`. ([#997](https://github.com/fossas/fossa-cli/pull/997))

## v3.3.9

- Maven: Always use Maven Install Plugin 3.0.0-M1 to install depgraph. This avoids a Maven bug with older versions failing to install the plugin correctly from a vendored JAR. ([#988](https://github.com/fossas/fossa-cli/pull/988/files))
- Cocoapods: Fixes podpsec bug in which nested subspecs (of external sources), were not appropriately handled. Improves logging. ([#994](https://github.com/fossas/fossa-cli/pull/994))

## v3.3.8

- Carthage: Fixes analysis of artifacts dervided from Github entry for GH enterprise urls. ([#989](https://github.com/fossas/fossa-cli/pull/989))

## v3.3.7

- Report: Changes copyrights field to copyrightsByLicense in the attribution report JSON output. [#966](https://github.com/fossas/fossa-cli/pull/966)
- Report: Always include the "downloadUrl" field in attribution reports, regardless of the setting in the FOSSA reports UI. ([#979](https://github.com/fossas/fossa-cli/pull/979))
- Debug: Includes version associated with endpoint in debug bundle, and scan summary. ([#984](https://github.com/fossas/fossa-cli/pull/984))
- Test: Adds `--diff` option for `fossa test` command. ([#986](https://github.com/fossas/fossa-cli/pull/986))

## v3.3.6
- License scanning: Make CLI-side license scanning the default method for `vendored-dependencies`.
- Maven: Report direct dependencies as direct rather than deep. ([#963](https://github.com/fossas/fossa-cli/pull/963))

## v3.3.5
- Pnpm: Adds support for dependency analysis using `pnpm-lock.yaml` file. ([#958](https://github.com/fossas/fossa-cli/pull/958))

## v3.3.4
- `fossa report attribution`: Removes copyright information from JSON output ([#945](https://github.com/fossas/fossa-cli/pull/945)) as it was never available from the server.
- VSI scans now automatically skip the `.git` directory inside the scan root ([#969](https://github.com/fossas/fossa-cli/pull/969)).

## v3.3.3
- Cocoapods: Cocoapods analyzer does not handle subspecs in vendored podspecs. ([#964](https://github.com/fossas/fossa-cli/pull/964/files))

## v3.3.2
- License scanning: Skip rescanning revisions that are already known to FOSSA. This can be overridden by using the `--force-vendored-dependency-rescans` flag.
- Swift: Added support for `Package.resolved` v2 files ([#957](https://github.com/fossas/fossa-cli/pull/957)).
- Perl: Updated version number parser to be more lenient on non-textual version numbers ([#960](https://github.com/fossas/fossa-cli/pull/960))

## v3.3.1
- Vendor Dependencies: Considers `licence` and `license` equivalent when performing native license scan ([#939](https://github.com/fossas/fossa-cli/pull/939)).
- Vendor Dependencies: Native license scanning works in alpine linux without additional dependencies ([#949](https://github.com/fossas/fossa-cli/pull/949)).
- `fossa report attribution`: Adds copyright information to JSON output ([#945](https://github.com/fossas/fossa-cli/pull/945)).
- Scala: non-multi sbt projects include deep dependencies ([#942](https://github.com/fossas/fossa-cli/pull/942)).

## v3.3.0
- Telemetry: CLI collects telemetry by default. ([#936](https://github.com/fossas/fossa-cli/pull/936))

Read more about telemetry: https://github.com/fossas/fossa-cli/blob/master/docs/telemetry.md. To opt-out of telemetry, provide `FOSSA_TELEMETRY_SCOPE` environment variable with value of: `off` in your shell prior to running fossa.

## v3.2.17
- Archive upload: Fix a bug when trying to tar to a filename that already exists. ([#927](https://github.com/fossas/fossa-cli/pull/927))
- Npm: Supports lockfile v3. ([#932](https://github.com/fossas/fossa-cli/pull/932))

## v3.2.16
- Go: When statically analyzing a project, apply reported replacements. ([#926](https://github.com/fossas/fossa-cli/pull/926))

## v3.2.15

- Maven: Update `depGraph` plugin to `4.0.1` and add a fallback ot the legacy `3.3.0` plugin ([#895](https://github.com/fossas/fossa-cli/pull/895))

## v3.2.14

- Gradle: Considers `testFixturesApi` and `testFixturesImplementation` to be test configuration, and it's dependencies are excluded in analyzed dependency graph. ([#920](https://github.com/fossas/fossa-cli/pull/920))

## v3.2.13

- Filters: Fixes the disabled path filtering in discovery exclusion. ([#908](https://github.com/fossas/fossa-cli/pull/908))

## v3.2.12

- `fossa report attribution`: Adds `text` as an option to `--format`. ([#921](https://github.com/fossas/fossa-cli/pull/921))
- Go: The standard library is no longer reported as a dependency. ([#918](https://github.com/fossas/fossa-cli/pull/918))

## v3.2.11

- nodejs: Refine how workspace packages are recognized/skipped. ([#916](https://github.com/fossas/fossa-cli/pull/916))
- Cocoapods: Resolves vendored local podspecs into their source Git repositories when possible. ([#875](https://github.com/fossas/fossa-cli/pull/875))

## v3.2.10

- Haskell: Generates build plan properly for multi-home Cabal projects (h/t [@jmickelin](https://github.com/jmickelin)) ([#910](https://github.com/fossas/fossa-cli/pull/910))

## v3.2.9

- Container Scanning: supports rpm databases using `ndb` or `sqlite` backend. ([#894](https://github.com/fossas/fossa-cli/pull/894))

## v3.2.8

- Filtering: Don't use included paths for discovery exclusion. ([#907](https://github.com/fossas/fossa-cli/pull/907))
- Filtering: add `--debug-no-discovery-exclusion` for client-side filter debugging. (#[901](https://github.com/fossas/fossa-cli/pull/901))

## v3.2.7

- Debug: Redact all known API keys from the debug bundle (#[897](https://github.com/fossas/fossa-cli/pull/897))
- Nodejs: Discover peer deps and transitive deps for name-spaced packages in package-lock.json. ([#882](https://github.com/fossas/fossa-cli/pull/882))

## v3.2.6

- Filters: Apply filters during the discvoery phase, reducing end-to-end runtime. ([#877](https://github.com/fossas/fossa-cli/pull/877))

## v3.2.5

- Debug: Reduce the size of debug bundles. ([#890](https://github.com/fossas/fossa-cli/pull/890))

## v3.2.4

- Nodejs: Fixed a bug where dev deps that only appear in requires were considered production dependencies. ([#884](https://github.com/fossas/fossa-cli/pull/884))

## v3.2.3

- Nodejs: Fixed a bug where some dev dependencies weren't removed during shrinking. ([#859](https://github.com/fossas/fossa-cli/pull/859))

## v3.2.2

- Nodejs: Fix a bug where cycles involved peer dependencies would cause an infinite loop. ([#870](https://github.com/fossas/fossa-cli/pull/870))
- Experimental: Allow local license scanning of vendored dependencies (specified in `fossa-deps.yml` file) when using `--experimental-native-license-scan`.
  - [#868](https://github.com/fossas/fossa-cli/pull/868)
  - [#858](https://github.com/fossas/fossa-cli/pull/858)
  - [#838](https://github.com/fossas/fossa-cli/pull/838)
  - [#814](https://github.com/fossas/fossa-cli/pull/814)
  - [#873](https://github.com/fossas/fossa-cli/pull/873)

## v3.2.1

- Experimental: native license scanning is now disabled by default. ([#865](https://github.com/fossas/fossa-cli/pull/865))

## v3.2.0
- Telemetry: Introduces fossa cli telemetry for fatal errors and warnings. By default, telemetry is disabled. ([#831](https://github.com/fossas/fossa-cli/pull/831))
Please read for details on telemetry [here](./docs/telemetry.md)

- Configuration: Fixes a bug where `.fossa.yml` was picked up only in the working directory, not in the analysis directory. ([#854](https://github.com/fossas/fossa-cli/pull/854))
- Configuration: Reports an error when provided API key is an empty string ([#856](https://github.com/fossas/fossa-cli/pull/856))

## v3.1.8

- Windows: Fixes a --version command for windows release binary.

## v3.1.7

- Configuration: Users can now use `.fossa.yaml` as a configuration file name. Previously, only `.fossa.yml` was supported. ([#851](https://github.com/fossas/fossa-cli/pull/851))
- fossa-deps: Fixes an archive uploading bug for vendor dependency by queuing archive builds individually. ([#826](https://github.com/fossas/fossa-cli/pull/826))
- nodejs: Capture peer dependencies transitively for npm `package-lock.json` files. ([#849](https://github.com/fossas/fossa-cli/pull/849))

## v3.1.6

- Respects Go module replacement directives in the Go Mod Graph strategy. ([#841](https://github.com/fossas/fossa-cli/pull/841))

## v3.1.5

- Adds `--format` to `fossa report attribution` and deprecates `--json`. ([#844](https://github.com/fossas/fossa-cli/pull/844))

## v3.1.4

- Handles symlink loops in directory structure. ([#827](https://github.com/fossas/fossa-cli/pull/827))
- No longer crashes when `fossa-deps.yml` exists but has an empty `archived-dependencies` property. ([#832](https://github.com/fossas/fossa-cli/pull/832))

## v3.1.3

- Adds support for identifying dynamically linked dependencies in an output binary. ([#818](https://github.com/fossas/fossa-cli/pull/818), [#788](https://github.com/fossas/fossa-cli/pull/788), [#780](https://github.com/fossas/fossa-cli/pull/780), [#788](https://github.com/fossas/fossa-cli/pull/778), [#771](https://github.com/fossas/fossa-cli/pull/771), [#770](https://github.com/fossas/fossa-cli/pull/770))

## v3.1.2

- Fixes a bug which ignored the `server` field in the config file. ([#821](https://github.com/fossas/fossa-cli/pull/821))

## v3.1.1

- UX: Parser error messages include call to action. ([#801](https://github.com/fossas/fossa-cli/pull/801))
- UX: Improves error message when executable is not found. ([#813](https://github.com/fossas/fossa-cli/pull/813))
- UX: Fixes minor scan summary ordering bug. ([#813](https://github.com/fossas/fossa-cli/pull/813))
- UX: Writes errors and warnings encountered in analyze to temp file. ([#813](https://github.com/fossas/fossa-cli/pull/813))
- Ruby: Improves error and warning messages. ([#800](https://github.com/fossas/fossa-cli/pull/800))
- Python: `setup.py` error messages are _less_ noisy. ([#801](https://github.com/fossas/fossa-cli/pull/801))
- Dart: Improves error and warning messages. ([#800](https://github.com/fossas/fossa-cli/pull/806))
- Pipenv: Improves error and warning messages. ([#803](https://github.com/fossas/fossa-cli/pull/803))
- Poetry: Improves error and warning messages. ([#803](https://github.com/fossas/fossa-cli/pull/803))
- Maven: Improves error and warning messages. ([#808](https://github.com/fossas/fossa-cli/pull/808))
- Nodejs: Improves error and warning messages. ([#805](https://github.com/fossas/fossa-cli/pull/805))
- Swift: Improves error and warning messages. ([#802](https://github.com/fossas/fossa-cli/pull/802))
- Cocoapods: Improves error and warning messages. ([#807](https://github.com/fossas/fossa-cli/pull/807))
- Golang: Improves error and warning messages. ([#809](https://github.com/fossas/fossa-cli/pull/809))
- Gradle: Improves error and warning messages. ([#804](https://github.com/fossas/fossa-cli/pull/804))
- Scala: Improves error and warning messages. ([#813](https://github.com/fossas/fossa-cli/pull/813))
- Clojure: Improves error and warning messages. ([#813](https://github.com/fossas/fossa-cli/pull/813))
- Nim: Improves error and warning messages. ([#813](https://github.com/fossas/fossa-cli/pull/813))
- Rust: Improves error and warning messages. ([#813](https://github.com/fossas/fossa-cli/pull/813))
- UX: Improves errors for dynamic deps, and binary deps analysis. ([#819](https://github.com/fossas/fossa-cli/pull/819))
- UX: Improves analysis scan summary rendering. ([#819](https://github.com/fossas/fossa-cli/pull/819))


## v3.1.0

- FOSSA API: Uses `SSL_CERT_FILE`, and `SSL_CERT_DIR` environment variable for certificates when provided. ([#760](https://github.com/fossas/fossa-cli/pull/760))
- UX: Uses error messages received from FOSSA api, when reporting API related errors. ([#792](https://github.com/fossas/fossa-cli/pull/792))
- UX: Adds scan summary tabulating errors, warnings, project directory, and skipped projects. ([#790](https://github.com/fossas/fossa-cli/pull/790))

## v3.0.18

- Fully percent-encode sub-paths in generated URLs. ([#789](https://github.com/fossas/fossa-cli/pull/789))
- Improve error tracking and outputs. ([#774](https://github.com/fossas/fossa-cli/pull/774))
- Cabal: Fixed a filter error that treated cabal projects as stack projects. ([#787](https://github.com/fossas/fossa-cli/pull/787))

## v3.0.17

- Npm: Fixes an issue where a package-lock.json dep with a boolean 'resolved' key wouldn't parse. ([#775](https://github.com/fossas/fossa-cli/pull/775))
- Npm: Fixes an issue where analyzing `package-lock.json` would miss duplicate packages with different versions. ([#779](https://github.com/fossas/fossa-cli/pull/779))
- Gradle: Projects with only a top-level `settings.gradle` file will now be detected. ([#785](https://github.com/fossas/fossa-cli/pull/785))

## v3.0.16

- Monorepo: Upload file data and licenses together during monorepo scans, speed up issue scans. ([#772](https://github.com/fossas/fossa-cli/pull/772))
- Improves the overall performance and progress reporting of VSI scans. ([#765](https://github.com/fossas/fossa-cli/pull/765))
- Rebar: Fix `rebar.config` parser failing on unneccessary escapes. ([#764](https://github.com/fossas/fossa-cli/pull/764))

## v3.0.15

- Improve archive upload logging. ([#761](https://github.com/fossas/fossa-cli/pull/761))

## v3.0.14

- Maven: Updates implementation to delineate classifier, and consequently maven dependencies with classifier can be scanned without failure in FOSSA. ([#755](https://github.com/fossas/fossa-cli/pull/755/))

## v3.0.13

- `package-lock.json` parser ignores name field. ([#757](https://github.com/fossas/fossa-cli/pull/757))

## v3.0.12

- log4j: Adds `fossa log4j` command to identify log4j dependencies. ([#744](https://github.com/fossas/fossa-cli/pull/744))

## v3.0.11

- Yarn: Fixes an issue, where entry missing `resolved` attribute in `yarn.lock` would throw exception. ([#741](https://github.com/fossas/fossa-cli/pull/741))

## v3.0.10

- Gradle: Uses ResolutionAPI for gradle analysis. ([#740](https://github.com/fossas/fossa-cli/pull/740/))
- Cleans up duplicated internal hashing primitives ([#737](https://github.com/fossas/fossa-cli/pull/737))
- Adds a prerequisite required for future VSI improvements ([#736](https://github.com/fossas/fossa-cli/pull/736))

## v3.0.9

- Makes experimental flags discoverable and documents them. ([#723](https://github.com/fossas/fossa-cli/pull/723))
- Supports extracting `.tar.xz` files ([#734](https://github.com/fossas/fossa-cli/pull/734))
- Supports extracting `.tar.bz2` files ([#734](https://github.com/fossas/fossa-cli/pull/734))
- Adds explicit `xz` support for `rpm` files ([#735](https://github.com/fossas/fossa-cli/pull/735))
- Adds `zstd` support for `rpm` files ([#735](https://github.com/fossas/fossa-cli/pull/735))
- Adds a prerequisite required for future VSI improvements ([#730](https://github.com/fossas/fossa-cli/pull/730))

## v3.0.8

- Nuget: Fixes analysis performance when working with `project.assets.json` ([#733](https://github.com/fossas/fossa-cli/pull/733))

## v3.0.7

- Go: `go mod graph` is used as default tactic for gomod strategy. ([#707](https://github.com/fossas/fossa-cli/pull/707))

## v3.0.6

- Yarn: Fixes a bug with yarn v1 lock file analysis, where direct dependencies were not reported sometimes. ([#716](https://github.com/fossas/fossa-cli/pull/716))

## v3.0.5

- Nim: Adds support for dependency analysis using `nimble.lock` file. ([#711](https://github.com/fossas/fossa-cli/pull/711))

## v3.0.4

- Npm: Fixes a bug where dev dependencies were not included in result when using `--include-unused-deps` ([#710](https://github.com/fossas/fossa-cli/pull/710))

## v3.0.3

- Increases default timeout to 3600 seconds (1 hour) for commands listed below ([#712](https://github.com/fossas/fossa-cli/pull/712))
  - `fossa test`
  - `fossa container test`
  - `fossa vps test`
  - `fossa report`
  - `fossa vps report`

## v3.0.2

- Nuget (projectassetsjson): Ignores project type dependencies in reporting ([#704](https://github.com/fossas/fossa-cli/pull/704))
- Nuget (projectassetsjson): Fixes a bug, where indirect dependencies where appearing as direct dependencies([#704](https://github.com/fossas/fossa-cli/pull/704))

## v3.0.1

- Deduplicates `vendored-dependencies` entries when possible, and provides a better error message when not. ([#689](https://github.com/fossas/fossa-cli/pull/689))
- Adds logging to `vendored-dependencies` processing. ([#703](https://github.com/fossas/fossa-cli/pull/703))

# Version 3 Changelog

- Migrates source code from [spectrometer](https://github.com/fossas/spectrometer) into fossa-cli (this repository).

# Version 2 Changelog

Releases for CLI 2.x can be found at: https://github.com/fossas/spectrometer/releases

## v2.19.9

- Go: Fixes a regression, where deep dependencies were reported as direct dependencies. ([#443](https://github.com/fossas/spectrometer/pull/443/))

## v2.19.8

- Perl: Adds support for Perl with parsing of `META.json`, `META.yml`, `MYMETA.yml`, `MYMETA.json`. ([#428](https://github.com/fossas/spectrometer/pull/428))

## v2.19.7

- Resolves a regression when parsing npm `package-lock.json` files that do not contain a `version` field ([#445](https://github.com/fossas/spectrometer/pull/445))

## v2.19.6

- Special cases scans with a single VSI only filter to skip other analysis strategies ([#407](https://github.com/fossas/spectrometer/pull/407))
- Adds the ability to skip resolving dependencies from FOSSA projects discovered during VSI scans ([#435](https://github.com/fossas/spectrometer/pull/435))

## v2.19.5

- Fixes an issue observed during VSI analysis where fingerprinting files with lines longer than 64KiB would fail. ([#427](https://github.com/fossas/spectrometer/pull/427))

## v2.19.4

- Adds experimental capability for filtering gradle configuration for analysis. ([#425](https://github.com/fossas/spectrometer/pull/425))

Refer to: [Gradle documentation](docs/references/strategies/languages/gradle/gradle.md#experimental-only-selecting-set-of-configurations-for-analysis) for more details.

## v2.19.3

- Removes `fossa compatibility` command. ([#383](https://github.com/fossas/spectrometer/pull/383))

Use [`fossa-deps.{yml,json}`](docs/features/vendored-dependencies.md) file to facilitate archive uploading capability, previously provided by `fossa compatibility` command.

## v2.19.2

- Adds `--config` flag, which can set custom path for configuration file. If `--config` flag is not used, base directory will scanned for `.fossa.yml` file. ([#415](https://github.com/fossas/spectrometer/pull/415))

## v2.19.1

- Fixes an issue where nodeJS errors were reported when no NodeJS project were discovered. ([#424](https://github.com/fossas/spectrometer/pull/424))

## v2.19.0

- Adds support for `fossa analyze --include-unused-deps`, which prevents filtering out non-production dependencies. ([#412](https://github.com/fossas/spectrometer/pull/412))
- Yarn: Adds support for workspaces. ([#374](https://github.com/fossas/spectrometer/pull/374))
- Npm: Adds support for workspaces. ([#374](https://github.com/fossas/spectrometer/pull/374))
- Npm: Removes unreliable `npm ls`-based analysis tactic. ([#374](https://github.com/fossas/spectrometer/pull/374))
- `fossa-deps`: Adds support for `bower`-type in `referenced-dependencies`. ([#406](https://github.com/fossas/spectrometer/pull/406))
- Monorepo: Chunk AOSP files when uploading ([#421](https://github.com/fossas/spectrometer/pull/421)).
- Monorepo: Don't fail on files that are filtered during expansion ([#421](https://github.com/fossas/spectrometer/pull/421)).

## v2.18.1

- Monorepo: Send error state to UI if the CLI crashes, so scans won't appear to hang forever. ([#409](https://github.com/fossas/spectrometer/pull/409))
- Monorepo: Fix parsing nomos output bug where files contain newlines. ([#409](https://github.com/fossas/spectrometer/pull/409))

## v2.18.0

- Improves performance in scenarios where cgroups are used to limit the amount of CPU time available, such as K8S containers ([#403](https://github.com/fossas/spectrometer/pull/403))

## v2.17.3

- Monorepo: adds some optimizations to reduce the amount of file buffering in memory during a scan, resulting in less memory pressure and faster scans. ([#402](https://github.com/fossas/spectrometer/pull/402))
- Adds compatibility script for `fossa report attribution --json` ([#397](https://github.com/fossas/spectrometer/pull/397))

## v2.17.2

- Fortran: Supports fortran package manager. ([#377](https://github.com/fossas/spectrometer/pull/377))

## v2.17.1

- Adds support for reporting origin path for binaries discovered via `--experimental-enable-binary-discovery` ([#396](https://github.com/fossas/spectrometer/pull/396))

## v2.17.0

- When running `fossa analyze` with the `--debug` flag, we now create a `fossa.debug.json.gz` file containing detailed runtime traces for project discovery and dependency analysis

## v2.16.6

- Monorepo: Adds automatic retries to failed API calls. ([#392](https://github.com/fossas/spectrometer/pull/392))

## v2.16.5

- Adds JSON Output for `fossa test --json` when there are no issues. ([#387](https://github.com/fossas/spectrometer/pull/387))

## v2.16.4

- Monorepo: Fixes bug with symlink logic mismatch between walker and buildspec uploader. ([#388](https://github.com/fossas/spectrometer/pull/388))

## v2.16.3

- Monorepo: Fixes bug with non-glob exclusions. ([#386](https://github.com/fossas/spectrometer/pull/386))

## v2.16.2

- Monorepo: Fixes crash when there are no ninja/buildspec files to upload. ([#385](https://github.com/fossas/spectrometer/pull/385))
- Monorepo: Fixes issue with only-path/exclude-path globs.

## v2.16.1

- Gradle: Supports analysis of projects using gralde v3.3 or below. ([#370](https://github.com/fossas/spectrometer/pull/370))

## v2.16.0

- Swift: Supports dependencies analysis for dependencies managed by Swift Package Manager. ([#354](https://github.com/fossas/spectrometer/pull/354))

## v2.15.24

- Leiningen: Executes `lein --version` before performing any analysis, to ensure Leiningen has performed its install tasks (done on its first invocation). ([#379](https://github.com/fossas/spectrometer/pull/379))

## v2.15.23

- Maven: Fixes `mvn:dependency` tactic to exclude root project as direct dependency. ([#375](https://github.com/fossas/spectrometer/pull/375))

## v2.15.22

- Adds branch and revision information to the URL reported at the end of a `fossa analyze --experimental-enable-monorepo` scan. ([#378](https://github.com/fossas/spectrometer/pull/378))

## v2.15.21

- When using `--experimental-enable-binary-discovery`, prepopulates information discovered in JAR manfiests. ([#372](https://github.com/fossas/spectrometer/pull/372))

## v2.15.20

- Yarn: Fixes potential runtime errors, when yarn.lock contains deep dependency without specification at root level in yarn.lock. ([#369](https://github.com/fossas/spectrometer/pull/369))

## v2.15.19

- Fixes an issue with `fossa-deps.yml` `vendored-dependencies` entries where uploads would fail if the dependency was in a subdirectory. ([#373](https://github.com/fossas/spectrometer/pull/373))

## v2.15.18

- Monorepo: Speeds up commercial phrase detection by doing a first pass before trying to parse context. ([#371](https://github.com/fossas/spectrometer/issues/371))

## v2.15.17

- Gradle: Classifies dependency from `testCompileClasspath` and `testRuntimeClasspath` configurations as test dependencies. ([#366](https://github.com/fossas/spectrometer/pull/366))

## v2.15.16

- Yarn: Analyzes yarn.lock without runtime error, when yarn.lock includes symlinked package. ([#363](https://github.com/fossas/spectrometer/pull/363))

## v2.15.15

- Monorepo: Efficiently upload binary blobs for ninja & buildspec files ([#362](https://github.com/fossas/spectrometer/pull/362)).

## v2.15.14

- Yarn: Fixes missing dependency from the analyses, when dependency has zero deep dependencies, and is not a deep dependency of any other dependency. ([#359](https://github.com/fossas/spectrometer/pull/359))

## v2.15.13

Adds another closed beta feature around FOSSA C/C++ support.
For now this functionality is considered publicly undocumented, and is only used with support from FOSSA engineering.

- Adds support for reporting detected binaries as unlicensed dependencies ([#353](https://github.com/fossas/spectrometer/pull/353))

## v2.15.12

- Yarn: Analyzes yarn.lock without runtime error, when yarn.lock includes directory dependency. ([#361](https://github.com/fossas/spectrometer/pull/361))

## v2.15.11

- Gradle: Classifies dependency's environment correctly, when originating from common android development and test configurations. ([#338](https://github.com/fossas/spectrometer/pull/338))

## v2.15.10

- Monorepo: Ignore permission errors when searching for ninja or buildspec files. ([#351](https://github.com/fossas/spectrometer/pull/351))

## v2.15.9

- CocoaPods: Supports git sources in `Podfile.lock` analysis. ([#345](https://github.com/fossas/spectrometer/pull/345))

## v2.15.8

- `fossa analyze --experimental-enable-monorepo` now turns off proprietary language scanning by default, and has this feature controlled by a feature flag ([#343](https://github.com/fossas/spectrometer/pull/343))

## v2.15.7

- Resolves an issue where errors running `fossa report` and `fossa test` would be made more confusing when the project isn't a monorepo project ([#321](https://github.com/fossas/spectrometer/pull/321))
- Prevents uploading standard analysis results to monorepo projects, where they'd be silently ignored ([#341](https://github.com/fossas/spectrometer/pull/341))

## v2.15.6

- CocoaPods: Fixes `Podfile.lock` parsing. It safely parses when Pod and Dependencies entries are enclosed with quotations. ([#337](https://github.com/fossas/spectrometer/pull/337))

## v2.15.5

- Fixes an issue where `--json` would output the raw project ID, instead of a normalized ID ([#339](https://github.com/fossas/spectrometer/pull/339))

## v2.15.4

- Gradle: Search parent directories for gradlew and gradlew.bat ([#336](https://github.com/fossas/spectrometer/pull/336))

This release also adds a number of closed beta features around FOSSA C/C++ support.
For now this functionality is considered publicly undocumented, and is only used with support from FOSSA engineering.

As such this new functionality is hidden from the help and other documentation in this repo.
For questions using the new functionality in this release please contact us!

- Support linking user-defined dependency binaries. ([#323](https://github.com/fossas/spectrometer/pull/323))
- Support resolving linked user-defined binaries found in projects when VSI is enabled. ([#328](https://github.com/fossas/spectrometer/pull/328))
- Support linking user project binaries. ([#333](https://github.com/fossas/spectrometer/pull/333))
- Support resolving linked user project binaries found in projects when VSI is enabled. ([#333](https://github.com/fossas/spectrometer/pull/333))

## v2.15.3

- Resolve a scan performance regression for `fossa vps` invocations. ([#335](https://github.com/fossas/spectrometer/pull/335))
- Resolve a scan performance regression for `fossa analyze --experimental-enable-monorepo` invocations. ([#335](https://github.com/fossas/spectrometer/pull/335))

## v2.15.2

- Maven: Fixes an issue where dependencies parsed from `dependency:tree` would fail to resolve when uploaded. ([#332](https://github.com/fossas/spectrometer/pull/332))

## v2.15.1

- Maven: Fixes an issue where dependencies with a platform specifier were not correctly parsed. ([#329](https://github.com/fossas/spectrometer/pull/329))

## v2.15.0

- Dart: Adds support for pub package manager. ([#313](https://github.com/fossas/spectrometer/pull/313))
- Analyzed dependencies now report what file they were found in. ([#316](https://github.com/fossas/spectrometer/pull/316))

## v2.14.5

- Maven: Fixes an issue where projects with `settings.xml` files would not be analyzed correctly using the `dependency:tree` tactic. ([#327](https://github.com/fossas/spectrometer/pull/327))

## v2.14.4

- Gradle: Fixes an issue where all dependencies would appear as direct. ([#319](https://github.com/fossas/spectrometer/pull/319))

## v2.14.3

- Monorepo: archive expansion now respects `--exclude-path` and `--only-path`. ([#320](https://github.com/fossas/spectrometer/pull/320))

## v2.14.2

- Maven: `mvn dependency:tree` now correctly cleans up temporary files after an exception, and correctly uses `settings.xml` when available. ([#318](https://github.com/fossas/spectrometer/pull/318))

## v2.14.1

- Expanded proprietary language snippets in monorepo scans. ([#317](https://github.com/fossas/spectrometer/pull/317))

## v2.13.1

- Adds support for a new Maven tactic that produces the full dependency graph if `mvn dependency:tree` is available but the plugin is not. ([#310](https://github.com/fossas/spectrometer/pull/287))

## v2.13.0

- Elixir: Adds support for Elixir projects using `mix`. ([#287](https://github.com/fossas/spectrometer/pull/287))

## v2.12.3

- Gradle: Fixes an issue where unresolvable Gradle configurations would cause Gradle analysis to show no dependencies ([#292](https://github.com/fossas/spectrometer/pull/292)).

## v2.12.2

- Python: Fixes an issue where older Poetry lockfiles were not correctly identified. ([#309](https://github.com/fossas/spectrometer/pull/309))

## v2.12.1

- VPS: Adds `--exclude-path` and `--only-path` to monorepo functionality in `fossa analyze`. ([#291](https://github.com/fossas/spectrometer/pull/291))
- VPS: Support globs in `--{exclude,only}-path` flags. ([#291](https://github.com/fossas/spectrometer/pull/291))

## v2.12.0

- Python: Adds support for the Poetry package manager. ([#300](https://github.com/fossas/spectrometer/pull/300))

## v2.11.1

- Perl: Adds support for CPAN dependencies in `fossa-deps`. ([#296](https://github.com/fossas/spectrometer/pull/296))

## v2.11.0

- Adds support for selecting which folders analysis targets are discovered in. ([#273](https://github.com/fossas/spectrometer/pull/273))
- VPS: Adds support for `fossa test` and `fossa report` for monorepo projects. ([#290](https://github.com/fossas/spectrometer/pull/290))
- Maven: Adds support for `${property}` substitution for `<groupId>` and `<artifactId>` fields in dependencies. ([#282](https://github.com/fossas/spectrometer/pull/282))

## v2.10.3

- Adds support for specifying a release group on project creation. ([#283](https://github.com/fossas/spectrometer/pull/283))
- Adds support for non-HTTPS backends for archive uploads (e.g. for on-premises deployments). ([#276](https://github.com/fossas/spectrometer/pull/276))
- Adds `--experimental-enable-monorepo` and other associated flags to `fossa analyze`, which enables experimental monorepo support. ([#286](https://github.com/fossas/spectrometer/pull/286))
- Deprecates `fossa vps` subcommands. ([#286](https://github.com/fossas/spectrometer/pull/286))

## v2.10.2

- Fixes an issue where some `fossa` commands (including `fossa test`) would exit non-zero on success. ([#278](https://github.com/fossas/spectrometer/pull/278)).

## v2.10.1

- Fixes an issue where `fossa container analyze` exited zero on failure. ([#275](https://github.com/fossas/spectrometer/pull/275))

## v2.10.0

- Adds support for short flags. ([#264](https://github.com/fossas/spectrometer/pull/264))
- Adds a `remote-dependencies` section in the `fossa-deps` file to support archives at specific URLs. ([#260](https://github.com/fossas/spectrometer/pull/260))
- Renames some fields for `custom-dependencies` to avoid confusion. ([#260](https://github.com/fossas/spectrometer/pull/260))

## v2.9.2

- Adds JSON-formatted project information to the output of `fossa analyze` with `--json`. ([#255](https://github.com/fossas/spectrometer/pull/255))

## v2.9.1

- VPS: Bump wiggins - Updated `vps aosp-notice-file` subcommand to upload ninja files & trigger async task. ([#272](https://github.com/fossas/spectrometer/pull/272))

## v2.9.0

- Fixes an issue where stdout doesn't always flush to the console. ([#265](https://github.com/fossas/spectrometer/pull/265))
- Fixes an issue when referenced-dependencies are not being uploaded. ([#262](https://github.com/fossas/spectrometer/pull/262))
- Adds support for `fossa-deps.json`. ([#261](https://github.com/fossas/spectrometer/pull/261))
- Adds support for `vendored-dependencies` to be license scanned. ([#257](https://github.com/fossas/spectrometer/pull/257))

## v2.8.0

- Adds support for `--branch` flag on `fossa container analyze` command. ([#253](https://github.com/fossas/spectrometer/pull/253))
- Adds support and documentation for user-defined dependencies. ([#245](https://github.com/fossas/spectrometer/pull/245))
- Allows using `.yml` or `.yaml` extensions for `fossa-deps` file, but not both. ([#245](https://github.com/fossas/spectrometer/pull/245))
- `fossa analyze` now checks `fossa-deps` before running analysis (instead of checking in parallel with other analyses). ([#245](https://github.com/fossas/spectrometer/pull/245))

## v2.7.2

- VSI: Updates the VSI Plugin.
- VSI: Adds support for VSI powered dependency discovery as a strategy.

## v2.7.1

- Re-enables status messages for commands like `fossa test` in non-ANSI environments. ([#248](https://github.com/fossas/spectrometer/pull/248))
- Yarn: Adds support for Yarn v2 lockfiles. ([#244](https://github.com/fossas/spectrometer/pull/244))
- NuGet: Fixes the dependency version parser for `.csproj`, `.vbproj`, and similar .NET files. ([#247](https://github.com/fossas/spectrometer/pull/247))

## v2.7.0

- Conda: Adds support for the Conda package manager. ([#226](https://github.com/fossas/spectrometer/pull/226))

## v2.6.1

- VPS: Adds `--follow` to the `vps analyze` subcommand, which allows for following symbolic links during VPS scans. ([#243](https://github.com/fossas/spectrometer/pull/243))

## v2.6.0

- Display the progress of `fossa analyze` while running. ([#239](https://github.com/fossas/spectrometer/pull/239))

## v2.5.18

- NPM: Fixes issue where transitive dependencies could be missing in NPM projects. ([#240](https://github.com/fossas/spectrometer/pull/240))

## v2.5.17

- Containers: Fixes an issue where `--project` and `--revision` were not correctly handled in `fossa container analyze`. ([#238](https://github.com/fossas/spectrometer/pull/238))

## v2.5.16

- Adds support for `fossa-deps.yml`. ([#236](https://github.com/fossas/spectrometer/pull/236))

## v2.5.15

- Python: Fixes an issue where parsing unsupported fields in `requirements.txt` could prevent Python analyses from terminating. ([#235](https://github.com/fossas/spectrometer/pull/235))

## v2.5.14

- Go: Upload module identifiers instead of package identifiers to the backend. ([#234](https://github.com/fossas/spectrometer/pull/234))

## v2.5.13

- VPS: Update VPS plugin to `2021-04-27-312bbe8`. ([#233](https://github.com/fossas/spectrometer/pull/233))
  - Improve performance of scanning projects
  - Reduce memory pressure when scanning large projects

## v2.5.12

- VPS: Update VPS plugin to `2021-04-19-9162a26`. ([#231](https://github.com/fossas/spectrometer/pull/231))

## v2.5.11

- Allow flags to be set via configuration file. ([#220](https://github.com/fossas/spectrometer/pull/220))
- Containers: add support for layers. ([#228](https://github.com/fossas/spectrometer/pull/228))

## v2.5.10

- Only activate replay/record mode using `--replay`/`--record` (previously it was turned on in `--debug` mode). ([#212](https://github.com/fossas/spectrometer/pull/212))
- Containers: Fixed a bug where container scanning failed when ignored artifacts aren't in the right shape. ([#223](https://github.com/fossas/spectrometer/pull/223))

## v2.5.9

- VPS: Update the VPS scanning plugin:
  - Resolve issues reading IPR files with null byte content.
  - Workaround recursive variable declarations when parsing Android.mk files.

## v2.5.8

- VPS: Support makefiles in `fossa vps aosp-notice-file`. ([#216](https://github.com/fossas/spectrometer/pull/216))
- VPS: Require paths to ninja files as arguments in `fossa vps aosp-notice-file`. ([#217](https://github.com/fossas/spectrometer/pull/217))

## v2.5.7

- VPS: Print project URL after `fossa vps analyze`. ([#215](https://github.com/fossas/spectrometer/pull/215))

## v2.5.6

- Gradle: Fixes an issue that sometimes prevented Gradle project analyses from terminating. ([#211](https://github.com/fossas/spectrometer/pull/211))

## v2.5.5

- PHP: Fixes an issue where Composer lockfiles could cause a crash when parsing. ([#207](https://github.com/fossas/spectrometer/pull/207))

## v2.5.4

- Scala: Fixes an issue that sometimes prevented Scala analyses from terminating. ([#206](https://github.com/fossas/spectrometer/pull/187))

## v2.5.0

- Containers: Add container analysis toolchain. ([#173](https://github.com/fossas/spectrometer/pull/173))

## v2.4.11

- Fixes several issues that caused analysis failures during upload. ([#187](https://github.com/fossas/spectrometer/pull/187), [#188](https://github.com/fossas/spectrometer/pull/188))

## v2.4.9

- Python: Fixes an issue with `requirements.txt` parsing line extensions. ([#183](https://github.com/fossas/spectrometer/pull/183))
- Fixes an issue where we didn't read the cached revision when picking a revision for `fossa test` in projects without VCS. ([#182](https://github.com/fossas/spectrometer/pull/182))
- Fixes an issue where invalid project URLs would be printed for projects without VCS when `--branch` was not specified. ([#181](https://github.com/fossas/spectrometer/pull/181))

## v2.4.8

- Introduce a new hidden `fossa compatibility` command which runs fossa v1 `fossa analyze` and allows users to access the archive uploader. ([#179](https://github.com/fossas/spectrometer/pull/179))

## v2.4.7

- Fixes an issue where `fossa test` would always exit zero for push-only API keys. ([#170](https://github.com/fossas/spectrometer/pull/170))
- Fixes an issue where dependency graphs would be filtered out if they had no direct dependencies (e.g. in strategies like Yarn where direct dependencies are unknown). ([#172](https://github.com/fossas/spectrometer/pull/172))
- Go: Fixes an issue with `glide.lock` parser. ([#175](https://github.com/fossas/spectrometer/pull/175))
- Go: Adds multi-module project support to `go.mod` static analysis. ([#171](https://github.com/fossas/spectrometer/pull/171))
- NPM, Yarn: Fixes an issue where subdirectories were erroneously ignored. ([#174](https://github.com/fossas/spectrometer/pull/174))

## v2.4.6

- VPS: Update Wiggins CLI plugin to version `2020-12-11-5d581ea`

## v2.4.5

- VPS: Update `fossa vps analyze` to use a new VPS project scanning engine:
  - Improve scan performance
  - Support "License Only" scans, where the project is scanned for licenses but is not inspected for vendored dependencies.

## v2.4.4

- Maven: Add limited support for POM `${property}` interpolation. ([#158](https://github.com/fossas/spectrometer/pull/158))

## v2.4.3

- Adds `--version` flag. ([#157](https://github.com/fossas/spectrometer/pull/157))

## v2.4

- RPM: Adds support for unpacking of gzipped RPMs. ([#154](https://github.com/fossas/spectrometer/pull/154))
- VPS: Integrates `vpscli scan` as `fossa vps analyze`. ([#148](https://github.com/fossas/spectrometer/pull/148))
- VPS: Removes `vpscli` binary. ([#148](https://github.com/fossas/spectrometer/pull/148))
- VPS: Adds support for `--team` and other metadata flags to VPS analysis. ([#149](https://github.com/fossas/spectrometer/pull/149))
- VPS: Adds `fossa vps test` command, analogous to `fossa test` for VPS projects. ([#150](https://github.com/fossas/spectrometer/pull/150))
- VPS: Adds `fossa vps report` command, analogous to `fossa report` for VPS projects. ([#150](https://github.com/fossas/spectrometer/pull/150))

## v2.3.2

- Adds `fossa list-targets` to list "analysis targets" (projects and subprojects) available for analysis. ([#140](https://github.com/fossas/spectrometer/pull/140))
- Adds `--filter TARGET` option to `fossa analyze`. ([#140](https://github.com/fossas/spectrometer/pull/140))
- Adds support for "detached HEAD" state in `git` and `svn`. ([#141](https://github.com/fossas/spectrometer/pull/141))
- Python: Dependencies found via `*req*.txt` and `setup.py` are now merged. ([#140](https://github.com/fossas/spectrometer/pull/140))
- Maven: Natively support multi-POM Maven projects. ([#140](https://github.com/fossas/spectrometer/pull/140))
- Gradle: Fixes an issue where subprojects were not handled correctly. ([#140](https://github.com/fossas/spectrometer/pull/140))

## v2.3.1

- RPM: Dependencies from multiple `*.spec` files in the same directory are now merged. ([#138](https://github.com/fossas/spectrometer/pull/138))
- Erlang: Aliased packages in `rebar3` are now resolved to their true names. ([#139](https://github.com/fossas/spectrometer/pull/139))
- Gradle: Support all build configurations (instead of a hard-coded list of known configuration names). ([#134](https://github.com/fossas/spectrometer/pull/134))

## v2.3.0

- Erlang: Fixes an issue where the `rebar3` strategy would incorrectly identify dependencies as top-level projects. ([#119](https://github.com/fossas/spectrometer/pull/119))
- Python: Fixes various issues in the `setup.py` parser. ([#119](https://github.com/fossas/spectrometer/pull/119))
- Haskell: Adds support for Haskell projects using `cabal-install`. ([#122](https://github.com/fossas/spectrometer/pull/122))
- PHP: Adds support for PHP projects using `composer`. ([#121](https://github.com/fossas/spectrometer/pull/121))

## v2.2.4

- Scala: Adds support for Scala projects using `sbt`. ([#54](https://github.com/fossas/spectrometer/pull/54))

## v2.2.1

- Python: Fixes an issue where the `req.txt` strategy would run even when no relevant files were present. ([#109](https://github.com/fossas/spectrometer/pull/109))

## v2.2.0

- Improves contributor counting accuracy using repository metadata. ([#94](https://github.com/fossas/spectrometer/pull/94))
- Improves parallelism of strategy discovery. ([#93](https://github.com/fossas/spectrometer/pull/93))
- Fixes an issue where URLs printed by `fossa test` and other commands were incorrect for `git` projects with `https` remotes. ([#92](https://github.com/fossas/spectrometer/pull/92))
- Fixes an issue where `IOException`s (like "command not found") would cause strategies to crash. ([#106](https://github.com/fossas/spectrometer/pull/106))
- Fixes an issue where with effect typechecking. ([#100](https://github.com/fossas/spectrometer/pull/100))
- Python: Dependencies of multiple `*req*.txt` files in a single project are now merged. ([#102](https://github.com/fossas/spectrometer/pull/102))
- Go: Re-enables deep dependency reporting (which was previously disabled for development purposes). ([#98](https://github.com/fossas/spectrometer/pull/98))
- NuGet: Adds support for analyzing `paket.lock` files. ([#107](https://github.com/fossas/spectrometer/pull/107))

# Version 1 Changelog

## v1.1.10

- 7013d3b fix: Remove evicted SBT dependencies (#667)
- 8aa77d8 Update genny calls to not use gopath (#668)
- 4e6cced fix: Unit test failures should cause CI failure (#666)

## v1.1.9

- a1ec875 Fix node_modules strategy (#665)

## v1.1.8

- 6ad8e86 fix ant subdirectoy analysis (#664)
- 4fe7d83 add faq (#661)

## v1.1.7

- 246294c fix downloaded parse error (#660)
- 2cd3dcd fix wrong config file field (#623)
- 01fe79a doc: Homebrew is no longer a supported installation method (#659)

## v1.1.6

- 9f7d083 Send projectURL on upload-project (#656)

## v1.1.5

- dd56406 Use gomodules instead of dep (#653)
- 9c1523e Ant: use pom.xml's <parent> version if one isn't declared at the top level (#652)

## v1.1.4

- fabc9ef Remove e2e test from blocking a release (#649)
- 44d13b2 Use 'go list' to determine transitive dependencies for gomodules projects (#648)
- 84818e9 Add support for titles with upload project (#646)
- 444330f SAML build link (#647)

## v1.1.3

- fc60c66 Update documentation for newer sbt versions (#638)
- 3255628 Add ARM64 in goreleaser (#626)
- 871e94f improve license scan fix (#643)

## v1.1.2

- b1e910a Fix Goreleaser after deprecation (#642)
- 89b8691 fossa upload-project command (#639)
- 38fdbac Update README.md (#636)

## v1.1.2-alpha.1

- 57fe304 feat: Use name field to name modules (#635)

## v1.1.1

- 94d95b5 Send CLI version in upload (#633)
- e41733a Update docs and help output for flags that only effective on project creation. (#632)
- a4bddd0 Handle multi module maven builds without distinct pom files (#631)
- 8330391 improve docs on `--suppress-issues` flag (#624)

## v1.1.0

- 1706109 chore: Update Docker development images (#601)
- 8aa42f0 remove mention of overwrite (#621)
- d7467dc Timeout flag correction (#619)
- 2cd9167 Add a pull request template (#618)
- ac0dc90 Replace "Python" with "Ruby" in Ruby documentation (#544)
- 11358c6 Fix typo on "options" param (#608)
- 1ae3c54 Update maven.md (#612)
- 028812f Replace .NET with nodejs on nodejs documentation (#610)
- 90d625c Git contrib count (#611)
- fff1e23 remove spectrometer install (#606)

## v1.0.30

- 09c02d6 Add site-packages to the list of ignored directories (#605)

## v1.0.29

- cc3b1ec fix: Do not fail when analyzing go.mod modules when lockfile is not in same directory as module (#602)

## v1.0.28

- 091f2a9 Allow double-quoted strings in setup.py (#600)

## v1.0.27

- f511238 Add -mod=readonly flag to gomodules resolver (#599)

## v1.0.26

- 55cc629 Use -mod=readonly flag for go list (#595)
- 7103b56 Go repository bazel files (#594)
- d4b00cd Use the same BINDIR for hscli (#592)

## v1.0.25

- 08dbd38 prevent comparison tooling with custom endpoint (#591)

## v1.0.24

- b530020 feat (npm dev) include npm development dependencies (#589)
- dff5651 Let hscli installation fail silently (#590)
- 22ca461 feat (yarn list) support for scanning yarn list output (#588)

## v1.0.23

- 7d22c91 CLI v2 Comparison (#568)
- 32b9351 Resolve documentation nits (#585)

## v1.0.22

- 6dee5c6 upload the policy paramater if a user adds it (#577)

## v1.0.21

- 7458683 Use unix file separators in archive uploads (#584)
- 6187e44 remove isbuilt errors and warnings for commands that we don't need (#576)

## v1.0.20

- 39656fd changes to scan ant better (#575)

## v1.0.19

- 3a98c56 Allow Leiningen to output on stderr without failing (#574)
- cf5391b feat (better bazel) support for bazel deps command (#570)
- 4efffa5 handle maven downloaded line (#573)
- f0abc89 flag change (#572)
- 4ccb6fd add title attribution row (#571)
- b431b2e docs update (#567)

## v1.0.18

- 4a98113 archive -> archives (#566)
- 244e757 return error so file info cannot be nil (#565)

## v1.0.17

- 85a7e9c fix (hanging commands) refactor sbt and timeout hanging commands (#563)
- b243965 revise ant options (#561)
- a0358b0 feat (pipenv discovery) (#560)

## v1.0.16

- 30316bc fix(json report) print json reports when provided json flag (#558)
- 3a27b27 remove gradle sub projects from dependency graph (#556)

## v1.0.15

- 98c3b7f Request download url when rendering reports (#557)

## v1.0.14

- 5296cf3 fix (gradle error) error on exit code and stderr (#555)
- 7c7aa6f [FC-1212] create integration with new report endpoint (#554)

## v1.0.13

- 701adbd remove .fossa.yml (#553)
- 8299613 feat (bazel files) parse bazel files for static support (#552)

## v1.0.12

- d6cab2c Add DownloadURL to Revision type. (#551)
- 35ce938 [FC-1059] Added consideration of lockfiles to nodejs IsBuilt() (#543)
- b2697e6 Updated README for generating license notices (#546)

## v1.0.11

- 3e7c7b3 [FC-977] Added strategy for parsing package-lock.json files (#541)

## v1.0.10

- 2961722 fix (log file sync) defer file syncing until after the command finishes (#539)
- d1fa5ed Fixed gradle project discovery (#538)

## v1.0.9

- 3ead389 fix (rpm install) return stdout instead of zero value (#537)
- d74872c Implement new python analyzer (#534)

## v1.0.8

- 36d3766 unmarshal additional information (#535)
- 877e552 feat (ruby v2 analysis) ruby analysis conforms to v2 format (#530)

## v1.0.7

- 4940add feat (rpm scanning) support for system level and individual rpms. (#520)

## v1.0.6

- 78d3b72 fix (type issue) handle empty pkg types (#532)
- eaf8b55 fix (update fail) don't fail when there are no updates available (#526)
- 9b5c9ff errors (extend errors) use the errors package in more places (#503)
- c160edb refactor (ruby) (#528)

## v1.0.5

- eaa6c94 turn off cgo (#529)
- ab7c478 new analysis strategies / fallbacks (#511)
- 69dc144 errors (wrong arguments) better errors when users manually specify modules. (#525)

## v1.0.4

- 6cad43a Trim $GOPATH from source path stacktraces (#524)
- 707ca11 add hash and version field to dep reports (#521)
- 2b63679 lint (golang ci) add custom linting configuration (#508)
- 6f324ad add the --server-scan flag to treat raw modules separately (#518)

## v1.0.3

- 638f9f7 fix (ruby errors) change is built check and fix errors (#519)

## v1.0.2

- 1c58d98 warn error and handle nil typed errors (#512)
- 4bc1dbc improve error messages when running commands (#510)
- 94be39b testing (fossa test) use a test server to test fossa test (#305)

## v1.0.1

- 39676c8 release (go version) (#507)
- d478879 release after approval (#506)
- 25ed63d feat (gomodules vendor) support users who vendor custom deps and use gomodules (#505)
- e72db93 feat (golang fallbacks) break go strategies down and fallback easier (#504)
- 4c5a991 fix (missing remote error) set project name to directory if git cannot be read. (#502)
- 72e21d6 feat (clojure support) clojure support through leiningen (#501)
- 7e64aa9 Fix parsing of gradle dependency tree (#500)

## v1.0.0

- 235c83318 better buck error (#499)
- a8412e0e2 Add setup.py scanning (#493)
- 1bdd0432d Log message if on Windows or not using ANSI (#438)
- 582091364 errors (better errors) extend the errors package further (#492)
- 953ec7464 Init: allow use of --project (and other API-related) flags (#498)
- 5c9f72c9e filter warnings prefix (#497)
- 4f90d785b feat (dep static analysis) read manifest and lockfiles created by dep (#491)
- 5a81a616a fix output requiring api key (#495)
- e6aefa91c golang: fix support for go modules in subdirectories (#439)
- 8af01eb7d Publish homebrew formula (#494)
- 1187e9d0a docs(readme): add download count (#490)
- d68373963 errors (no API key) Common error when users forget to add an API key.  (#489)
- 78a841865 feat (gomodules scanning) scan go.mod and go.sum for dependencies. (#488)

## Version 0 Changelog

We generally follow semantic versioning, but semantic versioning does not
specify pre-1.0.0 behavior. Here is how `fossa` <1.0.0 releases work:

- Any update that creates a breaking change (i.e. a change that causes a
  previously working configuration to fail) will bump the minor version.
- All other updates will bump the patch version.
- Preview, beta, and other special releases will have a pre-release identifer in
  the semantic version, and will be marked as pre-release on GitHub Releases.

## v0.7.34

- 0a838a506 Fix WalkUp to be OS-agnostic (#487)
- a5fcdca1b fix (requirements parser) whitespace in dependencies removed (#486)
- c2cbf8eac feat (errors) better errors package (#462)
- 8656b4e12 Use runtimeClasspath configuration for resolution (#484)
- b2d510c05 feat (clean debug logs) add --verbose flag to allow cleaner logs (#485)
- 643451839 docs (docker faq) update faq for custom docker images (#481)
- fd8fa7c17 Discover gradle projects using non-groovy dialects (#482) (Closes #395)
- 66e205192 Replace "Python" with "Ruby" in Ruby documentation (#483)
- 569f1e867 feat (rust support) Support rust through Cargo.lock parsing. (#474)
- c8d6e7dd5 feat (dependencyManagement field) add dependencyManagement parsing. (#477)
- 28096cc8b Haskell project support via cabal-install and stack (#444)
- 202eda88c fix (support method) change support to email (#476)

## v0.7.33

- 0567ca5 fix (zero deps error) log when a project has no dependencies (#473)
- 5d0e2b9 fix (nested poms) fix a bug where nested pom files could not be found  (#475)

## v0.7.32

- df7ee6967 Update how-it-works.md (#472)
- 4b85dce8b feat (license scan tar) use the rawLicenseScan parameter to run a full license scan (#469)

## v0.7.31

- b7cb71ad2 feat (fallbacks) don't look for setup.py and log if cocoapods is missing instead of failing (#470)
- fcc63f259 fix (sbt parsing) make a small change to ensure sbt graphs are created accurately. (#471)
- 9f346efc6 feat (buckw) discover buck command and prefer buckw (#467)
- 4d380793d fix (module filter) consider windows file paths when filtering modules (#466)
- 3bd9ffaec Update CONTRIBUTING.md (#465)
- 999641227 docs (golang) strategy and faq updates (#464)

## v0.7.30

- 5ec7a9e07 Add fallback to no VCS when VCS not supported, and support Mercurial (#463)
- f54ae192e copy installation (#461)

## v0.7.29

- 33808e000 remove upper bound on test (#460)
- ec5990cf7 Update how Maven modules are described in .fossa.yml (#459)
- 3c4e41f7d feat (command timeout) add timeout for gradle analyzer (#458)

## v0.7.28

- 94e829228 Fix gradle project name parsing for projects without group ID (#457)

## v0.7.27

- 5c59eafa2 improve dockerfiles (#456)
- e6da7d3ba feat (format fossa test) improve fossa test output for readability (#455)
- d184d6a5d Harden parsing of Gradle's output (#454)
- 9ea851336 Check each Maven POM manifest only once when discovering modules (#452)
- 89eb004f5 Improve discovery of Maven modules and dependencies (#449)
- bfdfaa1c4 feat (dotnet support) complete dotnet support with fallbacks. (#450)
- ad23bb55d Support projects without VCS and support Subversion (#448)
- 5a24f6891 fix empty Composer dependencies list parsing (#392)
- 92d9c9f98 Fix some typos in docs (#447)
- 4cfe1b459 remove comment and kill unused images (#446)
- e7319ddec Bump fossa/fossa-cli:base image's golang version to 1.12

## v0.7.26

- aad54f605 fix (api error) return api error messages with bad requests (#442)
- 47a005dd1 feat (report license text) add full license and attribution text for fossa report (#441)
- 368a1382b docs (FAQ page) add a faq page and other updates (#440)

## v0.7.25

- b0571b804 feat (gradle project dir) enable the gradle analyzer to work with a monorepo like structure (#434)
- 89aafbd77 test (carthage) add test structure for empty cartfile (#437)
- ebfa09147 fix (empty cartfile) Check for nil graph from empty Cartfile.resolved (#435)
- 7fd62b6b4 fix (report url) switch dependency url back to the full url (#436)
- f2d05aa12 fix (ruby tests) fix flaky ruby integration tests. (#426)
- 156ae380c fix (carthage error) improve carthage error message (#432)
- be9042349 feat (go dependency versions) Favor explicit versions instead of dependency hashes (#427)

## v0.7.24

- 7a5ba032b feat (buck all targets) add option to specify a target such as //third-party/... (#428)
- e9fd4642e fix (ant analyzer) clean up and prevent failure from missing binaries (#429)
- bb551cd04 refactor (gradle analysis) add a test suite and clean up code. (#425)
- 8e02a4a80 fix (.io to .com) update endpoints (#423)

## v0.7.23

- e26421e28 fix (gradle parser) bug related to windows line endings (#421)
- 75994dadf fix (windows script) add a correct download script for windows users to the cli manual (#422)
- cbd0f751a testing and comment logic (#420)
- 2a2a23f14 fix (report dependencies) Change report dependencies to track fossa.com results (#419)
- fa135e191 feat (test pass) add the --supress-issues flag to fossa test (#418)
- f6660fb91 fix (raw modules) prevent modules from appearing as projects (#416)
- 2068b2d8f fix (manual links) broken links on the cli manual (#415)
- 541beceee docs (manual rewrite) manual and user guide overhaul (#410)

## v0.7.22

- 5e22532 Update README.md (#412)
- c13d22c fix (gradle configurations) add default configurations and change how targets are handled (#411)

## v0.7.21

- 11d74e8 Fix (readtree generic) Fix bug that prevented dependencies from being listed in the transitive graph. (#407)

## v0.7.20

- 2f552ca feat (paket analyzer) introduce support for the paket package manager (#404)

## v0.7.19

- 757a3df feat (okbuck classpath) add a flag to buck analysis for specific types of dependencies. (#400)
- 5b86e5b fix (ruby no specs) Do not panic when Gemfile.lock has a malformed empty specs section (#402)
- 7ad3119 fix (go analyzer) do not fail when there are no go dependencies. (#401)

## v0.7.18

- 1ed03f7 feat(okbuck support) Provide support for analyzing software managed by okbuck. (#398)
- 34babdf fix (Gradle analyzer) Fix gradle discovery for root projects and add a flag to scan all submodules (#399)
- cef13fe fix(cmd): Correctly parse module options when passed from command line (#393)
- 28a6f0e feat (debian analysis) Build functionality to analyze debian packages (#388)
- 3e54a0b fix (fossa report licenses) change the way that we find dependency license information. (#390)
- 65c2534 fix (fossa test) Poll the fossa issues endpoint until a scan is complete. (#397)
- 4ccf0d5 feat(buck) add cli support for the Buck package manager (#380)

## v0.7.17

- be61f55 Gradle multi-configuration parsing (#387)
- b9cf6ae fix (ant discovery) ensure valid directories are discovered. (#384)
- f6731eb feat(build tags) analyze go build tags (#372)
- 098b089 fix (readtree) correct the way we parse dependency graphs (#385)
- 861f567 Fix csproj regex (#386)
- 1d39bb8 fix(ant) Fix error message (#363)
- d1c781d fix: Correctly set directory modules are passed in from the command line (#383)
- 9509164 Add machine-readable output format to license report (#379)
## v0.7.16-rc.1+buckpreview

- d8e6d3a add buck project discovery
- eb4bc12 basic functionality
- 7005a1e first fully working changes
- 9088c10 WIP push
- cb54eea WIP upload
- 301b654 WIP basic functionality

## v0.7.15

- 434a2ae Pass -no-colors about as two separate arguments to sbt, not one (#376)
- 740da0d Link to CONTRIBUTING.md was broken (#377)
- b9a1f3b update go-git to v4.7.1 (#374)

## v0.7.14

- 4821bdc feat(gomodules) add support for gomodules (#368)
- 2dd95e9 fix(python) Add options support to requirements.txt parsing (#370)
- 2347102 fix(python) requirements parses extras properly (#365)
- c6aceb3 fix(maven) fix line parsing in Windows OS (#362)
- 71b489c fix(upload) remove duplication of flags to fix upload (#366)
- 4f6199d fix(make) fix conflict with auto generated file (#364)
- 9e6a4d8 fix(npm) npm analyze incorrectly finds module from .fossa.yml (#355)

## v0.7.13

- 623f658 fix(module options) allow command line options for multi module builds (#359)
- f188555 feat(pipenv) add support for pipenv projects (#315)
- cb206fd fix(glide) ensure that glide checks for aliased packages (#352)
- bb05c2b fix (buildtools) logic for bower and pip (#350)

## v0.7.12

- 4bd3b42 Merge pull request #339 from fossas/fix/yml-relative-paths-golang
- 48e7afd chore(go): Import grouping
- 9632cbe Merge pull request #338 from fossas/feat/warn-old-config
- a3792d0 test(nodejs): Add tests for checking import graphs (#337)
- 9439aa0 feat(ruby analyzer integration test) add ruby analyzer integration test (#320)
- 94c5f92 refactor(integration test) do not use TestMain in integration tests (#336)
- f4fc244 nit: Remove debugging code
- eeb82cd Merge pull request #276 from fossas/fix/phpDeps
- b8baa4f feat(config): Warn on old configuration files
- 36cc01d fix(go): Use relative paths when discovering modules
- 2495072 Filter out deps with name 'php'
- 201b13f test(yarn fixtures) add rev not resolve to suffix fixture (#326)
- 4f8a134 Merge branch 'master' into test/nodeFixtures3
- 61ce589 build: Rebuild on source change, use MacOS-compatible find (#332)
- ccb3bec Merge branch 'master' of github.com:fossas/fossa-cli into test/nodeFixtures3
- 915c70f  update fixtures and tests according to fixture dir
- 77b64e5 define fixture
- 50277fa add second case for trans prod dep collisions
- cd8ef3c add trans dev dep case 1
- 10fff2b fix some naming to be more clear
- 4fc7473 rename directories
- 0d36e90 setup fixture

## v0.7.11

- 5f558c5 fix added for dep graph creation (#331)
- 2de096e test(yarn fixtures) define fixtures and tests for additional parsing edge cases (#325)
- 1d32b91 test(python analyzer) add native python analyzer integration tests (#307)
- e432486 feat(circle.yml) aggregate coverage for multiple reports within a single PR (#306)

## v0.7.10

- 58b0fb7 test(yarn fixtures) add name only collision with direct prod dep case (#324)
- 4c51b77 test(yarn fixtures) initial edge case fixture structure example for yarn tooling (#323)
- 3c243bc Make sure that release tags start with 'v' (#322)
- 5f47dc1 feat(yarn.lock parsing) do not include dev deps in lockfile parsing (#312)
- 146f015 feat(nodejs dev deps) filter nodejs dev deps when using npm ls (#314)
- 72f7ec7 fix(vndr user repos) add support for user specified package locations (#316) (#318)
- ca28520 feat(buildtools Dockerfile) add rails tooling on buildtools image (#319)
- 0ae2c5e feat(yarn/npm) do not eagerly fail if either yarn or npm is not available (#313)
- dbfbb85 refactor(integration tests) abstract/simplify project initialization post cloning (#310)

## v0.7.9

- adec6f3 build: Fix Makefile dependencies in release process (#309)
- 03b24fb Improve .NET analyzer performance by reducing logging (#296)
- e9ac753 test: Don't run integration tests while unit testing (#308)
- fcb3783 fix(Makefile) update dev-osx to not error out for missing run command (#304)
- 4e1af41 test(nodejs integration) add full nodejs integration test (#297)
- 54bed30 refactor(codegen): Clean up old code, make codegen consistent (#300)
- a938e90 Add dependency check to build (#302)
- fc78d44 fix(ci): Fix reversed coverage logic for CI unit tests (#301)
- 72d7ca4 refactor(install): Use godownloader instead of custom install script (#298)
- ce2e3bf coveralls removed for forked repos and alternate junit test path added (#299)
- 48afaf4 feat(yarn lockfile fallback) add yarn lockfile reading fallback (#293)
- c94e175 added flags for specifying the team in fossa, and a link (#287)
- 718bf28 test(yarn lockfile) improve fixture case coverage (#290)
- c90d051  feat(AnalyzerTest) canonical reference for slimming docker test image and native analyzer testing (#271)
- 67c2ff1 release(v0.7.8-1): Release version v0.7.8-1

## v0.7.8-1

- 67c2ff1 release(v0.7.8-1): Release version v0.7.8-1
- f7bc7ea Fix/test upload (#289)
- 70aa12a Overhaul FOSSA CLI CI (#286)
- 6e77c5b feat(yarn) add yarn lockfile parsing (#283)
- 6d8b99d fix(.circleci/config.yml) use test base docker image and check out branch cli code into the image (#277)

## v0.7.8

- 65a187a release(v0.7.8): Release version v0.7.8
- b03de4d Fix/test custom (#284)
- 4c9206d Issue #247, fix how custom fetchers are handled (#281)
- 9e52d6e feat(npm fallback) use node_modules to build dep graph if npm fails
- 6999ee6 Fix/go dep ignore (#272)
- 80e2819 fix(exec) append args provided in WithEnv instead of Env for cmds (#273)
- 5e040f8 default error value changed when an API key is not provided (#275)
- 12cd4c8 feat(npm buildtool) update FromManifest to return a package and rename it accordingly
- 9b6bc04 fully define TestFromNodeModules

## v0.7.7

- e874ec2 release(v0.7.7): Release version v0.7.7
- a66383e Work around NPM reporting for transitive dependencies with deduplication (#258)
- 27fcf55 Move fixtures to correct folder
- 551f5a4 refactor(npm): Move fixtures to correct folder
- dfcf109 Add NPM tests and mock NPM execution
- 42d448f Merge pull request #260 from fossas/ci/coveralls
- c75503c Merge branch 'master' into ci/coveralls
- 58e029f  Use CLI-specific API endpoints so that `fossa test` works with push-only API keys (#253)
- 7654166 coveralls support added
- ca66f70 feat(ruby analyzer) add fallback mechanism for ruby analyzers when bundler fails
- a1bcdc9 remove shouldFallback
- 000d93d remove trash
- 4742c3f flatten structure
- d2c7dda prefer fallbacks within switch statement
- 8bedfaf update to no longer need gemfile-lock-path
- 560691d add fallback option on each bundler command failure
- c864b74 remove dockerfile change in favor of separate PR
- f247dd9 remove shouldFallback from final fallback case
- 2ca741f fix fallback ordering
- 89df70d clean up tests; remove unused code
- 6a8dd6f correct ordering
- c46eba5 remove helper function
- 571be27 remove debugger line
- 996525a add remote debugging tools and settings
- b447304 update to not include lockfile path
- 41dba65 rename dev-mac -> dev-osx
- f8c5d93 reorder to check errs earlier, ensure that end result is actually populated
- 7a38c7f update buildTarget to use CWD
- e34bcad break out switch into functions
- b0a8ab3 Merge branch 'master' of github.com:fossas/fossa-cli into feat/rubyFallback
- eb8b518 use fallback strategy
- 8377bc7 add osx dev
- d9afc8f Correctly upload bad input with empty lines (#249)

## v0.7.6

- a35fd0b release(v0.7.6): Release version v0.7.6
- edecf87 fix(upload): add API flags (#248)
- 5b0c18b fix(install): Fix installer checksumming
- e290faf Added Jira project key and Project URL flags (#237)
- efa8f60 Improve default logging format (#244)
- f41a1c8 use shasum when available to verify download (#239)
- 92341dc lint(golangci): Fix GolangCI lints (#242)
- e7f9c39 Refactor logging: add structured fields and multiplexed backends (#241)
- 1206d63 allow local install without sudo using LOCAL=true (#238)
- b361644 test(flags): ignore order during combination test
- 7d8509c Support exclamation marks in Gemfile.lock (#230)

## v0.7.5

- 8e28232 release(v0.7.5): Release version v0.7.5
- abbe5d3 Tarball upload bugfixes (#228)
- 674e99b fix(gradle): Strip additional Gradle annotations (#229)

## v0.7.4

- ed1784b release(v0.7.4): Release version v0.7.4
- 6378305 Third-party tarballs (#227)
- 6719541 release(v0.7.3-2): Release version v0.7.3-2

## v0.7.3-2

- 6719541 release(v0.7.3-2): Release version v0.7.3-2
- ee7b30d chore: Add more .gitignore targets
- 14daf05 fix(readtree): Fix 1-index handling
- 2129901 release(v0.7.3-1): Release version v0.7.3-1

## v0.7.3-1

- 2129901 release(v0.7.3-1): Release version v0.7.3-1
- 33e478a fix(nodejs): Allow NPM errors by default
- 4e13873 Add init and analyze flags to default command (#225)

## v0.7.3

- fc83ebc release(v0.7.3): Release version v0.7.3
- 4157cc5 Do not cause config to fail if no supported VCS is detected (#224)
- b8a1457 Carthage support (#218)
- 983716a Added check for locator in upload response (#223)

## v0.7.2

- a259210 release(v0.7.2): Release version v0.7.2
- 017f69d fix(analyzers): Don't short-circuit module discovery on error
- 83fae0f Remove polymorphic monads (#219)

## v0.7.1

- 89661a4 release(v0.7.1): Release version v0.7.1
- eac7f22 fix(cmd): Correctly initialise main default command

## v0.7.0

- 917cd16 release(v0.7.0): Release version v0.7.0
- 4c96066 build(release): Do release preparation outside of Docker container for commit sign-off
- 8768224 build(release): Improve release abort
- 9a99d35 build(release): Improve release process (#217)
- 683d7c7 fix(bower): Fix undefined variable breakage due to bad refactor rebase
- e334f18 test(bower): Add .bowerrc directory handling tests
- 6961225 Merge pull request #214 from fossas/fix/bower-defaults
- 602a951 Refactor analyser discovery (#211)
- 8650211 fix(analzers): fix syntax err
- 6730b18 fix(analyzers): support relative paths in `.bowerrc`
- 1aafc1b fix(buildtools): add bower config constructor to apply defaults
- 9c0cbd2 fix(cmd): Main command should expose debug flag
- d41a952 chore: Consolidate GH templates
- ec6c681 Update issue templates (#208)
- 057e4f6 Enable unit tests in CI (#207)
- 72dc9ab feat(installer): Add install-latest in addition to stable

## v0.7.0-beta.9

- 357c041 chore: 0.7.0-beta.9 release
- 7abe7f4 fix(mvn): Fix Maven initialisation -- read POMs instead of parsing output (#206)
- dbabe3e feat(vcs): Correctly infer VCS settings when within a repo but not at the root (#205)
- 488b88c chore: update dependencies
- 4671510 refactor(init): Make explicit config file existence check for init
- 2f09aae feat(cmd): support --update flag in `fossa init`
- c5f82fe hotfix(install): Hotfix installer URL
- 6bea504 feat(ruby): Configurable `Gemfile.lock` path (#200)
- aa528bd fix(pkg): Fix Composer type parsing

## v0.7.0-beta.8

- 1626218 chore: release 0.7.0-beta.8
- 0ea3cce refactor(build): add releaser checks and fix installer generation
- 9823f3c feat(api): Enable proxy support via environment variables (#199)
- 2017bf9 fix(install): avoid hitting rate limit on install script (#197)

## v0.7.0-beta.7

- 3cd1ac9 fix(api): Correctly set SBT locators

---
Automated with [GoReleaser](https://github.com/goreleaser)
Built with go version go1.10.3 linux/amd64

## v0.7.0-beta.6

- 85d8f02 build(release): Remove development release options
- ef9e578 build(release): Correctly set GOVERSION on release
- b496f40 refactor(sbt): Use graph XML parsing instead of output parsing (#198)
- 1ac53ea fix(log): Do not use ANSI control characters on Windows (#194)

---
Automated with [GoReleaser](https://github.com/goreleaser)
Built with go version go1.10.3 linux/amd64

## v0.7.0-beta.5

- 4aa0803 feat(cmd): Add default command (#192)
- 90905f6 fix(test): Correctly generate URLs for custom fetchers (#191)
- b769ceb refactor(upload): Avoid redundant declarations
- 94b9162 fix(nodejs): Fix IsBuilt detection and Init target
- 971d844 chore: Add TODO structs, doc formatting nits

---
Automated with [GoReleaser](https://github.com/goreleaser)
Built with go version go1.10.3 linux/amd64

## v0.7.0-beta.4

- 6619d34 fix(sbt): Fix SBT project detection

---
Automated with [GoReleaser](https://github.com/goreleaser)
Built with go version go1.10.3 linux/amd64

## v0.7.0-beta.3

- 739329b fix(test): Fail on panic and returned errors
- 3a59e35 fix(sbt): Add ignored lines for SBT output parsing

---
Automated with [GoReleaser](https://github.com/goreleaser)
Built with go version go1.10.3 linux/amd64

## v0.7.0-beta.1

- 2e46b41 refactor(cmd): Refactor output commands
- 7e8b560 fix(test): Fix test bugs
- bb8f1a5 feat(test): Implement fossa test
- b0a8b72 refactor(api): Refactor api package
- fcec296 Implement the report command. (#171)
- d938632 chore: update deps
- ef7b165 feat(ant): Ant analyser ported
- 2b371d0 feat(cocoapods): Cocoapods analyser
- 17202fe WIP: cocoapods
- 902e56f fix(reports): Properly escape report URLs
- 6b5f59d fix(ruby): Parse direct imports from lockfiles
- d2e851f feat(scala): Implement scala analyser
- 4d35c6c fix(test): Fix Python test project name
- 94783fc fix(python): Fix pipdeptree parsing, add regression test

---
Automated with [GoReleaser](https://github.com/goreleaser)
Built with go version go1.10.3 linux/amd64

## v0.6.7

- 2588e95 Merge pull request #174 from fossas/feat/respect-node-unresolved-flag
- b4140c3 fix(builders): pass -B flag to maven analysis
- 867c912 feat(builders): add unresolved flag to nodejs builder
- 517d2c0 doc(builders): fix nuget doc file
- 41123fc doc(builders): update gradle config docs

---
Automated with [GoReleaser](https://github.com/goreleaser)
Built with go version go1.10 darwin/amd64
## v0.7.0-alpha.12

- 6796b63 feat(mvn): Add custom commands
- 506ce8b fix(config): Don't write branch name to config file
- e95e475 WIP: scala work

---
Automated with [GoReleaser](https://github.com/goreleaser)
Built with go version go1.10.3 linux/amd64

## v0.7.0-alpha.11

- 2e60b98 fix(python): Always set m.Deps
- dbb633e fix(api): Add default project title

---
Automated with [GoReleaser](https://github.com/goreleaser)
Built with go version go1.10.3 linux/amd64

## v0.7.0-alpha.10

- c1b7a43 fix(api): Add title flag to API flags
- 14fd035 ci(build): Use base image to avoid bad checkout

## v0.7.0-alpha.9

- 18a28a4 feat(nuget): Implement nuget analyzer
- 724d8fb WIP: NuGet
- b28604d feat(api): Send custom revision IDs
- 28b9461 feat(maven): Implement Maven analyser
- 156ccb4 refactor(graph): Use code generation instead of reflection
- 52d2482 WIP

## v0.5.2

- 09c0f55 backport(api): Backport branch flag to 0.5.x

## v0.7.0-alpha.4

- e4bf442 feat(go): Manifest strategies
- c6c959f feat(go): glide, gpm support
- 01edf8d refactor(go): Remove dead code, add make test command
- ecc397b ci: CircleCI configuration chores
- dd0772b ci: Don't use env vars in non-shell commands
- f72b2bc build(docker-test): Don't build all of Kubernetes (this kills the crab)
- 7d65cf2 refactor(docker): Use Quay for building Docker images
- 55ddd49 feat(go): vndr/gpm, multi-project vendoring support, integration tests on Docker
- 0250f61 feat(go): nested vendoring support, automated integration tests
- 23526c0 chore: Clean up merge cruft
- 2f83e6f Merge branch 'master' into wip/v0.7.0
- 89a3103 fix(api): Fix uploading UX nits and URL formatting issues
- fccaa00 refactor(go): Support Godep, add integration tests
- 79a162a refactor(api): Remove extraneous build data
- d90cc8a feat(api): Add normalized imports
- 1a88076 WIP: Go dep analysis
- dbd027b Merge branch 'wip/v2' of github.com:fossas/fossa-cli into wip/v2
- fae5186 WIP: Go option-based analyzers
- f943789 WIP: Go analyzer strategies
- c211600 WIP: analysis command refactor complete
- 85e221c WIP
- b4c5bda WIP
- a356dbf WIP
- 527ecce WIP
- 2171372 WIP
- cc58b15 WIP: Go option-based analyzers
- 8899464 WIP: Go analyzer strategies
- 64d77b4 WIP: analysis command refactor complete
- 20365ba WIP
- f4d22b6 WIP
- 1c6c5e8 WIP
- e8bfc5c WIP
- 52f7fd3 WIP

---
Automated with [GoReleaser](https://github.com/goreleaser)
Built with go version go1.10.3 linux/amd64

## v0.7.0-alpha.8

- da53a35 feat(php): Implement PHP analyser
- 4149700 feat(bower): Implement bower analysers
- dc57fe3 WIP: switching to config file v2

## v0.7.0-alpha.7

- 39b3d19 feat(gradle): Implement Gradle analyser
- 8ba5602 WIP: gradle
- 7cdef88 feat(config): Warn when users pass options but use config file
- 35638c7 fix(go): Don't include root in transitive dependency graph

## v0.7.0-alpha.6

- b9cddb0 feat(ruby): Add Ruby analysis
- b06eb62 test(fixtures): Remove obsolete fixtures
- 1c09b4e test(go): add Jaeger to testing suite
- 0de97ca feat(python): Python analyser
- 82397b2 feat(nodejs): Add NodeJS analyzer
- a0c22ff build(docker): Refactor test-base Dockerfile to avoid long build times
- 5cccf4e chore: Add ISSUE_TEMPLATE
- 7ab9965 Merge branch 'master' into wip/v0.7.0
- 515102d build: Rename docker-devel target to docker
- 9447e2d Merge pull request #160 from fossas/fix/fix-hash-calculation
- 1239291 fix(builders): fix hash calculation

---
Automated with [GoReleaser](https://github.com/goreleaser)
Built with go version go1.10.3 linux/amd64

## v0.7.0-alpha.5

- 1c09b4e test(go): add Jaeger to testing suite
- 0de97ca feat(python): Python analyser
- 82397b2 feat(nodejs): Add NodeJS analyzer
- a0c22ff build(docker): Refactor test-base Dockerfile to avoid long build times
- 5cccf4e chore: Add ISSUE_TEMPLATE
- 7ab9965 Merge branch 'master' into wip/v0.7.0
- 515102d build: Rename docker-devel target to docker
- 9447e2d Merge pull request #160 from fossas/fix/fix-hash-calculation
- 1239291 fix(builders): fix hash calculation

---
Automated with [GoReleaser](https://github.com/goreleaser)
Built with go version go1.10.3 linux/amd64

## v0.7.0-alpha.5

- 1c09b4e test(go): add Jaeger to testing suite
- 0de97ca feat(python): Python analyser
- 82397b2 feat(nodejs): Add NodeJS analyzer
- a0c22ff build(docker): Refactor test-base Dockerfile to avoid long build times
- 5cccf4e chore: Add ISSUE_TEMPLATE
- 7ab9965 Merge branch 'master' into wip/v0.7.0
- 515102d build: Rename docker-devel target to docker
- 9447e2d Merge pull request #160 from fossas/fix/fix-hash-calculation
- 1239291 fix(builders): fix hash calculation

---
Automated with [GoReleaser](https://github.com/goreleaser)
Built with go version go1.10.3 linux/amd64

## v0.7.0-alpha.3

- c6c959f feat(go): glide, gpm support
- 01edf8d refactor(go): Remove dead code, add make test command
- ecc397b ci: CircleCI configuration chores
- dd0772b ci: Don't use env vars in non-shell commands
- f72b2bc build(docker-test): Don't build all of Kubernetes (this kills the crab)
- 7d65cf2 refactor(docker): Use Quay for building Docker images
- 55ddd49 feat(go): vndr/gpm, multi-project vendoring support, integration tests on Docker

---
Automated with [GoReleaser](https://github.com/goreleaser)
Built with go version go1.10.3 linux/amd64

## v0.7.0-alpha.2

- 0250f61 feat(go): nested vendoring support, automated integration tests
- 23526c0 chore: Clean up merge cruft
- 2f83e6f Merge branch 'master' into wip/v0.7.0
- 607de55 fix(gradle): Improve gradle error logging
- 62ae510 fix(gradle): Fix gradle version detection
- cfe95a5 Merge pull request #151 from joshuapetryk/josh/powershell
- 6213639 Add Powershell streams
- ea187bb Fix syntax error with temp dir path join
- 9cc0989 fix(builders): fix go-bindata error
- 2c39f70 doc(license): add license header and link to pipdeptree

---
Automated with [GoReleaser](https://github.com/goreleaser)
Built with go version go1.10.3 linux/amd64

## v0.6.6

- 607de55 fix(gradle): Improve gradle error logging
- 62ae510 fix(gradle): Fix gradle version detection
- cfe95a5 Merge pull request #151 from joshuapetryk/josh/powershell
- 6213639 Add Powershell streams
- ea187bb Fix syntax error with temp dir path join

---
Automated with [GoReleaser](https://github.com/goreleaser)
Built with go version go1.10.3 linux/amd64

## v0.7.0-alpha.1

- 89a3103 fix(api): Fix uploading UX nits and URL formatting issues
- fccaa00 refactor(go): Support Godep, add integration tests
- 79a162a refactor(api): Remove extraneous build data
- d90cc8a feat(api): Add normalized imports
- 1a88076 WIP: Go dep analysis
- dbd027b Merge branch 'wip/v2' of github.com:fossas/fossa-cli into wip/v2
- fae5186 WIP: Go option-based analyzers
- f943789 WIP: Go analyzer strategies
- c211600 WIP: analysis command refactor complete
- 85e221c WIP
- b4c5bda WIP
- a356dbf WIP
- 527ecce WIP
- 2171372 WIP
- cc58b15 WIP: Go option-based analyzers
- 8899464 WIP: Go analyzer strategies
- 64d77b4 WIP: analysis command refactor complete
- 20365ba WIP
- f4d22b6 WIP
- 1c6c5e8 WIP
- e8bfc5c WIP
- 52f7fd3 WIP

---
Automated with [GoReleaser](https://github.com/goreleaser)
Built with go version go1.10.3 linux/amd64

## v0.6.5

- 9cc0989 fix(builders): fix go-bindata error
- 2c39f70 doc(license): add license header and link to pipdeptree

---
Automated with [GoReleaser](https://github.com/goreleaser)
Built with go version go1.10 darwin/amd64
## v0.6.4

- e17ebd5 fix(nuget): Fix NuGet discovery path
- 1423561 fix(install): fix powershell install script

---
Automated with [GoReleaser](https://github.com/goreleaser)
Built with go version go1.10.3 linux/amd64

## v0.6.3

- c86fa51 Merge pull request #143 from fossas/feat/compute-dependency-hashes
- 9049c67 fix(common): bump timeout to 60s
- e4a5aec Merge branch 'master' into feat/compute-dependency-hashes
- 9b8818f feat(install): modify windows install script
- a535311 test(go): Add previously ignored govendor manifest fixture
- 9b73bc7 Add Powershell script for Windows based CI pipeline
- e704dc6 chore(lint): correct lint ignore into golangci-lint format
- dc558a5 chore(lint): silence gas linter
- e323dd0 feat(builders): return hex string for hashing utils
- bd0af6a feat(builders): add dependency hashing for ant
- b908880 feat(module): define hashes type
- 01a97ce chore: Cleanup merge cruft
- 9204650 fix(bower): Fix bower IsBuilt check
- aae8bf6 refactor(builders): Separate builders into distinct packages
- 04248c7 doc(readme): add slack badge and link
- 92553b2 Detect and install go-bindata if missing
- 9c77639 fix(upload): Fix upload report link and API endpoint
- eb2d07d fix(npm): Allow empty node_modules folders when no dependencies

---
Automated with [GoReleaser](https://github.com/goreleaser)
Built with go version go1.10 darwin/amd64

## v0.6.2

- 3453eb5 feat(upload): Configurable upload branch

---
Automated with [GoReleaser](https://github.com/goreleaser)
Built with go version go1.10.2 linux/amd64

## v0.6.1

- 269a380 feat(builders): improve ant name parsing
- ec20967 fix(builders): #139 fix out of range error with ant
- 4898773 newline at end of file
- e197444 add override for zip format on windows to goreleaser
- f661ebf doc(support): document cocoapods support

---
Automated with [GoReleaser](https://github.com/goreleaser)
Built with go version go1.10 darwin/amd64

## v0.6.0-beta.1

- 41d8e4d fix(upload): Get custom project titles from 'project' configuration
- e37d325 fix(node): Use NPM_BINARY when set
- d50d94a chore: Update dependencies
- 4913fc0 refactor(cmd): Don't initialise API unless needed
- a8988f7 refactor(cmd): Remove IO services
- 604b036 fix(cmd): Fix merge conflicts
- 58e174a refactor(cmd): Move commands into one subtree
- f68b9ab refactor(cmd): Refactor upload, update, version commands
- 2d4a88c chore(builders): ignore generated files
- a66e3d4 Merge pull request #136 from fossas/fix/sbt-deps
- 1bd9039 changed fetcher type from sbt to mvn for the SBT Builder
- 980691d feat(log): Add structured field logging
- 6f8408a fix(go): Remove debugging around internal imports
- 7418dfa fix(go): Fix recursion in internal imports
- e702181 fix(go): Debug recursion in internal imports

---
Automated with [GoReleaser](https://github.com/goreleaser)
Built with go version go1.10.2 linux/amd64

## v0.6.0-alpha.4.gopaths

- fca1223 WIP
- 4b4d5a7 refactor(log): Improve logging diagnostics, fix Go project names
- cc9586b fix(go): Fix go import resolution from within vendored packages
- 9e856c8 chore: Add new dependencies to lockfiles
- 47b26f8 test: move fixtures to testdata/
- 3fe3ad3 feat(builders): refactor ant builder to avoid nesting
- f82135c fix(analyze): fix syntax error
- d9fc322 Merge pull request #134 from fossas/feat/ant-support
- 15743b6 Merge branch 'master' into feat/ant-support
- d6276f0 chore(builders): complete ant comment
- 1ed9769 test(builders): add ant fixture
- 022ff8f doc(readme): update api doc link
- 93ac0ea refactor(log): Migrate to idiomatic logging package
- a348971 refactor(log): Add idiomatic logging package
- 119c635 Update FOSSA status badge
- 27ea4ff feat(builders): add some basic jar name parsing for ant
- c6eb417 feat(analyze): refactor analysis data model
- b0cf179 doc(builders): add ant docs
- b888620 feat(builders): add ant support
- 31affba add more aliases (#133)

---
Automated with [GoReleaser](https://github.com/goreleaser)
Built with go version go1.10.2 linux/amd64

## v0.6.0-alpha.3

- 5f0299b fix(upload): Escape upload report URL

---
Automated with [GoReleaser](https://github.com/goreleaser)
Built with go version go1.10.1 linux/amd64

## v0.6.0-alpha.2

- 4a1bdd2 fix(upload): Fix managedBuild flag for custom fetcher upload
- 1e27f85 feat(builders): #44 add Cocoapods integration with path data (#130)

---
Automated with [GoReleaser](https://github.com/goreleaser)
Built with go version go1.10.1 linux/amd64

## v0.6.0-alpha.1

- 75e6747 fix: Ignore root dep locators when computing import paths
- 6b1e7cb ci: Add go-bindata to Dockerfile
- 6acc2f7 fix(npm): Don't include extraneous root
- 448c1fe feature(api): Serialize locators in FOSSA format
- cc1cc9a feat(ruby): Ruby path data parser
- 9e00849 Merge branch 'master' of github.com:fossas/fossa-cli
- 66bb021 feat(sbt): SBT path data parsing
- 0a58a70 feat(sbt): SBT path data parsing
- 75f22ce feat(pip): Pip path data parsing
- f14664e Merge branch 'next'
- 316fe02 feat(nuget): NuGet path data (very slow)
- ddd17ef [WIP] Path parsing for NuGet
- 574e421 fix(npm): Allow NPM to have errors because npm i is inconsistent
- 3a7c81b feat(nodejs): Add path data parsing
- 8ffd098 fix(go): Correctly handle internal and root packages
- c3f0847 feat(maven): Maven relationship data
- e1bb72e feat(gradle): Add gradle path data and fix bullshit memory bug
- 413f55a feat(go): Fast golang path data
- c21dc4c feat(go): Golang path data (very slow)
- 06d9cd8 feat(composer): Add composer path data
- c31a975 feat(bower): Add origin path detection
- 571cf4e refactor(cmd): Use IO services for effects [WIP]
- 013e269 feat(di): Implement common side-effecting services

---
Automated with [GoReleaser](https://github.com/goreleaser)
Built with go version go1.10.1 linux/amd64

## v0.5.1

- 64ddd93 Merge pull request #127 from fossas/fix/support-bower-custom-folder
- e142a95 fix(builders): #125 add bower component dir resolution
- da16a44 doc(readme): update badge to use provided build
- 986f053 chore: fix typo comments, remove dead code

---
Automated with [GoReleaser](https://github.com/goreleaser)
Built with go version go1.10 darwin/amd64

## v0.5.0

- 2954eee Merge pull request #121 from fossas/feat/nuget-support
- 8d58e9c test(builders): add nuget fixtures
- 6884192 doc(readme): update readme
- 99d3f8c Merge branch 'master' into feat/nuget-support
- 1dbda7d feat(build): turn built module error into a warning
- bc5811c doc(builders): add nuget docs
- 377a05a feat(builders): add nuget lockfile parsing
- 843299a feat(builders): add nuget support
- c168cce chore(deps): Update dependencies
- 5e146c5 feat(builders): Add Pip support

---
Automated with [GoReleaser](https://github.com/goreleaser)
Built with go version go1.10 darwin/amd64

## v0.4.6-1

- a708d86 fix(go): Work around golang/go#16333

---
Automated with [GoReleaser](https://github.com/goreleaser)
Built with go version go1.10 linux/amd64

## v0.4.6

- 85c1788 Merge pull request #116 from fossas/feat/support-gradle-root-deps
- 99a9552 fix(builders): fix PR comments
- 7ef81e0 feat(cmd): add spinner to init cmd
- 0583626 doc(builders): add another gradle common task
- 748f307 doc(builders): improve gradle builder docs
- bffa8df Merge branch 'feat/support-gradle-root-deps' of https://github.com/fossas/fossa-cli into feat/support-gradle-root-deps
- db5b36b fix(builders): fix gradle syntax err
- 60818b4 Merge branch 'master' into feat/support-gradle-root-deps
- 1030bd6 fix(builders): set TERM=dumb when running gradle dependencies task
- 15f5af5 doc(builders): add better gradle docs
- 5b73fa4 fix(builders): allow for empty configuration in gradle
- 97c7315 feat(builders): #114 support root dependencies task

---
Automated with [GoReleaser](https://github.com/goreleaser)
Built with go version go1.10 linux/amd64

## v0.4.5-1

- 8b28d1f fix(go): Don't require Go project folder for build, and do actual Go build
- 26c0d12 chore: update CHANGELOG

---
Automated with [GoReleaser](https://github.com/goreleaser)
Built with go version go1.10 linux/amd64

## v0.4.5

- 7ee5a3c fix(installer): Fallback to su if sudo is unavailable
- 70fc3a5 fix(builders): Don't fail on non-fatal missing binaries
- 91944c9 chore: Add TODOs, ignore third_party in autoconfig
- ceac46e Various improvements to install.sh (#109)
- 99cf015 test(fixtures): Use shell script instead of submodules for fixtures to avoid slow go get
- 3de42a8 test(java): Pin java submodule fixture commits
- 6c4db9b test(go): Ignore golang test fixture vendored dependencies
- b88e58e fix(update): Fix incorrect latest version check
- 019b3d0 fix(go): allowUnresolved should also suppress lockfile errors for builds
- 91183e7 doc(contributing): add issue assignment
- 73b55c9 Merge pull request #107 from fossas/add-code-of-conduct-1
- a6a1f97 doc(code): add code of conduct
- 52af690 doc(readme): add meetup link
- abc1399 feat(upload): switch url to dep report
- 7a7961d chore(license): switch to MPL-2.0
- c19b51b Refactor module functionality (#100)
- 6600859 build(Makefile): Build to GOPATH instead of local directory
- 4fde932 Improve Makefile, add multiple targets (#98)
- 44fb451  Introduce vendor directory into the repo (#99)
- 16cf268 Release v0.4.4

---
Automated with [GoReleaser](https://github.com/goreleaser)
Built with go version go1.10 linux/amd64

## v0.4.4

- 46d1dbd feat(go): Implement Go module discovery (#97)
- b476653 fix(go): Do Go import tracing with go list instead of depth (#96)
- 451ab20 README: Fix rendering of a link to `https://fossa.io` (#88)
- 2893145 chore(cli): update help text
- c285037 Merge branch 'master' of https://github.com/fossas/fossa-cli
- d604f5b release(0.4.3): update readme and installer
- 8235155 revert(install): remove sha validation

---
Automated with [GoReleaser](https://github.com/goreleaser)
Built with go version go1.10 linux/amd64

## v0.4.3

- 57b397c doc(notice): clean up notice
- 9d05a2f chore(installer): add original license notice
- 4c69500 doc(readme): add `fossa test` output
- 3826022 doc(readme): add goreportcard badge
- 1cd47e4 feat(report): add default report cmd
- 414ca08 doc(readme): fix notice links
- 8b1c3ba doc(notice): move notice to raw file
- d090cfd doc(report): add license notice docs
- 21f29ad docs(readme): add report feature
- d8e60d2 doc(readme): fix link to contribution guidelines
- c6640d0 doc(readme): add output examples
- b57d43b doc(readme): add report PV
- 87a3429 feat(cli): improve error messages from servers
- b8a2912 doc(readme): improve readme copy
- 6a72302 fix(golang): do not error on lack of vendor folder
- 869df5a doc(readme): additional cleanup
- 8957638 doc(readme): update background section
- 48107e1 doc(readme): resize header
- a69c9c5 doc(readme): refactor home doc and readme
- 7f10415 doc(readme): update readme and user guide
- 9e3bf98 Merge pull request #66 from fossas/feat/report-command
- 835c014 fix(upload): Add more debugging stuff to upload and use standard API function
- 83b0d07 fix(report): Add fetcher flag
- c6e9d2e feat(report): Implement reports using revisions API instead of dependencies
- e47ea99 fix(report): Use SPDX ID for licenses
- b6dbdfc feat(report): Add basic NOTICE generation
- 5635878 doc(cli): update project help text to enforce URL
- dc738e4 feat(config): refactor git normalizing into separate function
- 9bd1acc feat(upload): add title support for managed projects
- 08e3f61 test(fixtures): Use shallow submodules for fixtures to improve clone time
- 703578e chore(fixtures): Keep fixtures up to date
- dc0ac39 Merge pull request #84 from fossas/feat/add-build-interactive
- 6411b37 feat(build): add interactive feedback to `fossa build`
- 01e3820 Merge pull request #80 from fossas/fix/mvn-colors
- bfe8a33 Merge pull request #81 from fossas/fix/non-custom-fetchers
- 7f4d52f Merge pull request #82 from fossas/fix/fix-builders-config
- db9710b Merge pull request #83 from fossas/feat/install-script
- a5202e0 chore(builders): fix typo in comment
- c77092b fix(mvn): Run Maven in batch mode to turn off ANSI color chars
- 0b0c833 fix(builders): fix ruby build check
- 4a6e0dd style(installer): Use consistent whitespace (2 spaces)
- 6801f94 feat(builders): improve autoconfiguration for gradle
- b954112 fix(builders): fix relative path for maven
- 0c3de4a docs(installer): Update README with installer
- 150c2bc feat(installer): Add bash install script
- f0ac553 fix(ci): Fix .fossa.yaml to not use implicit managed builds

---
Automated with [GoReleaser](https://github.com/goreleaser)
Built with go version go1.10 darwin/amd64

## v0.4.2

- 5fe21df feat(builders): add ability to add configuration

---
Automated with [GoReleaser](https://github.com/goreleaser)
Built with go version go1.10 darwin/amd64

## v0.4.1

- d0720f8 Merge pull request #40 from fossas/alex/managed-builds
- c3aa016 doc(readme): #32 add one-liner install
- 3105635 Merge branch 'master' into alex/managed-builds
- ddcc341 Merge pull request #74 from fossas/feat/gradle-support
- d073805 Merge pull request #75 from fossas/fix/fix-builder-paths
- 5fdf4a5 doc(builders): add initial gradle docs
- c3ccc74 switch back to using fetcher
- 80555e4 chore(builders): fix comments and nits
- 5a63b9f test(submodules): Update submodule commits
- 93dee58 test(gradle): Add Gradle fixtures and Docker test tools
- f23ee34 fix(init): fix maven and ruby default module naming
- 272363c feat(init): add more ignores
- dbd8516 fix(builders): make relative paths for node and ruby builders
- f2e5560 feat(builders): add gradle task and dependency parsing
- 4d60fd3 feat(builders): add initial gradle builder
- 4d9806c change flag to ExistingProject in config. defaults to false
- 5c98745 add or clause with revision
- 12c077b added fix to function
- a1fb05f changes after rebase
- d7fbaf2 added custom-project flag
- 5c5bdcd updated comment
- c20e574 PR changes
- 0e52c61 fixed comment
- 1b87475 removed locator from config. We now have project and revision

---
Automated with [GoReleaser](https://github.com/goreleaser)
Built with go version go1.10 darwin/amd64

## v0.4.0

- a2b474c Merge pull request #73 from fossas/feat/upload-locators-flag
- b2c680a feat(upload): Add Locators flag and data format

---
Automated with [GoReleaser](https://github.com/goreleaser)
Built with go version go1.10 linux/amd64

## v0.3.1

- ec4e164 Merge pull request #36 from fossas/feat/selfupdate
- da90056 fix(http): Improve timeout handling
- d577588 fix(http): Correctly handle EOF timeouts
- 6300fa4 fix(http): Always close HTTP request connections
- 546d381 ci: Improve CI caching
- 29d496b ci: Improve logging and diagnostics on upload failure
- 7393553 style: fix PR nits
- 765cbcd fix(update): fix update default logic
- 7ce1571 feat(update): represent states better in update cmd
- 95e446e chore(update): fix nits
- 9e570f9 feat(update): add debug logging for update
- 5d76012 feat(update): add semver parsing
- 2e9af5d feat(update): #23 add fossa update command
- 89a8aa0 doc(go): document gdm support
- 49da5b4 doc(go): add gdm support
- 3f8f208 Merge pull request #37 from fossas/feat/go-gdm-integration
- 134b777 Add gdm to Dockerfile tools
- 056fca5 feat(go): Add gdm support
- e496598 docs: Add upload format user guide reference to walkthrough
- 5daa5be docs: Upload format documentation
- 0af727e Improve `user-guide.md` formatting
- 667cfb9 Merge pull request #34 from fossas/feat/docs
- a7e4b6d docs: README overhaul + user guide update
- 86089cb feat(upload): Add custom upload command
- 3115938 Merge pull request #28 from fossas/ci/run-provided-build
- 9d06606 ci(license-test): Run license check on CI
- ddc1bf7 Run FOSSA build after tests complete
- 0f0fe37 Merge pull request #25 from fossas/feat/add-test-command
- fcaca81 feat(test): Add JSON output to test cmd
- d65a651 fix(misc): Fix spinner issues, whitespace issues, golang isInternal, debug formatting, test unmarshalling
- 891526a refactor(test): Refactor test command and fix timeout
- 743c35f refactor(errors): Use errors.New instead of fmt.Errorf when there is no format string
- 283440e fix(test): fix timeout checks
- 71e6169 fix(config): fix locator normalization #21
- 2fef009 docs(test): properly document test cmd
- 37f8a21 fix(common): handle request errors properly
- 4ac31ad chore(errors): prefer fmt.Errorf to errors.New
- 89dcaea feat(test): add test command
- 661a7a5 Merge pull request #22 from fossas/refactor/common-build-utils
- 5c946b6 docs(readme): update readme
- 2f890b5 docs(readme): update readme
- f21c9ab refactor(sbt): Refactor SBT builder
- c76b0d4 refactor(ruby): Refactor Ruby builder
- 8feac38 refactor(nodejs): Refactor Nodejs builder
- 1f499e5 refactor(mvn): Refactor Maven builder
- c73cf5d refactor(go): Refactor Go builder
- 6284822 refactor(build): Refactor Composer builder
- e95f717 refactor(build): Refactor common utils + Bower builder
- 5e07519 Merge pull request #18 from fossas/feat/rpm-support
- fedeca4 Merge pull request #17 from fossas/fix/circleci-tests
- df44909 doc(build): add vendoredarchives docs
- f027f34 feat(build): add archive format support
- 455abd0 ci(circle-ci): Fix CircleCI config for new tests
- b7dff83 test(sbt): Add first test
- 920ac9b test(docker): Create docker image with build tools
- 7897993 doc(readme): update readme

---
Automated with [GoReleaser](https://github.com/goreleaser)
Built with go version go1.10 linux/amd64

## v0.3.0

- e84d0ea build(merge): Remove bad file merge
- 336406d Merge pull request #15 from fossas/feat/overhaul
- 3281995 feat(sbt): Improve SBT instrumentation
- 1929bef docs: Massive documentation overhaul
- becd5e3 Add SBT parsing + test fixtures
- baa673e feat(ruby): Add Ruby parsing + test fixtures
- b63d740 feat(mvn): add Maven support + test fixture
- 15e6175 refactor(logging): Use %#v for debug logging
- 6c4de98 feat(go): correctly resolve packages + add test fixtures
- d40578a feat(go): Add much better go support
- 60a1e38 docs: Add basic documentation
- 0634835 feat(composer): Add composer parsing + test fixtures
- 4fbc44f feat(bower): Add bower parsing + test fixtures
- 222bf74 feat(cmd): Add uploading to default command
- d909f16 refactor: Refactor CLI, with NodeJS support

---
Automated with [GoReleaser](https://github.com/goreleaser)
Built with go version go1.9.4 linux/amd64

## v0.2.6

- f53f6e1 Preliminary SBT support
- f6e14ea fix(go): Allow unresolved golang dependencies
- 9ad32d4 chore(readme): Update README with gigantic warning
- eba8735 fix(env): fix env var for fossa api key
- 4df5715 feat(docs): add maven docs and alpha notice
- e3ccd88 chore(doc): add status badges to README
- 0a2a634 Merge pull request #7 from fossas/ci/circleci-tests
- 21d5d2c ci(tests): Add CircleCI tests
- 17d5e5f chore(doc): add DCO
- 7d66202 Clean up unused Makefile lines

---
Automated with [GoReleaser](https://github.com/goreleaser)
Built with go version go1.9.2 darwin/amd64

## v0.2.5-1

- 605a9c0 build(versions): Fix version linking

---
Automated with [GoReleaser](https://github.com/goreleaser)
Built with go version go1.9.3 linux/amd64

## v0.2.5

- 20b2d6b chore(deps): Update deps, prune unused constraints
- b16e851 fix(commonjs): Substitute doublestar for zglob to fix data race
- c7d449d build(version): Add revision to --version output
- fdf200a fix(js): fix concurrency race condition
- 4a234b3 feat(config): Allow server endpoint to be set by environment variable
- 38d8615 chore(dep): Commit lockfile changes
- b5b71eb fix(maven): fix maven verify logic
- 79b5b64 fix(cmd): move validation to upload cmd

---
Automated with [GoReleaser](https://github.com/goreleaser)
Built with go version go1.9.3 linux/amd64

## v0.2.4

- b0d5c7a Release v0.2.4
- 0e20f0b chore(flags): clean up flag parsing
- 41c2d3e fix(config): refactor to fix locator flag setting
- 668a4f9 Release v0.2.3
- 4c0286c fix(cmd): make build cmd runnable again
- a848a58 chore(errors): reformat some error copy

---
Automated with [GoReleaser](https://github.com/goreleaser)
Built with go version go1.9.2 darwin/amd64

## v0.2.3

- 41c2d3e fix(config): refactor to fix locator flag setting
- 668a4f9 Release v0.2.3
- 4c0286c fix(cmd): make build cmd runnable again
- a848a58 chore(errors): reformat some error copy

---
Automated with [GoReleaser](https://github.com/goreleaser)
Built with go version go1.9.2 darwin/amd64

## v0.2.2

- 867cc0b Release v0.2.2
- 732038c feat(errors): better error handling and feedback
- b0ec539 feat(config): add ability to read from custom config file
- 2574402 fix(commonjs): fix node_modules traversal in subdir

---
Automated with [GoReleaser](https://github.com/goreleaser)
Built with go version go1.9.2 darwin/amd64

## v0.2.1

- 3f7ccf0 Release v0.2.1
- 5a6f382 feat(config): add default run mode to output json and exit w/o upload

---
Automated with [GoReleaser](https://github.com/goreleaser)
Built with go version go1.9.2 darwin/amd64

## v0.2.0

- 7243d0f Release v0.2.0
- eb054a3 feat(composer): support composer builds in subdirs
- 3c2bccc feat(gems): support bundler builds in subdirs
- 58d98df fix(maven): fix maven output command
- 811ecb0 feat(maven): use module manifest in builds
- 6c5ab1c feat(bower): support bower builds in subfolders
- 2c4b1a6 feat(build): support multi-module builds

---
Automated with [GoReleaser](https://github.com/goreleaser)
Built with go version go1.9.2 darwin/amd64

## v0.1.0

- f36ce39 fix(release): fix .goreleaser entry point
- 124bb47 chore(release): change package entry point
- 55acfd3 feat(upload): send report link
- f678cf0 fix(build): fix locator and build output
- 59eec8a fix(cmd): Guard against under-specified user input
- 5161162 feat(cmd): Refactor CLI and config structure
- 97626c5 feat(config): Read API key from environment variable
- 384b13d Merge pull request #6 from fossas/feat/3-upload-builds-results
- 0537aaf Merge branch 'feat/3-upload-builds-results' of github.com:fossas/fossa-cli into feat/3-upload-builds-results
- 4aec471 feat(upload): #3 add build upload cmd
- 271ba79 Merge pull request #5 from fossas/feat/4-fossa-yaml
- f70ca36 fix(config): Remove debugging statement
- 64c67ca feat(config): Add config options for locator
- 1e98346 feat(upload): #3 add build upload cmd
- d4383d2 fix(main): Remove debugging comment
- 0dd5ee9 feat(config): Set existing build options from configuration file
- 6010976 feat(config): Read config file values
- df2d7d8 Merge pull request #2 from fossas/feat/1-go-get
- b476866 feat(go): Run go get on incomplete builds
- 9f47778 fix(gem): install only production deps by default
- aa4ba7d fix(json): fix json keys in dependency

---
Automated with [GoReleaser](https://github.com/goreleaser)
Built with go version go1.9.2 darwin/amd64

## v0.0.0

- 699d58d feat(build): ignore RawDependencies in serialization
- 834466a feat(build): refactor dependency and logging
- 82f4830 chore(build): ignore dist folder
- 74edd98 Merge branch 'master' of https://github.com/fossas/fossa-cli
- 5e71265 feat(build): add release spec
- cf3de9b Merge branch 'master' of github.com:fossas/fossa-cli
- 0b7331d feat(go): Fall back to import path tracing when no lockfiles
- 7305c46 feat(log): add logging config
- b3d5b72 fix(gem): fix bundle command
- f87cc95 feat(composer): composer support
- f30e125 fix(build): fix build and maven command
- 9221cea feat(build): update logging and docs
- 36f5668 Merge branch 'master' of https://github.com/fossas/fossa-cli
- e2f557a feat(mvn): add maven support
- 5773c86 feat(go): Add glide, godep, govendor, vndr support
- 8ebfd7a feat(go): Add dep support
- f555b48 style(golint): Fix lint and vet warnings
- 7fa1098 doc(readme): update licensing guidance
- 1afe4a0 doc(readme): update readme
- 103d685 doc(license): add readme and license
- 1800cc3 Add Gopkg manifest
- 0d43673 feat(bower): add bower suppot
- 364cebf feat(cli): Refuse to build unless --install flag is explicitly passed
- 5f117dc fix(npm): Fix npm build logic
- 05ae3f5 Initial Commit

---
Automated with [GoReleaser](https://github.com/goreleaser)
Built with go version go1.9.2 darwin/amd64<|MERGE_RESOLUTION|>--- conflicted
+++ resolved
@@ -1,13 +1,11 @@
 # FOSSA CLI Changelog
 
-<<<<<<< HEAD
 ## v3.8.26
 - Maven: add support for maven submodule filtering [#1339](https://github.com/fossas/fossa-cli/pull/1339)
-=======
+
 ## v3.8.25
 - Maven: add support for maven scope filtering ([#1331](https://github.com/fossas/fossa-cli/pull/1331))
 - `fossa init`: adds new `fossa init` command which creates `.fossa.yml.example`, and `fossa-deps.yml.example` file. ([#1323](https://github.com/fossas/fossa-cli/pull/1323))
->>>>>>> 95ddd254
 
 ## v3.8.24
 
