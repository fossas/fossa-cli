--- conflicted
+++ resolved
@@ -1,13 +1,11 @@
 # FOSSA CLI Changelog
 
-<<<<<<< HEAD
 ## v3.9.0
 - Emits a warning instead of an error when no analysis targets are found ([#1375](https://github.com/fossas/fossa-cli/pull/1375))
-=======
+
 ## 3.8.37
 
 - Container Scans: Bugfix for some registry scans that fail with an STM error. ([#1370](https://github.com/fossas/fossa-cli/pull/1370))
->>>>>>> 19cdf820
 
 ## v3.8.36
 - `fossa feedback`: Allow users to provide feedback on their cli experience ([#1368](https://github.com/fossas/fossa-cli/pull/1368))
