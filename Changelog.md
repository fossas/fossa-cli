# FOSSA CLI Changelog

<<<<<<< HEAD
## 3.9.44
- NuGet: Consolidate `project.assets.json` and `PackageReference` strategies ([#1461](https://github.com/fossas/fossa-cli/pull/1461))
=======
## 3.9.47
- Licensing: Adds support for Zeebe Community License v1.1 and Camunda License v1.0

## 3.9.46
- Licensing: Fix a bug where the tzdata debian package copyright was not detected as a public domain license ([#1504](https://github.com/fossas/fossa-cli/pull/1504))
- Container scanning: Fix a bug where Docker URLs were being constructed incorrectly, resulting in a 403 error ([#1500](https://github.com/fossas/fossa-cli/pull/1500))

## 3.9.45
- Preflight: Fix a bug where the preflight checks fail for SBOM team analysis ([#1499](https://github.com/fossas/fossa-cli/pull/1499))

## 3.9.44
- Preflight: Fix a bug where the preflight check could fail if you ran fossa multiple times simultaneously ([#1498](https://github.com/fossas/fossa-cli/pull/1498))
>>>>>>> e1c3c466

## 3.9.43
- Discovery: Fix a bug where directories in paths.exclude may still be accessed during discovery which causes an error when users don't have permission to read those directories ([#1493](https://github.com/fossas/fossa-cli/pull/1493))

## 3.9.42
- Licensing: Adds support for the Text-Tabs+Wrap License

## 3.9.41
- GoModules: Expose a static only analysis method for Go. ([#1468](https://github.com/fossas/fossa-cli/pull/1486))

## 3.9.40
- Licensing: Fix a bug where license scanner output sometimes included log lines, which breaks JSON parsing

## 3.9.39
- Licensing: Add the PSF-3.12.7 license. Make a correction to the MulanPSL license. Add a new public-domain rule ([#1480](https://github.com/fossas/fossa-cli/pull/1480))

## 3.9.38
- Adds clarity to "Invalid project permission" error message, instructing user to specify a team using `fossa analyze --team` or in the `.fossa.yml` file. ([#1475](https://github.com/fossas/fossa-cli/pull/1475))
- Fixes a small typo in an error heading ([#1476](https://github.com/fossas/fossa-cli/pull/1476))
- Licensing: Adds support for a handful of new licenses and EULAs (No PR)
  - ActiPro License Agreement, Versions 2009, 2020, 2021, and 2021-10-28
  - Authorized Dynatrace Customer Subscription Agreement
  - Chilkat Software License Agreement
  - Google Play Core Software Development Kit Terms of Service
  - Krypton Toolkit Licence Agreement for End-Users
  - Madshi Software License Agreement
  - Microsoft SQL Server 2019 Developer, 2019 Evaluation, and 2019 Express
  - Microsoft SQL Server 2022 Enterprise, Standard, Web
  - Viskoe.dk Terms of Use
- Container scanning: Recursively find jars within jars ([#1478](https://github.com/fossas/fossa-cli/pull/1478))

## 3.9.37

- License Scanning: Update Themis to include NOTICE files, and parse the additional NOTICE file fields in Themis's output. ([#1466](https://github.com/fossas/fossa-cli/pull/1466))

## 3.9.36

- fossa-deps: Fixed an issue where Rocky Linux deps were not supported in the fossa-deps file ([#1473](https://github.com/fossas/fossa-cli/pull/1473))
- `fossa report`: Remove subscription type check in preflight checks ([#1474](https://github.com/fossas/fossa-cli/pull/1474))

## 3.9.35

- Licensing: Add to the list of ignored copyright phrases (No PR)

## 3.9.34

- `--strict`: Users can now enable strict mode for analysis. ([#1463](https://github.com/fossas/fossa-cli/pull/1463))

## 3.9.33

- MSB: Failure to resolve a linked project no longer causes the scan to fail ([[#1469](https://github.com/fossas/fossa-cli/pull/1469)]).

## 3.9.32

- Platform Support: Add a binary for ARM64 Linux environments. ([#1465](https://github.com/fossas/fossa-cli/pull/1465))

## 3.9.31

- Resolve an issue parsing toml configuration files. ([#1459](https://github.com/fossas/fossa-cli/pull/1459))
- Gradle: ignore deprecated configurations ([#1457](https://github.com/fossas/fossa-cli/pull/1457))
- Upgrade the GHC we use to build the CLI. ([#1460](https://github.com/fossas/fossa-cli/pull/1460))

## 3.9.30

- Vendored Dependencies: add support for metadata (description, and homepage) for dependencies. ([#1455](https://github.com/fossas/fossa-cli/pull/1455))

## 3.9.29
- install scripts: Surface curl errors and display http status code correctly. ([#1456](https://github.com/fossas/fossa-cli/pull/1456))
- Update jar-callgraph version to 1.0.2 [#1454](https://github.com/fossas/fossa-cli/pull/1454)

## 3.9.28

- Container Scanning: Distroless containers will now return results for non-system dependencies. ([#1448](https://github.com/fossas/fossa-cli/pull/1448))
- Warnings: Remove warnings about native container scanning and Go packages analysis. ([#1446](https://github.com/fossas/fossa-cli/pull/1446))

## 3.9.27

- Tar: Move to the upstream Haskell tar library. FOSSA CLI should now work more reliably when unpacking containers for analysis. ([#1452](https://github.com/fossas/fossa-cli/pull/1452))

## 3.9.26

- Reports: Add `includeCopyrightList` to JSON attribution report request. This will ensure that all copyrights are included in the JSON attribution report once the FOSSA API starts including them. All other formats of attribution reports will receive all copyrights without needing to add this query param. [#1450](https://github.com/fossas/fossa-cli/pull/1450)
- Resolves an issue where git projects cloned with an url including a username were unable to be found when running `fossa test`. [#1451](https://github.com/fossas/fossa-cli/pull/1451)

## 3.9.25

- Update jar-callgraph version [#1447](https://github.com/fossas/fossa-cli/pull/1447)

## 3.9.24

- Container Scanning: Attempt to find JAR files in container images and report them as dependencies. ([#1442](https://github.com/fossas/fossa-cli/pull/1442), [#1444](https://github.com/fossas/fossa-cli/pull/1444))

## 3.9.23

- Reachability: For organizations that don't have reachability turned on suppress messages about it. ([#1440](https://github.com/fossas/fossa-cli/pull/1440))

## 3.9.22
- Fixes release group flags for `fossa analyze` and `fossa container analyze`  ([#1439](https://github.com/fossas/fossa-cli/pull/1439))

## 3.9.21
- Add support for analyzing SBOM files ([#1435](https://github.com/fossas/fossa-cli/pull/1435))
- License Scanning: Add the Llama-3-community license (No PR)
- Yarn: Don't fail analysis if a dependency cannot be found. ([1436](https://github.com/fossas/fossa-cli/pull/1436))

## 3.9.20
- Fixes file matches for license scans ([#1434](https://github.com/fossas/fossa-cli/pull/1434)).

## v3.9.19
- Release a Mac arm64 binary. ([#1426](https://github.com/fossas/fossa-cli/pull/1426))
- Updated the license to CPAL, an OSI-approved license similar to MPL ([#1431](https://github.com/fossas/fossa-cli/pull/1431)).

## v3.9.18
- Resolves an issue where `vendored-dependencies` were rescanned locally, but not in the FOSSA service,
  when `forceRescans` was set to `true` ([#1423](https://github.com/fossas/fossa-cli/pull/1423)).

## v3.9.17
- Poetry: Adds partial support for dependency groups. ([#1420](https://github.com/fossas/fossa-cli/pull/1420)).

## v3.9.16
- Treat `targets` field in the issue summary loaded from Core as optional during `fossa test` and `fossa report` ([#1422](https://github.com/fossas/fossa-cli/pull/1422)).
- Adds support for SwiftPM v3 files ([#1424](https://github.com/fossas/fossa-cli/pull/1424)).
  Future SwiftPM file formats will be accepted automatically if they remain backwards compatible with the current parser.
- Updates parallel embedded binary extractions to be more properly isolated ([#1425](https://github.com/fossas/fossa-cli/pull/1425)).

## v3.9.15
- Change TLS to a version that takes advantage of but does not require 1.2 with EMS.
  This will be reverted in six months.
  On-prem users should upgrade their servers to support either TLS 1.2 with EMS or TLS 1.3.
  SAAS customers are unaffected. ([#1418](https://github.com/fossas/fossa-cli/pull/1418)).

## v3.9.14
- Cargo: Update cargo strategy to parse new `cargo metadata` format for cargo >= 1.77.0 ([#1416](https://github.com/fossas/fossa-cli/pull/1416)).
- `fossa release-group`: Add command to create a FOSSA release group release (`fossa release-group create-release`) [#1409](https://github.com/fossas/fossa-cli/pull/1409).
- `fossa project`: Adds commands to interact with FOSSA projects (`fossa project edit`) [#1394](https://github.com/fossas/fossa-cli/pull/1395).

## v3.9.13
- Support GIT dependencies in Bundler projects ([#1403](https://github.com/fossas/fossa-cli/pull/1403/files))
- Reports: Increase the timeout when hitting the report generation API endpoint ([#1412](https://github.com/fossas/fossa-cli/pull/1412)).

## v3.9.12
- `--detect-dynamic`: Fix deb tatic parsing ([#1401](https://github.com/fossas/fossa-cli/pull/1401)).

## v3.9.11
- Licensing: Add new rules for unity licenses. Add the Redis Source Available License.

## v3.9.10
- Support unarchiving `tgz`, `taz`, `txz`, `tbz`, `tbz2`, and `tz2` files for `--unpack-archives` ([#1402](https://github.com/fossas/fossa-cli/pull/1402/files))
- `fossa test`: improves diagnostic message ([#1403](https://github.com/fossas/fossa-cli/pull/1403/files))
- `fossa release-group`: Adds commands to interact with FOSSA release-groups (`fossa release-group add-projects`, `fossa release-group create`, `fossa release-group delete`, `fossa release-group delete-release`) [#1399](https://github.com/fossas/fossa-cli/pull/1399).

## v3.9.9
- `--without-default-filters`: Users can now disable default path filters ([#1396](https://github.com/fossas/fossa-cli/pull/1396/files)).

## v3.9.8
- Reachability: Users may now provide custom locations for the JAR files emitted by projects and used for reachability analysis ([#1382](https://github.com/fossas/fossa-cli/pull/1382)).

## v3.9.7
- Add preflight permission checks to validate token type, subscription type, project permissions, and release group permissions [#1383](https://github.com/fossas/fossa-cli/pull/1383)

## v3.9.6
- Add debug logs for build warnings in `analyze` commands [#1386](https://github.com/fossas/fossa-cli/pull/1386)

## v3.9.5
- Maven: Fix hanging maven analysis ([#1381](https://github.com/fossas/fossa-cli/pull/1381)).

## v3.9.4
- Reachability: Includes reachability analysis in scan summary ([#1379](https://github.com/fossas/fossa-cli/pull/1379)).

## v3.9.3
- Update error structure ([#1364](https://github.com/fossas/fossa-cli/pull/1364)).

## v3.9.2
- Maven: Adds reachability analysis ([#1372](https://github.com/fossas/fossa-cli/pull/1377)).
- Gradle: Adds reachability analysis ([#1377](https://github.com/fossas/fossa-cli/pull/1377)).

## v3.9.1
- `--detect-dynamic`: Safely ignores scenarios in ldd output parsing where we run into not found error ([#1376](https://github.com/fossas/fossa-cli/pull/1376)).

## v3.9.0
- Emits a warning instead of an error when no analysis targets are found ([#1375](https://github.com/fossas/fossa-cli/pull/1375)).

## 3.8.37

- Container Scans: Bugfix for some registry scans that fail with an STM error. ([#1370](https://github.com/fossas/fossa-cli/pull/1370)).

## v3.8.36
- `fossa feedback`: Allow users to provide feedback on their cli experience ([#1368](https://github.com/fossas/fossa-cli/pull/1368)).
- Add preflight checks to validate API key, connection to FOSSA app, and ability to write to temp directory in relevant commands.


## v3.8.35
- Running `fossa analyze --detect-vendored` no longer fails if there are no detected vendored dependencies ([#1373](https://github.com/fossas/fossa-cli/pull/1373)).

## v3.8.34
- Add color and update formatting in cli help commands ([#1367](https://github.com/fossas/fossa-cli/pull/1367)).

## v3.8.33
- Removes warnings and tracebacks to stderr ([#1358](https://github.com/fossas/fossa-cli/pull/1358)).

## v3.8.32

- Options: Add a `--static-only-analysis` option ([#1362](https://github.com/fossas/fossa-cli/pull/1362)).

## v3.8.31

- Container scanning: `BerkeleyDB` and `Sqlite` strategies now support RPM databases in non-standard locations ([#1365](https://github.com/fossas/fossa-cli/pull/1365)).
- Updates the license scanner to the latest version ([#1366](https://github.com/fossas/fossa-cli/pull/1366)).
  This update addresses several issues with the license scanner, primarily related to incorrect classification of GPL and AGPL licenses.

## v3.8.30

- Fix an issue with long-option syntax for older versions of `sbt` ([#1356](https://github.com/fossas/fossa-cli/pull/1356)).
- Debug: add more logging for debugging missing dependencies ([#1360](https://github.com/fossas/fossa-cli/pull/1360)).

## v3.8.29
- Prevents showing SCM warnings in fossa analyze, test, and report ([#1354](https://github.com/fossas/fossa-cli/pull/1354)).
- Pathfinder: Pathfinder has been deprecated and removed ([#1350](https://github.com/fossas/fossa-cli/pull/1350)).

## v3.8.28
- VSI: no longer reports paths inside of extracted archives with the `!_fossa.virtual_!` literal ([#1345](https://github.com/fossas/fossa-cli/pull/1345)).

## v3.8.27
- Maven: Fix a bug that broke maven analysis if the build directory was in a non-standard location ([#1343](https://github.com/fossas/fossa-cli/pull/1343)).

## v3.8.26
- Maven: add support for maven submodule filtering ([#1339](https://github.com/fossas/fossa-cli/pull/1339)).

## v3.8.25
- Maven: add support for maven scope filtering ([#1331](https://github.com/fossas/fossa-cli/pull/1331)).
- `fossa init`: adds new `fossa init` command which creates `.fossa.yml.example`, and `fossa-deps.yml.example` file. ([#1323](https://github.com/fossas/fossa-cli/pull/1323)).

## v3.8.24

- Python: use `pip` to determine transitive dependencies for setuptool projects that contain a req*.txt or setup.py file. ([#1334](https://github.com/fossas/fossa-cli/pull/1334)).
- Container Scanning: warn and exclude rpm packages that are missing attributes ([#1335](https://github.com/fossas/fossa-cli/pull/1335)).

## v3.8.23
- Custom License Scans: Support full-file uploads for custom license scans ([#1333](https://github.com/fossas/fossa-cli/pull/1333)).

## v3.8.22
- path: adds path dependency scanning functionality. ([#1327](https://github.com/fossas/fossa-cli/pull/1327))
- `pnpm`: Supports `6.0` version of `pnpm-lockfile.yaml` ([#1320])(https://github.com/fossas/fossa-cli/pull/1320)
- Maven: Fixes defect, where `fossa-cli` was sometimes ignoring dependency, if the dependency with multiple scopes was part of the project. ([#1322](https://github.com/fossas/fossa-cli/pull/1322))

## v3.8.21
- archive: considers 0-byte tar file to be valid tar file. ([#1311](https://github.com/fossas/fossa-cli/pull/1311))
- Cocoapods: Allow Podfile.lock without EXTERNAL SOURCES field ([#1279](https://github.com/fossas/fossa-cli/pull/1279))
- `fossa-deps`: `--fossa-deps-file` to specify custom fossa-deps file ([#1303](https://github.com/fossas/fossa-cli/pull/1303))
- install-latest.sh: Fixed a bug where install-latest.sh would result in a broken binary when run on some versions of macOS ([#1317](https://github.com/fossas/fossa-cli/pull/1317))

## v3.8.20
- container scanning: Fixes registry network calls, to ensure `fossa-cli` uses `Accept` header on `HEAD` network calls. ([#1309](https://github.com/fossas/fossa-cli/pull/1309))

## v3.8.19

- container scanning: fixes a defect which led to incorrect `NotTarFormat` errors when parsing container layer. ([#1305](https://github.com/fossas/fossa-cli/pull/1305))
- `--detect-vendored`: fix a defect which caused the `--detect-vendored` flag to fail on Windows ([#1300](https://github.com/fossas/fossa-cli/pull/1300))

## v3.8.18

- Removes the `fossa log4j` subcommand. ([#1291](https://github.com/fossas/fossa-cli/pull/1291))
- golang: Updates go.mod parser to be compatible with golang v1.21. ([#1304](https://github.com/fossas/fossa-cli/pull/1304))
- `fossa list-targets`: list-target command supports `--format` option with: `ndjson`, `text`, and `legacy`. ([#1296](https://github.com/fossas/fossa-cli/pull/1296))

## v3.8.17

Integrates FOSSA snippet scanning into the main application.
For more details and a quick start guide, see [the subcommand reference](./docs/references/subcommands/snippets.md).

## v3.8.16

Delivers another update to the `millhone` early preview of FOSSA snippet scanning:

- Fixes surprising semantics in some subcommands, especially `commit`.
- Sorts and makes unique dependencies written to `fossa-deps` files.
- Overly noisy snippets are filtered entirely.
- Adds C++ snippet parsing.
- Reduces config and logging verbosity.

## v3.8.15

This version is a special release: it does not alter anything in FOSSA CLI, but instead adds `millhone`,
the new snippet scanning functionality for FOSSA, as a release asset.

Future releases will bundle this functionality into FOSSA CLI instead,
but we're making this CLI available standalone for now to enable immediate use!

Initial documentation for this functionality is here.
When we integrate this functionality into FOSSA CLI itself we'll have improved documentation as well.

Note: FOSSA is still ingesting sources into the snippet scanning database;


## v3.8.14

- Custom License Searches and Keyword Searches allow you to search through your codebase, find matches to regular expressions and then either log the results to the scan summary (keyword search) or create a custom license match (custom license searches) ([#1274](https://github.com/fossas/fossa-cli/pull/1274))

## v3.8.13
- Maven: Prevent infinite recursion from Pom file property interpolation. ([#1271](https://github.com/fossas/fossa-cli/pull/1271))

## v3.8.12
- Conda: Support simple Pip packages in `environment.yml`. ([#1275](https://github.com/fossas/fossa-cli/pull/1275))

## v3.8.11
- Maven analysis: Prevent maven analysis from infinitely recursing when it encounters a recursive property ([#1268](https://github.com/fossas/fossa-cli/pull/1268))

## v3.8.10
- Reports: Can now export reports formatted as CycloneDX (json/xml), CSV, HTML, and JSON SPDX. ([#1266](https://github.com/fossas/fossa-cli/pull/1266))
- Containers: RPM packages installed in containers that use the NDB format for their RPM database are now parsed much faster. ([#1262](https://github.com/fossas/fossa-cli/pull/1262))

## v3.8.9
- CLI Binaries: Notarize Mac OS binaries. ([#1261](https://github.com/fossas/fossa-cli/pull/1261))

## v3.8.8
- CLI Binaries: Sign Mac OS builds using codesign. ([#1251](https://github.com/fossas/fossa-cli/pull/1251))
- CLI Binaries: Sign Linux builds using cosign. ([#1243](https://github.com/fossas/fossa-cli/pull/1243))

## v3.8.7
- Due to an issue with our release process [#1254](https://github.com/fossas/fossa-cli/pull/1254), this tag exists but was not released. The changes that would have been in 3.8.7 were released as v3.8.8.

## v3.8.6
- VSI: Fix a bug where root dependencies would cause analysis to fail. ([#1240](https://github.com/fossas/fossa-cli/pull/1240))
- Node (PNPM): Fixes a bug where analyses would fail when the `lockfileVersion` attribute was a string in `pnpm-lock.yaml`. ([1239](https://github.com/fossas/fossa-cli/pull/1239))
- License Scanning: Add a new "IBM type1 interpreter" license (no PR).

## v3.8.5
- Go: `--experimental-use-v3-go-resolver` is now the default. ([Documentation](./docs/references/strategies/languages/golang/v3-go-resolver-transition-qa.md). ([1224](https://github.com/fossas/fossa-cli/pull/1224))

## v3.8.4
- VSI: Report VSI rules and display them in FOSSA's UI. ([#1237](https://github.com/fossas/fossa-cli/pull/1237), [#1235](https://github.com/fossas/fossa-cli/pull/1235))

## v3.8.3
- Logging: Don't output the `[INFO]` prefix for regular CLI messages. ([#1226](https://github.com/fossas/fossa-cli/pull/1226))
- License Scanning: Fix a bug where we were identifying the "GPL with autoconf macro exception" license as "GPL with autoconf exception" in a few cases ([#1225](https://github.com/fossas/fossa-cli/pull/1225))
- Container Scanning: More resiliant os-release parser, accounting initial line comments in the file ([#1230](https://github.com/fossas/fossa-cli/pull/1230))
- Analysis: full paths to the files in archives are shown when running `fossa analyze --unpack-archives` ([#1231](https://github.com/fossas/fossa-cli/pull/1231))
- Telemetry: Collect GNU/Linux distribution information and `uname` output. ([#1222](https://github.com/fossas/fossa-cli/pull/1222))

## v3.8.2
- Poetry: Defaults `category` to `main` if not present in lockfile. ([#1211](https://github.com/fossas/fossa-cli/pull/1211))
- Maven: Revert ([#1218](https://github.com/fossas/fossa-cli/pull/1218)) from v3.8.2 due to performance impacts.

## v3.8.1
- Setup.py: Fixes an defect with `setup.py` parser, caused by failing to account for line comments or backslash. ([#1191](https://github.com/fossas/fossa-cli/pull/1191))
- Installation: `install-latest.sh` now directs `curl` and `wget` to pass `Cache-Control: no-cache` headers to the server. ([#1206](https://github.com/fossas/fossa-cli/pull/1206))
- `Go.mod`: Anaysis does not fail if `go.mod` includes `retract` block. ([#1213](https://github.com/fossas/fossa-cli/pull/1213))
- `.aar`: Supports `.aar` archive files with native license scanning, and with `--unpack-archives` option. ([#1217](https://github.com/fossas/fossa-cli/pull/1217))
- `remote-dependencies`: Analysis of `fossa-deps` fails, if remote-dependencies's character length is greater than maximum. It only applies during non-output mode. ([#1216](https://github.com/fossas/fossa-cli/pull/1216))
- Maven: Analyze a package separately from its parents if the module does not appear in its parent's `<modules>` tag when both the module and its parents are discovered as candidate targets. ([#1218](https://github.com/fossas/fossa-cli/pull/1218))
- Network requests: `fossa-cli` retries network requests which return response with status code of 502. ([#1220](https://github.com/fossas/fossa-cli/pull/1220))
- `PDM`: Adds support for PDM package manager. ([#1214](https://github.com/fossas/fossa-cli/pull/1214))

## v3.8.0
- License Scanning: You can license scan your first-party code with the `--experimental-force-first-party-scans` flag ([#1187](https://github.com/fossas/fossa-cli/pull/1187))
- Network requests: `fossa-cli` retries network requests, if it experiences timeout error. ([#1203](https://github.com/fossas/fossa-cli/pull/1203))
- Monorepo is no longer a supported feature of FOSSA. ([#1202](https://github.com/fossas/fossa-cli/pull/1202))
- `experimental-enable-binary-discovery`, `detect-vendored`: Redact file contents in debug bundles. ([#1201](https://github.com/fossas/fossa-cli/pull/1201))
- `setup.cfg`: Adds support for setup.cfg, in conjuction with `setup.py`. ([#1195](https://github.com/fossas/fossa-cli/pull/1195))
- Default Filters: Default filters are applied prior to analysis. Improves overall runtime performance. ([#1193](https://github.com/fossas/fossa-cli/pull/1194))
- `.fossa.yml` and CLI args: Allow setting a policy by id in addition to by name. ([#1203](https://github.com/fossas/fossa-cli/pull/1203))
- Doc only: Fixed an issue in the `fossa-deps` schema suggesting against the use of `name` for referenced RPM dependencies. If your editor utilizes SchemaStore, this file should now lint properly after this change propagates. ([#1199](https://github.com/fossas/fossa-cli/pull/1199)).

## v3.7.11
- `fossa-deps.yml`: Adds strict parsing to so that required field with only whitespace strings are prohibited early. Also throws an error, if incompatible character is used in vendor dependency's version field. ([#1192](https://github.com/fossas/fossa-cli/pull/1192))

## v3.7.10
- License Scanning: Fix a bug where the license scanner did not run on MacOS 13 on M1 Macs ([#1193](https://github.com/fossas/fossa-cli/pull/1193))
- Debug bundle: The raw dependency graph FOSSA CLI discovers is output in the FOSSA Debug Bundle. ([#1188](https://github.com/fossas/fossa-cli/pull/1188))

## v3.7.9
- License Scanning: Add support for "full file uploads" for CLI-side license scans. ([#1181](https://github.com/fossas/fossa-cli/pull/1181))

## v3.7.8
- Go: Do not fall back to module based analysis when using `--experimental-use-go-v3-resolver`. ([#1184](https://github.com/fossas/fossa-cli/pull/1184))

## v3.7.7
- Adds `--json` flag to `fossa container analyze` ([#1180](https://github.com/fossas/fossa-cli/pull/1180))
- License Scanning: Reduce false positives caused by indicator matches. This is done by only reporting indicator matches to SPDX keys and license names when we are scanning a manifest file ([#1182](https://github.com/fossas/fossa-cli/pull/1182))

## v3.7.6
- RPM: Support origin paths for RPM spec file analysis ([#1178](https://github.com/fossas/fossa-cli/pull/1178))
- Swift: Do not stop analysis if we encounter a badly formatted project.pbxproj file ([#1177](https://github.com/fossas/fossa-cli/pull/1177))

## v3.7.5
- Go: Introduce `--experimental-use-v3-go-resolver` to preview a new [tactic](./docs/references/strategies/languages/golang/gomodules.md#experimental-strategy-use-go-list-on-packages) for Go dependency scanning. ([#1168](https://github.com/fossas/fossa-cli/pull/1168),[#1173](https://github.com/fossas/fossa-cli/pull/1173))
- Themis: Update tag to support a new rule for the libdivide dependency. ([#1172](https://github.com/fossas/fossa-cli/pull/1172)

## v3.7.4
- Gradle: Fix possible ConcurrentModificationException that can occur when getting dependencies ([#1171](https://github.com/fossas/fossa-cli/pull/1171))

## v3.7.3
- Go: Collects environment variables in debug bundle. ([#1132](https://github.com/fossas/fossa-cli/pull/1132))
- Diagnostics: Improves user-facing error messages and debugging tips for external commands and some HTTP error conditions ([#1165](https://github.com/fossas/fossa-cli/pull/1165))
- License Scanning: Scan the full contents of "license.html" and "licence.html" for license content, not just the comments. ([#1169](https://github.com/fossas/fossa-cli/pull/1169))

## v3.7.2
- License Scanning: Add four new licenses: Pushwoosh, PalletsFlaskLogo, IntelDisclaimer and Instabug ([#1163](https://github.com/fossas/fossa-cli/pull/1163))

## v3.7.1
- Stack: Git based dependencies are detected and handled correctly. ([#1160](https://github.com/fossas/fossa-cli/pull/1160))

## v3.7.0
- Support Maven wrapper (`mvnw`) usage in Maven projects, and user-provided binary overrides for Maven projects ([#1149](https://github.com/fossas/fossa-cli/pull/1149))
  For more information, see the [Maven strategy documentation](./docs/references/strategies/languages/maven/maven.md).
- Installation Script: Verify that the sha256sum of the downloaded archive matches the recorded one. ([#1158](https://github.com/fossas/fossa-cli/pull/1158))

## v3.6.18
- License Scanning: Emit a warning if unarchiving fails rather than a fatal error. ([#1153](https://github.com/fossas/fossa-cli/pull/1153))

## v3.6.17

- Handle Leiningen deduped deps: expand groupID and artifactID in the leiningen tactic to satisfy the Maven fetcher ([#1152]](https://github.com/fossas/fossa-cli/pull/1152))

## v3.6.17

- `fossa test`: Display CVE, fixed version information, and issue dashboard links when possible. ([#1146](https://github.com/fossas/fossa-cli/pull/1146))

## v3.6.16

- Project labels: Support project labels from command line and configuration file ([1145](https://github.com/fossas/fossa-cli/pull/1145))

## v3.6.15

- Container scanning: support more tar formats. ([1142](https://github.com/fossas/fossa-cli/pull/1142))
- `--detect-dynamic`: Supports recursively inspecting binaries for dynamic dependencies. ([#1143](https://github.com/fossas/fossa-cli/pull/1143))

## v3.6.14

- `fossa test`: Improved reporting. ([#1135](https://github.com/fossas/fossa-cli/pull/1135))

## v3.6.13

- Vendored Dependencies: Add the unity companion license (https://unity.com/legal/licenses/unity-companion-license) and unity package distribution license (https://unity.com/legal/licenses/unity-package-distribution-license) to license scanning ([#1136](https://github.com/fossas/fossa-cli/pull/1136))

## v3.6.12

- Maven: If a package is both `"test"` and `"compile"`, it is no longer filtered ([#1138](https://github.com/fossas/fossa-cli/pull/1138)).

## v3.6.11

- Lib yarn protocol: When we encounter Yarn lib deps we should warn but not fail the scan ([#1134](https://github.com/fossas/fossa-cli/pull/1134))

## v3.6.10

- Vendored Dependencies: Allow path filtering when doing cli-side license scans ([#1128](https://github.com/fossas/fossa-cli/pull/1128))

## v3.6.9
- Yarn: Fix a bug where tarball URLs were recognized as git urls. ([#1126](https://github.com/fossas/fossa-cli/pull/1126))

## v3.6.8
- Go: Allow quotes module names in static analysis ([#1118](https://github.com/fossas/fossa-cli/pull/1118))
- `fossa test`: Includes revision summary and target information, when accessible ([#1119](https://github.com/fossas/fossa-cli/pull/1119))

## v3.6.7

- Rename `--experimental-license-scan` to `--license-scan` (https://github.com/fossas/fossa-cli/pull/1110)
- Emit a warning if the `--experimental-native-license-scan` flag is used

## v3.6.6

- Conda: Change dynamic strategy to simulate building an environment from `environment.yml` instead of reading from the currently active environment. ([#1099](https://github.com/fossas/fossa-cli/pull/1099))

## v3.6.5

- `fossa test`: deprecates `--json` flag in favor of `--format json` option. ([#1109](https://github.com/fossas/fossa-cli/pull/1109))
- `fossa container test`: deprecates `--json` flag in favor of `--format json` option. ([#1109](https://github.com/fossas/fossa-cli/pull/1109))
- UX: Added breadcrumb to main help output indicating that subcommands have additional options. ([#1106](https://github.com/fossas/fossa-cli/pull/1106))

## v3.6.4

- C/C++: Fixes `--detect-vendored` on Windows. ([#1096](https://github.com/fossas/fossa-cli/pull/1096))
- Uses an ISO timestamp for the revision if no better revision can be inferred. ([#1091](https://github.com/fossas/fossa-cli/pull/1091))

## v3.6.3

Gradle: Considers dependencies from `debugUnitTest*` configurations to be unused. ([#1097](https://github.com/fossas/fossa-cli/pull/1097))

## v3.6.2

- Don't promote transitive dependencies  [#1092](https://github.com/fossas/fossa-cli/pull/1092).
- Container Scanning: Fixes a bug where tar entry were not normalized within nested layer tar. [#1095](https://github.com/fossas/fossa-cli/pull/1095)

## v3.6.1

- Container Scanning: Fixes a bug where image source parser ignored '-' in host. Also fixes an issue regarding to redirect headers when communicating with registry. [#1089](https://github.com/fossas/fossa-cli/pull/1089)

## v3.6.0

- Promote C/C++ features to general availability ([#1087](https://github.com/fossas/fossa-cli/pull/1087)).
  - `--experimental-enable-vsi` is now `--detect-vendored`.
  - `--experimental-analyze-dynamic-deps` is now `--detect-dynamic`.

## v3.5.3

- Manual Dependencies: Linux Dependencies (`rpm-generic`, `apk`, `deb`) can be provided as reference dependency in fossa-deps file ([#1086](https://github.com/fossas/fossa-cli/pull/1086)).

## v3.5.2

- Container Scanning: Fixes an issue with base64 encoded raw authentications ([#1085](https://github.com/fossas/fossa-cli/pull/1085)).

## v3.5.1

- Contributor counting: update the contributor count range from 90 days to 365 days. ([#1083](https://github.com/fossas/fossa-cli/pull/1083))

## v3.5.0

- Container Scanning: Uses native container scanner, deprecates old container scanner ([#1078](https://github.com/fossas/fossa-cli/pull/1078)), ([#1079](https://github.com/fossas/fossa-cli/pull/1079)), ([#1080](https://github.com/fossas/fossa-cli/pull/1080)), ([1082](https://github.com/fossas/fossa-cli/pull/1082)).

_Notice:_

- Now, container scanning analyzes projects for applications (`npm`, `pip`, etc) dependencies.
- Now, container scanning can filter specific targets via target exclusions using [fossa configuration file](./docs/references/files/fossa-yml.md).
- Now, `fossa-cli`'s windows binary can perform container scanning.
- Now, container scanned projects will show origin path in FOSSA web UI.
- Now, container scanned projects can target specific architecture via digest.

You can use `--only-system-deps` flag to only scan for dependencies from `apk`, `dpkg`, `dpm`.
This will mimic behavior of older FOSSA CLI's container scanning (older than v3.5.0).

Learn more:
- [container scanner](./docs/references/subcommands/container/scanner.md)
- [fossa container analyze](./docs/references/subcommands/container.md)

If you experience any issue with this release, or have question, please contact [FOSSA Support](https://support.fossa.com).

## v3.4.11
- Npm (Lockfile v3) - Fixes a defect where, _sometimes_ wrong version of the dependency was reported if multiple version of the same dependency existed in the lock file. ([#1075](https://github.com/fossas/fossa-cli/pull/1075))
- Npm (Lockfile v2) - Fixes a defect where, _sometimes_ wrong version of the dependency was reported if multiple version of the same dependency existed in the lock file. ([#1075](https://github.com/fossas/fossa-cli/pull/1075))

## v3.4.10
- Scala: Supports analysis of multi-project sbt builds with `sbt-dependency-graph` plugin. ([#1074](https://github.com/fossas/fossa-cli/pull/1074)).

## v3.4.9
- Scan Summary: Identifies project skipped due to production path filtering, or exclusion filtering. ([#1071](https://github.com/fossas/fossa-cli/pull/1071))
- R: Adds support for `renv` package manager. ([#1062](https://github.com/fossas/fossa-cli/pull/1062))

## v3.4.8
- Report: Fixes a defect, where `report` command was failing due to invalid dependencies cache from endpoint ([#1068](https://github.com/fossas/fossa-cli/pull/1068)).

## v3.4.7
- Linux releases are now packaged as both tar.gz and zip to improve compatibility when installing ([#1066](https://github.com/fossas/fossa-cli/pull/1066))

## v3.4.6
- Container Scanning: Fixes a defect, where container registry `registry:3000/org/repo:tag` was incorrectly identifying `registry` as project name. ([#1050](https://github.com/fossas/fossa-cli/issues/1050))
- Container Scanning: Includes registry uri in project name (experimental scanner only). ([#1050](https://github.com/fossas/fossa-cli/issues/1050))

## v3.4.5
- FOSSA API: Adds resiliency against API errors occurring when retrieving endpoint versioning information. ([#1051](https://github.com/fossas/fossa-cli/pull/1051))

## v3.4.4
- Fix a bug in the v1 installers for Windows (install-v1.ps1 and install.ps1) ([#1052](https://github.com/fossas/fossa-cli/pull/1052))

## v3.4.3
- Container scanning: Supports hardlink file discovery for experimental scanner. ([#1047](https://github.com/fossas/fossa-cli/pull/1047))
- Container scanning: Supports busybox. ([#1047](https://github.com/fossas/fossa-cli/pull/1047))
- Container scanning: Increases timeout to 5 mins when extracting image from docker engine api for experimental scanner. ([#1047](https://github.com/fossas/fossa-cli/pull/1047))

## v3.4.2

- API: Error messages are more clear and provide user-actionable feedback. ([#1048](https://github.com/fossas/fossa-cli/pull/1048))
- Metrics: Reports the kind of CI environment in which FOSSA is running, if any. ([#1043](https://github.com/fossas/fossa-cli/pull/1043))

## v3.4.1

- Container scanning: RPM: Add support for the Sqlite backend. ([#1044](https://github.com/fossas/fossa-cli/pull/1044))
- Container scanning: RPM: Add support for the NDB backend. ([#1046](https://github.com/fossas/fossa-cli/pull/1046))

## v3.4.0

- Container scanning: New experimental scanner. ([#1001](https://github.com/fossas/fossa-cli/pull/1001), [#1002](https://github.com/fossas/fossa-cli/pull/1002), [#1003](https://github.com/fossas/fossa-cli/pull/1003), [#1004](https://github.com/fossas/fossa-cli/pull/1004), [#1005](https://github.com/fossas/fossa-cli/pull/1005), [#1006](https://github.com/fossas/fossa-cli/pull/1006), [#1010](https://github.com/fossas/fossa-cli/pull/1010), [#1011](https://github.com/fossas/fossa-cli/pull/1011), [#1012](https://github.com/fossas/fossa-cli/pull/1012), [#1014](https://github.com/fossas/fossa-cli/pull/1014), [#1016](https://github.com/fossas/fossa-cli/pull/1016), [#1017](https://github.com/fossas/fossa-cli/pull/1017), [#1021](https://github.com/fossas/fossa-cli/pull/1021), [#1025](https://github.com/fossas/fossa-cli/pull/1025), [#1026](https://github.com/fossas/fossa-cli/pull/1026), [#1029](https://github.com/fossas/fossa-cli/pull/1029), [#1031](https://github.com/fossas/fossa-cli/pull/1031), [#1032](https://github.com/fossas/fossa-cli/pull/1032), [#1034](https://github.com/fossas/fossa-cli/pull/1034))<br>
  For more information, see the [experimental container scanning documentation](./docs/references/subcommands/container/scanner.md).
- Filters: Add `dist-newstyle` to the list of automatically filtered directories. ([#1030](https://github.com/fossas/fossa-cli/pull/1035))
- `fossa-deps`: Fix a bug in `fossa-deps.schema.json`, it is now valid JSON. ([#1030](https://github.com/fossas/fossa-cli/pull/1030))

## v3.3.12

- CocoaPods: Fixes error when analyzing podspecs that print non-JSON text to stdout ([#1015](https://github.com/fossas/fossa-cli/pull/1015))
- VSI: Executes with at least two threads even on a single core system ([#1013](https://github.com/fossas/fossa-cli/pull/1013))
- VSI: Reports a better error when no dependencies are found ([#1023](https://github.com/fossas/fossa-cli/pull/1023)).

## v3.3.11

- `fossa test`: `fossa test --json` produces json output when there are 0 issues found. ([#999](https://github.com/fossas/fossa-cli/pull/999))

## v3.3.10

- Svn: Fixes project inference bug, where revision values included `\r`. ([#997](https://github.com/fossas/fossa-cli/pull/997))

## v3.3.9

- Maven: Always use Maven Install Plugin 3.0.0-M1 to install depgraph. This avoids a Maven bug with older versions failing to install the plugin correctly from a vendored JAR. ([#988](https://github.com/fossas/fossa-cli/pull/988/files))
- Cocoapods: Fixes podpsec bug in which nested subspecs (of external sources), were not appropriately handled. Improves logging. ([#994](https://github.com/fossas/fossa-cli/pull/994))

## v3.3.8

- Carthage: Fixes analysis of artifacts dervided from Github entry for GH enterprise urls. ([#989](https://github.com/fossas/fossa-cli/pull/989))

## v3.3.7

- Report: Changes copyrights field to copyrightsByLicense in the attribution report JSON output. [#966](https://github.com/fossas/fossa-cli/pull/966)
- Report: Always include the "downloadUrl" field in attribution reports, regardless of the setting in the FOSSA reports UI. ([#979](https://github.com/fossas/fossa-cli/pull/979))
- Debug: Includes version associated with endpoint in debug bundle, and scan summary. ([#984](https://github.com/fossas/fossa-cli/pull/984))
- Test: Adds `--diff` option for `fossa test` command. ([#986](https://github.com/fossas/fossa-cli/pull/986))

## v3.3.6
- License scanning: Make CLI-side license scanning the default method for `vendored-dependencies`.
- Maven: Report direct dependencies as direct rather than deep. ([#963](https://github.com/fossas/fossa-cli/pull/963))

## v3.3.5
- Pnpm: Adds support for dependency analysis using `pnpm-lock.yaml` file. ([#958](https://github.com/fossas/fossa-cli/pull/958))

## v3.3.4
- `fossa report attribution`: Removes copyright information from JSON output ([#945](https://github.com/fossas/fossa-cli/pull/945)) as it was never available from the server.
- VSI scans now automatically skip the `.git` directory inside the scan root ([#969](https://github.com/fossas/fossa-cli/pull/969)).

## v3.3.3
- Cocoapods: Cocoapods analyzer does not handle subspecs in vendored podspecs. ([#964](https://github.com/fossas/fossa-cli/pull/964/files))

## v3.3.2
- License scanning: Skip rescanning revisions that are already known to FOSSA. This can be overridden by using the `--force-vendored-dependency-rescans` flag.
- Swift: Added support for `Package.resolved` v2 files ([#957](https://github.com/fossas/fossa-cli/pull/957)).
- Perl: Updated version number parser to be more lenient on non-textual version numbers ([#960](https://github.com/fossas/fossa-cli/pull/960))

## v3.3.1
- Vendor Dependencies: Considers `licence` and `license` equivalent when performing native license scan ([#939](https://github.com/fossas/fossa-cli/pull/939)).
- Vendor Dependencies: Native license scanning works in alpine linux without additional dependencies ([#949](https://github.com/fossas/fossa-cli/pull/949)).
- `fossa report attribution`: Adds copyright information to JSON output ([#945](https://github.com/fossas/fossa-cli/pull/945)).
- Scala: non-multi sbt projects include deep dependencies ([#942](https://github.com/fossas/fossa-cli/pull/942)).

## v3.3.0
- Telemetry: CLI collects telemetry by default. ([#936](https://github.com/fossas/fossa-cli/pull/936))

Read more about telemetry: https://github.com/fossas/fossa-cli/blob/master/docs/telemetry.md. To opt-out of telemetry, provide `FOSSA_TELEMETRY_SCOPE` environment variable with value of: `off` in your shell prior to running fossa.

## v3.2.17
- Archive upload: Fix a bug when trying to tar to a filename that already exists. ([#927](https://github.com/fossas/fossa-cli/pull/927))
- Npm: Supports lockfile v3. ([#932](https://github.com/fossas/fossa-cli/pull/932))

## v3.2.16
- Go: When statically analyzing a project, apply reported replacements. ([#926](https://github.com/fossas/fossa-cli/pull/926))

## v3.2.15

- Maven: Update `depGraph` plugin to `4.0.1` and add a fallback ot the legacy `3.3.0` plugin ([#895](https://github.com/fossas/fossa-cli/pull/895))

## v3.2.14

- Gradle: Considers `testFixturesApi` and `testFixturesImplementation` to be test configuration, and it's dependencies are excluded in analyzed dependency graph. ([#920](https://github.com/fossas/fossa-cli/pull/920))

## v3.2.13

- Filters: Fixes the disabled path filtering in discovery exclusion. ([#908](https://github.com/fossas/fossa-cli/pull/908))

## v3.2.12

- `fossa report attribution`: Adds `text` as an option to `--format`. ([#921](https://github.com/fossas/fossa-cli/pull/921))
- Go: The standard library is no longer reported as a dependency. ([#918](https://github.com/fossas/fossa-cli/pull/918))

## v3.2.11

- nodejs: Refine how workspace packages are recognized/skipped. ([#916](https://github.com/fossas/fossa-cli/pull/916))
- Cocoapods: Resolves vendored local podspecs into their source Git repositories when possible. ([#875](https://github.com/fossas/fossa-cli/pull/875))

## v3.2.10

- Haskell: Generates build plan properly for multi-home Cabal projects (h/t [@jmickelin](https://github.com/jmickelin)) ([#910](https://github.com/fossas/fossa-cli/pull/910))

## v3.2.9

- Container Scanning: supports rpm databases using `ndb` or `sqlite` backend. ([#894](https://github.com/fossas/fossa-cli/pull/894))

## v3.2.8

- Filtering: Don't use included paths for discovery exclusion. ([#907](https://github.com/fossas/fossa-cli/pull/907))
- Filtering: add `--debug-no-discovery-exclusion` for client-side filter debugging. (#[901](https://github.com/fossas/fossa-cli/pull/901))

## v3.2.7

- Debug: Redact all known API keys from the debug bundle (#[897](https://github.com/fossas/fossa-cli/pull/897))
- Nodejs: Discover peer deps and transitive deps for name-spaced packages in package-lock.json. ([#882](https://github.com/fossas/fossa-cli/pull/882))

## v3.2.6

- Filters: Apply filters during the discvoery phase, reducing end-to-end runtime. ([#877](https://github.com/fossas/fossa-cli/pull/877))

## v3.2.5

- Debug: Reduce the size of debug bundles. ([#890](https://github.com/fossas/fossa-cli/pull/890))

## v3.2.4

- Nodejs: Fixed a bug where dev deps that only appear in requires were considered production dependencies. ([#884](https://github.com/fossas/fossa-cli/pull/884))

## v3.2.3

- Nodejs: Fixed a bug where some dev dependencies weren't removed during shrinking. ([#859](https://github.com/fossas/fossa-cli/pull/859))

## v3.2.2

- Nodejs: Fix a bug where cycles involved peer dependencies would cause an infinite loop. ([#870](https://github.com/fossas/fossa-cli/pull/870))
- Experimental: Allow local license scanning of vendored dependencies (specified in `fossa-deps.yml` file) when using `--experimental-native-license-scan`.
  - [#868](https://github.com/fossas/fossa-cli/pull/868)
  - [#858](https://github.com/fossas/fossa-cli/pull/858)
  - [#838](https://github.com/fossas/fossa-cli/pull/838)
  - [#814](https://github.com/fossas/fossa-cli/pull/814)
  - [#873](https://github.com/fossas/fossa-cli/pull/873)

## v3.2.1

- Experimental: native license scanning is now disabled by default. ([#865](https://github.com/fossas/fossa-cli/pull/865))

## v3.2.0
- Telemetry: Introduces fossa cli telemetry for fatal errors and warnings. By default, telemetry is disabled. ([#831](https://github.com/fossas/fossa-cli/pull/831))
Please read for details on telemetry [here](./docs/telemetry.md)

- Configuration: Fixes a bug where `.fossa.yml` was picked up only in the working directory, not in the analysis directory. ([#854](https://github.com/fossas/fossa-cli/pull/854))
- Configuration: Reports an error when provided API key is an empty string ([#856](https://github.com/fossas/fossa-cli/pull/856))

## v3.1.8

- Windows: Fixes a --version command for windows release binary.

## v3.1.7

- Configuration: Users can now use `.fossa.yaml` as a configuration file name. Previously, only `.fossa.yml` was supported. ([#851](https://github.com/fossas/fossa-cli/pull/851))
- fossa-deps: Fixes an archive uploading bug for vendor dependency by queuing archive builds individually. ([#826](https://github.com/fossas/fossa-cli/pull/826))
- nodejs: Capture peer dependencies transitively for npm `package-lock.json` files. ([#849](https://github.com/fossas/fossa-cli/pull/849))

## v3.1.6

- Respects Go module replacement directives in the Go Mod Graph strategy. ([#841](https://github.com/fossas/fossa-cli/pull/841))

## v3.1.5

- Adds `--format` to `fossa report attribution` and deprecates `--json`. ([#844](https://github.com/fossas/fossa-cli/pull/844))

## v3.1.4

- Handles symlink loops in directory structure. ([#827](https://github.com/fossas/fossa-cli/pull/827))
- No longer crashes when `fossa-deps.yml` exists but has an empty `archived-dependencies` property. ([#832](https://github.com/fossas/fossa-cli/pull/832))

## v3.1.3

- Adds support for identifying dynamically linked dependencies in an output binary. ([#818](https://github.com/fossas/fossa-cli/pull/818), [#788](https://github.com/fossas/fossa-cli/pull/788), [#780](https://github.com/fossas/fossa-cli/pull/780), [#788](https://github.com/fossas/fossa-cli/pull/778), [#771](https://github.com/fossas/fossa-cli/pull/771), [#770](https://github.com/fossas/fossa-cli/pull/770))

## v3.1.2

- Fixes a bug which ignored the `server` field in the config file. ([#821](https://github.com/fossas/fossa-cli/pull/821))

## v3.1.1

- UX: Parser error messages include call to action. ([#801](https://github.com/fossas/fossa-cli/pull/801))
- UX: Improves error message when executable is not found. ([#813](https://github.com/fossas/fossa-cli/pull/813))
- UX: Fixes minor scan summary ordering bug. ([#813](https://github.com/fossas/fossa-cli/pull/813))
- UX: Writes errors and warnings encountered in analyze to temp file. ([#813](https://github.com/fossas/fossa-cli/pull/813))
- Ruby: Improves error and warning messages. ([#800](https://github.com/fossas/fossa-cli/pull/800))
- Python: `setup.py` error messages are _less_ noisy. ([#801](https://github.com/fossas/fossa-cli/pull/801))
- Dart: Improves error and warning messages. ([#800](https://github.com/fossas/fossa-cli/pull/806))
- Pipenv: Improves error and warning messages. ([#803](https://github.com/fossas/fossa-cli/pull/803))
- Poetry: Improves error and warning messages. ([#803](https://github.com/fossas/fossa-cli/pull/803))
- Maven: Improves error and warning messages. ([#808](https://github.com/fossas/fossa-cli/pull/808))
- Nodejs: Improves error and warning messages. ([#805](https://github.com/fossas/fossa-cli/pull/805))
- Swift: Improves error and warning messages. ([#802](https://github.com/fossas/fossa-cli/pull/802))
- Cocoapods: Improves error and warning messages. ([#807](https://github.com/fossas/fossa-cli/pull/807))
- Golang: Improves error and warning messages. ([#809](https://github.com/fossas/fossa-cli/pull/809))
- Gradle: Improves error and warning messages. ([#804](https://github.com/fossas/fossa-cli/pull/804))
- Scala: Improves error and warning messages. ([#813](https://github.com/fossas/fossa-cli/pull/813))
- Clojure: Improves error and warning messages. ([#813](https://github.com/fossas/fossa-cli/pull/813))
- Nim: Improves error and warning messages. ([#813](https://github.com/fossas/fossa-cli/pull/813))
- Rust: Improves error and warning messages. ([#813](https://github.com/fossas/fossa-cli/pull/813))
- UX: Improves errors for dynamic deps, and binary deps analysis. ([#819](https://github.com/fossas/fossa-cli/pull/819))
- UX: Improves analysis scan summary rendering. ([#819](https://github.com/fossas/fossa-cli/pull/819))


## v3.1.0

- FOSSA API: Uses `SSL_CERT_FILE`, and `SSL_CERT_DIR` environment variable for certificates when provided. ([#760](https://github.com/fossas/fossa-cli/pull/760))
- UX: Uses error messages received from FOSSA api, when reporting API related errors. ([#792](https://github.com/fossas/fossa-cli/pull/792))
- UX: Adds scan summary tabulating errors, warnings, project directory, and skipped projects. ([#790](https://github.com/fossas/fossa-cli/pull/790))

## v3.0.18

- Fully percent-encode sub-paths in generated URLs. ([#789](https://github.com/fossas/fossa-cli/pull/789))
- Improve error tracking and outputs. ([#774](https://github.com/fossas/fossa-cli/pull/774))
- Cabal: Fixed a filter error that treated cabal projects as stack projects. ([#787](https://github.com/fossas/fossa-cli/pull/787))

## v3.0.17

- Npm: Fixes an issue where a package-lock.json dep with a boolean 'resolved' key wouldn't parse. ([#775](https://github.com/fossas/fossa-cli/pull/775))
- Npm: Fixes an issue where analyzing `package-lock.json` would miss duplicate packages with different versions. ([#779](https://github.com/fossas/fossa-cli/pull/779))
- Gradle: Projects with only a top-level `settings.gradle` file will now be detected. ([#785](https://github.com/fossas/fossa-cli/pull/785))

## v3.0.16

- Monorepo: Upload file data and licenses together during monorepo scans, speed up issue scans. ([#772](https://github.com/fossas/fossa-cli/pull/772))
- Improves the overall performance and progress reporting of VSI scans. ([#765](https://github.com/fossas/fossa-cli/pull/765))
- Rebar: Fix `rebar.config` parser failing on unneccessary escapes. ([#764](https://github.com/fossas/fossa-cli/pull/764))

## v3.0.15

- Improve archive upload logging. ([#761](https://github.com/fossas/fossa-cli/pull/761))

## v3.0.14

- Maven: Updates implementation to delineate classifier, and consequently maven dependencies with classifier can be scanned without failure in FOSSA. ([#755](https://github.com/fossas/fossa-cli/pull/755/))

## v3.0.13

- `package-lock.json` parser ignores name field. ([#757](https://github.com/fossas/fossa-cli/pull/757))

## v3.0.12

- log4j: Adds `fossa log4j` command to identify log4j dependencies. ([#744](https://github.com/fossas/fossa-cli/pull/744))

## v3.0.11

- Yarn: Fixes an issue, where entry missing `resolved` attribute in `yarn.lock` would throw exception. ([#741](https://github.com/fossas/fossa-cli/pull/741))

## v3.0.10

- Gradle: Uses ResolutionAPI for gradle analysis. ([#740](https://github.com/fossas/fossa-cli/pull/740/))
- Cleans up duplicated internal hashing primitives ([#737](https://github.com/fossas/fossa-cli/pull/737))
- Adds a prerequisite required for future VSI improvements ([#736](https://github.com/fossas/fossa-cli/pull/736))

## v3.0.9

- Makes experimental flags discoverable and documents them. ([#723](https://github.com/fossas/fossa-cli/pull/723))
- Supports extracting `.tar.xz` files ([#734](https://github.com/fossas/fossa-cli/pull/734))
- Supports extracting `.tar.bz2` files ([#734](https://github.com/fossas/fossa-cli/pull/734))
- Adds explicit `xz` support for `rpm` files ([#735](https://github.com/fossas/fossa-cli/pull/735))
- Adds `zstd` support for `rpm` files ([#735](https://github.com/fossas/fossa-cli/pull/735))
- Adds a prerequisite required for future VSI improvements ([#730](https://github.com/fossas/fossa-cli/pull/730))

## v3.0.8

- Nuget: Fixes analysis performance when working with `project.assets.json` ([#733](https://github.com/fossas/fossa-cli/pull/733))

## v3.0.7

- Go: `go mod graph` is used as default tactic for gomod strategy. ([#707](https://github.com/fossas/fossa-cli/pull/707))

## v3.0.6

- Yarn: Fixes a bug with yarn v1 lock file analysis, where direct dependencies were not reported sometimes. ([#716](https://github.com/fossas/fossa-cli/pull/716))

## v3.0.5

- Nim: Adds support for dependency analysis using `nimble.lock` file. ([#711](https://github.com/fossas/fossa-cli/pull/711))

## v3.0.4

- Npm: Fixes a bug where dev dependencies were not included in result when using `--include-unused-deps` ([#710](https://github.com/fossas/fossa-cli/pull/710))

## v3.0.3

- Increases default timeout to 3600 seconds (1 hour) for commands listed below ([#712](https://github.com/fossas/fossa-cli/pull/712))
  - `fossa test`
  - `fossa container test`
  - `fossa vps test`
  - `fossa report`
  - `fossa vps report`

## v3.0.2

- Nuget (projectassetsjson): Ignores project type dependencies in reporting ([#704](https://github.com/fossas/fossa-cli/pull/704))
- Nuget (projectassetsjson): Fixes a bug, where indirect dependencies where appearing as direct dependencies([#704](https://github.com/fossas/fossa-cli/pull/704))

## v3.0.1

- Deduplicates `vendored-dependencies` entries when possible, and provides a better error message when not. ([#689](https://github.com/fossas/fossa-cli/pull/689))
- Adds logging to `vendored-dependencies` processing. ([#703](https://github.com/fossas/fossa-cli/pull/703))

# Version 3 Changelog

- Migrates source code from [spectrometer](https://github.com/fossas/spectrometer) into fossa-cli (this repository).

# Version 2 Changelog

Releases for CLI 2.x can be found at: https://github.com/fossas/spectrometer/releases

## v2.19.9

- Go: Fixes a regression, where deep dependencies were reported as direct dependencies. ([#443](https://github.com/fossas/spectrometer/pull/443/))

## v2.19.8

- Perl: Adds support for Perl with parsing of `META.json`, `META.yml`, `MYMETA.yml`, `MYMETA.json`. ([#428](https://github.com/fossas/spectrometer/pull/428))

## v2.19.7

- Resolves a regression when parsing npm `package-lock.json` files that do not contain a `version` field ([#445](https://github.com/fossas/spectrometer/pull/445))

## v2.19.6

- Special cases scans with a single VSI only filter to skip other analysis strategies ([#407](https://github.com/fossas/spectrometer/pull/407))
- Adds the ability to skip resolving dependencies from FOSSA projects discovered during VSI scans ([#435](https://github.com/fossas/spectrometer/pull/435))

## v2.19.5

- Fixes an issue observed during VSI analysis where fingerprinting files with lines longer than 64KiB would fail. ([#427](https://github.com/fossas/spectrometer/pull/427))

## v2.19.4

- Adds experimental capability for filtering gradle configuration for analysis. ([#425](https://github.com/fossas/spectrometer/pull/425))

Refer to: [Gradle documentation](docs/references/strategies/languages/gradle/gradle.md#experimental-only-selecting-set-of-configurations-for-analysis) for more details.

## v2.19.3

- Removes `fossa compatibility` command. ([#383](https://github.com/fossas/spectrometer/pull/383))

Use [`fossa-deps.{yml,json}`](docs/features/vendored-dependencies.md) file to facilitate archive uploading capability, previously provided by `fossa compatibility` command.

## v2.19.2

- Adds `--config` flag, which can set custom path for configuration file. If `--config` flag is not used, base directory will scanned for `.fossa.yml` file. ([#415](https://github.com/fossas/spectrometer/pull/415))

## v2.19.1

- Fixes an issue where nodeJS errors were reported when no NodeJS project were discovered. ([#424](https://github.com/fossas/spectrometer/pull/424))

## v2.19.0

- Adds support for `fossa analyze --include-unused-deps`, which prevents filtering out non-production dependencies. ([#412](https://github.com/fossas/spectrometer/pull/412))
- Yarn: Adds support for workspaces. ([#374](https://github.com/fossas/spectrometer/pull/374))
- Npm: Adds support for workspaces. ([#374](https://github.com/fossas/spectrometer/pull/374))
- Npm: Removes unreliable `npm ls`-based analysis tactic. ([#374](https://github.com/fossas/spectrometer/pull/374))
- `fossa-deps`: Adds support for `bower`-type in `referenced-dependencies`. ([#406](https://github.com/fossas/spectrometer/pull/406))
- Monorepo: Chunk AOSP files when uploading ([#421](https://github.com/fossas/spectrometer/pull/421)).
- Monorepo: Don't fail on files that are filtered during expansion ([#421](https://github.com/fossas/spectrometer/pull/421)).

## v2.18.1

- Monorepo: Send error state to UI if the CLI crashes, so scans won't appear to hang forever. ([#409](https://github.com/fossas/spectrometer/pull/409))
- Monorepo: Fix parsing nomos output bug where files contain newlines. ([#409](https://github.com/fossas/spectrometer/pull/409))

## v2.18.0

- Improves performance in scenarios where cgroups are used to limit the amount of CPU time available, such as K8S containers ([#403](https://github.com/fossas/spectrometer/pull/403))

## v2.17.3

- Monorepo: adds some optimizations to reduce the amount of file buffering in memory during a scan, resulting in less memory pressure and faster scans. ([#402](https://github.com/fossas/spectrometer/pull/402))
- Adds compatibility script for `fossa report attribution --json` ([#397](https://github.com/fossas/spectrometer/pull/397))

## v2.17.2

- Fortran: Supports fortran package manager. ([#377](https://github.com/fossas/spectrometer/pull/377))

## v2.17.1

- Adds support for reporting origin path for binaries discovered via `--experimental-enable-binary-discovery` ([#396](https://github.com/fossas/spectrometer/pull/396))

## v2.17.0

- When running `fossa analyze` with the `--debug` flag, we now create a `fossa.debug.json.gz` file containing detailed runtime traces for project discovery and dependency analysis

## v2.16.6

- Monorepo: Adds automatic retries to failed API calls. ([#392](https://github.com/fossas/spectrometer/pull/392))

## v2.16.5

- Adds JSON Output for `fossa test --json` when there are no issues. ([#387](https://github.com/fossas/spectrometer/pull/387))

## v2.16.4

- Monorepo: Fixes bug with symlink logic mismatch between walker and buildspec uploader. ([#388](https://github.com/fossas/spectrometer/pull/388))

## v2.16.3

- Monorepo: Fixes bug with non-glob exclusions. ([#386](https://github.com/fossas/spectrometer/pull/386))

## v2.16.2

- Monorepo: Fixes crash when there are no ninja/buildspec files to upload. ([#385](https://github.com/fossas/spectrometer/pull/385))
- Monorepo: Fixes issue with only-path/exclude-path globs.

## v2.16.1

- Gradle: Supports analysis of projects using gralde v3.3 or below. ([#370](https://github.com/fossas/spectrometer/pull/370))

## v2.16.0

- Swift: Supports dependencies analysis for dependencies managed by Swift Package Manager. ([#354](https://github.com/fossas/spectrometer/pull/354))

## v2.15.24

- Leiningen: Executes `lein --version` before performing any analysis, to ensure Leiningen has performed its install tasks (done on its first invocation). ([#379](https://github.com/fossas/spectrometer/pull/379))

## v2.15.23

- Maven: Fixes `mvn:dependency` tactic to exclude root project as direct dependency. ([#375](https://github.com/fossas/spectrometer/pull/375))

## v2.15.22

- Adds branch and revision information to the URL reported at the end of a `fossa analyze --experimental-enable-monorepo` scan. ([#378](https://github.com/fossas/spectrometer/pull/378))

## v2.15.21

- When using `--experimental-enable-binary-discovery`, prepopulates information discovered in JAR manfiests. ([#372](https://github.com/fossas/spectrometer/pull/372))

## v2.15.20

- Yarn: Fixes potential runtime errors, when yarn.lock contains deep dependency without specification at root level in yarn.lock. ([#369](https://github.com/fossas/spectrometer/pull/369))

## v2.15.19

- Fixes an issue with `fossa-deps.yml` `vendored-dependencies` entries where uploads would fail if the dependency was in a subdirectory. ([#373](https://github.com/fossas/spectrometer/pull/373))

## v2.15.18

- Monorepo: Speeds up commercial phrase detection by doing a first pass before trying to parse context. ([#371](https://github.com/fossas/spectrometer/issues/371))

## v2.15.17

- Gradle: Classifies dependency from `testCompileClasspath` and `testRuntimeClasspath` configurations as test dependencies. ([#366](https://github.com/fossas/spectrometer/pull/366))

## v2.15.16

- Yarn: Analyzes yarn.lock without runtime error, when yarn.lock includes symlinked package. ([#363](https://github.com/fossas/spectrometer/pull/363))

## v2.15.15

- Monorepo: Efficiently upload binary blobs for ninja & buildspec files ([#362](https://github.com/fossas/spectrometer/pull/362)).

## v2.15.14

- Yarn: Fixes missing dependency from the analyses, when dependency has zero deep dependencies, and is not a deep dependency of any other dependency. ([#359](https://github.com/fossas/spectrometer/pull/359))

## v2.15.13

Adds another closed beta feature around FOSSA C/C++ support.
For now this functionality is considered publicly undocumented, and is only used with support from FOSSA engineering.

- Adds support for reporting detected binaries as unlicensed dependencies ([#353](https://github.com/fossas/spectrometer/pull/353))

## v2.15.12

- Yarn: Analyzes yarn.lock without runtime error, when yarn.lock includes directory dependency. ([#361](https://github.com/fossas/spectrometer/pull/361))

## v2.15.11

- Gradle: Classifies dependency's environment correctly, when originating from common android development and test configurations. ([#338](https://github.com/fossas/spectrometer/pull/338))

## v2.15.10

- Monorepo: Ignore permission errors when searching for ninja or buildspec files. ([#351](https://github.com/fossas/spectrometer/pull/351))

## v2.15.9

- CocoaPods: Supports git sources in `Podfile.lock` analysis. ([#345](https://github.com/fossas/spectrometer/pull/345))

## v2.15.8

- `fossa analyze --experimental-enable-monorepo` now turns off proprietary language scanning by default, and has this feature controlled by a feature flag ([#343](https://github.com/fossas/spectrometer/pull/343))

## v2.15.7

- Resolves an issue where errors running `fossa report` and `fossa test` would be made more confusing when the project isn't a monorepo project ([#321](https://github.com/fossas/spectrometer/pull/321))
- Prevents uploading standard analysis results to monorepo projects, where they'd be silently ignored ([#341](https://github.com/fossas/spectrometer/pull/341))

## v2.15.6

- CocoaPods: Fixes `Podfile.lock` parsing. It safely parses when Pod and Dependencies entries are enclosed with quotations. ([#337](https://github.com/fossas/spectrometer/pull/337))

## v2.15.5

- Fixes an issue where `--json` would output the raw project ID, instead of a normalized ID ([#339](https://github.com/fossas/spectrometer/pull/339))

## v2.15.4

- Gradle: Search parent directories for gradlew and gradlew.bat ([#336](https://github.com/fossas/spectrometer/pull/336))

This release also adds a number of closed beta features around FOSSA C/C++ support.
For now this functionality is considered publicly undocumented, and is only used with support from FOSSA engineering.

As such this new functionality is hidden from the help and other documentation in this repo.
For questions using the new functionality in this release please contact us!

- Support linking user-defined dependency binaries. ([#323](https://github.com/fossas/spectrometer/pull/323))
- Support resolving linked user-defined binaries found in projects when VSI is enabled. ([#328](https://github.com/fossas/spectrometer/pull/328))
- Support linking user project binaries. ([#333](https://github.com/fossas/spectrometer/pull/333))
- Support resolving linked user project binaries found in projects when VSI is enabled. ([#333](https://github.com/fossas/spectrometer/pull/333))

## v2.15.3

- Resolve a scan performance regression for `fossa vps` invocations. ([#335](https://github.com/fossas/spectrometer/pull/335))
- Resolve a scan performance regression for `fossa analyze --experimental-enable-monorepo` invocations. ([#335](https://github.com/fossas/spectrometer/pull/335))

## v2.15.2

- Maven: Fixes an issue where dependencies parsed from `dependency:tree` would fail to resolve when uploaded. ([#332](https://github.com/fossas/spectrometer/pull/332))

## v2.15.1

- Maven: Fixes an issue where dependencies with a platform specifier were not correctly parsed. ([#329](https://github.com/fossas/spectrometer/pull/329))

## v2.15.0

- Dart: Adds support for pub package manager. ([#313](https://github.com/fossas/spectrometer/pull/313))
- Analyzed dependencies now report what file they were found in. ([#316](https://github.com/fossas/spectrometer/pull/316))

## v2.14.5

- Maven: Fixes an issue where projects with `settings.xml` files would not be analyzed correctly using the `dependency:tree` tactic. ([#327](https://github.com/fossas/spectrometer/pull/327))

## v2.14.4

- Gradle: Fixes an issue where all dependencies would appear as direct. ([#319](https://github.com/fossas/spectrometer/pull/319))

## v2.14.3

- Monorepo: archive expansion now respects `--exclude-path` and `--only-path`. ([#320](https://github.com/fossas/spectrometer/pull/320))

## v2.14.2

- Maven: `mvn dependency:tree` now correctly cleans up temporary files after an exception, and correctly uses `settings.xml` when available. ([#318](https://github.com/fossas/spectrometer/pull/318))

## v2.14.1

- Expanded proprietary language snippets in monorepo scans. ([#317](https://github.com/fossas/spectrometer/pull/317))

## v2.13.1

- Adds support for a new Maven tactic that produces the full dependency graph if `mvn dependency:tree` is available but the plugin is not. ([#310](https://github.com/fossas/spectrometer/pull/287))

## v2.13.0

- Elixir: Adds support for Elixir projects using `mix`. ([#287](https://github.com/fossas/spectrometer/pull/287))

## v2.12.3

- Gradle: Fixes an issue where unresolvable Gradle configurations would cause Gradle analysis to show no dependencies ([#292](https://github.com/fossas/spectrometer/pull/292)).

## v2.12.2

- Python: Fixes an issue where older Poetry lockfiles were not correctly identified. ([#309](https://github.com/fossas/spectrometer/pull/309))

## v2.12.1

- VPS: Adds `--exclude-path` and `--only-path` to monorepo functionality in `fossa analyze`. ([#291](https://github.com/fossas/spectrometer/pull/291))
- VPS: Support globs in `--{exclude,only}-path` flags. ([#291](https://github.com/fossas/spectrometer/pull/291))

## v2.12.0

- Python: Adds support for the Poetry package manager. ([#300](https://github.com/fossas/spectrometer/pull/300))

## v2.11.1

- Perl: Adds support for CPAN dependencies in `fossa-deps`. ([#296](https://github.com/fossas/spectrometer/pull/296))

## v2.11.0

- Adds support for selecting which folders analysis targets are discovered in. ([#273](https://github.com/fossas/spectrometer/pull/273))
- VPS: Adds support for `fossa test` and `fossa report` for monorepo projects. ([#290](https://github.com/fossas/spectrometer/pull/290))
- Maven: Adds support for `${property}` substitution for `<groupId>` and `<artifactId>` fields in dependencies. ([#282](https://github.com/fossas/spectrometer/pull/282))

## v2.10.3

- Adds support for specifying a release group on project creation. ([#283](https://github.com/fossas/spectrometer/pull/283))
- Adds support for non-HTTPS backends for archive uploads (e.g. for on-premises deployments). ([#276](https://github.com/fossas/spectrometer/pull/276))
- Adds `--experimental-enable-monorepo` and other associated flags to `fossa analyze`, which enables experimental monorepo support. ([#286](https://github.com/fossas/spectrometer/pull/286))
- Deprecates `fossa vps` subcommands. ([#286](https://github.com/fossas/spectrometer/pull/286))

## v2.10.2

- Fixes an issue where some `fossa` commands (including `fossa test`) would exit non-zero on success. ([#278](https://github.com/fossas/spectrometer/pull/278)).

## v2.10.1

- Fixes an issue where `fossa container analyze` exited zero on failure. ([#275](https://github.com/fossas/spectrometer/pull/275))

## v2.10.0

- Adds support for short flags. ([#264](https://github.com/fossas/spectrometer/pull/264))
- Adds a `remote-dependencies` section in the `fossa-deps` file to support archives at specific URLs. ([#260](https://github.com/fossas/spectrometer/pull/260))
- Renames some fields for `custom-dependencies` to avoid confusion. ([#260](https://github.com/fossas/spectrometer/pull/260))

## v2.9.2

- Adds JSON-formatted project information to the output of `fossa analyze` with `--json`. ([#255](https://github.com/fossas/spectrometer/pull/255))

## v2.9.1

- VPS: Bump wiggins - Updated `vps aosp-notice-file` subcommand to upload ninja files & trigger async task. ([#272](https://github.com/fossas/spectrometer/pull/272))

## v2.9.0

- Fixes an issue where stdout doesn't always flush to the console. ([#265](https://github.com/fossas/spectrometer/pull/265))
- Fixes an issue when referenced-dependencies are not being uploaded. ([#262](https://github.com/fossas/spectrometer/pull/262))
- Adds support for `fossa-deps.json`. ([#261](https://github.com/fossas/spectrometer/pull/261))
- Adds support for `vendored-dependencies` to be license scanned. ([#257](https://github.com/fossas/spectrometer/pull/257))

## v2.8.0

- Adds support for `--branch` flag on `fossa container analyze` command. ([#253](https://github.com/fossas/spectrometer/pull/253))
- Adds support and documentation for user-defined dependencies. ([#245](https://github.com/fossas/spectrometer/pull/245))
- Allows using `.yml` or `.yaml` extensions for `fossa-deps` file, but not both. ([#245](https://github.com/fossas/spectrometer/pull/245))
- `fossa analyze` now checks `fossa-deps` before running analysis (instead of checking in parallel with other analyses). ([#245](https://github.com/fossas/spectrometer/pull/245))

## v2.7.2

- VSI: Updates the VSI Plugin.
- VSI: Adds support for VSI powered dependency discovery as a strategy.

## v2.7.1

- Re-enables status messages for commands like `fossa test` in non-ANSI environments. ([#248](https://github.com/fossas/spectrometer/pull/248))
- Yarn: Adds support for Yarn v2 lockfiles. ([#244](https://github.com/fossas/spectrometer/pull/244))
- NuGet: Fixes the dependency version parser for `.csproj`, `.vbproj`, and similar .NET files. ([#247](https://github.com/fossas/spectrometer/pull/247))

## v2.7.0

- Conda: Adds support for the Conda package manager. ([#226](https://github.com/fossas/spectrometer/pull/226))

## v2.6.1

- VPS: Adds `--follow` to the `vps analyze` subcommand, which allows for following symbolic links during VPS scans. ([#243](https://github.com/fossas/spectrometer/pull/243))

## v2.6.0

- Display the progress of `fossa analyze` while running. ([#239](https://github.com/fossas/spectrometer/pull/239))

## v2.5.18

- NPM: Fixes issue where transitive dependencies could be missing in NPM projects. ([#240](https://github.com/fossas/spectrometer/pull/240))

## v2.5.17

- Containers: Fixes an issue where `--project` and `--revision` were not correctly handled in `fossa container analyze`. ([#238](https://github.com/fossas/spectrometer/pull/238))

## v2.5.16

- Adds support for `fossa-deps.yml`. ([#236](https://github.com/fossas/spectrometer/pull/236))

## v2.5.15

- Python: Fixes an issue where parsing unsupported fields in `requirements.txt` could prevent Python analyses from terminating. ([#235](https://github.com/fossas/spectrometer/pull/235))

## v2.5.14

- Go: Upload module identifiers instead of package identifiers to the backend. ([#234](https://github.com/fossas/spectrometer/pull/234))

## v2.5.13

- VPS: Update VPS plugin to `2021-04-27-312bbe8`. ([#233](https://github.com/fossas/spectrometer/pull/233))
  - Improve performance of scanning projects
  - Reduce memory pressure when scanning large projects

## v2.5.12

- VPS: Update VPS plugin to `2021-04-19-9162a26`. ([#231](https://github.com/fossas/spectrometer/pull/231))

## v2.5.11

- Allow flags to be set via configuration file. ([#220](https://github.com/fossas/spectrometer/pull/220))
- Containers: add support for layers. ([#228](https://github.com/fossas/spectrometer/pull/228))

## v2.5.10

- Only activate replay/record mode using `--replay`/`--record` (previously it was turned on in `--debug` mode). ([#212](https://github.com/fossas/spectrometer/pull/212))
- Containers: Fixed a bug where container scanning failed when ignored artifacts aren't in the right shape. ([#223](https://github.com/fossas/spectrometer/pull/223))

## v2.5.9

- VPS: Update the VPS scanning plugin:
  - Resolve issues reading IPR files with null byte content.
  - Workaround recursive variable declarations when parsing Android.mk files.

## v2.5.8

- VPS: Support makefiles in `fossa vps aosp-notice-file`. ([#216](https://github.com/fossas/spectrometer/pull/216))
- VPS: Require paths to ninja files as arguments in `fossa vps aosp-notice-file`. ([#217](https://github.com/fossas/spectrometer/pull/217))

## v2.5.7

- VPS: Print project URL after `fossa vps analyze`. ([#215](https://github.com/fossas/spectrometer/pull/215))

## v2.5.6

- Gradle: Fixes an issue that sometimes prevented Gradle project analyses from terminating. ([#211](https://github.com/fossas/spectrometer/pull/211))

## v2.5.5

- PHP: Fixes an issue where Composer lockfiles could cause a crash when parsing. ([#207](https://github.com/fossas/spectrometer/pull/207))

## v2.5.4

- Scala: Fixes an issue that sometimes prevented Scala analyses from terminating. ([#206](https://github.com/fossas/spectrometer/pull/187))

## v2.5.0

- Containers: Add container analysis toolchain. ([#173](https://github.com/fossas/spectrometer/pull/173))

## v2.4.11

- Fixes several issues that caused analysis failures during upload. ([#187](https://github.com/fossas/spectrometer/pull/187), [#188](https://github.com/fossas/spectrometer/pull/188))

## v2.4.9

- Python: Fixes an issue with `requirements.txt` parsing line extensions. ([#183](https://github.com/fossas/spectrometer/pull/183))
- Fixes an issue where we didn't read the cached revision when picking a revision for `fossa test` in projects without VCS. ([#182](https://github.com/fossas/spectrometer/pull/182))
- Fixes an issue where invalid project URLs would be printed for projects without VCS when `--branch` was not specified. ([#181](https://github.com/fossas/spectrometer/pull/181))

## v2.4.8

- Introduce a new hidden `fossa compatibility` command which runs fossa v1 `fossa analyze` and allows users to access the archive uploader. ([#179](https://github.com/fossas/spectrometer/pull/179))

## v2.4.7

- Fixes an issue where `fossa test` would always exit zero for push-only API keys. ([#170](https://github.com/fossas/spectrometer/pull/170))
- Fixes an issue where dependency graphs would be filtered out if they had no direct dependencies (e.g. in strategies like Yarn where direct dependencies are unknown). ([#172](https://github.com/fossas/spectrometer/pull/172))
- Go: Fixes an issue with `glide.lock` parser. ([#175](https://github.com/fossas/spectrometer/pull/175))
- Go: Adds multi-module project support to `go.mod` static analysis. ([#171](https://github.com/fossas/spectrometer/pull/171))
- NPM, Yarn: Fixes an issue where subdirectories were erroneously ignored. ([#174](https://github.com/fossas/spectrometer/pull/174))

## v2.4.6

- VPS: Update Wiggins CLI plugin to version `2020-12-11-5d581ea`

## v2.4.5

- VPS: Update `fossa vps analyze` to use a new VPS project scanning engine:
  - Improve scan performance
  - Support "License Only" scans, where the project is scanned for licenses but is not inspected for vendored dependencies.

## v2.4.4

- Maven: Add limited support for POM `${property}` interpolation. ([#158](https://github.com/fossas/spectrometer/pull/158))

## v2.4.3

- Adds `--version` flag. ([#157](https://github.com/fossas/spectrometer/pull/157))

## v2.4

- RPM: Adds support for unpacking of gzipped RPMs. ([#154](https://github.com/fossas/spectrometer/pull/154))
- VPS: Integrates `vpscli scan` as `fossa vps analyze`. ([#148](https://github.com/fossas/spectrometer/pull/148))
- VPS: Removes `vpscli` binary. ([#148](https://github.com/fossas/spectrometer/pull/148))
- VPS: Adds support for `--team` and other metadata flags to VPS analysis. ([#149](https://github.com/fossas/spectrometer/pull/149))
- VPS: Adds `fossa vps test` command, analogous to `fossa test` for VPS projects. ([#150](https://github.com/fossas/spectrometer/pull/150))
- VPS: Adds `fossa vps report` command, analogous to `fossa report` for VPS projects. ([#150](https://github.com/fossas/spectrometer/pull/150))

## v2.3.2

- Adds `fossa list-targets` to list "analysis targets" (projects and subprojects) available for analysis. ([#140](https://github.com/fossas/spectrometer/pull/140))
- Adds `--filter TARGET` option to `fossa analyze`. ([#140](https://github.com/fossas/spectrometer/pull/140))
- Adds support for "detached HEAD" state in `git` and `svn`. ([#141](https://github.com/fossas/spectrometer/pull/141))
- Python: Dependencies found via `*req*.txt` and `setup.py` are now merged. ([#140](https://github.com/fossas/spectrometer/pull/140))
- Maven: Natively support multi-POM Maven projects. ([#140](https://github.com/fossas/spectrometer/pull/140))
- Gradle: Fixes an issue where subprojects were not handled correctly. ([#140](https://github.com/fossas/spectrometer/pull/140))

## v2.3.1

- RPM: Dependencies from multiple `*.spec` files in the same directory are now merged. ([#138](https://github.com/fossas/spectrometer/pull/138))
- Erlang: Aliased packages in `rebar3` are now resolved to their true names. ([#139](https://github.com/fossas/spectrometer/pull/139))
- Gradle: Support all build configurations (instead of a hard-coded list of known configuration names). ([#134](https://github.com/fossas/spectrometer/pull/134))

## v2.3.0

- Erlang: Fixes an issue where the `rebar3` strategy would incorrectly identify dependencies as top-level projects. ([#119](https://github.com/fossas/spectrometer/pull/119))
- Python: Fixes various issues in the `setup.py` parser. ([#119](https://github.com/fossas/spectrometer/pull/119))
- Haskell: Adds support for Haskell projects using `cabal-install`. ([#122](https://github.com/fossas/spectrometer/pull/122))
- PHP: Adds support for PHP projects using `composer`. ([#121](https://github.com/fossas/spectrometer/pull/121))

## v2.2.4

- Scala: Adds support for Scala projects using `sbt`. ([#54](https://github.com/fossas/spectrometer/pull/54))

## v2.2.1

- Python: Fixes an issue where the `req.txt` strategy would run even when no relevant files were present. ([#109](https://github.com/fossas/spectrometer/pull/109))

## v2.2.0

- Improves contributor counting accuracy using repository metadata. ([#94](https://github.com/fossas/spectrometer/pull/94))
- Improves parallelism of strategy discovery. ([#93](https://github.com/fossas/spectrometer/pull/93))
- Fixes an issue where URLs printed by `fossa test` and other commands were incorrect for `git` projects with `https` remotes. ([#92](https://github.com/fossas/spectrometer/pull/92))
- Fixes an issue where `IOException`s (like "command not found") would cause strategies to crash. ([#106](https://github.com/fossas/spectrometer/pull/106))
- Fixes an issue where with effect typechecking. ([#100](https://github.com/fossas/spectrometer/pull/100))
- Python: Dependencies of multiple `*req*.txt` files in a single project are now merged. ([#102](https://github.com/fossas/spectrometer/pull/102))
- Go: Re-enables deep dependency reporting (which was previously disabled for development purposes). ([#98](https://github.com/fossas/spectrometer/pull/98))
- NuGet: Adds support for analyzing `paket.lock` files. ([#107](https://github.com/fossas/spectrometer/pull/107))

# Version 1 Changelog

## v1.1.10

- 7013d3b fix: Remove evicted SBT dependencies (#667)
- 8aa77d8 Update genny calls to not use gopath (#668)
- 4e6cced fix: Unit test failures should cause CI failure (#666)

## v1.1.9

- a1ec875 Fix node_modules strategy (#665)

## v1.1.8

- 6ad8e86 fix ant subdirectoy analysis (#664)
- 4fe7d83 add faq (#661)

## v1.1.7

- 246294c fix downloaded parse error (#660)
- 2cd3dcd fix wrong config file field (#623)
- 01fe79a doc: Homebrew is no longer a supported installation method (#659)

## v1.1.6

- 9f7d083 Send projectURL on upload-project (#656)

## v1.1.5

- dd56406 Use gomodules instead of dep (#653)
- 9c1523e Ant: use pom.xml's <parent> version if one isn't declared at the top level (#652)

## v1.1.4

- fabc9ef Remove e2e test from blocking a release (#649)
- 44d13b2 Use 'go list' to determine transitive dependencies for gomodules projects (#648)
- 84818e9 Add support for titles with upload project (#646)
- 444330f SAML build link (#647)

## v1.1.3

- fc60c66 Update documentation for newer sbt versions (#638)
- 3255628 Add ARM64 in goreleaser (#626)
- 871e94f improve license scan fix (#643)

## v1.1.2

- b1e910a Fix Goreleaser after deprecation (#642)
- 89b8691 fossa upload-project command (#639)
- 38fdbac Update README.md (#636)

## v1.1.2-alpha.1

- 57fe304 feat: Use name field to name modules (#635)

## v1.1.1

- 94d95b5 Send CLI version in upload (#633)
- e41733a Update docs and help output for flags that only effective on project creation. (#632)
- a4bddd0 Handle multi module maven builds without distinct pom files (#631)
- 8330391 improve docs on `--suppress-issues` flag (#624)

## v1.1.0

- 1706109 chore: Update Docker development images (#601)
- 8aa42f0 remove mention of overwrite (#621)
- d7467dc Timeout flag correction (#619)
- 2cd9167 Add a pull request template (#618)
- ac0dc90 Replace "Python" with "Ruby" in Ruby documentation (#544)
- 11358c6 Fix typo on "options" param (#608)
- 1ae3c54 Update maven.md (#612)
- 028812f Replace .NET with nodejs on nodejs documentation (#610)
- 90d625c Git contrib count (#611)
- fff1e23 remove spectrometer install (#606)

## v1.0.30

- 09c02d6 Add site-packages to the list of ignored directories (#605)

## v1.0.29

- cc3b1ec fix: Do not fail when analyzing go.mod modules when lockfile is not in same directory as module (#602)

## v1.0.28

- 091f2a9 Allow double-quoted strings in setup.py (#600)

## v1.0.27

- f511238 Add -mod=readonly flag to gomodules resolver (#599)

## v1.0.26

- 55cc629 Use -mod=readonly flag for go list (#595)
- 7103b56 Go repository bazel files (#594)
- d4b00cd Use the same BINDIR for hscli (#592)

## v1.0.25

- 08dbd38 prevent comparison tooling with custom endpoint (#591)

## v1.0.24

- b530020 feat (npm dev) include npm development dependencies (#589)
- dff5651 Let hscli installation fail silently (#590)
- 22ca461 feat (yarn list) support for scanning yarn list output (#588)

## v1.0.23

- 7d22c91 CLI v2 Comparison (#568)
- 32b9351 Resolve documentation nits (#585)

## v1.0.22

- 6dee5c6 upload the policy paramater if a user adds it (#577)

## v1.0.21

- 7458683 Use unix file separators in archive uploads (#584)
- 6187e44 remove isbuilt errors and warnings for commands that we don't need (#576)

## v1.0.20

- 39656fd changes to scan ant better (#575)

## v1.0.19

- 3a98c56 Allow Leiningen to output on stderr without failing (#574)
- cf5391b feat (better bazel) support for bazel deps command (#570)
- 4efffa5 handle maven downloaded line (#573)
- f0abc89 flag change (#572)
- 4ccb6fd add title attribution row (#571)
- b431b2e docs update (#567)

## v1.0.18

- 4a98113 archive -> archives (#566)
- 244e757 return error so file info cannot be nil (#565)

## v1.0.17

- 85a7e9c fix (hanging commands) refactor sbt and timeout hanging commands (#563)
- b243965 revise ant options (#561)
- a0358b0 feat (pipenv discovery) (#560)

## v1.0.16

- 30316bc fix(json report) print json reports when provided json flag (#558)
- 3a27b27 remove gradle sub projects from dependency graph (#556)

## v1.0.15

- 98c3b7f Request download url when rendering reports (#557)

## v1.0.14

- 5296cf3 fix (gradle error) error on exit code and stderr (#555)
- 7c7aa6f [FC-1212] create integration with new report endpoint (#554)

## v1.0.13

- 701adbd remove .fossa.yml (#553)
- 8299613 feat (bazel files) parse bazel files for static support (#552)

## v1.0.12

- d6cab2c Add DownloadURL to Revision type. (#551)
- 35ce938 [FC-1059] Added consideration of lockfiles to nodejs IsBuilt() (#543)
- b2697e6 Updated README for generating license notices (#546)

## v1.0.11

- 3e7c7b3 [FC-977] Added strategy for parsing package-lock.json files (#541)

## v1.0.10

- 2961722 fix (log file sync) defer file syncing until after the command finishes (#539)
- d1fa5ed Fixed gradle project discovery (#538)

## v1.0.9

- 3ead389 fix (rpm install) return stdout instead of zero value (#537)
- d74872c Implement new python analyzer (#534)

## v1.0.8

- 36d3766 unmarshal additional information (#535)
- 877e552 feat (ruby v2 analysis) ruby analysis conforms to v2 format (#530)

## v1.0.7

- 4940add feat (rpm scanning) support for system level and individual rpms. (#520)

## v1.0.6

- 78d3b72 fix (type issue) handle empty pkg types (#532)
- eaf8b55 fix (update fail) don't fail when there are no updates available (#526)
- 9b5c9ff errors (extend errors) use the errors package in more places (#503)
- c160edb refactor (ruby) (#528)

## v1.0.5

- eaa6c94 turn off cgo (#529)
- ab7c478 new analysis strategies / fallbacks (#511)
- 69dc144 errors (wrong arguments) better errors when users manually specify modules. (#525)

## v1.0.4

- 6cad43a Trim $GOPATH from source path stacktraces (#524)
- 707ca11 add hash and version field to dep reports (#521)
- 2b63679 lint (golang ci) add custom linting configuration (#508)
- 6f324ad add the --server-scan flag to treat raw modules separately (#518)

## v1.0.3

- 638f9f7 fix (ruby errors) change is built check and fix errors (#519)

## v1.0.2

- 1c58d98 warn error and handle nil typed errors (#512)
- 4bc1dbc improve error messages when running commands (#510)
- 94be39b testing (fossa test) use a test server to test fossa test (#305)

## v1.0.1

- 39676c8 release (go version) (#507)
- d478879 release after approval (#506)
- 25ed63d feat (gomodules vendor) support users who vendor custom deps and use gomodules (#505)
- e72db93 feat (golang fallbacks) break go strategies down and fallback easier (#504)
- 4c5a991 fix (missing remote error) set project name to directory if git cannot be read. (#502)
- 72e21d6 feat (clojure support) clojure support through leiningen (#501)
- 7e64aa9 Fix parsing of gradle dependency tree (#500)

## v1.0.0

- 235c83318 better buck error (#499)
- a8412e0e2 Add setup.py scanning (#493)
- 1bdd0432d Log message if on Windows or not using ANSI (#438)
- 582091364 errors (better errors) extend the errors package further (#492)
- 953ec7464 Init: allow use of --project (and other API-related) flags (#498)
- 5c9f72c9e filter warnings prefix (#497)
- 4f90d785b feat (dep static analysis) read manifest and lockfiles created by dep (#491)
- 5a81a616a fix output requiring api key (#495)
- e6aefa91c golang: fix support for go modules in subdirectories (#439)
- 8af01eb7d Publish homebrew formula (#494)
- 1187e9d0a docs(readme): add download count (#490)
- d68373963 errors (no API key) Common error when users forget to add an API key.  (#489)
- 78a841865 feat (gomodules scanning) scan go.mod and go.sum for dependencies. (#488)

## Version 0 Changelog

We generally follow semantic versioning, but semantic versioning does not
specify pre-1.0.0 behavior. Here is how `fossa` <1.0.0 releases work:

- Any update that creates a breaking change (i.e. a change that causes a
  previously working configuration to fail) will bump the minor version.
- All other updates will bump the patch version.
- Preview, beta, and other special releases will have a pre-release identifer in
  the semantic version, and will be marked as pre-release on GitHub Releases.

## v0.7.34

- 0a838a506 Fix WalkUp to be OS-agnostic (#487)
- a5fcdca1b fix (requirements parser) whitespace in dependencies removed (#486)
- c2cbf8eac feat (errors) better errors package (#462)
- 8656b4e12 Use runtimeClasspath configuration for resolution (#484)
- b2d510c05 feat (clean debug logs) add --verbose flag to allow cleaner logs (#485)
- 643451839 docs (docker faq) update faq for custom docker images (#481)
- fd8fa7c17 Discover gradle projects using non-groovy dialects (#482) (Closes #395)
- 66e205192 Replace "Python" with "Ruby" in Ruby documentation (#483)
- 569f1e867 feat (rust support) Support rust through Cargo.lock parsing. (#474)
- c8d6e7dd5 feat (dependencyManagement field) add dependencyManagement parsing. (#477)
- 28096cc8b Haskell project support via cabal-install and stack (#444)
- 202eda88c fix (support method) change support to email (#476)

## v0.7.33

- 0567ca5 fix (zero deps error) log when a project has no dependencies (#473)
- 5d0e2b9 fix (nested poms) fix a bug where nested pom files could not be found  (#475)

## v0.7.32

- df7ee6967 Update how-it-works.md (#472)
- 4b85dce8b feat (license scan tar) use the rawLicenseScan parameter to run a full license scan (#469)

## v0.7.31

- b7cb71ad2 feat (fallbacks) don't look for setup.py and log if cocoapods is missing instead of failing (#470)
- fcc63f259 fix (sbt parsing) make a small change to ensure sbt graphs are created accurately. (#471)
- 9f346efc6 feat (buckw) discover buck command and prefer buckw (#467)
- 4d380793d fix (module filter) consider windows file paths when filtering modules (#466)
- 3bd9ffaec Update CONTRIBUTING.md (#465)
- 999641227 docs (golang) strategy and faq updates (#464)

## v0.7.30

- 5ec7a9e07 Add fallback to no VCS when VCS not supported, and support Mercurial (#463)
- f54ae192e copy installation (#461)

## v0.7.29

- 33808e000 remove upper bound on test (#460)
- ec5990cf7 Update how Maven modules are described in .fossa.yml (#459)
- 3c4e41f7d feat (command timeout) add timeout for gradle analyzer (#458)

## v0.7.28

- 94e829228 Fix gradle project name parsing for projects without group ID (#457)

## v0.7.27

- 5c59eafa2 improve dockerfiles (#456)
- e6da7d3ba feat (format fossa test) improve fossa test output for readability (#455)
- d184d6a5d Harden parsing of Gradle's output (#454)
- 9ea851336 Check each Maven POM manifest only once when discovering modules (#452)
- 89eb004f5 Improve discovery of Maven modules and dependencies (#449)
- bfdfaa1c4 feat (dotnet support) complete dotnet support with fallbacks. (#450)
- ad23bb55d Support projects without VCS and support Subversion (#448)
- 5a24f6891 fix empty Composer dependencies list parsing (#392)
- 92d9c9f98 Fix some typos in docs (#447)
- 4cfe1b459 remove comment and kill unused images (#446)
- e7319ddec Bump fossa/fossa-cli:base image's golang version to 1.12

## v0.7.26

- aad54f605 fix (api error) return api error messages with bad requests (#442)
- 47a005dd1 feat (report license text) add full license and attribution text for fossa report (#441)
- 368a1382b docs (FAQ page) add a faq page and other updates (#440)

## v0.7.25

- b0571b804 feat (gradle project dir) enable the gradle analyzer to work with a monorepo like structure (#434)
- 89aafbd77 test (carthage) add test structure for empty cartfile (#437)
- ebfa09147 fix (empty cartfile) Check for nil graph from empty Cartfile.resolved (#435)
- 7fd62b6b4 fix (report url) switch dependency url back to the full url (#436)
- f2d05aa12 fix (ruby tests) fix flaky ruby integration tests. (#426)
- 156ae380c fix (carthage error) improve carthage error message (#432)
- be9042349 feat (go dependency versions) Favor explicit versions instead of dependency hashes (#427)

## v0.7.24

- 7a5ba032b feat (buck all targets) add option to specify a target such as //third-party/... (#428)
- e9fd4642e fix (ant analyzer) clean up and prevent failure from missing binaries (#429)
- bb551cd04 refactor (gradle analysis) add a test suite and clean up code. (#425)
- 8e02a4a80 fix (.io to .com) update endpoints (#423)

## v0.7.23

- e26421e28 fix (gradle parser) bug related to windows line endings (#421)
- 75994dadf fix (windows script) add a correct download script for windows users to the cli manual (#422)
- cbd0f751a testing and comment logic (#420)
- 2a2a23f14 fix (report dependencies) Change report dependencies to track fossa.com results (#419)
- fa135e191 feat (test pass) add the --supress-issues flag to fossa test (#418)
- f6660fb91 fix (raw modules) prevent modules from appearing as projects (#416)
- 2068b2d8f fix (manual links) broken links on the cli manual (#415)
- 541beceee docs (manual rewrite) manual and user guide overhaul (#410)

## v0.7.22

- 5e22532 Update README.md (#412)
- c13d22c fix (gradle configurations) add default configurations and change how targets are handled (#411)

## v0.7.21

- 11d74e8 Fix (readtree generic) Fix bug that prevented dependencies from being listed in the transitive graph. (#407)

## v0.7.20

- 2f552ca feat (paket analyzer) introduce support for the paket package manager (#404)

## v0.7.19

- 757a3df feat (okbuck classpath) add a flag to buck analysis for specific types of dependencies. (#400)
- 5b86e5b fix (ruby no specs) Do not panic when Gemfile.lock has a malformed empty specs section (#402)
- 7ad3119 fix (go analyzer) do not fail when there are no go dependencies. (#401)

## v0.7.18

- 1ed03f7 feat(okbuck support) Provide support for analyzing software managed by okbuck. (#398)
- 34babdf fix (Gradle analyzer) Fix gradle discovery for root projects and add a flag to scan all submodules (#399)
- cef13fe fix(cmd): Correctly parse module options when passed from command line (#393)
- 28a6f0e feat (debian analysis) Build functionality to analyze debian packages (#388)
- 3e54a0b fix (fossa report licenses) change the way that we find dependency license information. (#390)
- 65c2534 fix (fossa test) Poll the fossa issues endpoint until a scan is complete. (#397)
- 4ccf0d5 feat(buck) add cli support for the Buck package manager (#380)

## v0.7.17

- be61f55 Gradle multi-configuration parsing (#387)
- b9cf6ae fix (ant discovery) ensure valid directories are discovered. (#384)
- f6731eb feat(build tags) analyze go build tags (#372)
- 098b089 fix (readtree) correct the way we parse dependency graphs (#385)
- 861f567 Fix csproj regex (#386)
- 1d39bb8 fix(ant) Fix error message (#363)
- d1c781d fix: Correctly set directory modules are passed in from the command line (#383)
- 9509164 Add machine-readable output format to license report (#379)
## v0.7.16-rc.1+buckpreview

- d8e6d3a add buck project discovery
- eb4bc12 basic functionality
- 7005a1e first fully working changes
- 9088c10 WIP push
- cb54eea WIP upload
- 301b654 WIP basic functionality

## v0.7.15

- 434a2ae Pass -no-colors about as two separate arguments to sbt, not one (#376)
- 740da0d Link to CONTRIBUTING.md was broken (#377)
- b9a1f3b update go-git to v4.7.1 (#374)

## v0.7.14

- 4821bdc feat(gomodules) add support for gomodules (#368)
- 2dd95e9 fix(python) Add options support to requirements.txt parsing (#370)
- 2347102 fix(python) requirements parses extras properly (#365)
- c6aceb3 fix(maven) fix line parsing in Windows OS (#362)
- 71b489c fix(upload) remove duplication of flags to fix upload (#366)
- 4f6199d fix(make) fix conflict with auto generated file (#364)
- 9e6a4d8 fix(npm) npm analyze incorrectly finds module from .fossa.yml (#355)

## v0.7.13

- 623f658 fix(module options) allow command line options for multi module builds (#359)
- f188555 feat(pipenv) add support for pipenv projects (#315)
- cb206fd fix(glide) ensure that glide checks for aliased packages (#352)
- bb05c2b fix (buildtools) logic for bower and pip (#350)

## v0.7.12

- 4bd3b42 Merge pull request #339 from fossas/fix/yml-relative-paths-golang
- 48e7afd chore(go): Import grouping
- 9632cbe Merge pull request #338 from fossas/feat/warn-old-config
- a3792d0 test(nodejs): Add tests for checking import graphs (#337)
- 9439aa0 feat(ruby analyzer integration test) add ruby analyzer integration test (#320)
- 94c5f92 refactor(integration test) do not use TestMain in integration tests (#336)
- f4fc244 nit: Remove debugging code
- eeb82cd Merge pull request #276 from fossas/fix/phpDeps
- b8baa4f feat(config): Warn on old configuration files
- 36cc01d fix(go): Use relative paths when discovering modules
- 2495072 Filter out deps with name 'php'
- 201b13f test(yarn fixtures) add rev not resolve to suffix fixture (#326)
- 4f8a134 Merge branch 'master' into test/nodeFixtures3
- 61ce589 build: Rebuild on source change, use MacOS-compatible find (#332)
- ccb3bec Merge branch 'master' of github.com:fossas/fossa-cli into test/nodeFixtures3
- 915c70f  update fixtures and tests according to fixture dir
- 77b64e5 define fixture
- 50277fa add second case for trans prod dep collisions
- cd8ef3c add trans dev dep case 1
- 10fff2b fix some naming to be more clear
- 4fc7473 rename directories
- 0d36e90 setup fixture

## v0.7.11

- 5f558c5 fix added for dep graph creation (#331)
- 2de096e test(yarn fixtures) define fixtures and tests for additional parsing edge cases (#325)
- 1d32b91 test(python analyzer) add native python analyzer integration tests (#307)
- e432486 feat(circle.yml) aggregate coverage for multiple reports within a single PR (#306)

## v0.7.10

- 58b0fb7 test(yarn fixtures) add name only collision with direct prod dep case (#324)
- 4c51b77 test(yarn fixtures) initial edge case fixture structure example for yarn tooling (#323)
- 3c243bc Make sure that release tags start with 'v' (#322)
- 5f47dc1 feat(yarn.lock parsing) do not include dev deps in lockfile parsing (#312)
- 146f015 feat(nodejs dev deps) filter nodejs dev deps when using npm ls (#314)
- 72f7ec7 fix(vndr user repos) add support for user specified package locations (#316) (#318)
- ca28520 feat(buildtools Dockerfile) add rails tooling on buildtools image (#319)
- 0ae2c5e feat(yarn/npm) do not eagerly fail if either yarn or npm is not available (#313)
- dbfbb85 refactor(integration tests) abstract/simplify project initialization post cloning (#310)

## v0.7.9

- adec6f3 build: Fix Makefile dependencies in release process (#309)
- 03b24fb Improve .NET analyzer performance by reducing logging (#296)
- e9ac753 test: Don't run integration tests while unit testing (#308)
- fcb3783 fix(Makefile) update dev-osx to not error out for missing run command (#304)
- 4e1af41 test(nodejs integration) add full nodejs integration test (#297)
- 54bed30 refactor(codegen): Clean up old code, make codegen consistent (#300)
- a938e90 Add dependency check to build (#302)
- fc78d44 fix(ci): Fix reversed coverage logic for CI unit tests (#301)
- 72d7ca4 refactor(install): Use godownloader instead of custom install script (#298)
- ce2e3bf coveralls removed for forked repos and alternate junit test path added (#299)
- 48afaf4 feat(yarn lockfile fallback) add yarn lockfile reading fallback (#293)
- c94e175 added flags for specifying the team in fossa, and a link (#287)
- 718bf28 test(yarn lockfile) improve fixture case coverage (#290)
- c90d051  feat(AnalyzerTest) canonical reference for slimming docker test image and native analyzer testing (#271)
- 67c2ff1 release(v0.7.8-1): Release version v0.7.8-1

## v0.7.8-1

- 67c2ff1 release(v0.7.8-1): Release version v0.7.8-1
- f7bc7ea Fix/test upload (#289)
- 70aa12a Overhaul FOSSA CLI CI (#286)
- 6e77c5b feat(yarn) add yarn lockfile parsing (#283)
- 6d8b99d fix(.circleci/config.yml) use test base docker image and check out branch cli code into the image (#277)

## v0.7.8

- 65a187a release(v0.7.8): Release version v0.7.8
- b03de4d Fix/test custom (#284)
- 4c9206d Issue #247, fix how custom fetchers are handled (#281)
- 9e52d6e feat(npm fallback) use node_modules to build dep graph if npm fails
- 6999ee6 Fix/go dep ignore (#272)
- 80e2819 fix(exec) append args provided in WithEnv instead of Env for cmds (#273)
- 5e040f8 default error value changed when an API key is not provided (#275)
- 12cd4c8 feat(npm buildtool) update FromManifest to return a package and rename it accordingly
- 9b6bc04 fully define TestFromNodeModules

## v0.7.7

- e874ec2 release(v0.7.7): Release version v0.7.7
- a66383e Work around NPM reporting for transitive dependencies with deduplication (#258)
- 27fcf55 Move fixtures to correct folder
- 551f5a4 refactor(npm): Move fixtures to correct folder
- dfcf109 Add NPM tests and mock NPM execution
- 42d448f Merge pull request #260 from fossas/ci/coveralls
- c75503c Merge branch 'master' into ci/coveralls
- 58e029f  Use CLI-specific API endpoints so that `fossa test` works with push-only API keys (#253)
- 7654166 coveralls support added
- ca66f70 feat(ruby analyzer) add fallback mechanism for ruby analyzers when bundler fails
- a1bcdc9 remove shouldFallback
- 000d93d remove trash
- 4742c3f flatten structure
- d2c7dda prefer fallbacks within switch statement
- 8bedfaf update to no longer need gemfile-lock-path
- 560691d add fallback option on each bundler command failure
- c864b74 remove dockerfile change in favor of separate PR
- f247dd9 remove shouldFallback from final fallback case
- 2ca741f fix fallback ordering
- 89df70d clean up tests; remove unused code
- 6a8dd6f correct ordering
- c46eba5 remove helper function
- 571be27 remove debugger line
- 996525a add remote debugging tools and settings
- b447304 update to not include lockfile path
- 41dba65 rename dev-mac -> dev-osx
- f8c5d93 reorder to check errs earlier, ensure that end result is actually populated
- 7a38c7f update buildTarget to use CWD
- e34bcad break out switch into functions
- b0a8ab3 Merge branch 'master' of github.com:fossas/fossa-cli into feat/rubyFallback
- eb8b518 use fallback strategy
- 8377bc7 add osx dev
- d9afc8f Correctly upload bad input with empty lines (#249)

## v0.7.6

- a35fd0b release(v0.7.6): Release version v0.7.6
- edecf87 fix(upload): add API flags (#248)
- 5b0c18b fix(install): Fix installer checksumming
- e290faf Added Jira project key and Project URL flags (#237)
- efa8f60 Improve default logging format (#244)
- f41a1c8 use shasum when available to verify download (#239)
- 92341dc lint(golangci): Fix GolangCI lints (#242)
- e7f9c39 Refactor logging: add structured fields and multiplexed backends (#241)
- 1206d63 allow local install without sudo using LOCAL=true (#238)
- b361644 test(flags): ignore order during combination test
- 7d8509c Support exclamation marks in Gemfile.lock (#230)

## v0.7.5

- 8e28232 release(v0.7.5): Release version v0.7.5
- abbe5d3 Tarball upload bugfixes (#228)
- 674e99b fix(gradle): Strip additional Gradle annotations (#229)

## v0.7.4

- ed1784b release(v0.7.4): Release version v0.7.4
- 6378305 Third-party tarballs (#227)
- 6719541 release(v0.7.3-2): Release version v0.7.3-2

## v0.7.3-2

- 6719541 release(v0.7.3-2): Release version v0.7.3-2
- ee7b30d chore: Add more .gitignore targets
- 14daf05 fix(readtree): Fix 1-index handling
- 2129901 release(v0.7.3-1): Release version v0.7.3-1

## v0.7.3-1

- 2129901 release(v0.7.3-1): Release version v0.7.3-1
- 33e478a fix(nodejs): Allow NPM errors by default
- 4e13873 Add init and analyze flags to default command (#225)

## v0.7.3

- fc83ebc release(v0.7.3): Release version v0.7.3
- 4157cc5 Do not cause config to fail if no supported VCS is detected (#224)
- b8a1457 Carthage support (#218)
- 983716a Added check for locator in upload response (#223)

## v0.7.2

- a259210 release(v0.7.2): Release version v0.7.2
- 017f69d fix(analyzers): Don't short-circuit module discovery on error
- 83fae0f Remove polymorphic monads (#219)

## v0.7.1

- 89661a4 release(v0.7.1): Release version v0.7.1
- eac7f22 fix(cmd): Correctly initialise main default command

## v0.7.0

- 917cd16 release(v0.7.0): Release version v0.7.0
- 4c96066 build(release): Do release preparation outside of Docker container for commit sign-off
- 8768224 build(release): Improve release abort
- 9a99d35 build(release): Improve release process (#217)
- 683d7c7 fix(bower): Fix undefined variable breakage due to bad refactor rebase
- e334f18 test(bower): Add .bowerrc directory handling tests
- 6961225 Merge pull request #214 from fossas/fix/bower-defaults
- 602a951 Refactor analyser discovery (#211)
- 8650211 fix(analzers): fix syntax err
- 6730b18 fix(analyzers): support relative paths in `.bowerrc`
- 1aafc1b fix(buildtools): add bower config constructor to apply defaults
- 9c0cbd2 fix(cmd): Main command should expose debug flag
- d41a952 chore: Consolidate GH templates
- ec6c681 Update issue templates (#208)
- 057e4f6 Enable unit tests in CI (#207)
- 72dc9ab feat(installer): Add install-latest in addition to stable

## v0.7.0-beta.9

- 357c041 chore: 0.7.0-beta.9 release
- 7abe7f4 fix(mvn): Fix Maven initialisation -- read POMs instead of parsing output (#206)
- dbabe3e feat(vcs): Correctly infer VCS settings when within a repo but not at the root (#205)
- 488b88c chore: update dependencies
- 4671510 refactor(init): Make explicit config file existence check for init
- 2f09aae feat(cmd): support --update flag in `fossa init`
- c5f82fe hotfix(install): Hotfix installer URL
- 6bea504 feat(ruby): Configurable `Gemfile.lock` path (#200)
- aa528bd fix(pkg): Fix Composer type parsing

## v0.7.0-beta.8

- 1626218 chore: release 0.7.0-beta.8
- 0ea3cce refactor(build): add releaser checks and fix installer generation
- 9823f3c feat(api): Enable proxy support via environment variables (#199)
- 2017bf9 fix(install): avoid hitting rate limit on install script (#197)

## v0.7.0-beta.7

- 3cd1ac9 fix(api): Correctly set SBT locators

---
Automated with [GoReleaser](https://github.com/goreleaser)
Built with go version go1.10.3 linux/amd64

## v0.7.0-beta.6

- 85d8f02 build(release): Remove development release options
- ef9e578 build(release): Correctly set GOVERSION on release
- b496f40 refactor(sbt): Use graph XML parsing instead of output parsing (#198)
- 1ac53ea fix(log): Do not use ANSI control characters on Windows (#194)

---
Automated with [GoReleaser](https://github.com/goreleaser)
Built with go version go1.10.3 linux/amd64

## v0.7.0-beta.5

- 4aa0803 feat(cmd): Add default command (#192)
- 90905f6 fix(test): Correctly generate URLs for custom fetchers (#191)
- b769ceb refactor(upload): Avoid redundant declarations
- 94b9162 fix(nodejs): Fix IsBuilt detection and Init target
- 971d844 chore: Add TODO structs, doc formatting nits

---
Automated with [GoReleaser](https://github.com/goreleaser)
Built with go version go1.10.3 linux/amd64

## v0.7.0-beta.4

- 6619d34 fix(sbt): Fix SBT project detection

---
Automated with [GoReleaser](https://github.com/goreleaser)
Built with go version go1.10.3 linux/amd64

## v0.7.0-beta.3

- 739329b fix(test): Fail on panic and returned errors
- 3a59e35 fix(sbt): Add ignored lines for SBT output parsing

---
Automated with [GoReleaser](https://github.com/goreleaser)
Built with go version go1.10.3 linux/amd64

## v0.7.0-beta.1

- 2e46b41 refactor(cmd): Refactor output commands
- 7e8b560 fix(test): Fix test bugs
- bb8f1a5 feat(test): Implement fossa test
- b0a8b72 refactor(api): Refactor api package
- fcec296 Implement the report command. (#171)
- d938632 chore: update deps
- ef7b165 feat(ant): Ant analyser ported
- 2b371d0 feat(cocoapods): Cocoapods analyser
- 17202fe WIP: cocoapods
- 902e56f fix(reports): Properly escape report URLs
- 6b5f59d fix(ruby): Parse direct imports from lockfiles
- d2e851f feat(scala): Implement scala analyser
- 4d35c6c fix(test): Fix Python test project name
- 94783fc fix(python): Fix pipdeptree parsing, add regression test

---
Automated with [GoReleaser](https://github.com/goreleaser)
Built with go version go1.10.3 linux/amd64

## v0.6.7

- 2588e95 Merge pull request #174 from fossas/feat/respect-node-unresolved-flag
- b4140c3 fix(builders): pass -B flag to maven analysis
- 867c912 feat(builders): add unresolved flag to nodejs builder
- 517d2c0 doc(builders): fix nuget doc file
- 41123fc doc(builders): update gradle config docs

---
Automated with [GoReleaser](https://github.com/goreleaser)
Built with go version go1.10 darwin/amd64
## v0.7.0-alpha.12

- 6796b63 feat(mvn): Add custom commands
- 506ce8b fix(config): Don't write branch name to config file
- e95e475 WIP: scala work

---
Automated with [GoReleaser](https://github.com/goreleaser)
Built with go version go1.10.3 linux/amd64

## v0.7.0-alpha.11

- 2e60b98 fix(python): Always set m.Deps
- dbb633e fix(api): Add default project title

---
Automated with [GoReleaser](https://github.com/goreleaser)
Built with go version go1.10.3 linux/amd64

## v0.7.0-alpha.10

- c1b7a43 fix(api): Add title flag to API flags
- 14fd035 ci(build): Use base image to avoid bad checkout

## v0.7.0-alpha.9

- 18a28a4 feat(nuget): Implement nuget analyzer
- 724d8fb WIP: NuGet
- b28604d feat(api): Send custom revision IDs
- 28b9461 feat(maven): Implement Maven analyser
- 156ccb4 refactor(graph): Use code generation instead of reflection
- 52d2482 WIP

## v0.5.2

- 09c0f55 backport(api): Backport branch flag to 0.5.x

## v0.7.0-alpha.4

- e4bf442 feat(go): Manifest strategies
- c6c959f feat(go): glide, gpm support
- 01edf8d refactor(go): Remove dead code, add make test command
- ecc397b ci: CircleCI configuration chores
- dd0772b ci: Don't use env vars in non-shell commands
- f72b2bc build(docker-test): Don't build all of Kubernetes (this kills the crab)
- 7d65cf2 refactor(docker): Use Quay for building Docker images
- 55ddd49 feat(go): vndr/gpm, multi-project vendoring support, integration tests on Docker
- 0250f61 feat(go): nested vendoring support, automated integration tests
- 23526c0 chore: Clean up merge cruft
- 2f83e6f Merge branch 'master' into wip/v0.7.0
- 89a3103 fix(api): Fix uploading UX nits and URL formatting issues
- fccaa00 refactor(go): Support Godep, add integration tests
- 79a162a refactor(api): Remove extraneous build data
- d90cc8a feat(api): Add normalized imports
- 1a88076 WIP: Go dep analysis
- dbd027b Merge branch 'wip/v2' of github.com:fossas/fossa-cli into wip/v2
- fae5186 WIP: Go option-based analyzers
- f943789 WIP: Go analyzer strategies
- c211600 WIP: analysis command refactor complete
- 85e221c WIP
- b4c5bda WIP
- a356dbf WIP
- 527ecce WIP
- 2171372 WIP
- cc58b15 WIP: Go option-based analyzers
- 8899464 WIP: Go analyzer strategies
- 64d77b4 WIP: analysis command refactor complete
- 20365ba WIP
- f4d22b6 WIP
- 1c6c5e8 WIP
- e8bfc5c WIP
- 52f7fd3 WIP

---
Automated with [GoReleaser](https://github.com/goreleaser)
Built with go version go1.10.3 linux/amd64

## v0.7.0-alpha.8

- da53a35 feat(php): Implement PHP analyser
- 4149700 feat(bower): Implement bower analysers
- dc57fe3 WIP: switching to config file v2

## v0.7.0-alpha.7

- 39b3d19 feat(gradle): Implement Gradle analyser
- 8ba5602 WIP: gradle
- 7cdef88 feat(config): Warn when users pass options but use config file
- 35638c7 fix(go): Don't include root in transitive dependency graph

## v0.7.0-alpha.6

- b9cddb0 feat(ruby): Add Ruby analysis
- b06eb62 test(fixtures): Remove obsolete fixtures
- 1c09b4e test(go): add Jaeger to testing suite
- 0de97ca feat(python): Python analyser
- 82397b2 feat(nodejs): Add NodeJS analyzer
- a0c22ff build(docker): Refactor test-base Dockerfile to avoid long build times
- 5cccf4e chore: Add ISSUE_TEMPLATE
- 7ab9965 Merge branch 'master' into wip/v0.7.0
- 515102d build: Rename docker-devel target to docker
- 9447e2d Merge pull request #160 from fossas/fix/fix-hash-calculation
- 1239291 fix(builders): fix hash calculation

---
Automated with [GoReleaser](https://github.com/goreleaser)
Built with go version go1.10.3 linux/amd64

## v0.7.0-alpha.5

- 1c09b4e test(go): add Jaeger to testing suite
- 0de97ca feat(python): Python analyser
- 82397b2 feat(nodejs): Add NodeJS analyzer
- a0c22ff build(docker): Refactor test-base Dockerfile to avoid long build times
- 5cccf4e chore: Add ISSUE_TEMPLATE
- 7ab9965 Merge branch 'master' into wip/v0.7.0
- 515102d build: Rename docker-devel target to docker
- 9447e2d Merge pull request #160 from fossas/fix/fix-hash-calculation
- 1239291 fix(builders): fix hash calculation

---
Automated with [GoReleaser](https://github.com/goreleaser)
Built with go version go1.10.3 linux/amd64

## v0.7.0-alpha.5

- 1c09b4e test(go): add Jaeger to testing suite
- 0de97ca feat(python): Python analyser
- 82397b2 feat(nodejs): Add NodeJS analyzer
- a0c22ff build(docker): Refactor test-base Dockerfile to avoid long build times
- 5cccf4e chore: Add ISSUE_TEMPLATE
- 7ab9965 Merge branch 'master' into wip/v0.7.0
- 515102d build: Rename docker-devel target to docker
- 9447e2d Merge pull request #160 from fossas/fix/fix-hash-calculation
- 1239291 fix(builders): fix hash calculation

---
Automated with [GoReleaser](https://github.com/goreleaser)
Built with go version go1.10.3 linux/amd64

## v0.7.0-alpha.3

- c6c959f feat(go): glide, gpm support
- 01edf8d refactor(go): Remove dead code, add make test command
- ecc397b ci: CircleCI configuration chores
- dd0772b ci: Don't use env vars in non-shell commands
- f72b2bc build(docker-test): Don't build all of Kubernetes (this kills the crab)
- 7d65cf2 refactor(docker): Use Quay for building Docker images
- 55ddd49 feat(go): vndr/gpm, multi-project vendoring support, integration tests on Docker

---
Automated with [GoReleaser](https://github.com/goreleaser)
Built with go version go1.10.3 linux/amd64

## v0.7.0-alpha.2

- 0250f61 feat(go): nested vendoring support, automated integration tests
- 23526c0 chore: Clean up merge cruft
- 2f83e6f Merge branch 'master' into wip/v0.7.0
- 607de55 fix(gradle): Improve gradle error logging
- 62ae510 fix(gradle): Fix gradle version detection
- cfe95a5 Merge pull request #151 from joshuapetryk/josh/powershell
- 6213639 Add Powershell streams
- ea187bb Fix syntax error with temp dir path join
- 9cc0989 fix(builders): fix go-bindata error
- 2c39f70 doc(license): add license header and link to pipdeptree

---
Automated with [GoReleaser](https://github.com/goreleaser)
Built with go version go1.10.3 linux/amd64

## v0.6.6

- 607de55 fix(gradle): Improve gradle error logging
- 62ae510 fix(gradle): Fix gradle version detection
- cfe95a5 Merge pull request #151 from joshuapetryk/josh/powershell
- 6213639 Add Powershell streams
- ea187bb Fix syntax error with temp dir path join

---
Automated with [GoReleaser](https://github.com/goreleaser)
Built with go version go1.10.3 linux/amd64

## v0.7.0-alpha.1

- 89a3103 fix(api): Fix uploading UX nits and URL formatting issues
- fccaa00 refactor(go): Support Godep, add integration tests
- 79a162a refactor(api): Remove extraneous build data
- d90cc8a feat(api): Add normalized imports
- 1a88076 WIP: Go dep analysis
- dbd027b Merge branch 'wip/v2' of github.com:fossas/fossa-cli into wip/v2
- fae5186 WIP: Go option-based analyzers
- f943789 WIP: Go analyzer strategies
- c211600 WIP: analysis command refactor complete
- 85e221c WIP
- b4c5bda WIP
- a356dbf WIP
- 527ecce WIP
- 2171372 WIP
- cc58b15 WIP: Go option-based analyzers
- 8899464 WIP: Go analyzer strategies
- 64d77b4 WIP: analysis command refactor complete
- 20365ba WIP
- f4d22b6 WIP
- 1c6c5e8 WIP
- e8bfc5c WIP
- 52f7fd3 WIP

---
Automated with [GoReleaser](https://github.com/goreleaser)
Built with go version go1.10.3 linux/amd64

## v0.6.5

- 9cc0989 fix(builders): fix go-bindata error
- 2c39f70 doc(license): add license header and link to pipdeptree

---
Automated with [GoReleaser](https://github.com/goreleaser)
Built with go version go1.10 darwin/amd64
## v0.6.4

- e17ebd5 fix(nuget): Fix NuGet discovery path
- 1423561 fix(install): fix powershell install script

---
Automated with [GoReleaser](https://github.com/goreleaser)
Built with go version go1.10.3 linux/amd64

## v0.6.3

- c86fa51 Merge pull request #143 from fossas/feat/compute-dependency-hashes
- 9049c67 fix(common): bump timeout to 60s
- e4a5aec Merge branch 'master' into feat/compute-dependency-hashes
- 9b8818f feat(install): modify windows install script
- a535311 test(go): Add previously ignored govendor manifest fixture
- 9b73bc7 Add Powershell script for Windows based CI pipeline
- e704dc6 chore(lint): correct lint ignore into golangci-lint format
- dc558a5 chore(lint): silence gas linter
- e323dd0 feat(builders): return hex string for hashing utils
- bd0af6a feat(builders): add dependency hashing for ant
- b908880 feat(module): define hashes type
- 01a97ce chore: Cleanup merge cruft
- 9204650 fix(bower): Fix bower IsBuilt check
- aae8bf6 refactor(builders): Separate builders into distinct packages
- 04248c7 doc(readme): add slack badge and link
- 92553b2 Detect and install go-bindata if missing
- 9c77639 fix(upload): Fix upload report link and API endpoint
- eb2d07d fix(npm): Allow empty node_modules folders when no dependencies

---
Automated with [GoReleaser](https://github.com/goreleaser)
Built with go version go1.10 darwin/amd64

## v0.6.2

- 3453eb5 feat(upload): Configurable upload branch

---
Automated with [GoReleaser](https://github.com/goreleaser)
Built with go version go1.10.2 linux/amd64

## v0.6.1

- 269a380 feat(builders): improve ant name parsing
- ec20967 fix(builders): #139 fix out of range error with ant
- 4898773 newline at end of file
- e197444 add override for zip format on windows to goreleaser
- f661ebf doc(support): document cocoapods support

---
Automated with [GoReleaser](https://github.com/goreleaser)
Built with go version go1.10 darwin/amd64

## v0.6.0-beta.1

- 41d8e4d fix(upload): Get custom project titles from 'project' configuration
- e37d325 fix(node): Use NPM_BINARY when set
- d50d94a chore: Update dependencies
- 4913fc0 refactor(cmd): Don't initialise API unless needed
- a8988f7 refactor(cmd): Remove IO services
- 604b036 fix(cmd): Fix merge conflicts
- 58e174a refactor(cmd): Move commands into one subtree
- f68b9ab refactor(cmd): Refactor upload, update, version commands
- 2d4a88c chore(builders): ignore generated files
- a66e3d4 Merge pull request #136 from fossas/fix/sbt-deps
- 1bd9039 changed fetcher type from sbt to mvn for the SBT Builder
- 980691d feat(log): Add structured field logging
- 6f8408a fix(go): Remove debugging around internal imports
- 7418dfa fix(go): Fix recursion in internal imports
- e702181 fix(go): Debug recursion in internal imports

---
Automated with [GoReleaser](https://github.com/goreleaser)
Built with go version go1.10.2 linux/amd64

## v0.6.0-alpha.4.gopaths

- fca1223 WIP
- 4b4d5a7 refactor(log): Improve logging diagnostics, fix Go project names
- cc9586b fix(go): Fix go import resolution from within vendored packages
- 9e856c8 chore: Add new dependencies to lockfiles
- 47b26f8 test: move fixtures to testdata/
- 3fe3ad3 feat(builders): refactor ant builder to avoid nesting
- f82135c fix(analyze): fix syntax error
- d9fc322 Merge pull request #134 from fossas/feat/ant-support
- 15743b6 Merge branch 'master' into feat/ant-support
- d6276f0 chore(builders): complete ant comment
- 1ed9769 test(builders): add ant fixture
- 022ff8f doc(readme): update api doc link
- 93ac0ea refactor(log): Migrate to idiomatic logging package
- a348971 refactor(log): Add idiomatic logging package
- 119c635 Update FOSSA status badge
- 27ea4ff feat(builders): add some basic jar name parsing for ant
- c6eb417 feat(analyze): refactor analysis data model
- b0cf179 doc(builders): add ant docs
- b888620 feat(builders): add ant support
- 31affba add more aliases (#133)

---
Automated with [GoReleaser](https://github.com/goreleaser)
Built with go version go1.10.2 linux/amd64

## v0.6.0-alpha.3

- 5f0299b fix(upload): Escape upload report URL

---
Automated with [GoReleaser](https://github.com/goreleaser)
Built with go version go1.10.1 linux/amd64

## v0.6.0-alpha.2

- 4a1bdd2 fix(upload): Fix managedBuild flag for custom fetcher upload
- 1e27f85 feat(builders): #44 add Cocoapods integration with path data (#130)

---
Automated with [GoReleaser](https://github.com/goreleaser)
Built with go version go1.10.1 linux/amd64

## v0.6.0-alpha.1

- 75e6747 fix: Ignore root dep locators when computing import paths
- 6b1e7cb ci: Add go-bindata to Dockerfile
- 6acc2f7 fix(npm): Don't include extraneous root
- 448c1fe feature(api): Serialize locators in FOSSA format
- cc1cc9a feat(ruby): Ruby path data parser
- 9e00849 Merge branch 'master' of github.com:fossas/fossa-cli
- 66bb021 feat(sbt): SBT path data parsing
- 0a58a70 feat(sbt): SBT path data parsing
- 75f22ce feat(pip): Pip path data parsing
- f14664e Merge branch 'next'
- 316fe02 feat(nuget): NuGet path data (very slow)
- ddd17ef [WIP] Path parsing for NuGet
- 574e421 fix(npm): Allow NPM to have errors because npm i is inconsistent
- 3a7c81b feat(nodejs): Add path data parsing
- 8ffd098 fix(go): Correctly handle internal and root packages
- c3f0847 feat(maven): Maven relationship data
- e1bb72e feat(gradle): Add gradle path data and fix bullshit memory bug
- 413f55a feat(go): Fast golang path data
- c21dc4c feat(go): Golang path data (very slow)
- 06d9cd8 feat(composer): Add composer path data
- c31a975 feat(bower): Add origin path detection
- 571cf4e refactor(cmd): Use IO services for effects [WIP]
- 013e269 feat(di): Implement common side-effecting services

---
Automated with [GoReleaser](https://github.com/goreleaser)
Built with go version go1.10.1 linux/amd64

## v0.5.1

- 64ddd93 Merge pull request #127 from fossas/fix/support-bower-custom-folder
- e142a95 fix(builders): #125 add bower component dir resolution
- da16a44 doc(readme): update badge to use provided build
- 986f053 chore: fix typo comments, remove dead code

---
Automated with [GoReleaser](https://github.com/goreleaser)
Built with go version go1.10 darwin/amd64

## v0.5.0

- 2954eee Merge pull request #121 from fossas/feat/nuget-support
- 8d58e9c test(builders): add nuget fixtures
- 6884192 doc(readme): update readme
- 99d3f8c Merge branch 'master' into feat/nuget-support
- 1dbda7d feat(build): turn built module error into a warning
- bc5811c doc(builders): add nuget docs
- 377a05a feat(builders): add nuget lockfile parsing
- 843299a feat(builders): add nuget support
- c168cce chore(deps): Update dependencies
- 5e146c5 feat(builders): Add Pip support

---
Automated with [GoReleaser](https://github.com/goreleaser)
Built with go version go1.10 darwin/amd64

## v0.4.6-1

- a708d86 fix(go): Work around golang/go#16333

---
Automated with [GoReleaser](https://github.com/goreleaser)
Built with go version go1.10 linux/amd64

## v0.4.6

- 85c1788 Merge pull request #116 from fossas/feat/support-gradle-root-deps
- 99a9552 fix(builders): fix PR comments
- 7ef81e0 feat(cmd): add spinner to init cmd
- 0583626 doc(builders): add another gradle common task
- 748f307 doc(builders): improve gradle builder docs
- bffa8df Merge branch 'feat/support-gradle-root-deps' of https://github.com/fossas/fossa-cli into feat/support-gradle-root-deps
- db5b36b fix(builders): fix gradle syntax err
- 60818b4 Merge branch 'master' into feat/support-gradle-root-deps
- 1030bd6 fix(builders): set TERM=dumb when running gradle dependencies task
- 15f5af5 doc(builders): add better gradle docs
- 5b73fa4 fix(builders): allow for empty configuration in gradle
- 97c7315 feat(builders): #114 support root dependencies task

---
Automated with [GoReleaser](https://github.com/goreleaser)
Built with go version go1.10 linux/amd64

## v0.4.5-1

- 8b28d1f fix(go): Don't require Go project folder for build, and do actual Go build
- 26c0d12 chore: update CHANGELOG

---
Automated with [GoReleaser](https://github.com/goreleaser)
Built with go version go1.10 linux/amd64

## v0.4.5

- 7ee5a3c fix(installer): Fallback to su if sudo is unavailable
- 70fc3a5 fix(builders): Don't fail on non-fatal missing binaries
- 91944c9 chore: Add TODOs, ignore third_party in autoconfig
- ceac46e Various improvements to install.sh (#109)
- 99cf015 test(fixtures): Use shell script instead of submodules for fixtures to avoid slow go get
- 3de42a8 test(java): Pin java submodule fixture commits
- 6c4db9b test(go): Ignore golang test fixture vendored dependencies
- b88e58e fix(update): Fix incorrect latest version check
- 019b3d0 fix(go): allowUnresolved should also suppress lockfile errors for builds
- 91183e7 doc(contributing): add issue assignment
- 73b55c9 Merge pull request #107 from fossas/add-code-of-conduct-1
- a6a1f97 doc(code): add code of conduct
- 52af690 doc(readme): add meetup link
- abc1399 feat(upload): switch url to dep report
- 7a7961d chore(license): switch to MPL-2.0
- c19b51b Refactor module functionality (#100)
- 6600859 build(Makefile): Build to GOPATH instead of local directory
- 4fde932 Improve Makefile, add multiple targets (#98)
- 44fb451  Introduce vendor directory into the repo (#99)
- 16cf268 Release v0.4.4

---
Automated with [GoReleaser](https://github.com/goreleaser)
Built with go version go1.10 linux/amd64

## v0.4.4

- 46d1dbd feat(go): Implement Go module discovery (#97)
- b476653 fix(go): Do Go import tracing with go list instead of depth (#96)
- 451ab20 README: Fix rendering of a link to `https://fossa.io` (#88)
- 2893145 chore(cli): update help text
- c285037 Merge branch 'master' of https://github.com/fossas/fossa-cli
- d604f5b release(0.4.3): update readme and installer
- 8235155 revert(install): remove sha validation

---
Automated with [GoReleaser](https://github.com/goreleaser)
Built with go version go1.10 linux/amd64

## v0.4.3

- 57b397c doc(notice): clean up notice
- 9d05a2f chore(installer): add original license notice
- 4c69500 doc(readme): add `fossa test` output
- 3826022 doc(readme): add goreportcard badge
- 1cd47e4 feat(report): add default report cmd
- 414ca08 doc(readme): fix notice links
- 8b1c3ba doc(notice): move notice to raw file
- d090cfd doc(report): add license notice docs
- 21f29ad docs(readme): add report feature
- d8e60d2 doc(readme): fix link to contribution guidelines
- c6640d0 doc(readme): add output examples
- b57d43b doc(readme): add report PV
- 87a3429 feat(cli): improve error messages from servers
- b8a2912 doc(readme): improve readme copy
- 6a72302 fix(golang): do not error on lack of vendor folder
- 869df5a doc(readme): additional cleanup
- 8957638 doc(readme): update background section
- 48107e1 doc(readme): resize header
- a69c9c5 doc(readme): refactor home doc and readme
- 7f10415 doc(readme): update readme and user guide
- 9e3bf98 Merge pull request #66 from fossas/feat/report-command
- 835c014 fix(upload): Add more debugging stuff to upload and use standard API function
- 83b0d07 fix(report): Add fetcher flag
- c6e9d2e feat(report): Implement reports using revisions API instead of dependencies
- e47ea99 fix(report): Use SPDX ID for licenses
- b6dbdfc feat(report): Add basic NOTICE generation
- 5635878 doc(cli): update project help text to enforce URL
- dc738e4 feat(config): refactor git normalizing into separate function
- 9bd1acc feat(upload): add title support for managed projects
- 08e3f61 test(fixtures): Use shallow submodules for fixtures to improve clone time
- 703578e chore(fixtures): Keep fixtures up to date
- dc0ac39 Merge pull request #84 from fossas/feat/add-build-interactive
- 6411b37 feat(build): add interactive feedback to `fossa build`
- 01e3820 Merge pull request #80 from fossas/fix/mvn-colors
- bfe8a33 Merge pull request #81 from fossas/fix/non-custom-fetchers
- 7f4d52f Merge pull request #82 from fossas/fix/fix-builders-config
- db9710b Merge pull request #83 from fossas/feat/install-script
- a5202e0 chore(builders): fix typo in comment
- c77092b fix(mvn): Run Maven in batch mode to turn off ANSI color chars
- 0b0c833 fix(builders): fix ruby build check
- 4a6e0dd style(installer): Use consistent whitespace (2 spaces)
- 6801f94 feat(builders): improve autoconfiguration for gradle
- b954112 fix(builders): fix relative path for maven
- 0c3de4a docs(installer): Update README with installer
- 150c2bc feat(installer): Add bash install script
- f0ac553 fix(ci): Fix .fossa.yaml to not use implicit managed builds

---
Automated with [GoReleaser](https://github.com/goreleaser)
Built with go version go1.10 darwin/amd64

## v0.4.2

- 5fe21df feat(builders): add ability to add configuration

---
Automated with [GoReleaser](https://github.com/goreleaser)
Built with go version go1.10 darwin/amd64

## v0.4.1

- d0720f8 Merge pull request #40 from fossas/alex/managed-builds
- c3aa016 doc(readme): #32 add one-liner install
- 3105635 Merge branch 'master' into alex/managed-builds
- ddcc341 Merge pull request #74 from fossas/feat/gradle-support
- d073805 Merge pull request #75 from fossas/fix/fix-builder-paths
- 5fdf4a5 doc(builders): add initial gradle docs
- c3ccc74 switch back to using fetcher
- 80555e4 chore(builders): fix comments and nits
- 5a63b9f test(submodules): Update submodule commits
- 93dee58 test(gradle): Add Gradle fixtures and Docker test tools
- f23ee34 fix(init): fix maven and ruby default module naming
- 272363c feat(init): add more ignores
- dbd8516 fix(builders): make relative paths for node and ruby builders
- f2e5560 feat(builders): add gradle task and dependency parsing
- 4d60fd3 feat(builders): add initial gradle builder
- 4d9806c change flag to ExistingProject in config. defaults to false
- 5c98745 add or clause with revision
- 12c077b added fix to function
- a1fb05f changes after rebase
- d7fbaf2 added custom-project flag
- 5c5bdcd updated comment
- c20e574 PR changes
- 0e52c61 fixed comment
- 1b87475 removed locator from config. We now have project and revision

---
Automated with [GoReleaser](https://github.com/goreleaser)
Built with go version go1.10 darwin/amd64

## v0.4.0

- a2b474c Merge pull request #73 from fossas/feat/upload-locators-flag
- b2c680a feat(upload): Add Locators flag and data format

---
Automated with [GoReleaser](https://github.com/goreleaser)
Built with go version go1.10 linux/amd64

## v0.3.1

- ec4e164 Merge pull request #36 from fossas/feat/selfupdate
- da90056 fix(http): Improve timeout handling
- d577588 fix(http): Correctly handle EOF timeouts
- 6300fa4 fix(http): Always close HTTP request connections
- 546d381 ci: Improve CI caching
- 29d496b ci: Improve logging and diagnostics on upload failure
- 7393553 style: fix PR nits
- 765cbcd fix(update): fix update default logic
- 7ce1571 feat(update): represent states better in update cmd
- 95e446e chore(update): fix nits
- 9e570f9 feat(update): add debug logging for update
- 5d76012 feat(update): add semver parsing
- 2e9af5d feat(update): #23 add fossa update command
- 89a8aa0 doc(go): document gdm support
- 49da5b4 doc(go): add gdm support
- 3f8f208 Merge pull request #37 from fossas/feat/go-gdm-integration
- 134b777 Add gdm to Dockerfile tools
- 056fca5 feat(go): Add gdm support
- e496598 docs: Add upload format user guide reference to walkthrough
- 5daa5be docs: Upload format documentation
- 0af727e Improve `user-guide.md` formatting
- 667cfb9 Merge pull request #34 from fossas/feat/docs
- a7e4b6d docs: README overhaul + user guide update
- 86089cb feat(upload): Add custom upload command
- 3115938 Merge pull request #28 from fossas/ci/run-provided-build
- 9d06606 ci(license-test): Run license check on CI
- ddc1bf7 Run FOSSA build after tests complete
- 0f0fe37 Merge pull request #25 from fossas/feat/add-test-command
- fcaca81 feat(test): Add JSON output to test cmd
- d65a651 fix(misc): Fix spinner issues, whitespace issues, golang isInternal, debug formatting, test unmarshalling
- 891526a refactor(test): Refactor test command and fix timeout
- 743c35f refactor(errors): Use errors.New instead of fmt.Errorf when there is no format string
- 283440e fix(test): fix timeout checks
- 71e6169 fix(config): fix locator normalization #21
- 2fef009 docs(test): properly document test cmd
- 37f8a21 fix(common): handle request errors properly
- 4ac31ad chore(errors): prefer fmt.Errorf to errors.New
- 89dcaea feat(test): add test command
- 661a7a5 Merge pull request #22 from fossas/refactor/common-build-utils
- 5c946b6 docs(readme): update readme
- 2f890b5 docs(readme): update readme
- f21c9ab refactor(sbt): Refactor SBT builder
- c76b0d4 refactor(ruby): Refactor Ruby builder
- 8feac38 refactor(nodejs): Refactor Nodejs builder
- 1f499e5 refactor(mvn): Refactor Maven builder
- c73cf5d refactor(go): Refactor Go builder
- 6284822 refactor(build): Refactor Composer builder
- e95f717 refactor(build): Refactor common utils + Bower builder
- 5e07519 Merge pull request #18 from fossas/feat/rpm-support
- fedeca4 Merge pull request #17 from fossas/fix/circleci-tests
- df44909 doc(build): add vendoredarchives docs
- f027f34 feat(build): add archive format support
- 455abd0 ci(circle-ci): Fix CircleCI config for new tests
- b7dff83 test(sbt): Add first test
- 920ac9b test(docker): Create docker image with build tools
- 7897993 doc(readme): update readme

---
Automated with [GoReleaser](https://github.com/goreleaser)
Built with go version go1.10 linux/amd64

## v0.3.0

- e84d0ea build(merge): Remove bad file merge
- 336406d Merge pull request #15 from fossas/feat/overhaul
- 3281995 feat(sbt): Improve SBT instrumentation
- 1929bef docs: Massive documentation overhaul
- becd5e3 Add SBT parsing + test fixtures
- baa673e feat(ruby): Add Ruby parsing + test fixtures
- b63d740 feat(mvn): add Maven support + test fixture
- 15e6175 refactor(logging): Use %#v for debug logging
- 6c4de98 feat(go): correctly resolve packages + add test fixtures
- d40578a feat(go): Add much better go support
- 60a1e38 docs: Add basic documentation
- 0634835 feat(composer): Add composer parsing + test fixtures
- 4fbc44f feat(bower): Add bower parsing + test fixtures
- 222bf74 feat(cmd): Add uploading to default command
- d909f16 refactor: Refactor CLI, with NodeJS support

---
Automated with [GoReleaser](https://github.com/goreleaser)
Built with go version go1.9.4 linux/amd64

## v0.2.6

- f53f6e1 Preliminary SBT support
- f6e14ea fix(go): Allow unresolved golang dependencies
- 9ad32d4 chore(readme): Update README with gigantic warning
- eba8735 fix(env): fix env var for fossa api key
- 4df5715 feat(docs): add maven docs and alpha notice
- e3ccd88 chore(doc): add status badges to README
- 0a2a634 Merge pull request #7 from fossas/ci/circleci-tests
- 21d5d2c ci(tests): Add CircleCI tests
- 17d5e5f chore(doc): add DCO
- 7d66202 Clean up unused Makefile lines

---
Automated with [GoReleaser](https://github.com/goreleaser)
Built with go version go1.9.2 darwin/amd64

## v0.2.5-1

- 605a9c0 build(versions): Fix version linking

---
Automated with [GoReleaser](https://github.com/goreleaser)
Built with go version go1.9.3 linux/amd64

## v0.2.5

- 20b2d6b chore(deps): Update deps, prune unused constraints
- b16e851 fix(commonjs): Substitute doublestar for zglob to fix data race
- c7d449d build(version): Add revision to --version output
- fdf200a fix(js): fix concurrency race condition
- 4a234b3 feat(config): Allow server endpoint to be set by environment variable
- 38d8615 chore(dep): Commit lockfile changes
- b5b71eb fix(maven): fix maven verify logic
- 79b5b64 fix(cmd): move validation to upload cmd

---
Automated with [GoReleaser](https://github.com/goreleaser)
Built with go version go1.9.3 linux/amd64

## v0.2.4

- b0d5c7a Release v0.2.4
- 0e20f0b chore(flags): clean up flag parsing
- 41c2d3e fix(config): refactor to fix locator flag setting
- 668a4f9 Release v0.2.3
- 4c0286c fix(cmd): make build cmd runnable again
- a848a58 chore(errors): reformat some error copy

---
Automated with [GoReleaser](https://github.com/goreleaser)
Built with go version go1.9.2 darwin/amd64

## v0.2.3

- 41c2d3e fix(config): refactor to fix locator flag setting
- 668a4f9 Release v0.2.3
- 4c0286c fix(cmd): make build cmd runnable again
- a848a58 chore(errors): reformat some error copy

---
Automated with [GoReleaser](https://github.com/goreleaser)
Built with go version go1.9.2 darwin/amd64

## v0.2.2

- 867cc0b Release v0.2.2
- 732038c feat(errors): better error handling and feedback
- b0ec539 feat(config): add ability to read from custom config file
- 2574402 fix(commonjs): fix node_modules traversal in subdir

---
Automated with [GoReleaser](https://github.com/goreleaser)
Built with go version go1.9.2 darwin/amd64

## v0.2.1

- 3f7ccf0 Release v0.2.1
- 5a6f382 feat(config): add default run mode to output json and exit w/o upload

---
Automated with [GoReleaser](https://github.com/goreleaser)
Built with go version go1.9.2 darwin/amd64

## v0.2.0

- 7243d0f Release v0.2.0
- eb054a3 feat(composer): support composer builds in subdirs
- 3c2bccc feat(gems): support bundler builds in subdirs
- 58d98df fix(maven): fix maven output command
- 811ecb0 feat(maven): use module manifest in builds
- 6c5ab1c feat(bower): support bower builds in subfolders
- 2c4b1a6 feat(build): support multi-module builds

---
Automated with [GoReleaser](https://github.com/goreleaser)
Built with go version go1.9.2 darwin/amd64

## v0.1.0

- f36ce39 fix(release): fix .goreleaser entry point
- 124bb47 chore(release): change package entry point
- 55acfd3 feat(upload): send report link
- f678cf0 fix(build): fix locator and build output
- 59eec8a fix(cmd): Guard against under-specified user input
- 5161162 feat(cmd): Refactor CLI and config structure
- 97626c5 feat(config): Read API key from environment variable
- 384b13d Merge pull request #6 from fossas/feat/3-upload-builds-results
- 0537aaf Merge branch 'feat/3-upload-builds-results' of github.com:fossas/fossa-cli into feat/3-upload-builds-results
- 4aec471 feat(upload): #3 add build upload cmd
- 271ba79 Merge pull request #5 from fossas/feat/4-fossa-yaml
- f70ca36 fix(config): Remove debugging statement
- 64c67ca feat(config): Add config options for locator
- 1e98346 feat(upload): #3 add build upload cmd
- d4383d2 fix(main): Remove debugging comment
- 0dd5ee9 feat(config): Set existing build options from configuration file
- 6010976 feat(config): Read config file values
- df2d7d8 Merge pull request #2 from fossas/feat/1-go-get
- b476866 feat(go): Run go get on incomplete builds
- 9f47778 fix(gem): install only production deps by default
- aa4ba7d fix(json): fix json keys in dependency

---
Automated with [GoReleaser](https://github.com/goreleaser)
Built with go version go1.9.2 darwin/amd64

## v0.0.0

- 699d58d feat(build): ignore RawDependencies in serialization
- 834466a feat(build): refactor dependency and logging
- 82f4830 chore(build): ignore dist folder
- 74edd98 Merge branch 'master' of https://github.com/fossas/fossa-cli
- 5e71265 feat(build): add release spec
- cf3de9b Merge branch 'master' of github.com:fossas/fossa-cli
- 0b7331d feat(go): Fall back to import path tracing when no lockfiles
- 7305c46 feat(log): add logging config
- b3d5b72 fix(gem): fix bundle command
- f87cc95 feat(composer): composer support
- f30e125 fix(build): fix build and maven command
- 9221cea feat(build): update logging and docs
- 36f5668 Merge branch 'master' of https://github.com/fossas/fossa-cli
- e2f557a feat(mvn): add maven support
- 5773c86 feat(go): Add glide, godep, govendor, vndr support
- 8ebfd7a feat(go): Add dep support
- f555b48 style(golint): Fix lint and vet warnings
- 7fa1098 doc(readme): update licensing guidance
- 1afe4a0 doc(readme): update readme
- 103d685 doc(license): add readme and license
- 1800cc3 Add Gopkg manifest
- 0d43673 feat(bower): add bower suppot
- 364cebf feat(cli): Refuse to build unless --install flag is explicitly passed
- 5f117dc fix(npm): Fix npm build logic
- 05ae3f5 Initial Commit

---
Automated with [GoReleaser](https://github.com/goreleaser)
Built with go version go1.9.2 darwin/amd64<|MERGE_RESOLUTION|>--- conflicted
+++ resolved
@@ -1,9 +1,9 @@
 # FOSSA CLI Changelog
 
-<<<<<<< HEAD
-## 3.9.44
+
+## Unreleased
 - NuGet: Consolidate `project.assets.json` and `PackageReference` strategies ([#1461](https://github.com/fossas/fossa-cli/pull/1461))
-=======
+
 ## 3.9.47
 - Licensing: Adds support for Zeebe Community License v1.1 and Camunda License v1.0
 
@@ -16,7 +16,6 @@
 
 ## 3.9.44
 - Preflight: Fix a bug where the preflight check could fail if you ran fossa multiple times simultaneously ([#1498](https://github.com/fossas/fossa-cli/pull/1498))
->>>>>>> e1c3c466
 
 ## 3.9.43
 - Discovery: Fix a bug where directories in paths.exclude may still be accessed during discovery which causes an error when users don't have permission to read those directories ([#1493](https://github.com/fossas/fossa-cli/pull/1493))
