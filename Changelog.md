--- conflicted
+++ resolved
@@ -1,19 +1,16 @@
 # FOSSA CLI Changelog
 
-<<<<<<< HEAD
+## 3.9.34
+
+- `--strict`: Users can now enable strict mode for analysis. ([#1463](https://github.com/fossas/fossa-cli/pull/1463))
+
+## 3.9.33
+
+- MSB: Failure to resolve a linked project no longer causes the scan to fail ([[#1469](https://github.com/fossas/fossa-cli/pull/1469)]).
+
 ## 3.9.32
 
-- `--strict`: Users can now enable strict mode for analysis. ([#1463](https://github.com/fossas/fossa-cli/pull/1463))
-=======
-
-## 3.9.33
-
-- MSB: Failure to resolve a linked project no longer causes the scan to fail ([[#1469](https://github.com/fossas/fossa-cli/pull/1469)]).
-
-## 3.9.32
-
 - Platform Support: Add a binary for ARM64 Linux environments. ([#1465](https://github.com/fossas/fossa-cli/pull/1465))
->>>>>>> 968ed2da
 
 ## 3.9.31
 
