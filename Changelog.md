# FOSSA CLI Changelog

## Unreleased
<<<<<<< HEAD
- Removes the `fossa log4j` subcommand.
=======

- golang: Updates go.mod parser to be compatible with golang v1.21. ([#1304](https://github.com/fossas/fossa-cli/pull/1304))
- `fossa list-targets`: list-target command supports `--format` option with: `ndjson`, `text`, and `legacy`. ([#1296](https://github.com/fossas/fossa-cli/pull/1296))

## v3.8.17

Integrates FOSSA snippet scanning into the main application.
For more details and a quick start guide, see [the subcommand reference](./docs/references/subcommands/snippets.md).

## v3.8.16

Delivers another update to the `millhone` early preview of FOSSA snippet scanning:

- Fixes surprising semantics in some subcommands, especially `commit`.
- Sorts and makes unique dependencies written to `fossa-deps` files.
- Overly noisy snippets are filtered entirely.
- Adds C++ snippet parsing.
- Reduces config and logging verbosity.

## v3.8.15

This version is a special release: it does not alter anything in FOSSA CLI, but instead adds `millhone`,
the new snippet scanning functionality for FOSSA, as a release asset.

Future releases will bundle this functionality into FOSSA CLI instead,
but we're making this CLI available standalone for now to enable immediate use!

Initial documentation for this functionality is here.
When we integrate this functionality into FOSSA CLI itself we'll have improved documentation as well.

Note: FOSSA is still ingesting sources into the snippet scanning database;
while this CLI is available earlier results will steadily improve as we crawl more sources.
>>>>>>> a11e107c

## v3.8.14

- Custom License Searches and Keyword Searches allow you to search through your codebase, find matches to regular expressions and then either log the results to the scan summary (keyword search) or create a custom license match (custom license searches) ([#1274](https://github.com/fossas/fossa-cli/pull/1274))

## v3.8.13
- Maven: Prevent infinite recursion from Pom file property interpolation. ([#1271](https://github.com/fossas/fossa-cli/pull/1271))

## v3.8.12
- Conda: Support simple Pip packages in `environment.yml`. ([#1275](https://github.com/fossas/fossa-cli/pull/1275))

## v3.8.11
- Maven analysis: Prevent maven analysis from infinitely recursing when it encounters a recursive property ([#1268](https://github.com/fossas/fossa-cli/pull/1268))

## v3.8.10
- Reports: Can now export reports formatted as CycloneDX (json/xml), CSV, HTML, and JSON SPDX. ([#1266](https://github.com/fossas/fossa-cli/pull/1266))
- Containers: RPM packages installed in containers that use the NDB format for their RPM database are now parsed much faster. ([#1262](https://github.com/fossas/fossa-cli/pull/1262))

## v3.8.9
- CLI Binaries: Notarize Mac OS binaries. ([#1261](https://github.com/fossas/fossa-cli/pull/1261))

## v3.8.8
- CLI Binaries: Sign Mac OS builds using codesign. ([#1251](https://github.com/fossas/fossa-cli/pull/1251))
- CLI Binaries: Sign Linux builds using cosign. ([#1243](https://github.com/fossas/fossa-cli/pull/1243))

## v3.8.7
- Due to an issue with our release process [#1254](https://github.com/fossas/fossa-cli/pull/1254), this tag exists but was not released. The changes that would have been in 3.8.7 were released as v3.8.8.

## v3.8.6
- VSI: Fix a bug where root dependencies would cause analysis to fail. ([#1240](https://github.com/fossas/fossa-cli/pull/1240))
- Node (PNPM): Fixes a bug where analyses would fail when the `lockfileVersion` attribute was a string in `pnpm-lock.yaml`. ([1239](https://github.com/fossas/fossa-cli/pull/1239))
- License Scanning: Add a new "IBM type1 interpreter" license (no PR).

## v3.8.5
- Go: `--experimental-use-v3-go-resolver` is now the default. ([Documentation](./docs/references/strategies/languages/golang/v3-go-resolver-transition-qa.md). ([1224](https://github.com/fossas/fossa-cli/pull/1224))

## v3.8.4
- VSI: Report VSI rules and display them in FOSSA's UI. ([#1237](https://github.com/fossas/fossa-cli/pull/1237), [#1235](https://github.com/fossas/fossa-cli/pull/1235))

## v3.8.3
- Logging: Don't output the `[INFO]` prefix for regular CLI messages. ([#1226](https://github.com/fossas/fossa-cli/pull/1226))
- License Scanning: Fix a bug where we were identifying the "GPL with autoconf macro exception" license as "GPL with autoconf exception" in a few cases ([#1225](https://github.com/fossas/fossa-cli/pull/1225))
- Container Scanning: More resiliant os-release parser, accounting initial line comments in the file ([#1230](https://github.com/fossas/fossa-cli/pull/1230))
- Analysis: full paths to the files in archives are shown when running `fossa analyze --unpack-archives` ([#1231](https://github.com/fossas/fossa-cli/pull/1231))
- Telemetry: Collect GNU/Linux distribution information and `uname` output. ([#1222](https://github.com/fossas/fossa-cli/pull/1222))

## v3.8.2
- Poetry: Defaults `category` to `main` if not present in lockfile. ([#1211](https://github.com/fossas/fossa-cli/pull/1211))
- Maven: Revert ([#1218](https://github.com/fossas/fossa-cli/pull/1218)) from v3.8.2 due to performance impacts.

## v3.8.1
- Setup.py: Fixes an defect with `setup.py` parser, caused by failing to account for line comments or backslash. ([#1191](https://github.com/fossas/fossa-cli/pull/1191))
- Installation: `install-latest.sh` now directs `curl` and `wget` to pass `Cache-Control: no-cache` headers to the server. ([#1206](https://github.com/fossas/fossa-cli/pull/1206))
- `Go.mod`: Anaysis does not fail if `go.mod` includes `retract` block. ([#1213](https://github.com/fossas/fossa-cli/pull/1213))
- `.aar`: Supports `.aar` archive files with native license scanning, and with `--unpack-archives` option. ([#1217](https://github.com/fossas/fossa-cli/pull/1217))
- `remote-dependencies`: Analysis of `fossa-deps` fails, if remote-dependencies's character length is greater than maximum. It only applies during non-output mode. ([#1216](https://github.com/fossas/fossa-cli/pull/1216))
- Maven: Analyze a package separately from its parents if the module does not appear in its parent's `<modules>` tag when both the module and its parents are discovered as candidate targets. ([#1218](https://github.com/fossas/fossa-cli/pull/1218))
- Network requests: `fossa-cli` retries network requests which return response with status code of 502. ([#1220](https://github.com/fossas/fossa-cli/pull/1220))
- `PDM`: Adds support for PDM package manager. ([#1214](https://github.com/fossas/fossa-cli/pull/1214))

## v3.8.0
- License Scanning: You can license scan your first-party code with the `--experimental-force-first-party-scans` flag ([#1187](https://github.com/fossas/fossa-cli/pull/1187))
- Network requests: `fossa-cli` retries network requests, if it experiences timeout error. ([#1203](https://github.com/fossas/fossa-cli/pull/1203))
- Monorepo is no longer a supported feature of FOSSA. ([#1202](https://github.com/fossas/fossa-cli/pull/1202))
- `experimental-enable-binary-discovery`, `detect-vendored`: Redact file contents in debug bundles. ([#1201](https://github.com/fossas/fossa-cli/pull/1201))
- `setup.cfg`: Adds support for setup.cfg, in conjuction with `setup.py`. ([#1195](https://github.com/fossas/fossa-cli/pull/1195))
- Default Filters: Default filters are applied prior to analysis. Improves overall runtime performance. ([#1193](https://github.com/fossas/fossa-cli/pull/1194))
- `.fossa.yml` and CLI args: Allow setting a policy by id in addition to by name. ([#1203](https://github.com/fossas/fossa-cli/pull/1203))
- Doc only: Fixed an issue in the `fossa-deps` schema suggesting against the use of `name` for referenced RPM dependencies. If your editor utilizes SchemaStore, this file should now lint properly after this change propagates. ([#1199](https://github.com/fossas/fossa-cli/pull/1199)).

## v3.7.11
- `fossa-deps.yml`: Adds strict parsing to so that required field with only whitespace strings are prohibited early. Also throws an error, if incompatible character is used in vendor dependency's version field. ([#1192](https://github.com/fossas/fossa-cli/pull/1192))

## v3.7.10
- License Scanning: Fix a bug where the license scanner did not run on MacOS 13 on M1 Macs ([#1193](https://github.com/fossas/fossa-cli/pull/1193))
- Debug bundle: The raw dependency graph FOSSA CLI discovers is output in the FOSSA Debug Bundle. ([#1188](https://github.com/fossas/fossa-cli/pull/1188))

## v3.7.9
- License Scanning: Add support for "full file uploads" for CLI-side license scans. ([#1181](https://github.com/fossas/fossa-cli/pull/1181))

## v3.7.8
- Go: Do not fall back to module based analysis when using `--experimental-use-go-v3-resolver`. ([#1184](https://github.com/fossas/fossa-cli/pull/1184))

## v3.7.7
- Adds `--json` flag to `fossa container analyze` ([#1180](https://github.com/fossas/fossa-cli/pull/1180))
- License Scanning: Reduce false positives caused by indicator matches. This is done by only reporting indicator matches to SPDX keys and license names when we are scanning a manifest file ([#1182](https://github.com/fossas/fossa-cli/pull/1182))

## v3.7.6
- RPM: Support origin paths for RPM spec file analysis ([#1178](https://github.com/fossas/fossa-cli/pull/1178))
- Swift: Do not stop analysis if we encounter a badly formatted project.pbxproj file ([#1177](https://github.com/fossas/fossa-cli/pull/1177))

## v3.7.5
- Go: Introduce `--experimental-use-v3-go-resolver` to preview a new [tactic](./docs/references/strategies/languages/golang/gomodules.md#experimental-strategy-use-go-list-on-packages) for Go dependency scanning. ([#1168](https://github.com/fossas/fossa-cli/pull/1168),[#1173](https://github.com/fossas/fossa-cli/pull/1173))
- Themis: Update tag to support a new rule for the libdivide dependency. ([#1172](https://github.com/fossas/fossa-cli/pull/1172)

## v3.7.4
- Gradle: Fix possible ConcurrentModificationException that can occur when getting dependencies ([#1171](https://github.com/fossas/fossa-cli/pull/1171))

## v3.7.3
- Go: Collects environment variables in debug bundle. ([#1132](https://github.com/fossas/fossa-cli/pull/1132))
- Diagnostics: Improves user-facing error messages and debugging tips for external commands and some HTTP error conditions ([#1165](https://github.com/fossas/fossa-cli/pull/1165))
- License Scanning: Scan the full contents of "license.html" and "licence.html" for license content, not just the comments. ([#1169](https://github.com/fossas/fossa-cli/pull/1169))

## v3.7.2
- License Scanning: Add four new licenses: Pushwoosh, PalletsFlaskLogo, IntelDisclaimer and Instabug ([#1163](https://github.com/fossas/fossa-cli/pull/1163))

## v3.7.1
- Stack: Git based dependencies are detected and handled correctly. ([#1160](https://github.com/fossas/fossa-cli/pull/1160))

## v3.7.0
- Support Maven wrapper (`mvnw`) usage in Maven projects, and user-provided binary overrides for Maven projects ([#1149](https://github.com/fossas/fossa-cli/pull/1149))
  For more information, see the [Maven strategy documentation](./docs/references/strategies/languages/maven/maven.md).
- Installation Script: Verify that the sha256sum of the downloaded archive matches the recorded one. ([#1158](https://github.com/fossas/fossa-cli/pull/1158))

## v3.6.18
- License Scanning: Emit a warning if unarchiving fails rather than a fatal error. ([#1153](https://github.com/fossas/fossa-cli/pull/1153))

## v3.6.17

- Handle Leiningen deduped deps: expand groupID and artifactID in the leiningen tactic to satisfy the Maven fetcher ([#1152]](https://github.com/fossas/fossa-cli/pull/1152))

## v3.6.17

- `fossa test`: Display CVE, fixed version information, and issue dashboard links when possible. ([#1146](https://github.com/fossas/fossa-cli/pull/1146))

## v3.6.16

- Project labels: Support project labels from command line and configuration file ([1145](https://github.com/fossas/fossa-cli/pull/1145))

## v3.6.15

- Container scanning: support more tar formats. ([1142](https://github.com/fossas/fossa-cli/pull/1142))
- `--detect-dynamic`: Supports recursively inspecting binaries for dynamic dependencies. ([#1143](https://github.com/fossas/fossa-cli/pull/1143))

## v3.6.14

- `fossa test`: Improved reporting. ([#1135](https://github.com/fossas/fossa-cli/pull/1135))

## v3.6.13

- Vendored Dependencies: Add the unity companion license (https://unity.com/legal/licenses/unity-companion-license) and unity package distribution license (https://unity.com/legal/licenses/unity-package-distribution-license) to license scanning ([#1136](https://github.com/fossas/fossa-cli/pull/1136))

## v3.6.12

- Maven: If a package is both `"test"` and `"compile"`, it is no longer filtered ([#1138](https://github.com/fossas/fossa-cli/pull/1138)).

## v3.6.11

- Lib yarn protocol: When we encounter Yarn lib deps we should warn but not fail the scan ([#1134](https://github.com/fossas/fossa-cli/pull/1134))

## v3.6.10

- Vendored Dependencies: Allow path filtering when doing cli-side license scans ([#1128](https://github.com/fossas/fossa-cli/pull/1128))

## v3.6.9
- Yarn: Fix a bug where tarball URLs were recognized as git urls. ([#1126](https://github.com/fossas/fossa-cli/pull/1126))

## v3.6.8
- Go: Allow quotes module names in static analysis ([#1118](https://github.com/fossas/fossa-cli/pull/1118))
- `fossa test`: Includes revision summary and target information, when accessible ([#1119](https://github.com/fossas/fossa-cli/pull/1119))

## v3.6.7

- Rename `--experimental-license-scan` to `--license-scan` (https://github.com/fossas/fossa-cli/pull/1110)
- Emit a warning if the `--experimental-native-license-scan` flag is used

## v3.6.6

- Conda: Change dynamic strategy to simulate building an environment from `environment.yml` instead of reading from the currently active environment. ([#1099](https://github.com/fossas/fossa-cli/pull/1099))

## v3.6.5

- `fossa test`: deprecates `--json` flag in favor of `--format json` option. ([#1109](https://github.com/fossas/fossa-cli/pull/1109))
- `fossa container test`: deprecates `--json` flag in favor of `--format json` option. ([#1109](https://github.com/fossas/fossa-cli/pull/1109))
- UX: Added breadcrumb to main help output indicating that subcommands have additional options. ([#1106](https://github.com/fossas/fossa-cli/pull/1106))

## v3.6.4

- C/C++: Fixes `--detect-vendored` on Windows. ([#1096](https://github.com/fossas/fossa-cli/pull/1096))
- Uses an ISO timestamp for the revision if no better revision can be inferred. ([#1091](https://github.com/fossas/fossa-cli/pull/1091))

## v3.6.3

Gradle: Considers dependencies from `debugUnitTest*` configurations to be unused. ([#1097](https://github.com/fossas/fossa-cli/pull/1097))

## v3.6.2

- Don't promote transitive dependencies  [#1092](https://github.com/fossas/fossa-cli/pull/1092).
- Container Scanning: Fixes a bug where tar entry were not normalized within nested layer tar. [#1095](https://github.com/fossas/fossa-cli/pull/1095)

## v3.6.1

- Container Scanning: Fixes a bug where image source parser ignored '-' in host. Also fixes an issue regarding to redirect headers when communicating with registry. [#1089](https://github.com/fossas/fossa-cli/pull/1089)

## v3.6.0

- Promote C/C++ features to general availability ([#1087](https://github.com/fossas/fossa-cli/pull/1087)).
  - `--experimental-enable-vsi` is now `--detect-vendored`.
  - `--experimental-analyze-dynamic-deps` is now `--detect-dynamic`.

## v3.5.3

- Manual Dependencies: Linux Dependencies (`rpm-generic`, `apk`, `deb`) can be provided as reference dependency in fossa-deps file ([#1086](https://github.com/fossas/fossa-cli/pull/1086)).

## v3.5.2

- Container Scanning: Fixes an issue with base64 encoded raw authentications ([#1085](https://github.com/fossas/fossa-cli/pull/1085)).

## v3.5.1

- Contributor counting: update the contributor count range from 90 days to 365 days. ([#1083](https://github.com/fossas/fossa-cli/pull/1083))

## v3.5.0

- Container Scanning: Uses native container scanner, deprecates old container scanner ([#1078](https://github.com/fossas/fossa-cli/pull/1078)), ([#1079](https://github.com/fossas/fossa-cli/pull/1079)), ([#1080](https://github.com/fossas/fossa-cli/pull/1080)), ([1082](https://github.com/fossas/fossa-cli/pull/1082)).

_Notice:_

- Now, container scanning analyzes projects for applications (`npm`, `pip`, etc) dependencies.
- Now, container scanning can filter specific targets via target exclusions using [fossa configuration file](./docs/references/files/fossa-yml.md).
- Now, `fossa-cli`'s windows binary can perform container scanning.
- Now, container scanned projects will show origin path in FOSSA web UI.
- Now, container scanned projects can target specific architecture via digest.

You can use `--only-system-deps` flag to only scan for dependencies from `apk`, `dpkg`, `dpm`.
This will mimic behavior of older FOSSA CLI's container scanning (older than v3.5.0).

Learn more:
- [container scanner](./docs/references/subcommands/container/scanner.md)
- [fossa container analyze](./docs/references/subcommands/container.md)

If you experience any issue with this release, or have question, please contact [FOSSA Support](https://support.fossa.com).

## v3.4.11
- Npm (Lockfile v3) - Fixes a defect where, _sometimes_ wrong version of the dependency was reported if multiple version of the same dependency existed in the lock file. ([#1075](https://github.com/fossas/fossa-cli/pull/1075))
- Npm (Lockfile v2) - Fixes a defect where, _sometimes_ wrong version of the dependency was reported if multiple version of the same dependency existed in the lock file. ([#1075](https://github.com/fossas/fossa-cli/pull/1075))

## v3.4.10
- Scala: Supports analysis of multi-project sbt builds with `sbt-dependency-graph` plugin. ([#1074](https://github.com/fossas/fossa-cli/pull/1074)).

## v3.4.9
- Scan Summary: Identifies project skipped due to production path filtering, or exclusion filtering. ([#1071](https://github.com/fossas/fossa-cli/pull/1071))
- R: Adds support for `renv` package manager. ([#1062](https://github.com/fossas/fossa-cli/pull/1062))

## v3.4.8
- Report: Fixes a defect, where `report` command was failing due to invalid dependencies cache from endpoint ([#1068](https://github.com/fossas/fossa-cli/pull/1068)).

## v3.4.7
- Linux releases are now packaged as both tar.gz and zip to improve compatibility when installing ([#1066](https://github.com/fossas/fossa-cli/pull/1066))

## v3.4.6
- Container Scanning: Fixes a defect, where container registry `registry:3000/org/repo:tag` was incorrectly identifying `registry` as project name. ([#1050](https://github.com/fossas/fossa-cli/issues/1050))
- Container Scanning: Includes registry uri in project name (experimental scanner only). ([#1050](https://github.com/fossas/fossa-cli/issues/1050))

## v3.4.5
- FOSSA API: Adds resiliency against API errors occurring when retrieving endpoint versioning information. ([#1051](https://github.com/fossas/fossa-cli/pull/1051))

## v3.4.4
- Fix a bug in the v1 installers for Windows (install-v1.ps1 and install.ps1) ([#1052](https://github.com/fossas/fossa-cli/pull/1052))

## v3.4.3
- Container scanning: Supports hardlink file discovery for experimental scanner. ([#1047](https://github.com/fossas/fossa-cli/pull/1047))
- Container scanning: Supports busybox. ([#1047](https://github.com/fossas/fossa-cli/pull/1047))
- Container scanning: Increases timeout to 5 mins when extracting image from docker engine api for experimental scanner. ([#1047](https://github.com/fossas/fossa-cli/pull/1047))

## v3.4.2

- API: Error messages are more clear and provide user-actionable feedback. ([#1048](https://github.com/fossas/fossa-cli/pull/1048))
- Metrics: Reports the kind of CI environment in which FOSSA is running, if any. ([#1043](https://github.com/fossas/fossa-cli/pull/1043))

## v3.4.1

- Container scanning: RPM: Add support for the Sqlite backend. ([#1044](https://github.com/fossas/fossa-cli/pull/1044))
- Container scanning: RPM: Add support for the NDB backend. ([#1046](https://github.com/fossas/fossa-cli/pull/1046))

## v3.4.0

- Container scanning: New experimental scanner. ([#1001](https://github.com/fossas/fossa-cli/pull/1001), [#1002](https://github.com/fossas/fossa-cli/pull/1002), [#1003](https://github.com/fossas/fossa-cli/pull/1003), [#1004](https://github.com/fossas/fossa-cli/pull/1004), [#1005](https://github.com/fossas/fossa-cli/pull/1005), [#1006](https://github.com/fossas/fossa-cli/pull/1006), [#1010](https://github.com/fossas/fossa-cli/pull/1010), [#1011](https://github.com/fossas/fossa-cli/pull/1011), [#1012](https://github.com/fossas/fossa-cli/pull/1012), [#1014](https://github.com/fossas/fossa-cli/pull/1014), [#1016](https://github.com/fossas/fossa-cli/pull/1016), [#1017](https://github.com/fossas/fossa-cli/pull/1017), [#1021](https://github.com/fossas/fossa-cli/pull/1021), [#1025](https://github.com/fossas/fossa-cli/pull/1025), [#1026](https://github.com/fossas/fossa-cli/pull/1026), [#1029](https://github.com/fossas/fossa-cli/pull/1029), [#1031](https://github.com/fossas/fossa-cli/pull/1031), [#1032](https://github.com/fossas/fossa-cli/pull/1032), [#1034](https://github.com/fossas/fossa-cli/pull/1034))<br>
  For more information, see the [experimental container scanning documentation](./docs/references/subcommands/container/scanner.md).
- Filters: Add `dist-newstyle` to the list of automatically filtered directories. ([#1030](https://github.com/fossas/fossa-cli/pull/1035))
- `fossa-deps`: Fix a bug in `fossa-deps.schema.json`, it is now valid JSON. ([#1030](https://github.com/fossas/fossa-cli/pull/1030))

## v3.3.12

- CocoaPods: Fixes error when analyzing podspecs that print non-JSON text to stdout ([#1015](https://github.com/fossas/fossa-cli/pull/1015))
- VSI: Executes with at least two threads even on a single core system ([#1013](https://github.com/fossas/fossa-cli/pull/1013))
- VSI: Reports a better error when no dependencies are found ([#1023](https://github.com/fossas/fossa-cli/pull/1023)).

## v3.3.11

- `fossa test`: `fossa test --json` produces json output when there are 0 issues found. ([#999](https://github.com/fossas/fossa-cli/pull/999))

## v3.3.10

- Svn: Fixes project inference bug, where revision values included `\r`. ([#997](https://github.com/fossas/fossa-cli/pull/997))

## v3.3.9

- Maven: Always use Maven Install Plugin 3.0.0-M1 to install depgraph. This avoids a Maven bug with older versions failing to install the plugin correctly from a vendored JAR. ([#988](https://github.com/fossas/fossa-cli/pull/988/files))
- Cocoapods: Fixes podpsec bug in which nested subspecs (of external sources), were not appropriately handled. Improves logging. ([#994](https://github.com/fossas/fossa-cli/pull/994))

## v3.3.8

- Carthage: Fixes analysis of artifacts dervided from Github entry for GH enterprise urls. ([#989](https://github.com/fossas/fossa-cli/pull/989))

## v3.3.7

- Report: Changes copyrights field to copyrightsByLicense in the attribution report JSON output. [#966](https://github.com/fossas/fossa-cli/pull/966)
- Report: Always include the "downloadUrl" field in attribution reports, regardless of the setting in the FOSSA reports UI. ([#979](https://github.com/fossas/fossa-cli/pull/979))
- Debug: Includes version associated with endpoint in debug bundle, and scan summary. ([#984](https://github.com/fossas/fossa-cli/pull/984))
- Test: Adds `--diff` option for `fossa test` command. ([#986](https://github.com/fossas/fossa-cli/pull/986))

## v3.3.6
- License scanning: Make CLI-side license scanning the default method for `vendored-dependencies`.
- Maven: Report direct dependencies as direct rather than deep. ([#963](https://github.com/fossas/fossa-cli/pull/963))

## v3.3.5
- Pnpm: Adds support for dependency analysis using `pnpm-lock.yaml` file. ([#958](https://github.com/fossas/fossa-cli/pull/958))

## v3.3.4
- `fossa report attribution`: Removes copyright information from JSON output ([#945](https://github.com/fossas/fossa-cli/pull/945)) as it was never available from the server.
- VSI scans now automatically skip the `.git` directory inside the scan root ([#969](https://github.com/fossas/fossa-cli/pull/969)).

## v3.3.3
- Cocoapods: Cocoapods analyzer does not handle subspecs in vendored podspecs. ([#964](https://github.com/fossas/fossa-cli/pull/964/files))

## v3.3.2
- License scanning: Skip rescanning revisions that are already known to FOSSA. This can be overridden by using the `--force-vendored-dependency-rescans` flag.
- Swift: Added support for `Package.resolved` v2 files ([#957](https://github.com/fossas/fossa-cli/pull/957)).
- Perl: Updated version number parser to be more lenient on non-textual version numbers ([#960](https://github.com/fossas/fossa-cli/pull/960))

## v3.3.1
- Vendor Dependencies: Considers `licence` and `license` equivalent when performing native license scan ([#939](https://github.com/fossas/fossa-cli/pull/939)).
- Vendor Dependencies: Native license scanning works in alpine linux without additional dependencies ([#949](https://github.com/fossas/fossa-cli/pull/949)).
- `fossa report attribution`: Adds copyright information to JSON output ([#945](https://github.com/fossas/fossa-cli/pull/945)).
- Scala: non-multi sbt projects include deep dependencies ([#942](https://github.com/fossas/fossa-cli/pull/942)).

## v3.3.0
- Telemetry: CLI collects telemetry by default. ([#936](https://github.com/fossas/fossa-cli/pull/936))

Read more about telemetry: https://github.com/fossas/fossa-cli/blob/master/docs/telemetry.md. To opt-out of telemetry, provide `FOSSA_TELEMETRY_SCOPE` environment variable with value of: `off` in your shell prior to running fossa.

## v3.2.17
- Archive upload: Fix a bug when trying to tar to a filename that already exists. ([#927](https://github.com/fossas/fossa-cli/pull/927))
- Npm: Supports lockfile v3. ([#932](https://github.com/fossas/fossa-cli/pull/932))

## v3.2.16
- Go: When statically analyzing a project, apply reported replacements. ([#926](https://github.com/fossas/fossa-cli/pull/926))

## v3.2.15

- Maven: Update `depGraph` plugin to `4.0.1` and add a fallback ot the legacy `3.3.0` plugin ([#895](https://github.com/fossas/fossa-cli/pull/895))

## v3.2.14

- Gradle: Considers `testFixturesApi` and `testFixturesImplementation` to be test configuration, and it's dependencies are excluded in analyzed dependency graph. ([#920](https://github.com/fossas/fossa-cli/pull/920))

## v3.2.13

- Filters: Fixes the disabled path filtering in discovery exclusion. ([#908](https://github.com/fossas/fossa-cli/pull/908))

## v3.2.12

- `fossa report attribution`: Adds `text` as an option to `--format`. ([#921](https://github.com/fossas/fossa-cli/pull/921))
- Go: The standard library is no longer reported as a dependency. ([#918](https://github.com/fossas/fossa-cli/pull/918))

## v3.2.11

- nodejs: Refine how workspace packages are recognized/skipped. ([#916](https://github.com/fossas/fossa-cli/pull/916))
- Cocoapods: Resolves vendored local podspecs into their source Git repositories when possible. ([#875](https://github.com/fossas/fossa-cli/pull/875))

## v3.2.10

- Haskell: Generates build plan properly for multi-home Cabal projects (h/t [@jmickelin](https://github.com/jmickelin)) ([#910](https://github.com/fossas/fossa-cli/pull/910))

## v3.2.9

- Container Scanning: supports rpm databases using `ndb` or `sqlite` backend. ([#894](https://github.com/fossas/fossa-cli/pull/894))

## v3.2.8

- Filtering: Don't use included paths for discovery exclusion. ([#907](https://github.com/fossas/fossa-cli/pull/907))
- Filtering: add `--debug-no-discovery-exclusion` for client-side filter debugging. (#[901](https://github.com/fossas/fossa-cli/pull/901))

## v3.2.7

- Debug: Redact all known API keys from the debug bundle (#[897](https://github.com/fossas/fossa-cli/pull/897))
- Nodejs: Discover peer deps and transitive deps for name-spaced packages in package-lock.json. ([#882](https://github.com/fossas/fossa-cli/pull/882))

## v3.2.6

- Filters: Apply filters during the discvoery phase, reducing end-to-end runtime. ([#877](https://github.com/fossas/fossa-cli/pull/877))

## v3.2.5

- Debug: Reduce the size of debug bundles. ([#890](https://github.com/fossas/fossa-cli/pull/890))

## v3.2.4

- Nodejs: Fixed a bug where dev deps that only appear in requires were considered production dependencies. ([#884](https://github.com/fossas/fossa-cli/pull/884))

## v3.2.3

- Nodejs: Fixed a bug where some dev dependencies weren't removed during shrinking. ([#859](https://github.com/fossas/fossa-cli/pull/859))

## v3.2.2

- Nodejs: Fix a bug where cycles involved peer dependencies would cause an infinite loop. ([#870](https://github.com/fossas/fossa-cli/pull/870))
- Experimental: Allow local license scanning of vendored dependencies (specified in `fossa-deps.yml` file) when using `--experimental-native-license-scan`.
  - [#868](https://github.com/fossas/fossa-cli/pull/868)
  - [#858](https://github.com/fossas/fossa-cli/pull/858)
  - [#838](https://github.com/fossas/fossa-cli/pull/838)
  - [#814](https://github.com/fossas/fossa-cli/pull/814)
  - [#873](https://github.com/fossas/fossa-cli/pull/873)

## v3.2.1

- Experimental: native license scanning is now disabled by default. ([#865](https://github.com/fossas/fossa-cli/pull/865))

## v3.2.0
- Telemetry: Introduces fossa cli telemetry for fatal errors and warnings. By default, telemetry is disabled. ([#831](https://github.com/fossas/fossa-cli/pull/831))
Please read for details on telemetry [here](./docs/telemetry.md)

- Configuration: Fixes a bug where `.fossa.yml` was picked up only in the working directory, not in the analysis directory. ([#854](https://github.com/fossas/fossa-cli/pull/854))
- Configuration: Reports an error when provided API key is an empty string ([#856](https://github.com/fossas/fossa-cli/pull/856))

## v3.1.8

- Windows: Fixes a --version command for windows release binary.

## v3.1.7

- Configuration: Users can now use `.fossa.yaml` as a configuration file name. Previously, only `.fossa.yml` was supported. ([#851](https://github.com/fossas/fossa-cli/pull/851))
- fossa-deps: Fixes an archive uploading bug for vendor dependency by queuing archive builds individually. ([#826](https://github.com/fossas/fossa-cli/pull/826))
- nodejs: Capture peer dependencies transitively for npm `package-lock.json` files. ([#849](https://github.com/fossas/fossa-cli/pull/849))

## v3.1.6

- Respects Go module replacement directives in the Go Mod Graph strategy. ([#841](https://github.com/fossas/fossa-cli/pull/841))

## v3.1.5

- Adds `--format` to `fossa report attribution` and deprecates `--json`. ([#844](https://github.com/fossas/fossa-cli/pull/844))

## v3.1.4

- Handles symlink loops in directory structure. ([#827](https://github.com/fossas/fossa-cli/pull/827))
- No longer crashes when `fossa-deps.yml` exists but has an empty `archived-dependencies` property. ([#832](https://github.com/fossas/fossa-cli/pull/832))

## v3.1.3

- Adds support for identifying dynamically linked dependencies in an output binary. ([#818](https://github.com/fossas/fossa-cli/pull/818), [#788](https://github.com/fossas/fossa-cli/pull/788), [#780](https://github.com/fossas/fossa-cli/pull/780), [#788](https://github.com/fossas/fossa-cli/pull/778), [#771](https://github.com/fossas/fossa-cli/pull/771), [#770](https://github.com/fossas/fossa-cli/pull/770))

## v3.1.2

- Fixes a bug which ignored the `server` field in the config file. ([#821](https://github.com/fossas/fossa-cli/pull/821))

## v3.1.1

- UX: Parser error messages include call to action. ([#801](https://github.com/fossas/fossa-cli/pull/801))
- UX: Improves error message when executable is not found. ([#813](https://github.com/fossas/fossa-cli/pull/813))
- UX: Fixes minor scan summary ordering bug. ([#813](https://github.com/fossas/fossa-cli/pull/813))
- UX: Writes errors and warnings encountered in analyze to temp file. ([#813](https://github.com/fossas/fossa-cli/pull/813))
- Ruby: Improves error and warning messages. ([#800](https://github.com/fossas/fossa-cli/pull/800))
- Python: `setup.py` error messages are _less_ noisy. ([#801](https://github.com/fossas/fossa-cli/pull/801))
- Dart: Improves error and warning messages. ([#800](https://github.com/fossas/fossa-cli/pull/806))
- Pipenv: Improves error and warning messages. ([#803](https://github.com/fossas/fossa-cli/pull/803))
- Poetry: Improves error and warning messages. ([#803](https://github.com/fossas/fossa-cli/pull/803))
- Maven: Improves error and warning messages. ([#808](https://github.com/fossas/fossa-cli/pull/808))
- Nodejs: Improves error and warning messages. ([#805](https://github.com/fossas/fossa-cli/pull/805))
- Swift: Improves error and warning messages. ([#802](https://github.com/fossas/fossa-cli/pull/802))
- Cocoapods: Improves error and warning messages. ([#807](https://github.com/fossas/fossa-cli/pull/807))
- Golang: Improves error and warning messages. ([#809](https://github.com/fossas/fossa-cli/pull/809))
- Gradle: Improves error and warning messages. ([#804](https://github.com/fossas/fossa-cli/pull/804))
- Scala: Improves error and warning messages. ([#813](https://github.com/fossas/fossa-cli/pull/813))
- Clojure: Improves error and warning messages. ([#813](https://github.com/fossas/fossa-cli/pull/813))
- Nim: Improves error and warning messages. ([#813](https://github.com/fossas/fossa-cli/pull/813))
- Rust: Improves error and warning messages. ([#813](https://github.com/fossas/fossa-cli/pull/813))
- UX: Improves errors for dynamic deps, and binary deps analysis. ([#819](https://github.com/fossas/fossa-cli/pull/819))
- UX: Improves analysis scan summary rendering. ([#819](https://github.com/fossas/fossa-cli/pull/819))


## v3.1.0

- FOSSA API: Uses `SSL_CERT_FILE`, and `SSL_CERT_DIR` environment variable for certificates when provided. ([#760](https://github.com/fossas/fossa-cli/pull/760))
- UX: Uses error messages received from FOSSA api, when reporting API related errors. ([#792](https://github.com/fossas/fossa-cli/pull/792))
- UX: Adds scan summary tabulating errors, warnings, project directory, and skipped projects. ([#790](https://github.com/fossas/fossa-cli/pull/790))

## v3.0.18

- Fully percent-encode sub-paths in generated URLs. ([#789](https://github.com/fossas/fossa-cli/pull/789))
- Improve error tracking and outputs. ([#774](https://github.com/fossas/fossa-cli/pull/774))
- Cabal: Fixed a filter error that treated cabal projects as stack projects. ([#787](https://github.com/fossas/fossa-cli/pull/787))

## v3.0.17

- Npm: Fixes an issue where a package-lock.json dep with a boolean 'resolved' key wouldn't parse. ([#775](https://github.com/fossas/fossa-cli/pull/775))
- Npm: Fixes an issue where analyzing `package-lock.json` would miss duplicate packages with different versions. ([#779](https://github.com/fossas/fossa-cli/pull/779))
- Gradle: Projects with only a top-level `settings.gradle` file will now be detected. ([#785](https://github.com/fossas/fossa-cli/pull/785))

## v3.0.16

- Monorepo: Upload file data and licenses together during monorepo scans, speed up issue scans. ([#772](https://github.com/fossas/fossa-cli/pull/772))
- Improves the overall performance and progress reporting of VSI scans. ([#765](https://github.com/fossas/fossa-cli/pull/765))
- Rebar: Fix `rebar.config` parser failing on unneccessary escapes. ([#764](https://github.com/fossas/fossa-cli/pull/764))

## v3.0.15

- Improve archive upload logging. ([#761](https://github.com/fossas/fossa-cli/pull/761))

## v3.0.14

- Maven: Updates implementation to delineate classifier, and consequently maven dependencies with classifier can be scanned without failure in FOSSA. ([#755](https://github.com/fossas/fossa-cli/pull/755/))

## v3.0.13

- `package-lock.json` parser ignores name field. ([#757](https://github.com/fossas/fossa-cli/pull/757))

## v3.0.12

- log4j: Adds `fossa log4j` command to identify log4j dependencies. ([#744](https://github.com/fossas/fossa-cli/pull/744))

## v3.0.11

- Yarn: Fixes an issue, where entry missing `resolved` attribute in `yarn.lock` would throw exception. ([#741](https://github.com/fossas/fossa-cli/pull/741))

## v3.0.10

- Gradle: Uses ResolutionAPI for gradle analysis. ([#740](https://github.com/fossas/fossa-cli/pull/740/))
- Cleans up duplicated internal hashing primitives ([#737](https://github.com/fossas/fossa-cli/pull/737))
- Adds a prerequisite required for future VSI improvements ([#736](https://github.com/fossas/fossa-cli/pull/736))

## v3.0.9

- Makes experimental flags discoverable and documents them. ([#723](https://github.com/fossas/fossa-cli/pull/723))
- Supports extracting `.tar.xz` files ([#734](https://github.com/fossas/fossa-cli/pull/734))
- Supports extracting `.tar.bz2` files ([#734](https://github.com/fossas/fossa-cli/pull/734))
- Adds explicit `xz` support for `rpm` files ([#735](https://github.com/fossas/fossa-cli/pull/735))
- Adds `zstd` support for `rpm` files ([#735](https://github.com/fossas/fossa-cli/pull/735))
- Adds a prerequisite required for future VSI improvements ([#730](https://github.com/fossas/fossa-cli/pull/730))

## v3.0.8

- Nuget: Fixes analysis performance when working with `project.assets.json` ([#733](https://github.com/fossas/fossa-cli/pull/733))

## v3.0.7

- Go: `go mod graph` is used as default tactic for gomod strategy. ([#707](https://github.com/fossas/fossa-cli/pull/707))

## v3.0.6

- Yarn: Fixes a bug with yarn v1 lock file analysis, where direct dependencies were not reported sometimes. ([#716](https://github.com/fossas/fossa-cli/pull/716))

## v3.0.5

- Nim: Adds support for dependency analysis using `nimble.lock` file. ([#711](https://github.com/fossas/fossa-cli/pull/711))

## v3.0.4

- Npm: Fixes a bug where dev dependencies were not included in result when using `--include-unused-deps` ([#710](https://github.com/fossas/fossa-cli/pull/710))

## v3.0.3

- Increases default timeout to 3600 seconds (1 hour) for commands listed below ([#712](https://github.com/fossas/fossa-cli/pull/712))
  - `fossa test`
  - `fossa container test`
  - `fossa vps test`
  - `fossa report`
  - `fossa vps report`

## v3.0.2

- Nuget (projectassetsjson): Ignores project type dependencies in reporting ([#704](https://github.com/fossas/fossa-cli/pull/704))
- Nuget (projectassetsjson): Fixes a bug, where indirect dependencies where appearing as direct dependencies([#704](https://github.com/fossas/fossa-cli/pull/704))

## v3.0.1

- Deduplicates `vendored-dependencies` entries when possible, and provides a better error message when not. ([#689](https://github.com/fossas/fossa-cli/pull/689))
- Adds logging to `vendored-dependencies` processing. ([#703](https://github.com/fossas/fossa-cli/pull/703))

# Version 3 Changelog

- Migrates source code from [spectrometer](https://github.com/fossas/spectrometer) into fossa-cli (this repository).

# Version 2 Changelog

Releases for CLI 2.x can be found at: https://github.com/fossas/spectrometer/releases

## v2.19.9

- Go: Fixes a regression, where deep dependencies were reported as direct dependencies. ([#443](https://github.com/fossas/spectrometer/pull/443/))

## v2.19.8

- Perl: Adds support for Perl with parsing of `META.json`, `META.yml`, `MYMETA.yml`, `MYMETA.json`. ([#428](https://github.com/fossas/spectrometer/pull/428))

## v2.19.7

- Resolves a regression when parsing npm `package-lock.json` files that do not contain a `version` field ([#445](https://github.com/fossas/spectrometer/pull/445))

## v2.19.6

- Special cases scans with a single VSI only filter to skip other analysis strategies ([#407](https://github.com/fossas/spectrometer/pull/407))
- Adds the ability to skip resolving dependencies from FOSSA projects discovered during VSI scans ([#435](https://github.com/fossas/spectrometer/pull/435))

## v2.19.5

- Fixes an issue observed during VSI analysis where fingerprinting files with lines longer than 64KiB would fail. ([#427](https://github.com/fossas/spectrometer/pull/427))

## v2.19.4

- Adds experimental capability for filtering gradle configuration for analysis. ([#425](https://github.com/fossas/spectrometer/pull/425))

Refer to: [Gradle documentation](docs/references/strategies/languages/gradle/gradle.md#experimental-only-selecting-set-of-configurations-for-analysis) for more details.

## v2.19.3

- Removes `fossa compatibility` command. ([#383](https://github.com/fossas/spectrometer/pull/383))

Use [`fossa-deps.{yml,json}`](docs/features/vendored-dependencies.md) file to facilitate archive uploading capability, previously provided by `fossa compatibility` command.

## v2.19.2

- Adds `--config` flag, which can set custom path for configuration file. If `--config` flag is not used, base directory will scanned for `.fossa.yml` file. ([#415](https://github.com/fossas/spectrometer/pull/415))

## v2.19.1

- Fixes an issue where nodeJS errors were reported when no NodeJS project were discovered. ([#424](https://github.com/fossas/spectrometer/pull/424))

## v2.19.0

- Adds support for `fossa analyze --include-unused-deps`, which prevents filtering out non-production dependencies. ([#412](https://github.com/fossas/spectrometer/pull/412))
- Yarn: Adds support for workspaces. ([#374](https://github.com/fossas/spectrometer/pull/374))
- Npm: Adds support for workspaces. ([#374](https://github.com/fossas/spectrometer/pull/374))
- Npm: Removes unreliable `npm ls`-based analysis tactic. ([#374](https://github.com/fossas/spectrometer/pull/374))
- `fossa-deps`: Adds support for `bower`-type in `referenced-dependencies`. ([#406](https://github.com/fossas/spectrometer/pull/406))
- Monorepo: Chunk AOSP files when uploading ([#421](https://github.com/fossas/spectrometer/pull/421)).
- Monorepo: Don't fail on files that are filtered during expansion ([#421](https://github.com/fossas/spectrometer/pull/421)).

## v2.18.1

- Monorepo: Send error state to UI if the CLI crashes, so scans won't appear to hang forever. ([#409](https://github.com/fossas/spectrometer/pull/409))
- Monorepo: Fix parsing nomos output bug where files contain newlines. ([#409](https://github.com/fossas/spectrometer/pull/409))

## v2.18.0

- Improves performance in scenarios where cgroups are used to limit the amount of CPU time available, such as K8S containers ([#403](https://github.com/fossas/spectrometer/pull/403))

## v2.17.3

- Monorepo: adds some optimizations to reduce the amount of file buffering in memory during a scan, resulting in less memory pressure and faster scans. ([#402](https://github.com/fossas/spectrometer/pull/402))
- Adds compatibility script for `fossa report attribution --json` ([#397](https://github.com/fossas/spectrometer/pull/397))

## v2.17.2

- Fortran: Supports fortran package manager. ([#377](https://github.com/fossas/spectrometer/pull/377))

## v2.17.1

- Adds support for reporting origin path for binaries discovered via `--experimental-enable-binary-discovery` ([#396](https://github.com/fossas/spectrometer/pull/396))

## v2.17.0

- When running `fossa analyze` with the `--debug` flag, we now create a `fossa.debug.json.gz` file containing detailed runtime traces for project discovery and dependency analysis

## v2.16.6

- Monorepo: Adds automatic retries to failed API calls. ([#392](https://github.com/fossas/spectrometer/pull/392))

## v2.16.5

- Adds JSON Output for `fossa test --json` when there are no issues. ([#387](https://github.com/fossas/spectrometer/pull/387))

## v2.16.4

- Monorepo: Fixes bug with symlink logic mismatch between walker and buildspec uploader. ([#388](https://github.com/fossas/spectrometer/pull/388))

## v2.16.3

- Monorepo: Fixes bug with non-glob exclusions. ([#386](https://github.com/fossas/spectrometer/pull/386))

## v2.16.2

- Monorepo: Fixes crash when there are no ninja/buildspec files to upload. ([#385](https://github.com/fossas/spectrometer/pull/385))
- Monorepo: Fixes issue with only-path/exclude-path globs.

## v2.16.1

- Gradle: Supports analysis of projects using gralde v3.3 or below. ([#370](https://github.com/fossas/spectrometer/pull/370))

## v2.16.0

- Swift: Supports dependencies analysis for dependencies managed by Swift Package Manager. ([#354](https://github.com/fossas/spectrometer/pull/354))

## v2.15.24

- Leiningen: Executes `lein --version` before performing any analysis, to ensure Leiningen has performed its install tasks (done on its first invocation). ([#379](https://github.com/fossas/spectrometer/pull/379))

## v2.15.23

- Maven: Fixes `mvn:dependency` tactic to exclude root project as direct dependency. ([#375](https://github.com/fossas/spectrometer/pull/375))

## v2.15.22

- Adds branch and revision information to the URL reported at the end of a `fossa analyze --experimental-enable-monorepo` scan. ([#378](https://github.com/fossas/spectrometer/pull/378))

## v2.15.21

- When using `--experimental-enable-binary-discovery`, prepopulates information discovered in JAR manfiests. ([#372](https://github.com/fossas/spectrometer/pull/372))

## v2.15.20

- Yarn: Fixes potential runtime errors, when yarn.lock contains deep dependency without specification at root level in yarn.lock. ([#369](https://github.com/fossas/spectrometer/pull/369))

## v2.15.19

- Fixes an issue with `fossa-deps.yml` `vendored-dependencies` entries where uploads would fail if the dependency was in a subdirectory. ([#373](https://github.com/fossas/spectrometer/pull/373))

## v2.15.18

- Monorepo: Speeds up commercial phrase detection by doing a first pass before trying to parse context. ([#371](https://github.com/fossas/spectrometer/issues/371))

## v2.15.17

- Gradle: Classifies dependency from `testCompileClasspath` and `testRuntimeClasspath` configurations as test dependencies. ([#366](https://github.com/fossas/spectrometer/pull/366))

## v2.15.16

- Yarn: Analyzes yarn.lock without runtime error, when yarn.lock includes symlinked package. ([#363](https://github.com/fossas/spectrometer/pull/363))

## v2.15.15

- Monorepo: Efficiently upload binary blobs for ninja & buildspec files ([#362](https://github.com/fossas/spectrometer/pull/362)).

## v2.15.14

- Yarn: Fixes missing dependency from the analyses, when dependency has zero deep dependencies, and is not a deep dependency of any other dependency. ([#359](https://github.com/fossas/spectrometer/pull/359))

## v2.15.13

Adds another closed beta feature around FOSSA C/C++ support.
For now this functionality is considered publicly undocumented, and is only used with support from FOSSA engineering.

- Adds support for reporting detected binaries as unlicensed dependencies ([#353](https://github.com/fossas/spectrometer/pull/353))

## v2.15.12

- Yarn: Analyzes yarn.lock without runtime error, when yarn.lock includes directory dependency. ([#361](https://github.com/fossas/spectrometer/pull/361))

## v2.15.11

- Gradle: Classifies dependency's environment correctly, when originating from common android development and test configurations. ([#338](https://github.com/fossas/spectrometer/pull/338))

## v2.15.10

- Monorepo: Ignore permission errors when searching for ninja or buildspec files. ([#351](https://github.com/fossas/spectrometer/pull/351))

## v2.15.9

- CocoaPods: Supports git sources in `Podfile.lock` analysis. ([#345](https://github.com/fossas/spectrometer/pull/345))

## v2.15.8

- `fossa analyze --experimental-enable-monorepo` now turns off proprietary language scanning by default, and has this feature controlled by a feature flag ([#343](https://github.com/fossas/spectrometer/pull/343))

## v2.15.7

- Resolves an issue where errors running `fossa report` and `fossa test` would be made more confusing when the project isn't a monorepo project ([#321](https://github.com/fossas/spectrometer/pull/321))
- Prevents uploading standard analysis results to monorepo projects, where they'd be silently ignored ([#341](https://github.com/fossas/spectrometer/pull/341))

## v2.15.6

- CocoaPods: Fixes `Podfile.lock` parsing. It safely parses when Pod and Dependencies entries are enclosed with quotations. ([#337](https://github.com/fossas/spectrometer/pull/337))

## v2.15.5

- Fixes an issue where `--json` would output the raw project ID, instead of a normalized ID ([#339](https://github.com/fossas/spectrometer/pull/339))

## v2.15.4

- Gradle: Search parent directories for gradlew and gradlew.bat ([#336](https://github.com/fossas/spectrometer/pull/336))

This release also adds a number of closed beta features around FOSSA C/C++ support.
For now this functionality is considered publicly undocumented, and is only used with support from FOSSA engineering.

As such this new functionality is hidden from the help and other documentation in this repo.
For questions using the new functionality in this release please contact us!

- Support linking user-defined dependency binaries. ([#323](https://github.com/fossas/spectrometer/pull/323))
- Support resolving linked user-defined binaries found in projects when VSI is enabled. ([#328](https://github.com/fossas/spectrometer/pull/328))
- Support linking user project binaries. ([#333](https://github.com/fossas/spectrometer/pull/333))
- Support resolving linked user project binaries found in projects when VSI is enabled. ([#333](https://github.com/fossas/spectrometer/pull/333))

## v2.15.3

- Resolve a scan performance regression for `fossa vps` invocations. ([#335](https://github.com/fossas/spectrometer/pull/335))
- Resolve a scan performance regression for `fossa analyze --experimental-enable-monorepo` invocations. ([#335](https://github.com/fossas/spectrometer/pull/335))

## v2.15.2

- Maven: Fixes an issue where dependencies parsed from `dependency:tree` would fail to resolve when uploaded. ([#332](https://github.com/fossas/spectrometer/pull/332))

## v2.15.1

- Maven: Fixes an issue where dependencies with a platform specifier were not correctly parsed. ([#329](https://github.com/fossas/spectrometer/pull/329))

## v2.15.0

- Dart: Adds support for pub package manager. ([#313](https://github.com/fossas/spectrometer/pull/313))
- Analyzed dependencies now report what file they were found in. ([#316](https://github.com/fossas/spectrometer/pull/316))

## v2.14.5

- Maven: Fixes an issue where projects with `settings.xml` files would not be analyzed correctly using the `dependency:tree` tactic. ([#327](https://github.com/fossas/spectrometer/pull/327))

## v2.14.4

- Gradle: Fixes an issue where all dependencies would appear as direct. ([#319](https://github.com/fossas/spectrometer/pull/319))

## v2.14.3

- Monorepo: archive expansion now respects `--exclude-path` and `--only-path`. ([#320](https://github.com/fossas/spectrometer/pull/320))

## v2.14.2

- Maven: `mvn dependency:tree` now correctly cleans up temporary files after an exception, and correctly uses `settings.xml` when available. ([#318](https://github.com/fossas/spectrometer/pull/318))

## v2.14.1

- Expanded proprietary language snippets in monorepo scans. ([#317](https://github.com/fossas/spectrometer/pull/317))

## v2.13.1

- Adds support for a new Maven tactic that produces the full dependency graph if `mvn dependency:tree` is available but the plugin is not. ([#310](https://github.com/fossas/spectrometer/pull/287))

## v2.13.0

- Elixir: Adds support for Elixir projects using `mix`. ([#287](https://github.com/fossas/spectrometer/pull/287))

## v2.12.3

- Gradle: Fixes an issue where unresolvable Gradle configurations would cause Gradle analysis to show no dependencies ([#292](https://github.com/fossas/spectrometer/pull/292)).

## v2.12.2

- Python: Fixes an issue where older Poetry lockfiles were not correctly identified. ([#309](https://github.com/fossas/spectrometer/pull/309))

## v2.12.1

- VPS: Adds `--exclude-path` and `--only-path` to monorepo functionality in `fossa analyze`. ([#291](https://github.com/fossas/spectrometer/pull/291))
- VPS: Support globs in `--{exclude,only}-path` flags. ([#291](https://github.com/fossas/spectrometer/pull/291))

## v2.12.0

- Python: Adds support for the Poetry package manager. ([#300](https://github.com/fossas/spectrometer/pull/300))

## v2.11.1

- Perl: Adds support for CPAN dependencies in `fossa-deps`. ([#296](https://github.com/fossas/spectrometer/pull/296))

## v2.11.0

- Adds support for selecting which folders analysis targets are discovered in. ([#273](https://github.com/fossas/spectrometer/pull/273))
- VPS: Adds support for `fossa test` and `fossa report` for monorepo projects. ([#290](https://github.com/fossas/spectrometer/pull/290))
- Maven: Adds support for `${property}` substitution for `<groupId>` and `<artifactId>` fields in dependencies. ([#282](https://github.com/fossas/spectrometer/pull/282))

## v2.10.3

- Adds support for specifying a release group on project creation. ([#283](https://github.com/fossas/spectrometer/pull/283))
- Adds support for non-HTTPS backends for archive uploads (e.g. for on-premises deployments). ([#276](https://github.com/fossas/spectrometer/pull/276))
- Adds `--experimental-enable-monorepo` and other associated flags to `fossa analyze`, which enables experimental monorepo support. ([#286](https://github.com/fossas/spectrometer/pull/286))
- Deprecates `fossa vps` subcommands. ([#286](https://github.com/fossas/spectrometer/pull/286))

## v2.10.2

- Fixes an issue where some `fossa` commands (including `fossa test`) would exit non-zero on success. ([#278](https://github.com/fossas/spectrometer/pull/278)).

## v2.10.1

- Fixes an issue where `fossa container analyze` exited zero on failure. ([#275](https://github.com/fossas/spectrometer/pull/275))

## v2.10.0

- Adds support for short flags. ([#264](https://github.com/fossas/spectrometer/pull/264))
- Adds a `remote-dependencies` section in the `fossa-deps` file to support archives at specific URLs. ([#260](https://github.com/fossas/spectrometer/pull/260))
- Renames some fields for `custom-dependencies` to avoid confusion. ([#260](https://github.com/fossas/spectrometer/pull/260))

## v2.9.2

- Adds JSON-formatted project information to the output of `fossa analyze` with `--json`. ([#255](https://github.com/fossas/spectrometer/pull/255))

## v2.9.1

- VPS: Bump wiggins - Updated `vps aosp-notice-file` subcommand to upload ninja files & trigger async task. ([#272](https://github.com/fossas/spectrometer/pull/272))

## v2.9.0

- Fixes an issue where stdout doesn't always flush to the console. ([#265](https://github.com/fossas/spectrometer/pull/265))
- Fixes an issue when referenced-dependencies are not being uploaded. ([#262](https://github.com/fossas/spectrometer/pull/262))
- Adds support for `fossa-deps.json`. ([#261](https://github.com/fossas/spectrometer/pull/261))
- Adds support for `vendored-dependencies` to be license scanned. ([#257](https://github.com/fossas/spectrometer/pull/257))

## v2.8.0

- Adds support for `--branch` flag on `fossa container analyze` command. ([#253](https://github.com/fossas/spectrometer/pull/253))
- Adds support and documentation for user-defined dependencies. ([#245](https://github.com/fossas/spectrometer/pull/245))
- Allows using `.yml` or `.yaml` extensions for `fossa-deps` file, but not both. ([#245](https://github.com/fossas/spectrometer/pull/245))
- `fossa analyze` now checks `fossa-deps` before running analysis (instead of checking in parallel with other analyses). ([#245](https://github.com/fossas/spectrometer/pull/245))

## v2.7.2

- VSI: Updates the VSI Plugin.
- VSI: Adds support for VSI powered dependency discovery as a strategy.

## v2.7.1

- Re-enables status messages for commands like `fossa test` in non-ANSI environments. ([#248](https://github.com/fossas/spectrometer/pull/248))
- Yarn: Adds support for Yarn v2 lockfiles. ([#244](https://github.com/fossas/spectrometer/pull/244))
- NuGet: Fixes the dependency version parser for `.csproj`, `.vbproj`, and similar .NET files. ([#247](https://github.com/fossas/spectrometer/pull/247))

## v2.7.0

- Conda: Adds support for the Conda package manager. ([#226](https://github.com/fossas/spectrometer/pull/226))

## v2.6.1

- VPS: Adds `--follow` to the `vps analyze` subcommand, which allows for following symbolic links during VPS scans. ([#243](https://github.com/fossas/spectrometer/pull/243))

## v2.6.0

- Display the progress of `fossa analyze` while running. ([#239](https://github.com/fossas/spectrometer/pull/239))

## v2.5.18

- NPM: Fixes issue where transitive dependencies could be missing in NPM projects. ([#240](https://github.com/fossas/spectrometer/pull/240))

## v2.5.17

- Containers: Fixes an issue where `--project` and `--revision` were not correctly handled in `fossa container analyze`. ([#238](https://github.com/fossas/spectrometer/pull/238))

## v2.5.16

- Adds support for `fossa-deps.yml`. ([#236](https://github.com/fossas/spectrometer/pull/236))

## v2.5.15

- Python: Fixes an issue where parsing unsupported fields in `requirements.txt` could prevent Python analyses from terminating. ([#235](https://github.com/fossas/spectrometer/pull/235))

## v2.5.14

- Go: Upload module identifiers instead of package identifiers to the backend. ([#234](https://github.com/fossas/spectrometer/pull/234))

## v2.5.13

- VPS: Update VPS plugin to `2021-04-27-312bbe8`. ([#233](https://github.com/fossas/spectrometer/pull/233))
  - Improve performance of scanning projects
  - Reduce memory pressure when scanning large projects

## v2.5.12

- VPS: Update VPS plugin to `2021-04-19-9162a26`. ([#231](https://github.com/fossas/spectrometer/pull/231))

## v2.5.11

- Allow flags to be set via configuration file. ([#220](https://github.com/fossas/spectrometer/pull/220))
- Containers: add support for layers. ([#228](https://github.com/fossas/spectrometer/pull/228))

## v2.5.10

- Only activate replay/record mode using `--replay`/`--record` (previously it was turned on in `--debug` mode). ([#212](https://github.com/fossas/spectrometer/pull/212))
- Containers: Fixed a bug where container scanning failed when ignored artifacts aren't in the right shape. ([#223](https://github.com/fossas/spectrometer/pull/223))

## v2.5.9

- VPS: Update the VPS scanning plugin:
  - Resolve issues reading IPR files with null byte content.
  - Workaround recursive variable declarations when parsing Android.mk files.

## v2.5.8

- VPS: Support makefiles in `fossa vps aosp-notice-file`. ([#216](https://github.com/fossas/spectrometer/pull/216))
- VPS: Require paths to ninja files as arguments in `fossa vps aosp-notice-file`. ([#217](https://github.com/fossas/spectrometer/pull/217))

## v2.5.7

- VPS: Print project URL after `fossa vps analyze`. ([#215](https://github.com/fossas/spectrometer/pull/215))

## v2.5.6

- Gradle: Fixes an issue that sometimes prevented Gradle project analyses from terminating. ([#211](https://github.com/fossas/spectrometer/pull/211))

## v2.5.5

- PHP: Fixes an issue where Composer lockfiles could cause a crash when parsing. ([#207](https://github.com/fossas/spectrometer/pull/207))

## v2.5.4

- Scala: Fixes an issue that sometimes prevented Scala analyses from terminating. ([#206](https://github.com/fossas/spectrometer/pull/187))

## v2.5.0

- Containers: Add container analysis toolchain. ([#173](https://github.com/fossas/spectrometer/pull/173))

## v2.4.11

- Fixes several issues that caused analysis failures during upload. ([#187](https://github.com/fossas/spectrometer/pull/187), [#188](https://github.com/fossas/spectrometer/pull/188))

## v2.4.9

- Python: Fixes an issue with `requirements.txt` parsing line extensions. ([#183](https://github.com/fossas/spectrometer/pull/183))
- Fixes an issue where we didn't read the cached revision when picking a revision for `fossa test` in projects without VCS. ([#182](https://github.com/fossas/spectrometer/pull/182))
- Fixes an issue where invalid project URLs would be printed for projects without VCS when `--branch` was not specified. ([#181](https://github.com/fossas/spectrometer/pull/181))

## v2.4.8

- Introduce a new hidden `fossa compatibility` command which runs fossa v1 `fossa analyze` and allows users to access the archive uploader. ([#179](https://github.com/fossas/spectrometer/pull/179))

## v2.4.7

- Fixes an issue where `fossa test` would always exit zero for push-only API keys. ([#170](https://github.com/fossas/spectrometer/pull/170))
- Fixes an issue where dependency graphs would be filtered out if they had no direct dependencies (e.g. in strategies like Yarn where direct dependencies are unknown). ([#172](https://github.com/fossas/spectrometer/pull/172))
- Go: Fixes an issue with `glide.lock` parser. ([#175](https://github.com/fossas/spectrometer/pull/175))
- Go: Adds multi-module project support to `go.mod` static analysis. ([#171](https://github.com/fossas/spectrometer/pull/171))
- NPM, Yarn: Fixes an issue where subdirectories were erroneously ignored. ([#174](https://github.com/fossas/spectrometer/pull/174))

## v2.4.6

- VPS: Update Wiggins CLI plugin to version `2020-12-11-5d581ea`

## v2.4.5

- VPS: Update `fossa vps analyze` to use a new VPS project scanning engine:
  - Improve scan performance
  - Support "License Only" scans, where the project is scanned for licenses but is not inspected for vendored dependencies.

## v2.4.4

- Maven: Add limited support for POM `${property}` interpolation. ([#158](https://github.com/fossas/spectrometer/pull/158))

## v2.4.3

- Adds `--version` flag. ([#157](https://github.com/fossas/spectrometer/pull/157))

## v2.4

- RPM: Adds support for unpacking of gzipped RPMs. ([#154](https://github.com/fossas/spectrometer/pull/154))
- VPS: Integrates `vpscli scan` as `fossa vps analyze`. ([#148](https://github.com/fossas/spectrometer/pull/148))
- VPS: Removes `vpscli` binary. ([#148](https://github.com/fossas/spectrometer/pull/148))
- VPS: Adds support for `--team` and other metadata flags to VPS analysis. ([#149](https://github.com/fossas/spectrometer/pull/149))
- VPS: Adds `fossa vps test` command, analogous to `fossa test` for VPS projects. ([#150](https://github.com/fossas/spectrometer/pull/150))
- VPS: Adds `fossa vps report` command, analogous to `fossa report` for VPS projects. ([#150](https://github.com/fossas/spectrometer/pull/150))

## v2.3.2

- Adds `fossa list-targets` to list "analysis targets" (projects and subprojects) available for analysis. ([#140](https://github.com/fossas/spectrometer/pull/140))
- Adds `--filter TARGET` option to `fossa analyze`. ([#140](https://github.com/fossas/spectrometer/pull/140))
- Adds support for "detached HEAD" state in `git` and `svn`. ([#141](https://github.com/fossas/spectrometer/pull/141))
- Python: Dependencies found via `*req*.txt` and `setup.py` are now merged. ([#140](https://github.com/fossas/spectrometer/pull/140))
- Maven: Natively support multi-POM Maven projects. ([#140](https://github.com/fossas/spectrometer/pull/140))
- Gradle: Fixes an issue where subprojects were not handled correctly. ([#140](https://github.com/fossas/spectrometer/pull/140))

## v2.3.1

- RPM: Dependencies from multiple `*.spec` files in the same directory are now merged. ([#138](https://github.com/fossas/spectrometer/pull/138))
- Erlang: Aliased packages in `rebar3` are now resolved to their true names. ([#139](https://github.com/fossas/spectrometer/pull/139))
- Gradle: Support all build configurations (instead of a hard-coded list of known configuration names). ([#134](https://github.com/fossas/spectrometer/pull/134))

## v2.3.0

- Erlang: Fixes an issue where the `rebar3` strategy would incorrectly identify dependencies as top-level projects. ([#119](https://github.com/fossas/spectrometer/pull/119))
- Python: Fixes various issues in the `setup.py` parser. ([#119](https://github.com/fossas/spectrometer/pull/119))
- Haskell: Adds support for Haskell projects using `cabal-install`. ([#122](https://github.com/fossas/spectrometer/pull/122))
- PHP: Adds support for PHP projects using `composer`. ([#121](https://github.com/fossas/spectrometer/pull/121))

## v2.2.4

- Scala: Adds support for Scala projects using `sbt`. ([#54](https://github.com/fossas/spectrometer/pull/54))

## v2.2.1

- Python: Fixes an issue where the `req.txt` strategy would run even when no relevant files were present. ([#109](https://github.com/fossas/spectrometer/pull/109))

## v2.2.0

- Improves contributor counting accuracy using repository metadata. ([#94](https://github.com/fossas/spectrometer/pull/94))
- Improves parallelism of strategy discovery. ([#93](https://github.com/fossas/spectrometer/pull/93))
- Fixes an issue where URLs printed by `fossa test` and other commands were incorrect for `git` projects with `https` remotes. ([#92](https://github.com/fossas/spectrometer/pull/92))
- Fixes an issue where `IOException`s (like "command not found") would cause strategies to crash. ([#106](https://github.com/fossas/spectrometer/pull/106))
- Fixes an issue where with effect typechecking. ([#100](https://github.com/fossas/spectrometer/pull/100))
- Python: Dependencies of multiple `*req*.txt` files in a single project are now merged. ([#102](https://github.com/fossas/spectrometer/pull/102))
- Go: Re-enables deep dependency reporting (which was previously disabled for development purposes). ([#98](https://github.com/fossas/spectrometer/pull/98))
- NuGet: Adds support for analyzing `paket.lock` files. ([#107](https://github.com/fossas/spectrometer/pull/107))

# Version 1 Changelog

## v1.1.10

- 7013d3b fix: Remove evicted SBT dependencies (#667)
- 8aa77d8 Update genny calls to not use gopath (#668)
- 4e6cced fix: Unit test failures should cause CI failure (#666)

## v1.1.9

- a1ec875 Fix node_modules strategy (#665)

## v1.1.8

- 6ad8e86 fix ant subdirectoy analysis (#664)
- 4fe7d83 add faq (#661)

## v1.1.7

- 246294c fix downloaded parse error (#660)
- 2cd3dcd fix wrong config file field (#623)
- 01fe79a doc: Homebrew is no longer a supported installation method (#659)

## v1.1.6

- 9f7d083 Send projectURL on upload-project (#656)

## v1.1.5

- dd56406 Use gomodules instead of dep (#653)
- 9c1523e Ant: use pom.xml's <parent> version if one isn't declared at the top level (#652)

## v1.1.4

- fabc9ef Remove e2e test from blocking a release (#649)
- 44d13b2 Use 'go list' to determine transitive dependencies for gomodules projects (#648)
- 84818e9 Add support for titles with upload project (#646)
- 444330f SAML build link (#647)

## v1.1.3

- fc60c66 Update documentation for newer sbt versions (#638)
- 3255628 Add ARM64 in goreleaser (#626)
- 871e94f improve license scan fix (#643)

## v1.1.2

- b1e910a Fix Goreleaser after deprecation (#642)
- 89b8691 fossa upload-project command (#639)
- 38fdbac Update README.md (#636)

## v1.1.2-alpha.1

- 57fe304 feat: Use name field to name modules (#635)

## v1.1.1

- 94d95b5 Send CLI version in upload (#633)
- e41733a Update docs and help output for flags that only effective on project creation. (#632)
- a4bddd0 Handle multi module maven builds without distinct pom files (#631)
- 8330391 improve docs on `--suppress-issues` flag (#624)

## v1.1.0

- 1706109 chore: Update Docker development images (#601)
- 8aa42f0 remove mention of overwrite (#621)
- d7467dc Timeout flag correction (#619)
- 2cd9167 Add a pull request template (#618)
- ac0dc90 Replace "Python" with "Ruby" in Ruby documentation (#544)
- 11358c6 Fix typo on "options" param (#608)
- 1ae3c54 Update maven.md (#612)
- 028812f Replace .NET with nodejs on nodejs documentation (#610)
- 90d625c Git contrib count (#611)
- fff1e23 remove spectrometer install (#606)

## v1.0.30

- 09c02d6 Add site-packages to the list of ignored directories (#605)

## v1.0.29

- cc3b1ec fix: Do not fail when analyzing go.mod modules when lockfile is not in same directory as module (#602)

## v1.0.28

- 091f2a9 Allow double-quoted strings in setup.py (#600)

## v1.0.27

- f511238 Add -mod=readonly flag to gomodules resolver (#599)

## v1.0.26

- 55cc629 Use -mod=readonly flag for go list (#595)
- 7103b56 Go repository bazel files (#594)
- d4b00cd Use the same BINDIR for hscli (#592)

## v1.0.25

- 08dbd38 prevent comparison tooling with custom endpoint (#591)

## v1.0.24

- b530020 feat (npm dev) include npm development dependencies (#589)
- dff5651 Let hscli installation fail silently (#590)
- 22ca461 feat (yarn list) support for scanning yarn list output (#588)

## v1.0.23

- 7d22c91 CLI v2 Comparison (#568)
- 32b9351 Resolve documentation nits (#585)

## v1.0.22

- 6dee5c6 upload the policy paramater if a user adds it (#577)

## v1.0.21

- 7458683 Use unix file separators in archive uploads (#584)
- 6187e44 remove isbuilt errors and warnings for commands that we don't need (#576)

## v1.0.20

- 39656fd changes to scan ant better (#575)

## v1.0.19

- 3a98c56 Allow Leiningen to output on stderr without failing (#574)
- cf5391b feat (better bazel) support for bazel deps command (#570)
- 4efffa5 handle maven downloaded line (#573)
- f0abc89 flag change (#572)
- 4ccb6fd add title attribution row (#571)
- b431b2e docs update (#567)

## v1.0.18

- 4a98113 archive -> archives (#566)
- 244e757 return error so file info cannot be nil (#565)

## v1.0.17

- 85a7e9c fix (hanging commands) refactor sbt and timeout hanging commands (#563)
- b243965 revise ant options (#561)
- a0358b0 feat (pipenv discovery) (#560)

## v1.0.16

- 30316bc fix(json report) print json reports when provided json flag (#558)
- 3a27b27 remove gradle sub projects from dependency graph (#556)

## v1.0.15

- 98c3b7f Request download url when rendering reports (#557)

## v1.0.14

- 5296cf3 fix (gradle error) error on exit code and stderr (#555)
- 7c7aa6f [FC-1212] create integration with new report endpoint (#554)

## v1.0.13

- 701adbd remove .fossa.yml (#553)
- 8299613 feat (bazel files) parse bazel files for static support (#552)

## v1.0.12

- d6cab2c Add DownloadURL to Revision type. (#551)
- 35ce938 [FC-1059] Added consideration of lockfiles to nodejs IsBuilt() (#543)
- b2697e6 Updated README for generating license notices (#546)

## v1.0.11

- 3e7c7b3 [FC-977] Added strategy for parsing package-lock.json files (#541)

## v1.0.10

- 2961722 fix (log file sync) defer file syncing until after the command finishes (#539)
- d1fa5ed Fixed gradle project discovery (#538)

## v1.0.9

- 3ead389 fix (rpm install) return stdout instead of zero value (#537)
- d74872c Implement new python analyzer (#534)

## v1.0.8

- 36d3766 unmarshal additional information (#535)
- 877e552 feat (ruby v2 analysis) ruby analysis conforms to v2 format (#530)

## v1.0.7

- 4940add feat (rpm scanning) support for system level and individual rpms. (#520)

## v1.0.6

- 78d3b72 fix (type issue) handle empty pkg types (#532)
- eaf8b55 fix (update fail) don't fail when there are no updates available (#526)
- 9b5c9ff errors (extend errors) use the errors package in more places (#503)
- c160edb refactor (ruby) (#528)

## v1.0.5

- eaa6c94 turn off cgo (#529)
- ab7c478 new analysis strategies / fallbacks (#511)
- 69dc144 errors (wrong arguments) better errors when users manually specify modules. (#525)

## v1.0.4

- 6cad43a Trim $GOPATH from source path stacktraces (#524)
- 707ca11 add hash and version field to dep reports (#521)
- 2b63679 lint (golang ci) add custom linting configuration (#508)
- 6f324ad add the --server-scan flag to treat raw modules separately (#518)

## v1.0.3

- 638f9f7 fix (ruby errors) change is built check and fix errors (#519)

## v1.0.2

- 1c58d98 warn error and handle nil typed errors (#512)
- 4bc1dbc improve error messages when running commands (#510)
- 94be39b testing (fossa test) use a test server to test fossa test (#305)

## v1.0.1

- 39676c8 release (go version) (#507)
- d478879 release after approval (#506)
- 25ed63d feat (gomodules vendor) support users who vendor custom deps and use gomodules (#505)
- e72db93 feat (golang fallbacks) break go strategies down and fallback easier (#504)
- 4c5a991 fix (missing remote error) set project name to directory if git cannot be read. (#502)
- 72e21d6 feat (clojure support) clojure support through leiningen (#501)
- 7e64aa9 Fix parsing of gradle dependency tree (#500)

## v1.0.0

- 235c83318 better buck error (#499)
- a8412e0e2 Add setup.py scanning (#493)
- 1bdd0432d Log message if on Windows or not using ANSI (#438)
- 582091364 errors (better errors) extend the errors package further (#492)
- 953ec7464 Init: allow use of --project (and other API-related) flags (#498)
- 5c9f72c9e filter warnings prefix (#497)
- 4f90d785b feat (dep static analysis) read manifest and lockfiles created by dep (#491)
- 5a81a616a fix output requiring api key (#495)
- e6aefa91c golang: fix support for go modules in subdirectories (#439)
- 8af01eb7d Publish homebrew formula (#494)
- 1187e9d0a docs(readme): add download count (#490)
- d68373963 errors (no API key) Common error when users forget to add an API key.  (#489)
- 78a841865 feat (gomodules scanning) scan go.mod and go.sum for dependencies. (#488)

## Version 0 Changelog

We generally follow semantic versioning, but semantic versioning does not
specify pre-1.0.0 behavior. Here is how `fossa` <1.0.0 releases work:

- Any update that creates a breaking change (i.e. a change that causes a
  previously working configuration to fail) will bump the minor version.
- All other updates will bump the patch version.
- Preview, beta, and other special releases will have a pre-release identifer in
  the semantic version, and will be marked as pre-release on GitHub Releases.

## v0.7.34

- 0a838a506 Fix WalkUp to be OS-agnostic (#487)
- a5fcdca1b fix (requirements parser) whitespace in dependencies removed (#486)
- c2cbf8eac feat (errors) better errors package (#462)
- 8656b4e12 Use runtimeClasspath configuration for resolution (#484)
- b2d510c05 feat (clean debug logs) add --verbose flag to allow cleaner logs (#485)
- 643451839 docs (docker faq) update faq for custom docker images (#481)
- fd8fa7c17 Discover gradle projects using non-groovy dialects (#482) (Closes #395)
- 66e205192 Replace "Python" with "Ruby" in Ruby documentation (#483)
- 569f1e867 feat (rust support) Support rust through Cargo.lock parsing. (#474)
- c8d6e7dd5 feat (dependencyManagement field) add dependencyManagement parsing. (#477)
- 28096cc8b Haskell project support via cabal-install and stack (#444)
- 202eda88c fix (support method) change support to email (#476)

## v0.7.33

- 0567ca5 fix (zero deps error) log when a project has no dependencies (#473)
- 5d0e2b9 fix (nested poms) fix a bug where nested pom files could not be found  (#475)

## v0.7.32

- df7ee6967 Update how-it-works.md (#472)
- 4b85dce8b feat (license scan tar) use the rawLicenseScan parameter to run a full license scan (#469)

## v0.7.31

- b7cb71ad2 feat (fallbacks) don't look for setup.py and log if cocoapods is missing instead of failing (#470)
- fcc63f259 fix (sbt parsing) make a small change to ensure sbt graphs are created accurately. (#471)
- 9f346efc6 feat (buckw) discover buck command and prefer buckw (#467)
- 4d380793d fix (module filter) consider windows file paths when filtering modules (#466)
- 3bd9ffaec Update CONTRIBUTING.md (#465)
- 999641227 docs (golang) strategy and faq updates (#464)

## v0.7.30

- 5ec7a9e07 Add fallback to no VCS when VCS not supported, and support Mercurial (#463)
- f54ae192e copy installation (#461)

## v0.7.29

- 33808e000 remove upper bound on test (#460)
- ec5990cf7 Update how Maven modules are described in .fossa.yml (#459)
- 3c4e41f7d feat (command timeout) add timeout for gradle analyzer (#458)

## v0.7.28

- 94e829228 Fix gradle project name parsing for projects without group ID (#457)

## v0.7.27

- 5c59eafa2 improve dockerfiles (#456)
- e6da7d3ba feat (format fossa test) improve fossa test output for readability (#455)
- d184d6a5d Harden parsing of Gradle's output (#454)
- 9ea851336 Check each Maven POM manifest only once when discovering modules (#452)
- 89eb004f5 Improve discovery of Maven modules and dependencies (#449)
- bfdfaa1c4 feat (dotnet support) complete dotnet support with fallbacks. (#450)
- ad23bb55d Support projects without VCS and support Subversion (#448)
- 5a24f6891 fix empty Composer dependencies list parsing (#392)
- 92d9c9f98 Fix some typos in docs (#447)
- 4cfe1b459 remove comment and kill unused images (#446)
- e7319ddec Bump fossa/fossa-cli:base image's golang version to 1.12

## v0.7.26

- aad54f605 fix (api error) return api error messages with bad requests (#442)
- 47a005dd1 feat (report license text) add full license and attribution text for fossa report (#441)
- 368a1382b docs (FAQ page) add a faq page and other updates (#440)

## v0.7.25

- b0571b804 feat (gradle project dir) enable the gradle analyzer to work with a monorepo like structure (#434)
- 89aafbd77 test (carthage) add test structure for empty cartfile (#437)
- ebfa09147 fix (empty cartfile) Check for nil graph from empty Cartfile.resolved (#435)
- 7fd62b6b4 fix (report url) switch dependency url back to the full url (#436)
- f2d05aa12 fix (ruby tests) fix flaky ruby integration tests. (#426)
- 156ae380c fix (carthage error) improve carthage error message (#432)
- be9042349 feat (go dependency versions) Favor explicit versions instead of dependency hashes (#427)

## v0.7.24

- 7a5ba032b feat (buck all targets) add option to specify a target such as //third-party/... (#428)
- e9fd4642e fix (ant analyzer) clean up and prevent failure from missing binaries (#429)
- bb551cd04 refactor (gradle analysis) add a test suite and clean up code. (#425)
- 8e02a4a80 fix (.io to .com) update endpoints (#423)

## v0.7.23

- e26421e28 fix (gradle parser) bug related to windows line endings (#421)
- 75994dadf fix (windows script) add a correct download script for windows users to the cli manual (#422)
- cbd0f751a testing and comment logic (#420)
- 2a2a23f14 fix (report dependencies) Change report dependencies to track fossa.com results (#419)
- fa135e191 feat (test pass) add the --supress-issues flag to fossa test (#418)
- f6660fb91 fix (raw modules) prevent modules from appearing as projects (#416)
- 2068b2d8f fix (manual links) broken links on the cli manual (#415)
- 541beceee docs (manual rewrite) manual and user guide overhaul (#410)

## v0.7.22

- 5e22532 Update README.md (#412)
- c13d22c fix (gradle configurations) add default configurations and change how targets are handled (#411)

## v0.7.21

- 11d74e8 Fix (readtree generic) Fix bug that prevented dependencies from being listed in the transitive graph. (#407)

## v0.7.20

- 2f552ca feat (paket analyzer) introduce support for the paket package manager (#404)

## v0.7.19

- 757a3df feat (okbuck classpath) add a flag to buck analysis for specific types of dependencies. (#400)
- 5b86e5b fix (ruby no specs) Do not panic when Gemfile.lock has a malformed empty specs section (#402)
- 7ad3119 fix (go analyzer) do not fail when there are no go dependencies. (#401)

## v0.7.18

- 1ed03f7 feat(okbuck support) Provide support for analyzing software managed by okbuck. (#398)
- 34babdf fix (Gradle analyzer) Fix gradle discovery for root projects and add a flag to scan all submodules (#399)
- cef13fe fix(cmd): Correctly parse module options when passed from command line (#393)
- 28a6f0e feat (debian analysis) Build functionality to analyze debian packages (#388)
- 3e54a0b fix (fossa report licenses) change the way that we find dependency license information. (#390)
- 65c2534 fix (fossa test) Poll the fossa issues endpoint until a scan is complete. (#397)
- 4ccf0d5 feat(buck) add cli support for the Buck package manager (#380)

## v0.7.17

- be61f55 Gradle multi-configuration parsing (#387)
- b9cf6ae fix (ant discovery) ensure valid directories are discovered. (#384)
- f6731eb feat(build tags) analyze go build tags (#372)
- 098b089 fix (readtree) correct the way we parse dependency graphs (#385)
- 861f567 Fix csproj regex (#386)
- 1d39bb8 fix(ant) Fix error message (#363)
- d1c781d fix: Correctly set directory modules are passed in from the command line (#383)
- 9509164 Add machine-readable output format to license report (#379)
## v0.7.16-rc.1+buckpreview

- d8e6d3a add buck project discovery
- eb4bc12 basic functionality
- 7005a1e first fully working changes
- 9088c10 WIP push
- cb54eea WIP upload
- 301b654 WIP basic functionality

## v0.7.15

- 434a2ae Pass -no-colors about as two separate arguments to sbt, not one (#376)
- 740da0d Link to CONTRIBUTING.md was broken (#377)
- b9a1f3b update go-git to v4.7.1 (#374)

## v0.7.14

- 4821bdc feat(gomodules) add support for gomodules (#368)
- 2dd95e9 fix(python) Add options support to requirements.txt parsing (#370)
- 2347102 fix(python) requirements parses extras properly (#365)
- c6aceb3 fix(maven) fix line parsing in Windows OS (#362)
- 71b489c fix(upload) remove duplication of flags to fix upload (#366)
- 4f6199d fix(make) fix conflict with auto generated file (#364)
- 9e6a4d8 fix(npm) npm analyze incorrectly finds module from .fossa.yml (#355)

## v0.7.13

- 623f658 fix(module options) allow command line options for multi module builds (#359)
- f188555 feat(pipenv) add support for pipenv projects (#315)
- cb206fd fix(glide) ensure that glide checks for aliased packages (#352)
- bb05c2b fix (buildtools) logic for bower and pip (#350)

## v0.7.12

- 4bd3b42 Merge pull request #339 from fossas/fix/yml-relative-paths-golang
- 48e7afd chore(go): Import grouping
- 9632cbe Merge pull request #338 from fossas/feat/warn-old-config
- a3792d0 test(nodejs): Add tests for checking import graphs (#337)
- 9439aa0 feat(ruby analyzer integration test) add ruby analyzer integration test (#320)
- 94c5f92 refactor(integration test) do not use TestMain in integration tests (#336)
- f4fc244 nit: Remove debugging code
- eeb82cd Merge pull request #276 from fossas/fix/phpDeps
- b8baa4f feat(config): Warn on old configuration files
- 36cc01d fix(go): Use relative paths when discovering modules
- 2495072 Filter out deps with name 'php'
- 201b13f test(yarn fixtures) add rev not resolve to suffix fixture (#326)
- 4f8a134 Merge branch 'master' into test/nodeFixtures3
- 61ce589 build: Rebuild on source change, use MacOS-compatible find (#332)
- ccb3bec Merge branch 'master' of github.com:fossas/fossa-cli into test/nodeFixtures3
- 915c70f  update fixtures and tests according to fixture dir
- 77b64e5 define fixture
- 50277fa add second case for trans prod dep collisions
- cd8ef3c add trans dev dep case 1
- 10fff2b fix some naming to be more clear
- 4fc7473 rename directories
- 0d36e90 setup fixture

## v0.7.11

- 5f558c5 fix added for dep graph creation (#331)
- 2de096e test(yarn fixtures) define fixtures and tests for additional parsing edge cases (#325)
- 1d32b91 test(python analyzer) add native python analyzer integration tests (#307)
- e432486 feat(circle.yml) aggregate coverage for multiple reports within a single PR (#306)

## v0.7.10

- 58b0fb7 test(yarn fixtures) add name only collision with direct prod dep case (#324)
- 4c51b77 test(yarn fixtures) initial edge case fixture structure example for yarn tooling (#323)
- 3c243bc Make sure that release tags start with 'v' (#322)
- 5f47dc1 feat(yarn.lock parsing) do not include dev deps in lockfile parsing (#312)
- 146f015 feat(nodejs dev deps) filter nodejs dev deps when using npm ls (#314)
- 72f7ec7 fix(vndr user repos) add support for user specified package locations (#316) (#318)
- ca28520 feat(buildtools Dockerfile) add rails tooling on buildtools image (#319)
- 0ae2c5e feat(yarn/npm) do not eagerly fail if either yarn or npm is not available (#313)
- dbfbb85 refactor(integration tests) abstract/simplify project initialization post cloning (#310)

## v0.7.9

- adec6f3 build: Fix Makefile dependencies in release process (#309)
- 03b24fb Improve .NET analyzer performance by reducing logging (#296)
- e9ac753 test: Don't run integration tests while unit testing (#308)
- fcb3783 fix(Makefile) update dev-osx to not error out for missing run command (#304)
- 4e1af41 test(nodejs integration) add full nodejs integration test (#297)
- 54bed30 refactor(codegen): Clean up old code, make codegen consistent (#300)
- a938e90 Add dependency check to build (#302)
- fc78d44 fix(ci): Fix reversed coverage logic for CI unit tests (#301)
- 72d7ca4 refactor(install): Use godownloader instead of custom install script (#298)
- ce2e3bf coveralls removed for forked repos and alternate junit test path added (#299)
- 48afaf4 feat(yarn lockfile fallback) add yarn lockfile reading fallback (#293)
- c94e175 added flags for specifying the team in fossa, and a link (#287)
- 718bf28 test(yarn lockfile) improve fixture case coverage (#290)
- c90d051  feat(AnalyzerTest) canonical reference for slimming docker test image and native analyzer testing (#271)
- 67c2ff1 release(v0.7.8-1): Release version v0.7.8-1

## v0.7.8-1

- 67c2ff1 release(v0.7.8-1): Release version v0.7.8-1
- f7bc7ea Fix/test upload (#289)
- 70aa12a Overhaul FOSSA CLI CI (#286)
- 6e77c5b feat(yarn) add yarn lockfile parsing (#283)
- 6d8b99d fix(.circleci/config.yml) use test base docker image and check out branch cli code into the image (#277)

## v0.7.8

- 65a187a release(v0.7.8): Release version v0.7.8
- b03de4d Fix/test custom (#284)
- 4c9206d Issue #247, fix how custom fetchers are handled (#281)
- 9e52d6e feat(npm fallback) use node_modules to build dep graph if npm fails
- 6999ee6 Fix/go dep ignore (#272)
- 80e2819 fix(exec) append args provided in WithEnv instead of Env for cmds (#273)
- 5e040f8 default error value changed when an API key is not provided (#275)
- 12cd4c8 feat(npm buildtool) update FromManifest to return a package and rename it accordingly
- 9b6bc04 fully define TestFromNodeModules

## v0.7.7

- e874ec2 release(v0.7.7): Release version v0.7.7
- a66383e Work around NPM reporting for transitive dependencies with deduplication (#258)
- 27fcf55 Move fixtures to correct folder
- 551f5a4 refactor(npm): Move fixtures to correct folder
- dfcf109 Add NPM tests and mock NPM execution
- 42d448f Merge pull request #260 from fossas/ci/coveralls
- c75503c Merge branch 'master' into ci/coveralls
- 58e029f  Use CLI-specific API endpoints so that `fossa test` works with push-only API keys (#253)
- 7654166 coveralls support added
- ca66f70 feat(ruby analyzer) add fallback mechanism for ruby analyzers when bundler fails
- a1bcdc9 remove shouldFallback
- 000d93d remove trash
- 4742c3f flatten structure
- d2c7dda prefer fallbacks within switch statement
- 8bedfaf update to no longer need gemfile-lock-path
- 560691d add fallback option on each bundler command failure
- c864b74 remove dockerfile change in favor of separate PR
- f247dd9 remove shouldFallback from final fallback case
- 2ca741f fix fallback ordering
- 89df70d clean up tests; remove unused code
- 6a8dd6f correct ordering
- c46eba5 remove helper function
- 571be27 remove debugger line
- 996525a add remote debugging tools and settings
- b447304 update to not include lockfile path
- 41dba65 rename dev-mac -> dev-osx
- f8c5d93 reorder to check errs earlier, ensure that end result is actually populated
- 7a38c7f update buildTarget to use CWD
- e34bcad break out switch into functions
- b0a8ab3 Merge branch 'master' of github.com:fossas/fossa-cli into feat/rubyFallback
- eb8b518 use fallback strategy
- 8377bc7 add osx dev
- d9afc8f Correctly upload bad input with empty lines (#249)

## v0.7.6

- a35fd0b release(v0.7.6): Release version v0.7.6
- edecf87 fix(upload): add API flags (#248)
- 5b0c18b fix(install): Fix installer checksumming
- e290faf Added Jira project key and Project URL flags (#237)
- efa8f60 Improve default logging format (#244)
- f41a1c8 use shasum when available to verify download (#239)
- 92341dc lint(golangci): Fix GolangCI lints (#242)
- e7f9c39 Refactor logging: add structured fields and multiplexed backends (#241)
- 1206d63 allow local install without sudo using LOCAL=true (#238)
- b361644 test(flags): ignore order during combination test
- 7d8509c Support exclamation marks in Gemfile.lock (#230)

## v0.7.5

- 8e28232 release(v0.7.5): Release version v0.7.5
- abbe5d3 Tarball upload bugfixes (#228)
- 674e99b fix(gradle): Strip additional Gradle annotations (#229)

## v0.7.4

- ed1784b release(v0.7.4): Release version v0.7.4
- 6378305 Third-party tarballs (#227)
- 6719541 release(v0.7.3-2): Release version v0.7.3-2

## v0.7.3-2

- 6719541 release(v0.7.3-2): Release version v0.7.3-2
- ee7b30d chore: Add more .gitignore targets
- 14daf05 fix(readtree): Fix 1-index handling
- 2129901 release(v0.7.3-1): Release version v0.7.3-1

## v0.7.3-1

- 2129901 release(v0.7.3-1): Release version v0.7.3-1
- 33e478a fix(nodejs): Allow NPM errors by default
- 4e13873 Add init and analyze flags to default command (#225)

## v0.7.3

- fc83ebc release(v0.7.3): Release version v0.7.3
- 4157cc5 Do not cause config to fail if no supported VCS is detected (#224)
- b8a1457 Carthage support (#218)
- 983716a Added check for locator in upload response (#223)

## v0.7.2

- a259210 release(v0.7.2): Release version v0.7.2
- 017f69d fix(analyzers): Don't short-circuit module discovery on error
- 83fae0f Remove polymorphic monads (#219)

## v0.7.1

- 89661a4 release(v0.7.1): Release version v0.7.1
- eac7f22 fix(cmd): Correctly initialise main default command

## v0.7.0

- 917cd16 release(v0.7.0): Release version v0.7.0
- 4c96066 build(release): Do release preparation outside of Docker container for commit sign-off
- 8768224 build(release): Improve release abort
- 9a99d35 build(release): Improve release process (#217)
- 683d7c7 fix(bower): Fix undefined variable breakage due to bad refactor rebase
- e334f18 test(bower): Add .bowerrc directory handling tests
- 6961225 Merge pull request #214 from fossas/fix/bower-defaults
- 602a951 Refactor analyser discovery (#211)
- 8650211 fix(analzers): fix syntax err
- 6730b18 fix(analyzers): support relative paths in `.bowerrc`
- 1aafc1b fix(buildtools): add bower config constructor to apply defaults
- 9c0cbd2 fix(cmd): Main command should expose debug flag
- d41a952 chore: Consolidate GH templates
- ec6c681 Update issue templates (#208)
- 057e4f6 Enable unit tests in CI (#207)
- 72dc9ab feat(installer): Add install-latest in addition to stable

## v0.7.0-beta.9

- 357c041 chore: 0.7.0-beta.9 release
- 7abe7f4 fix(mvn): Fix Maven initialisation -- read POMs instead of parsing output (#206)
- dbabe3e feat(vcs): Correctly infer VCS settings when within a repo but not at the root (#205)
- 488b88c chore: update dependencies
- 4671510 refactor(init): Make explicit config file existence check for init
- 2f09aae feat(cmd): support --update flag in `fossa init`
- c5f82fe hotfix(install): Hotfix installer URL
- 6bea504 feat(ruby): Configurable `Gemfile.lock` path (#200)
- aa528bd fix(pkg): Fix Composer type parsing

## v0.7.0-beta.8

- 1626218 chore: release 0.7.0-beta.8
- 0ea3cce refactor(build): add releaser checks and fix installer generation
- 9823f3c feat(api): Enable proxy support via environment variables (#199)
- 2017bf9 fix(install): avoid hitting rate limit on install script (#197)

## v0.7.0-beta.7

- 3cd1ac9 fix(api): Correctly set SBT locators

---
Automated with [GoReleaser](https://github.com/goreleaser)
Built with go version go1.10.3 linux/amd64

## v0.7.0-beta.6

- 85d8f02 build(release): Remove development release options
- ef9e578 build(release): Correctly set GOVERSION on release
- b496f40 refactor(sbt): Use graph XML parsing instead of output parsing (#198)
- 1ac53ea fix(log): Do not use ANSI control characters on Windows (#194)

---
Automated with [GoReleaser](https://github.com/goreleaser)
Built with go version go1.10.3 linux/amd64

## v0.7.0-beta.5

- 4aa0803 feat(cmd): Add default command (#192)
- 90905f6 fix(test): Correctly generate URLs for custom fetchers (#191)
- b769ceb refactor(upload): Avoid redundant declarations
- 94b9162 fix(nodejs): Fix IsBuilt detection and Init target
- 971d844 chore: Add TODO structs, doc formatting nits

---
Automated with [GoReleaser](https://github.com/goreleaser)
Built with go version go1.10.3 linux/amd64

## v0.7.0-beta.4

- 6619d34 fix(sbt): Fix SBT project detection

---
Automated with [GoReleaser](https://github.com/goreleaser)
Built with go version go1.10.3 linux/amd64

## v0.7.0-beta.3

- 739329b fix(test): Fail on panic and returned errors
- 3a59e35 fix(sbt): Add ignored lines for SBT output parsing

---
Automated with [GoReleaser](https://github.com/goreleaser)
Built with go version go1.10.3 linux/amd64

## v0.7.0-beta.1

- 2e46b41 refactor(cmd): Refactor output commands
- 7e8b560 fix(test): Fix test bugs
- bb8f1a5 feat(test): Implement fossa test
- b0a8b72 refactor(api): Refactor api package
- fcec296 Implement the report command. (#171)
- d938632 chore: update deps
- ef7b165 feat(ant): Ant analyser ported
- 2b371d0 feat(cocoapods): Cocoapods analyser
- 17202fe WIP: cocoapods
- 902e56f fix(reports): Properly escape report URLs
- 6b5f59d fix(ruby): Parse direct imports from lockfiles
- d2e851f feat(scala): Implement scala analyser
- 4d35c6c fix(test): Fix Python test project name
- 94783fc fix(python): Fix pipdeptree parsing, add regression test

---
Automated with [GoReleaser](https://github.com/goreleaser)
Built with go version go1.10.3 linux/amd64

## v0.6.7

- 2588e95 Merge pull request #174 from fossas/feat/respect-node-unresolved-flag
- b4140c3 fix(builders): pass -B flag to maven analysis
- 867c912 feat(builders): add unresolved flag to nodejs builder
- 517d2c0 doc(builders): fix nuget doc file
- 41123fc doc(builders): update gradle config docs

---
Automated with [GoReleaser](https://github.com/goreleaser)
Built with go version go1.10 darwin/amd64
## v0.7.0-alpha.12

- 6796b63 feat(mvn): Add custom commands
- 506ce8b fix(config): Don't write branch name to config file
- e95e475 WIP: scala work

---
Automated with [GoReleaser](https://github.com/goreleaser)
Built with go version go1.10.3 linux/amd64

## v0.7.0-alpha.11

- 2e60b98 fix(python): Always set m.Deps
- dbb633e fix(api): Add default project title

---
Automated with [GoReleaser](https://github.com/goreleaser)
Built with go version go1.10.3 linux/amd64

## v0.7.0-alpha.10

- c1b7a43 fix(api): Add title flag to API flags
- 14fd035 ci(build): Use base image to avoid bad checkout

## v0.7.0-alpha.9

- 18a28a4 feat(nuget): Implement nuget analyzer
- 724d8fb WIP: NuGet
- b28604d feat(api): Send custom revision IDs
- 28b9461 feat(maven): Implement Maven analyser
- 156ccb4 refactor(graph): Use code generation instead of reflection
- 52d2482 WIP

## v0.5.2

- 09c0f55 backport(api): Backport branch flag to 0.5.x

## v0.7.0-alpha.4

- e4bf442 feat(go): Manifest strategies
- c6c959f feat(go): glide, gpm support
- 01edf8d refactor(go): Remove dead code, add make test command
- ecc397b ci: CircleCI configuration chores
- dd0772b ci: Don't use env vars in non-shell commands
- f72b2bc build(docker-test): Don't build all of Kubernetes (this kills the crab)
- 7d65cf2 refactor(docker): Use Quay for building Docker images
- 55ddd49 feat(go): vndr/gpm, multi-project vendoring support, integration tests on Docker
- 0250f61 feat(go): nested vendoring support, automated integration tests
- 23526c0 chore: Clean up merge cruft
- 2f83e6f Merge branch 'master' into wip/v0.7.0
- 89a3103 fix(api): Fix uploading UX nits and URL formatting issues
- fccaa00 refactor(go): Support Godep, add integration tests
- 79a162a refactor(api): Remove extraneous build data
- d90cc8a feat(api): Add normalized imports
- 1a88076 WIP: Go dep analysis
- dbd027b Merge branch 'wip/v2' of github.com:fossas/fossa-cli into wip/v2
- fae5186 WIP: Go option-based analyzers
- f943789 WIP: Go analyzer strategies
- c211600 WIP: analysis command refactor complete
- 85e221c WIP
- b4c5bda WIP
- a356dbf WIP
- 527ecce WIP
- 2171372 WIP
- cc58b15 WIP: Go option-based analyzers
- 8899464 WIP: Go analyzer strategies
- 64d77b4 WIP: analysis command refactor complete
- 20365ba WIP
- f4d22b6 WIP
- 1c6c5e8 WIP
- e8bfc5c WIP
- 52f7fd3 WIP

---
Automated with [GoReleaser](https://github.com/goreleaser)
Built with go version go1.10.3 linux/amd64

## v0.7.0-alpha.8

- da53a35 feat(php): Implement PHP analyser
- 4149700 feat(bower): Implement bower analysers
- dc57fe3 WIP: switching to config file v2

## v0.7.0-alpha.7

- 39b3d19 feat(gradle): Implement Gradle analyser
- 8ba5602 WIP: gradle
- 7cdef88 feat(config): Warn when users pass options but use config file
- 35638c7 fix(go): Don't include root in transitive dependency graph

## v0.7.0-alpha.6

- b9cddb0 feat(ruby): Add Ruby analysis
- b06eb62 test(fixtures): Remove obsolete fixtures
- 1c09b4e test(go): add Jaeger to testing suite
- 0de97ca feat(python): Python analyser
- 82397b2 feat(nodejs): Add NodeJS analyzer
- a0c22ff build(docker): Refactor test-base Dockerfile to avoid long build times
- 5cccf4e chore: Add ISSUE_TEMPLATE
- 7ab9965 Merge branch 'master' into wip/v0.7.0
- 515102d build: Rename docker-devel target to docker
- 9447e2d Merge pull request #160 from fossas/fix/fix-hash-calculation
- 1239291 fix(builders): fix hash calculation

---
Automated with [GoReleaser](https://github.com/goreleaser)
Built with go version go1.10.3 linux/amd64

## v0.7.0-alpha.5

- 1c09b4e test(go): add Jaeger to testing suite
- 0de97ca feat(python): Python analyser
- 82397b2 feat(nodejs): Add NodeJS analyzer
- a0c22ff build(docker): Refactor test-base Dockerfile to avoid long build times
- 5cccf4e chore: Add ISSUE_TEMPLATE
- 7ab9965 Merge branch 'master' into wip/v0.7.0
- 515102d build: Rename docker-devel target to docker
- 9447e2d Merge pull request #160 from fossas/fix/fix-hash-calculation
- 1239291 fix(builders): fix hash calculation

---
Automated with [GoReleaser](https://github.com/goreleaser)
Built with go version go1.10.3 linux/amd64

## v0.7.0-alpha.5

- 1c09b4e test(go): add Jaeger to testing suite
- 0de97ca feat(python): Python analyser
- 82397b2 feat(nodejs): Add NodeJS analyzer
- a0c22ff build(docker): Refactor test-base Dockerfile to avoid long build times
- 5cccf4e chore: Add ISSUE_TEMPLATE
- 7ab9965 Merge branch 'master' into wip/v0.7.0
- 515102d build: Rename docker-devel target to docker
- 9447e2d Merge pull request #160 from fossas/fix/fix-hash-calculation
- 1239291 fix(builders): fix hash calculation

---
Automated with [GoReleaser](https://github.com/goreleaser)
Built with go version go1.10.3 linux/amd64

## v0.7.0-alpha.3

- c6c959f feat(go): glide, gpm support
- 01edf8d refactor(go): Remove dead code, add make test command
- ecc397b ci: CircleCI configuration chores
- dd0772b ci: Don't use env vars in non-shell commands
- f72b2bc build(docker-test): Don't build all of Kubernetes (this kills the crab)
- 7d65cf2 refactor(docker): Use Quay for building Docker images
- 55ddd49 feat(go): vndr/gpm, multi-project vendoring support, integration tests on Docker

---
Automated with [GoReleaser](https://github.com/goreleaser)
Built with go version go1.10.3 linux/amd64

## v0.7.0-alpha.2

- 0250f61 feat(go): nested vendoring support, automated integration tests
- 23526c0 chore: Clean up merge cruft
- 2f83e6f Merge branch 'master' into wip/v0.7.0
- 607de55 fix(gradle): Improve gradle error logging
- 62ae510 fix(gradle): Fix gradle version detection
- cfe95a5 Merge pull request #151 from joshuapetryk/josh/powershell
- 6213639 Add Powershell streams
- ea187bb Fix syntax error with temp dir path join
- 9cc0989 fix(builders): fix go-bindata error
- 2c39f70 doc(license): add license header and link to pipdeptree

---
Automated with [GoReleaser](https://github.com/goreleaser)
Built with go version go1.10.3 linux/amd64

## v0.6.6

- 607de55 fix(gradle): Improve gradle error logging
- 62ae510 fix(gradle): Fix gradle version detection
- cfe95a5 Merge pull request #151 from joshuapetryk/josh/powershell
- 6213639 Add Powershell streams
- ea187bb Fix syntax error with temp dir path join

---
Automated with [GoReleaser](https://github.com/goreleaser)
Built with go version go1.10.3 linux/amd64

## v0.7.0-alpha.1

- 89a3103 fix(api): Fix uploading UX nits and URL formatting issues
- fccaa00 refactor(go): Support Godep, add integration tests
- 79a162a refactor(api): Remove extraneous build data
- d90cc8a feat(api): Add normalized imports
- 1a88076 WIP: Go dep analysis
- dbd027b Merge branch 'wip/v2' of github.com:fossas/fossa-cli into wip/v2
- fae5186 WIP: Go option-based analyzers
- f943789 WIP: Go analyzer strategies
- c211600 WIP: analysis command refactor complete
- 85e221c WIP
- b4c5bda WIP
- a356dbf WIP
- 527ecce WIP
- 2171372 WIP
- cc58b15 WIP: Go option-based analyzers
- 8899464 WIP: Go analyzer strategies
- 64d77b4 WIP: analysis command refactor complete
- 20365ba WIP
- f4d22b6 WIP
- 1c6c5e8 WIP
- e8bfc5c WIP
- 52f7fd3 WIP

---
Automated with [GoReleaser](https://github.com/goreleaser)
Built with go version go1.10.3 linux/amd64

## v0.6.5

- 9cc0989 fix(builders): fix go-bindata error
- 2c39f70 doc(license): add license header and link to pipdeptree

---
Automated with [GoReleaser](https://github.com/goreleaser)
Built with go version go1.10 darwin/amd64
## v0.6.4

- e17ebd5 fix(nuget): Fix NuGet discovery path
- 1423561 fix(install): fix powershell install script

---
Automated with [GoReleaser](https://github.com/goreleaser)
Built with go version go1.10.3 linux/amd64

## v0.6.3

- c86fa51 Merge pull request #143 from fossas/feat/compute-dependency-hashes
- 9049c67 fix(common): bump timeout to 60s
- e4a5aec Merge branch 'master' into feat/compute-dependency-hashes
- 9b8818f feat(install): modify windows install script
- a535311 test(go): Add previously ignored govendor manifest fixture
- 9b73bc7 Add Powershell script for Windows based CI pipeline
- e704dc6 chore(lint): correct lint ignore into golangci-lint format
- dc558a5 chore(lint): silence gas linter
- e323dd0 feat(builders): return hex string for hashing utils
- bd0af6a feat(builders): add dependency hashing for ant
- b908880 feat(module): define hashes type
- 01a97ce chore: Cleanup merge cruft
- 9204650 fix(bower): Fix bower IsBuilt check
- aae8bf6 refactor(builders): Separate builders into distinct packages
- 04248c7 doc(readme): add slack badge and link
- 92553b2 Detect and install go-bindata if missing
- 9c77639 fix(upload): Fix upload report link and API endpoint
- eb2d07d fix(npm): Allow empty node_modules folders when no dependencies

---
Automated with [GoReleaser](https://github.com/goreleaser)
Built with go version go1.10 darwin/amd64

## v0.6.2

- 3453eb5 feat(upload): Configurable upload branch

---
Automated with [GoReleaser](https://github.com/goreleaser)
Built with go version go1.10.2 linux/amd64

## v0.6.1

- 269a380 feat(builders): improve ant name parsing
- ec20967 fix(builders): #139 fix out of range error with ant
- 4898773 newline at end of file
- e197444 add override for zip format on windows to goreleaser
- f661ebf doc(support): document cocoapods support

---
Automated with [GoReleaser](https://github.com/goreleaser)
Built with go version go1.10 darwin/amd64

## v0.6.0-beta.1

- 41d8e4d fix(upload): Get custom project titles from 'project' configuration
- e37d325 fix(node): Use NPM_BINARY when set
- d50d94a chore: Update dependencies
- 4913fc0 refactor(cmd): Don't initialise API unless needed
- a8988f7 refactor(cmd): Remove IO services
- 604b036 fix(cmd): Fix merge conflicts
- 58e174a refactor(cmd): Move commands into one subtree
- f68b9ab refactor(cmd): Refactor upload, update, version commands
- 2d4a88c chore(builders): ignore generated files
- a66e3d4 Merge pull request #136 from fossas/fix/sbt-deps
- 1bd9039 changed fetcher type from sbt to mvn for the SBT Builder
- 980691d feat(log): Add structured field logging
- 6f8408a fix(go): Remove debugging around internal imports
- 7418dfa fix(go): Fix recursion in internal imports
- e702181 fix(go): Debug recursion in internal imports

---
Automated with [GoReleaser](https://github.com/goreleaser)
Built with go version go1.10.2 linux/amd64

## v0.6.0-alpha.4.gopaths

- fca1223 WIP
- 4b4d5a7 refactor(log): Improve logging diagnostics, fix Go project names
- cc9586b fix(go): Fix go import resolution from within vendored packages
- 9e856c8 chore: Add new dependencies to lockfiles
- 47b26f8 test: move fixtures to testdata/
- 3fe3ad3 feat(builders): refactor ant builder to avoid nesting
- f82135c fix(analyze): fix syntax error
- d9fc322 Merge pull request #134 from fossas/feat/ant-support
- 15743b6 Merge branch 'master' into feat/ant-support
- d6276f0 chore(builders): complete ant comment
- 1ed9769 test(builders): add ant fixture
- 022ff8f doc(readme): update api doc link
- 93ac0ea refactor(log): Migrate to idiomatic logging package
- a348971 refactor(log): Add idiomatic logging package
- 119c635 Update FOSSA status badge
- 27ea4ff feat(builders): add some basic jar name parsing for ant
- c6eb417 feat(analyze): refactor analysis data model
- b0cf179 doc(builders): add ant docs
- b888620 feat(builders): add ant support
- 31affba add more aliases (#133)

---
Automated with [GoReleaser](https://github.com/goreleaser)
Built with go version go1.10.2 linux/amd64

## v0.6.0-alpha.3

- 5f0299b fix(upload): Escape upload report URL

---
Automated with [GoReleaser](https://github.com/goreleaser)
Built with go version go1.10.1 linux/amd64

## v0.6.0-alpha.2

- 4a1bdd2 fix(upload): Fix managedBuild flag for custom fetcher upload
- 1e27f85 feat(builders): #44 add Cocoapods integration with path data (#130)

---
Automated with [GoReleaser](https://github.com/goreleaser)
Built with go version go1.10.1 linux/amd64

## v0.6.0-alpha.1

- 75e6747 fix: Ignore root dep locators when computing import paths
- 6b1e7cb ci: Add go-bindata to Dockerfile
- 6acc2f7 fix(npm): Don't include extraneous root
- 448c1fe feature(api): Serialize locators in FOSSA format
- cc1cc9a feat(ruby): Ruby path data parser
- 9e00849 Merge branch 'master' of github.com:fossas/fossa-cli
- 66bb021 feat(sbt): SBT path data parsing
- 0a58a70 feat(sbt): SBT path data parsing
- 75f22ce feat(pip): Pip path data parsing
- f14664e Merge branch 'next'
- 316fe02 feat(nuget): NuGet path data (very slow)
- ddd17ef [WIP] Path parsing for NuGet
- 574e421 fix(npm): Allow NPM to have errors because npm i is inconsistent
- 3a7c81b feat(nodejs): Add path data parsing
- 8ffd098 fix(go): Correctly handle internal and root packages
- c3f0847 feat(maven): Maven relationship data
- e1bb72e feat(gradle): Add gradle path data and fix bullshit memory bug
- 413f55a feat(go): Fast golang path data
- c21dc4c feat(go): Golang path data (very slow)
- 06d9cd8 feat(composer): Add composer path data
- c31a975 feat(bower): Add origin path detection
- 571cf4e refactor(cmd): Use IO services for effects [WIP]
- 013e269 feat(di): Implement common side-effecting services

---
Automated with [GoReleaser](https://github.com/goreleaser)
Built with go version go1.10.1 linux/amd64

## v0.5.1

- 64ddd93 Merge pull request #127 from fossas/fix/support-bower-custom-folder
- e142a95 fix(builders): #125 add bower component dir resolution
- da16a44 doc(readme): update badge to use provided build
- 986f053 chore: fix typo comments, remove dead code

---
Automated with [GoReleaser](https://github.com/goreleaser)
Built with go version go1.10 darwin/amd64

## v0.5.0

- 2954eee Merge pull request #121 from fossas/feat/nuget-support
- 8d58e9c test(builders): add nuget fixtures
- 6884192 doc(readme): update readme
- 99d3f8c Merge branch 'master' into feat/nuget-support
- 1dbda7d feat(build): turn built module error into a warning
- bc5811c doc(builders): add nuget docs
- 377a05a feat(builders): add nuget lockfile parsing
- 843299a feat(builders): add nuget support
- c168cce chore(deps): Update dependencies
- 5e146c5 feat(builders): Add Pip support

---
Automated with [GoReleaser](https://github.com/goreleaser)
Built with go version go1.10 darwin/amd64

## v0.4.6-1

- a708d86 fix(go): Work around golang/go#16333

---
Automated with [GoReleaser](https://github.com/goreleaser)
Built with go version go1.10 linux/amd64

## v0.4.6

- 85c1788 Merge pull request #116 from fossas/feat/support-gradle-root-deps
- 99a9552 fix(builders): fix PR comments
- 7ef81e0 feat(cmd): add spinner to init cmd
- 0583626 doc(builders): add another gradle common task
- 748f307 doc(builders): improve gradle builder docs
- bffa8df Merge branch 'feat/support-gradle-root-deps' of https://github.com/fossas/fossa-cli into feat/support-gradle-root-deps
- db5b36b fix(builders): fix gradle syntax err
- 60818b4 Merge branch 'master' into feat/support-gradle-root-deps
- 1030bd6 fix(builders): set TERM=dumb when running gradle dependencies task
- 15f5af5 doc(builders): add better gradle docs
- 5b73fa4 fix(builders): allow for empty configuration in gradle
- 97c7315 feat(builders): #114 support root dependencies task

---
Automated with [GoReleaser](https://github.com/goreleaser)
Built with go version go1.10 linux/amd64

## v0.4.5-1

- 8b28d1f fix(go): Don't require Go project folder for build, and do actual Go build
- 26c0d12 chore: update CHANGELOG

---
Automated with [GoReleaser](https://github.com/goreleaser)
Built with go version go1.10 linux/amd64

## v0.4.5

- 7ee5a3c fix(installer): Fallback to su if sudo is unavailable
- 70fc3a5 fix(builders): Don't fail on non-fatal missing binaries
- 91944c9 chore: Add TODOs, ignore third_party in autoconfig
- ceac46e Various improvements to install.sh (#109)
- 99cf015 test(fixtures): Use shell script instead of submodules for fixtures to avoid slow go get
- 3de42a8 test(java): Pin java submodule fixture commits
- 6c4db9b test(go): Ignore golang test fixture vendored dependencies
- b88e58e fix(update): Fix incorrect latest version check
- 019b3d0 fix(go): allowUnresolved should also suppress lockfile errors for builds
- 91183e7 doc(contributing): add issue assignment
- 73b55c9 Merge pull request #107 from fossas/add-code-of-conduct-1
- a6a1f97 doc(code): add code of conduct
- 52af690 doc(readme): add meetup link
- abc1399 feat(upload): switch url to dep report
- 7a7961d chore(license): switch to MPL-2.0
- c19b51b Refactor module functionality (#100)
- 6600859 build(Makefile): Build to GOPATH instead of local directory
- 4fde932 Improve Makefile, add multiple targets (#98)
- 44fb451  Introduce vendor directory into the repo (#99)
- 16cf268 Release v0.4.4

---
Automated with [GoReleaser](https://github.com/goreleaser)
Built with go version go1.10 linux/amd64

## v0.4.4

- 46d1dbd feat(go): Implement Go module discovery (#97)
- b476653 fix(go): Do Go import tracing with go list instead of depth (#96)
- 451ab20 README: Fix rendering of a link to `https://fossa.io` (#88)
- 2893145 chore(cli): update help text
- c285037 Merge branch 'master' of https://github.com/fossas/fossa-cli
- d604f5b release(0.4.3): update readme and installer
- 8235155 revert(install): remove sha validation

---
Automated with [GoReleaser](https://github.com/goreleaser)
Built with go version go1.10 linux/amd64

## v0.4.3

- 57b397c doc(notice): clean up notice
- 9d05a2f chore(installer): add original license notice
- 4c69500 doc(readme): add `fossa test` output
- 3826022 doc(readme): add goreportcard badge
- 1cd47e4 feat(report): add default report cmd
- 414ca08 doc(readme): fix notice links
- 8b1c3ba doc(notice): move notice to raw file
- d090cfd doc(report): add license notice docs
- 21f29ad docs(readme): add report feature
- d8e60d2 doc(readme): fix link to contribution guidelines
- c6640d0 doc(readme): add output examples
- b57d43b doc(readme): add report PV
- 87a3429 feat(cli): improve error messages from servers
- b8a2912 doc(readme): improve readme copy
- 6a72302 fix(golang): do not error on lack of vendor folder
- 869df5a doc(readme): additional cleanup
- 8957638 doc(readme): update background section
- 48107e1 doc(readme): resize header
- a69c9c5 doc(readme): refactor home doc and readme
- 7f10415 doc(readme): update readme and user guide
- 9e3bf98 Merge pull request #66 from fossas/feat/report-command
- 835c014 fix(upload): Add more debugging stuff to upload and use standard API function
- 83b0d07 fix(report): Add fetcher flag
- c6e9d2e feat(report): Implement reports using revisions API instead of dependencies
- e47ea99 fix(report): Use SPDX ID for licenses
- b6dbdfc feat(report): Add basic NOTICE generation
- 5635878 doc(cli): update project help text to enforce URL
- dc738e4 feat(config): refactor git normalizing into separate function
- 9bd1acc feat(upload): add title support for managed projects
- 08e3f61 test(fixtures): Use shallow submodules for fixtures to improve clone time
- 703578e chore(fixtures): Keep fixtures up to date
- dc0ac39 Merge pull request #84 from fossas/feat/add-build-interactive
- 6411b37 feat(build): add interactive feedback to `fossa build`
- 01e3820 Merge pull request #80 from fossas/fix/mvn-colors
- bfe8a33 Merge pull request #81 from fossas/fix/non-custom-fetchers
- 7f4d52f Merge pull request #82 from fossas/fix/fix-builders-config
- db9710b Merge pull request #83 from fossas/feat/install-script
- a5202e0 chore(builders): fix typo in comment
- c77092b fix(mvn): Run Maven in batch mode to turn off ANSI color chars
- 0b0c833 fix(builders): fix ruby build check
- 4a6e0dd style(installer): Use consistent whitespace (2 spaces)
- 6801f94 feat(builders): improve autoconfiguration for gradle
- b954112 fix(builders): fix relative path for maven
- 0c3de4a docs(installer): Update README with installer
- 150c2bc feat(installer): Add bash install script
- f0ac553 fix(ci): Fix .fossa.yaml to not use implicit managed builds

---
Automated with [GoReleaser](https://github.com/goreleaser)
Built with go version go1.10 darwin/amd64

## v0.4.2

- 5fe21df feat(builders): add ability to add configuration

---
Automated with [GoReleaser](https://github.com/goreleaser)
Built with go version go1.10 darwin/amd64

## v0.4.1

- d0720f8 Merge pull request #40 from fossas/alex/managed-builds
- c3aa016 doc(readme): #32 add one-liner install
- 3105635 Merge branch 'master' into alex/managed-builds
- ddcc341 Merge pull request #74 from fossas/feat/gradle-support
- d073805 Merge pull request #75 from fossas/fix/fix-builder-paths
- 5fdf4a5 doc(builders): add initial gradle docs
- c3ccc74 switch back to using fetcher
- 80555e4 chore(builders): fix comments and nits
- 5a63b9f test(submodules): Update submodule commits
- 93dee58 test(gradle): Add Gradle fixtures and Docker test tools
- f23ee34 fix(init): fix maven and ruby default module naming
- 272363c feat(init): add more ignores
- dbd8516 fix(builders): make relative paths for node and ruby builders
- f2e5560 feat(builders): add gradle task and dependency parsing
- 4d60fd3 feat(builders): add initial gradle builder
- 4d9806c change flag to ExistingProject in config. defaults to false
- 5c98745 add or clause with revision
- 12c077b added fix to function
- a1fb05f changes after rebase
- d7fbaf2 added custom-project flag
- 5c5bdcd updated comment
- c20e574 PR changes
- 0e52c61 fixed comment
- 1b87475 removed locator from config. We now have project and revision

---
Automated with [GoReleaser](https://github.com/goreleaser)
Built with go version go1.10 darwin/amd64

## v0.4.0

- a2b474c Merge pull request #73 from fossas/feat/upload-locators-flag
- b2c680a feat(upload): Add Locators flag and data format

---
Automated with [GoReleaser](https://github.com/goreleaser)
Built with go version go1.10 linux/amd64

## v0.3.1

- ec4e164 Merge pull request #36 from fossas/feat/selfupdate
- da90056 fix(http): Improve timeout handling
- d577588 fix(http): Correctly handle EOF timeouts
- 6300fa4 fix(http): Always close HTTP request connections
- 546d381 ci: Improve CI caching
- 29d496b ci: Improve logging and diagnostics on upload failure
- 7393553 style: fix PR nits
- 765cbcd fix(update): fix update default logic
- 7ce1571 feat(update): represent states better in update cmd
- 95e446e chore(update): fix nits
- 9e570f9 feat(update): add debug logging for update
- 5d76012 feat(update): add semver parsing
- 2e9af5d feat(update): #23 add fossa update command
- 89a8aa0 doc(go): document gdm support
- 49da5b4 doc(go): add gdm support
- 3f8f208 Merge pull request #37 from fossas/feat/go-gdm-integration
- 134b777 Add gdm to Dockerfile tools
- 056fca5 feat(go): Add gdm support
- e496598 docs: Add upload format user guide reference to walkthrough
- 5daa5be docs: Upload format documentation
- 0af727e Improve `user-guide.md` formatting
- 667cfb9 Merge pull request #34 from fossas/feat/docs
- a7e4b6d docs: README overhaul + user guide update
- 86089cb feat(upload): Add custom upload command
- 3115938 Merge pull request #28 from fossas/ci/run-provided-build
- 9d06606 ci(license-test): Run license check on CI
- ddc1bf7 Run FOSSA build after tests complete
- 0f0fe37 Merge pull request #25 from fossas/feat/add-test-command
- fcaca81 feat(test): Add JSON output to test cmd
- d65a651 fix(misc): Fix spinner issues, whitespace issues, golang isInternal, debug formatting, test unmarshalling
- 891526a refactor(test): Refactor test command and fix timeout
- 743c35f refactor(errors): Use errors.New instead of fmt.Errorf when there is no format string
- 283440e fix(test): fix timeout checks
- 71e6169 fix(config): fix locator normalization #21
- 2fef009 docs(test): properly document test cmd
- 37f8a21 fix(common): handle request errors properly
- 4ac31ad chore(errors): prefer fmt.Errorf to errors.New
- 89dcaea feat(test): add test command
- 661a7a5 Merge pull request #22 from fossas/refactor/common-build-utils
- 5c946b6 docs(readme): update readme
- 2f890b5 docs(readme): update readme
- f21c9ab refactor(sbt): Refactor SBT builder
- c76b0d4 refactor(ruby): Refactor Ruby builder
- 8feac38 refactor(nodejs): Refactor Nodejs builder
- 1f499e5 refactor(mvn): Refactor Maven builder
- c73cf5d refactor(go): Refactor Go builder
- 6284822 refactor(build): Refactor Composer builder
- e95f717 refactor(build): Refactor common utils + Bower builder
- 5e07519 Merge pull request #18 from fossas/feat/rpm-support
- fedeca4 Merge pull request #17 from fossas/fix/circleci-tests
- df44909 doc(build): add vendoredarchives docs
- f027f34 feat(build): add archive format support
- 455abd0 ci(circle-ci): Fix CircleCI config for new tests
- b7dff83 test(sbt): Add first test
- 920ac9b test(docker): Create docker image with build tools
- 7897993 doc(readme): update readme

---
Automated with [GoReleaser](https://github.com/goreleaser)
Built with go version go1.10 linux/amd64

## v0.3.0

- e84d0ea build(merge): Remove bad file merge
- 336406d Merge pull request #15 from fossas/feat/overhaul
- 3281995 feat(sbt): Improve SBT instrumentation
- 1929bef docs: Massive documentation overhaul
- becd5e3 Add SBT parsing + test fixtures
- baa673e feat(ruby): Add Ruby parsing + test fixtures
- b63d740 feat(mvn): add Maven support + test fixture
- 15e6175 refactor(logging): Use %#v for debug logging
- 6c4de98 feat(go): correctly resolve packages + add test fixtures
- d40578a feat(go): Add much better go support
- 60a1e38 docs: Add basic documentation
- 0634835 feat(composer): Add composer parsing + test fixtures
- 4fbc44f feat(bower): Add bower parsing + test fixtures
- 222bf74 feat(cmd): Add uploading to default command
- d909f16 refactor: Refactor CLI, with NodeJS support

---
Automated with [GoReleaser](https://github.com/goreleaser)
Built with go version go1.9.4 linux/amd64

## v0.2.6

- f53f6e1 Preliminary SBT support
- f6e14ea fix(go): Allow unresolved golang dependencies
- 9ad32d4 chore(readme): Update README with gigantic warning
- eba8735 fix(env): fix env var for fossa api key
- 4df5715 feat(docs): add maven docs and alpha notice
- e3ccd88 chore(doc): add status badges to README
- 0a2a634 Merge pull request #7 from fossas/ci/circleci-tests
- 21d5d2c ci(tests): Add CircleCI tests
- 17d5e5f chore(doc): add DCO
- 7d66202 Clean up unused Makefile lines

---
Automated with [GoReleaser](https://github.com/goreleaser)
Built with go version go1.9.2 darwin/amd64

## v0.2.5-1

- 605a9c0 build(versions): Fix version linking

---
Automated with [GoReleaser](https://github.com/goreleaser)
Built with go version go1.9.3 linux/amd64

## v0.2.5

- 20b2d6b chore(deps): Update deps, prune unused constraints
- b16e851 fix(commonjs): Substitute doublestar for zglob to fix data race
- c7d449d build(version): Add revision to --version output
- fdf200a fix(js): fix concurrency race condition
- 4a234b3 feat(config): Allow server endpoint to be set by environment variable
- 38d8615 chore(dep): Commit lockfile changes
- b5b71eb fix(maven): fix maven verify logic
- 79b5b64 fix(cmd): move validation to upload cmd

---
Automated with [GoReleaser](https://github.com/goreleaser)
Built with go version go1.9.3 linux/amd64

## v0.2.4

- b0d5c7a Release v0.2.4
- 0e20f0b chore(flags): clean up flag parsing
- 41c2d3e fix(config): refactor to fix locator flag setting
- 668a4f9 Release v0.2.3
- 4c0286c fix(cmd): make build cmd runnable again
- a848a58 chore(errors): reformat some error copy

---
Automated with [GoReleaser](https://github.com/goreleaser)
Built with go version go1.9.2 darwin/amd64

## v0.2.3

- 41c2d3e fix(config): refactor to fix locator flag setting
- 668a4f9 Release v0.2.3
- 4c0286c fix(cmd): make build cmd runnable again
- a848a58 chore(errors): reformat some error copy

---
Automated with [GoReleaser](https://github.com/goreleaser)
Built with go version go1.9.2 darwin/amd64

## v0.2.2

- 867cc0b Release v0.2.2
- 732038c feat(errors): better error handling and feedback
- b0ec539 feat(config): add ability to read from custom config file
- 2574402 fix(commonjs): fix node_modules traversal in subdir

---
Automated with [GoReleaser](https://github.com/goreleaser)
Built with go version go1.9.2 darwin/amd64

## v0.2.1

- 3f7ccf0 Release v0.2.1
- 5a6f382 feat(config): add default run mode to output json and exit w/o upload

---
Automated with [GoReleaser](https://github.com/goreleaser)
Built with go version go1.9.2 darwin/amd64

## v0.2.0

- 7243d0f Release v0.2.0
- eb054a3 feat(composer): support composer builds in subdirs
- 3c2bccc feat(gems): support bundler builds in subdirs
- 58d98df fix(maven): fix maven output command
- 811ecb0 feat(maven): use module manifest in builds
- 6c5ab1c feat(bower): support bower builds in subfolders
- 2c4b1a6 feat(build): support multi-module builds

---
Automated with [GoReleaser](https://github.com/goreleaser)
Built with go version go1.9.2 darwin/amd64

## v0.1.0

- f36ce39 fix(release): fix .goreleaser entry point
- 124bb47 chore(release): change package entry point
- 55acfd3 feat(upload): send report link
- f678cf0 fix(build): fix locator and build output
- 59eec8a fix(cmd): Guard against under-specified user input
- 5161162 feat(cmd): Refactor CLI and config structure
- 97626c5 feat(config): Read API key from environment variable
- 384b13d Merge pull request #6 from fossas/feat/3-upload-builds-results
- 0537aaf Merge branch 'feat/3-upload-builds-results' of github.com:fossas/fossa-cli into feat/3-upload-builds-results
- 4aec471 feat(upload): #3 add build upload cmd
- 271ba79 Merge pull request #5 from fossas/feat/4-fossa-yaml
- f70ca36 fix(config): Remove debugging statement
- 64c67ca feat(config): Add config options for locator
- 1e98346 feat(upload): #3 add build upload cmd
- d4383d2 fix(main): Remove debugging comment
- 0dd5ee9 feat(config): Set existing build options from configuration file
- 6010976 feat(config): Read config file values
- df2d7d8 Merge pull request #2 from fossas/feat/1-go-get
- b476866 feat(go): Run go get on incomplete builds
- 9f47778 fix(gem): install only production deps by default
- aa4ba7d fix(json): fix json keys in dependency

---
Automated with [GoReleaser](https://github.com/goreleaser)
Built with go version go1.9.2 darwin/amd64

## v0.0.0

- 699d58d feat(build): ignore RawDependencies in serialization
- 834466a feat(build): refactor dependency and logging
- 82f4830 chore(build): ignore dist folder
- 74edd98 Merge branch 'master' of https://github.com/fossas/fossa-cli
- 5e71265 feat(build): add release spec
- cf3de9b Merge branch 'master' of github.com:fossas/fossa-cli
- 0b7331d feat(go): Fall back to import path tracing when no lockfiles
- 7305c46 feat(log): add logging config
- b3d5b72 fix(gem): fix bundle command
- f87cc95 feat(composer): composer support
- f30e125 fix(build): fix build and maven command
- 9221cea feat(build): update logging and docs
- 36f5668 Merge branch 'master' of https://github.com/fossas/fossa-cli
- e2f557a feat(mvn): add maven support
- 5773c86 feat(go): Add glide, godep, govendor, vndr support
- 8ebfd7a feat(go): Add dep support
- f555b48 style(golint): Fix lint and vet warnings
- 7fa1098 doc(readme): update licensing guidance
- 1afe4a0 doc(readme): update readme
- 103d685 doc(license): add readme and license
- 1800cc3 Add Gopkg manifest
- 0d43673 feat(bower): add bower suppot
- 364cebf feat(cli): Refuse to build unless --install flag is explicitly passed
- 5f117dc fix(npm): Fix npm build logic
- 05ae3f5 Initial Commit

---
Automated with [GoReleaser](https://github.com/goreleaser)
Built with go version go1.9.2 darwin/amd64<|MERGE_RESOLUTION|>--- conflicted
+++ resolved
@@ -1,10 +1,8 @@
 # FOSSA CLI Changelog
 
 ## Unreleased
-<<<<<<< HEAD
-- Removes the `fossa log4j` subcommand.
-=======
-
+
+- Removes the `fossa log4j` subcommand. ([#1291](https://github.com/fossas/fossa-cli/pull/1291))
 - golang: Updates go.mod parser to be compatible with golang v1.21. ([#1304](https://github.com/fossas/fossa-cli/pull/1304))
 - `fossa list-targets`: list-target command supports `--format` option with: `ndjson`, `text`, and `legacy`. ([#1296](https://github.com/fossas/fossa-cli/pull/1296))
 
@@ -35,8 +33,7 @@
 When we integrate this functionality into FOSSA CLI itself we'll have improved documentation as well.
 
 Note: FOSSA is still ingesting sources into the snippet scanning database;
-while this CLI is available earlier results will steadily improve as we crawl more sources.
->>>>>>> a11e107c
+
 
 ## v3.8.14
 
