--- conflicted
+++ resolved
@@ -1,12 +1,13 @@
 # FOSSA CLI Changelog
 
 ## v3.9.16
-<<<<<<< HEAD
 - Adds support for SwiftPM v3 files ([#1424](https://github.com/fossas/fossa-cli/pull/1424)).
   Future SwiftPM file formats will be accepted automatically if they remain backwards compatible with the current parser.
-=======
 - Updates parallel embedded binary extractions to be more properly isolated ([#1425](https://github.com/fossas/fossa-cli/pull/1425)).
->>>>>>> 20aea275
+
+## v3.9.16
+- Adds support for SwiftPM v3 files ([#1424](https://github.com/fossas/fossa-cli/pull/1424)).
+  Future SwiftPM file formats will be accepted automatically if they remain backwards compatible with the current parser.
 
 ## v3.9.15
 - Change TLS to a version that takes advantage of but does not require 1.2 with EMS.
