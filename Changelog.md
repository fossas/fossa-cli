# FOSSA CLI Changelog

## 3.9.25

<<<<<<< HEAD
- Container Scanning: Distroless containers will now return results for non-system dependencies. ([#1448](https://github.com/fossas/fossa-cli/pull/1448))
=======
- Update jar-callgraph version [#1447](https://github.com/fossas/fossa-cli/pull/1447)
>>>>>>> a48a4502

## 3.9.24

- Container Scanning: Attempt to find JAR files in container images and report them as dependencies. ([#1442](https://github.com/fossas/fossa-cli/pull/1442), [#1444](https://github.com/fossas/fossa-cli/pull/1444))

## 3.9.23

- Reachability: For organizations that don't have reachability turned on suppress messages about it. ([#1440](https://github.com/fossas/fossa-cli/pull/1440))

## 3.9.22
- Fixes release group flags for `fossa analyze` and `fossa container analyze`  ([#1439](https://github.com/fossas/fossa-cli/pull/1439))

## 3.9.21
- Add support for analyzing SBOM files ([#1435](https://github.com/fossas/fossa-cli/pull/1435))
- License Scanning: Add the Llama-3-community license (No PR)
- Yarn: Don't fail analysis if a dependency cannot be found. ([1436](https://github.com/fossas/fossa-cli/pull/1436))

## 3.9.20 
- Fixes file matches for license scans ([#1434](https://github.com/fossas/fossa-cli/pull/1434)).

## v3.9.19
- Release a Mac arm64 binary. ([#1426](https://github.com/fossas/fossa-cli/pull/1426))
- Updated the license to CPAL, an OSI-approved license similar to MPL ([#1431](https://github.com/fossas/fossa-cli/pull/1431)).

## v3.9.18
- Resolves an issue where `vendored-dependencies` were rescanned locally, but not in the FOSSA service,
  when `forceRescans` was set to `true` ([#1423](https://github.com/fossas/fossa-cli/pull/1423)).

## v3.9.17
- Poetry: Adds partial support for dependency groups. ([#1420](https://github.com/fossas/fossa-cli/pull/1420)).

## v3.9.16
- Treat `targets` field in the issue summary loaded from Core as optional during `fossa test` and `fossa report` ([#1422](https://github.com/fossas/fossa-cli/pull/1422)).
- Adds support for SwiftPM v3 files ([#1424](https://github.com/fossas/fossa-cli/pull/1424)).
  Future SwiftPM file formats will be accepted automatically if they remain backwards compatible with the current parser.
- Updates parallel embedded binary extractions to be more properly isolated ([#1425](https://github.com/fossas/fossa-cli/pull/1425)).

## v3.9.15
- Change TLS to a version that takes advantage of but does not require 1.2 with EMS.
  This will be reverted in six months.
  On-prem users should upgrade their servers to support either TLS 1.2 with EMS or TLS 1.3.
  SAAS customers are unaffected. ([#1418](https://github.com/fossas/fossa-cli/pull/1418)).

## v3.9.14
- Cargo: Update cargo strategy to parse new `cargo metadata` format for cargo >= 1.77.0 ([#1416](https://github.com/fossas/fossa-cli/pull/1416)).
- `fossa release-group`: Add command to create a FOSSA release group release (`fossa release-group create-release`) [#1409](https://github.com/fossas/fossa-cli/pull/1409).
- `fossa project`: Adds commands to interact with FOSSA projects (`fossa project edit`) [#1394](https://github.com/fossas/fossa-cli/pull/1395).

## v3.9.13
- Support GIT dependencies in Bundler projects ([#1403](https://github.com/fossas/fossa-cli/pull/1403/files))
- Reports: Increase the timeout when hitting the report generation API endpoint ([#1412](https://github.com/fossas/fossa-cli/pull/1412)).

## v3.9.12
- `--detect-dynamic`: Fix deb tatic parsing ([#1401](https://github.com/fossas/fossa-cli/pull/1401)).

## v3.9.11
- Licensing: Add new rules for unity licenses. Add the Redis Source Available License.

## v3.9.10
- Support unarchiving `tgz`, `taz`, `txz`, `tbz`, `tbz2`, and `tz2` files for `--unpack-archives` ([#1402](https://github.com/fossas/fossa-cli/pull/1402/files))
- `fossa test`: improves diagnostic message ([#1403](https://github.com/fossas/fossa-cli/pull/1403/files))
- `fossa release-group`: Adds commands to interact with FOSSA release-groups (`fossa release-group add-projects`, `fossa release-group create`, `fossa release-group delete`, `fossa release-group delete-release`) [#1399](https://github.com/fossas/fossa-cli/pull/1399).

## v3.9.9
- `--without-default-filters`: Users can now disable default path filters ([#1396](https://github.com/fossas/fossa-cli/pull/1396/files)).

## v3.9.8
- Reachability: Users may now provide custom locations for the JAR files emitted by projects and used for reachability analysis ([#1382](https://github.com/fossas/fossa-cli/pull/1382)).

## v3.9.7
- Add preflight permission checks to validate token type, subscription type, project permissions, and release group permissions [#1383](https://github.com/fossas/fossa-cli/pull/1383)

## v3.9.6
- Add debug logs for build warnings in `analyze` commands [#1386](https://github.com/fossas/fossa-cli/pull/1386)

## v3.9.5
- Maven: Fix hanging maven analysis ([#1381](https://github.com/fossas/fossa-cli/pull/1381)).

## v3.9.4
- Reachability: Includes reachability analysis in scan summary ([#1379](https://github.com/fossas/fossa-cli/pull/1379)).

## v3.9.3
- Update error structure ([#1364](https://github.com/fossas/fossa-cli/pull/1364)).

## v3.9.2
- Maven: Adds reachability analysis ([#1372](https://github.com/fossas/fossa-cli/pull/1377)).
- Gradle: Adds reachability analysis ([#1377](https://github.com/fossas/fossa-cli/pull/1377)).

## v3.9.1
- `--detect-dynamic`: Safely ignores scenarios in ldd output parsing where we run into not found error ([#1376](https://github.com/fossas/fossa-cli/pull/1376)).

## v3.9.0
- Emits a warning instead of an error when no analysis targets are found ([#1375](https://github.com/fossas/fossa-cli/pull/1375)).

## 3.8.37

- Container Scans: Bugfix for some registry scans that fail with an STM error. ([#1370](https://github.com/fossas/fossa-cli/pull/1370)).

## v3.8.36
- `fossa feedback`: Allow users to provide feedback on their cli experience ([#1368](https://github.com/fossas/fossa-cli/pull/1368)).
- Add preflight checks to validate API key, connection to FOSSA app, and ability to write to temp directory in relevant commands.


## v3.8.35
- Running `fossa analyze --detect-vendored` no longer fails if there are no detected vendored dependencies ([#1373](https://github.com/fossas/fossa-cli/pull/1373)).

## v3.8.34
- Add color and update formatting in cli help commands ([#1367](https://github.com/fossas/fossa-cli/pull/1367)).

## v3.8.33
- Removes warnings and tracebacks to stderr ([#1358](https://github.com/fossas/fossa-cli/pull/1358)).

## v3.8.32

- Options: Add a `--static-only-analysis` option ([#1362](https://github.com/fossas/fossa-cli/pull/1362)).

## v3.8.31

- Container scanning: `BerkeleyDB` and `Sqlite` strategies now support RPM databases in non-standard locations ([#1365](https://github.com/fossas/fossa-cli/pull/1365)).
- Updates the license scanner to the latest version ([#1366](https://github.com/fossas/fossa-cli/pull/1366)).
  This update addresses several issues with the license scanner, primarily related to incorrect classification of GPL and AGPL licenses.

## v3.8.30

- Fix an issue with long-option syntax for older versions of `sbt` ([#1356](https://github.com/fossas/fossa-cli/pull/1356)).
- Debug: add more logging for debugging missing dependencies ([#1360](https://github.com/fossas/fossa-cli/pull/1360)).

## v3.8.29
- Prevents showing SCM warnings in fossa analyze, test, and report ([#1354](https://github.com/fossas/fossa-cli/pull/1354)).
- Pathfinder: Pathfinder has been deprecated and removed ([#1350](https://github.com/fossas/fossa-cli/pull/1350)).

## v3.8.28
- VSI: no longer reports paths inside of extracted archives with the `!_fossa.virtual_!` literal ([#1345](https://github.com/fossas/fossa-cli/pull/1345)).

## v3.8.27
- Maven: Fix a bug that broke maven analysis if the build directory was in a non-standard location ([#1343](https://github.com/fossas/fossa-cli/pull/1343)).

## v3.8.26
- Maven: add support for maven submodule filtering ([#1339](https://github.com/fossas/fossa-cli/pull/1339)).

## v3.8.25
- Maven: add support for maven scope filtering ([#1331](https://github.com/fossas/fossa-cli/pull/1331)).
- `fossa init`: adds new `fossa init` command which creates `.fossa.yml.example`, and `fossa-deps.yml.example` file. ([#1323](https://github.com/fossas/fossa-cli/pull/1323)).

## v3.8.24

- Python: use `pip` to determine transitive dependencies for setuptool projects that contain a req*.txt or setup.py file. ([#1334](https://github.com/fossas/fossa-cli/pull/1334)).
- Container Scanning: warn and exclude rpm packages that are missing attributes ([#1335](https://github.com/fossas/fossa-cli/pull/1335)).

## v3.8.23
- Custom License Scans: Support full-file uploads for custom license scans ([#1333](https://github.com/fossas/fossa-cli/pull/1333)).

## v3.8.22
- path: adds path dependency scanning functionality. ([#1327](https://github.com/fossas/fossa-cli/pull/1327))
- `pnpm`: Supports `6.0` version of `pnpm-lockfile.yaml` ([#1320])(https://github.com/fossas/fossa-cli/pull/1320)
- Maven: Fixes defect, where `fossa-cli` was sometimes ignoring dependency, if the dependency with multiple scopes was part of the project. ([#1322](https://github.com/fossas/fossa-cli/pull/1322))

## v3.8.21
- archive: considers 0-byte tar file to be valid tar file. ([#1311](https://github.com/fossas/fossa-cli/pull/1311))
- Cocoapods: Allow Podfile.lock without EXTERNAL SOURCES field ([#1279](https://github.com/fossas/fossa-cli/pull/1279))
- `fossa-deps`: `--fossa-deps-file` to specify custom fossa-deps file ([#1303](https://github.com/fossas/fossa-cli/pull/1303))
- install-latest.sh: Fixed a bug where install-latest.sh would result in a broken binary when run on some versions of macOS ([#1317](https://github.com/fossas/fossa-cli/pull/1317))

## v3.8.20
- container scanning: Fixes registry network calls, to ensure `fossa-cli` uses `Accept` header on `HEAD` network calls. ([#1309](https://github.com/fossas/fossa-cli/pull/1309))

## v3.8.19

- container scanning: fixes a defect which led to incorrect `NotTarFormat` errors when parsing container layer. ([#1305](https://github.com/fossas/fossa-cli/pull/1305))
- `--detect-vendored`: fix a defect which caused the `--detect-vendored` flag to fail on Windows ([#1300](https://github.com/fossas/fossa-cli/pull/1300))

## v3.8.18

- Removes the `fossa log4j` subcommand. ([#1291](https://github.com/fossas/fossa-cli/pull/1291))
- golang: Updates go.mod parser to be compatible with golang v1.21. ([#1304](https://github.com/fossas/fossa-cli/pull/1304))
- `fossa list-targets`: list-target command supports `--format` option with: `ndjson`, `text`, and `legacy`. ([#1296](https://github.com/fossas/fossa-cli/pull/1296))

## v3.8.17

Integrates FOSSA snippet scanning into the main application.
For more details and a quick start guide, see [the subcommand reference](./docs/references/subcommands/snippets.md).

## v3.8.16

Delivers another update to the `millhone` early preview of FOSSA snippet scanning:

- Fixes surprising semantics in some subcommands, especially `commit`.
- Sorts and makes unique dependencies written to `fossa-deps` files.
- Overly noisy snippets are filtered entirely.
- Adds C++ snippet parsing.
- Reduces config and logging verbosity.

## v3.8.15

This version is a special release: it does not alter anything in FOSSA CLI, but instead adds `millhone`,
the new snippet scanning functionality for FOSSA, as a release asset.

Future releases will bundle this functionality into FOSSA CLI instead,
but we're making this CLI available standalone for now to enable immediate use!

Initial documentation for this functionality is here.
When we integrate this functionality into FOSSA CLI itself we'll have improved documentation as well.

Note: FOSSA is still ingesting sources into the snippet scanning database;


## v3.8.14

- Custom License Searches and Keyword Searches allow you to search through your codebase, find matches to regular expressions and then either log the results to the scan summary (keyword search) or create a custom license match (custom license searches) ([#1274](https://github.com/fossas/fossa-cli/pull/1274))

## v3.8.13
- Maven: Prevent infinite recursion from Pom file property interpolation. ([#1271](https://github.com/fossas/fossa-cli/pull/1271))

## v3.8.12
- Conda: Support simple Pip packages in `environment.yml`. ([#1275](https://github.com/fossas/fossa-cli/pull/1275))

## v3.8.11
- Maven analysis: Prevent maven analysis from infinitely recursing when it encounters a recursive property ([#1268](https://github.com/fossas/fossa-cli/pull/1268))

## v3.8.10
- Reports: Can now export reports formatted as CycloneDX (json/xml), CSV, HTML, and JSON SPDX. ([#1266](https://github.com/fossas/fossa-cli/pull/1266))
- Containers: RPM packages installed in containers that use the NDB format for their RPM database are now parsed much faster. ([#1262](https://github.com/fossas/fossa-cli/pull/1262))

## v3.8.9
- CLI Binaries: Notarize Mac OS binaries. ([#1261](https://github.com/fossas/fossa-cli/pull/1261))

## v3.8.8
- CLI Binaries: Sign Mac OS builds using codesign. ([#1251](https://github.com/fossas/fossa-cli/pull/1251))
- CLI Binaries: Sign Linux builds using cosign. ([#1243](https://github.com/fossas/fossa-cli/pull/1243))

## v3.8.7
- Due to an issue with our release process [#1254](https://github.com/fossas/fossa-cli/pull/1254), this tag exists but was not released. The changes that would have been in 3.8.7 were released as v3.8.8.

## v3.8.6
- VSI: Fix a bug where root dependencies would cause analysis to fail. ([#1240](https://github.com/fossas/fossa-cli/pull/1240))
- Node (PNPM): Fixes a bug where analyses would fail when the `lockfileVersion` attribute was a string in `pnpm-lock.yaml`. ([1239](https://github.com/fossas/fossa-cli/pull/1239))
- License Scanning: Add a new "IBM type1 interpreter" license (no PR).

## v3.8.5
- Go: `--experimental-use-v3-go-resolver` is now the default. ([Documentation](./docs/references/strategies/languages/golang/v3-go-resolver-transition-qa.md). ([1224](https://github.com/fossas/fossa-cli/pull/1224))

## v3.8.4
- VSI: Report VSI rules and display them in FOSSA's UI. ([#1237](https://github.com/fossas/fossa-cli/pull/1237), [#1235](https://github.com/fossas/fossa-cli/pull/1235))

## v3.8.3
- Logging: Don't output the `[INFO]` prefix for regular CLI messages. ([#1226](https://github.com/fossas/fossa-cli/pull/1226))
- License Scanning: Fix a bug where we were identifying the "GPL with autoconf macro exception" license as "GPL with autoconf exception" in a few cases ([#1225](https://github.com/fossas/fossa-cli/pull/1225))
- Container Scanning: More resiliant os-release parser, accounting initial line comments in the file ([#1230](https://github.com/fossas/fossa-cli/pull/1230))
- Analysis: full paths to the files in archives are shown when running `fossa analyze --unpack-archives` ([#1231](https://github.com/fossas/fossa-cli/pull/1231))
- Telemetry: Collect GNU/Linux distribution information and `uname` output. ([#1222](https://github.com/fossas/fossa-cli/pull/1222))

## v3.8.2
- Poetry: Defaults `category` to `main` if not present in lockfile. ([#1211](https://github.com/fossas/fossa-cli/pull/1211))
- Maven: Revert ([#1218](https://github.com/fossas/fossa-cli/pull/1218)) from v3.8.2 due to performance impacts.

## v3.8.1
- Setup.py: Fixes an defect with `setup.py` parser, caused by failing to account for line comments or backslash. ([#1191](https://github.com/fossas/fossa-cli/pull/1191))
- Installation: `install-latest.sh` now directs `curl` and `wget` to pass `Cache-Control: no-cache` headers to the server. ([#1206](https://github.com/fossas/fossa-cli/pull/1206))
- `Go.mod`: Anaysis does not fail if `go.mod` includes `retract` block. ([#1213](https://github.com/fossas/fossa-cli/pull/1213))
- `.aar`: Supports `.aar` archive files with native license scanning, and with `--unpack-archives` option. ([#1217](https://github.com/fossas/fossa-cli/pull/1217))
- `remote-dependencies`: Analysis of `fossa-deps` fails, if remote-dependencies's character length is greater than maximum. It only applies during non-output mode. ([#1216](https://github.com/fossas/fossa-cli/pull/1216))
- Maven: Analyze a package separately from its parents if the module does not appear in its parent's `<modules>` tag when both the module and its parents are discovered as candidate targets. ([#1218](https://github.com/fossas/fossa-cli/pull/1218))
- Network requests: `fossa-cli` retries network requests which return response with status code of 502. ([#1220](https://github.com/fossas/fossa-cli/pull/1220))
- `PDM`: Adds support for PDM package manager. ([#1214](https://github.com/fossas/fossa-cli/pull/1214))

## v3.8.0
- License Scanning: You can license scan your first-party code with the `--experimental-force-first-party-scans` flag ([#1187](https://github.com/fossas/fossa-cli/pull/1187))
- Network requests: `fossa-cli` retries network requests, if it experiences timeout error. ([#1203](https://github.com/fossas/fossa-cli/pull/1203))
- Monorepo is no longer a supported feature of FOSSA. ([#1202](https://github.com/fossas/fossa-cli/pull/1202))
- `experimental-enable-binary-discovery`, `detect-vendored`: Redact file contents in debug bundles. ([#1201](https://github.com/fossas/fossa-cli/pull/1201))
- `setup.cfg`: Adds support for setup.cfg, in conjuction with `setup.py`. ([#1195](https://github.com/fossas/fossa-cli/pull/1195))
- Default Filters: Default filters are applied prior to analysis. Improves overall runtime performance. ([#1193](https://github.com/fossas/fossa-cli/pull/1194))
- `.fossa.yml` and CLI args: Allow setting a policy by id in addition to by name. ([#1203](https://github.com/fossas/fossa-cli/pull/1203))
- Doc only: Fixed an issue in the `fossa-deps` schema suggesting against the use of `name` for referenced RPM dependencies. If your editor utilizes SchemaStore, this file should now lint properly after this change propagates. ([#1199](https://github.com/fossas/fossa-cli/pull/1199)).

## v3.7.11
- `fossa-deps.yml`: Adds strict parsing to so that required field with only whitespace strings are prohibited early. Also throws an error, if incompatible character is used in vendor dependency's version field. ([#1192](https://github.com/fossas/fossa-cli/pull/1192))

## v3.7.10
- License Scanning: Fix a bug where the license scanner did not run on MacOS 13 on M1 Macs ([#1193](https://github.com/fossas/fossa-cli/pull/1193))
- Debug bundle: The raw dependency graph FOSSA CLI discovers is output in the FOSSA Debug Bundle. ([#1188](https://github.com/fossas/fossa-cli/pull/1188))

## v3.7.9
- License Scanning: Add support for "full file uploads" for CLI-side license scans. ([#1181](https://github.com/fossas/fossa-cli/pull/1181))

## v3.7.8
- Go: Do not fall back to module based analysis when using `--experimental-use-go-v3-resolver`. ([#1184](https://github.com/fossas/fossa-cli/pull/1184))

## v3.7.7
- Adds `--json` flag to `fossa container analyze` ([#1180](https://github.com/fossas/fossa-cli/pull/1180))
- License Scanning: Reduce false positives caused by indicator matches. This is done by only reporting indicator matches to SPDX keys and license names when we are scanning a manifest file ([#1182](https://github.com/fossas/fossa-cli/pull/1182))

## v3.7.6
- RPM: Support origin paths for RPM spec file analysis ([#1178](https://github.com/fossas/fossa-cli/pull/1178))
- Swift: Do not stop analysis if we encounter a badly formatted project.pbxproj file ([#1177](https://github.com/fossas/fossa-cli/pull/1177))

## v3.7.5
- Go: Introduce `--experimental-use-v3-go-resolver` to preview a new [tactic](./docs/references/strategies/languages/golang/gomodules.md#experimental-strategy-use-go-list-on-packages) for Go dependency scanning. ([#1168](https://github.com/fossas/fossa-cli/pull/1168),[#1173](https://github.com/fossas/fossa-cli/pull/1173))
- Themis: Update tag to support a new rule for the libdivide dependency. ([#1172](https://github.com/fossas/fossa-cli/pull/1172)

## v3.7.4
- Gradle: Fix possible ConcurrentModificationException that can occur when getting dependencies ([#1171](https://github.com/fossas/fossa-cli/pull/1171))

## v3.7.3
- Go: Collects environment variables in debug bundle. ([#1132](https://github.com/fossas/fossa-cli/pull/1132))
- Diagnostics: Improves user-facing error messages and debugging tips for external commands and some HTTP error conditions ([#1165](https://github.com/fossas/fossa-cli/pull/1165))
- License Scanning: Scan the full contents of "license.html" and "licence.html" for license content, not just the comments. ([#1169](https://github.com/fossas/fossa-cli/pull/1169))

## v3.7.2
- License Scanning: Add four new licenses: Pushwoosh, PalletsFlaskLogo, IntelDisclaimer and Instabug ([#1163](https://github.com/fossas/fossa-cli/pull/1163))

## v3.7.1
- Stack: Git based dependencies are detected and handled correctly. ([#1160](https://github.com/fossas/fossa-cli/pull/1160))

## v3.7.0
- Support Maven wrapper (`mvnw`) usage in Maven projects, and user-provided binary overrides for Maven projects ([#1149](https://github.com/fossas/fossa-cli/pull/1149))
  For more information, see the [Maven strategy documentation](./docs/references/strategies/languages/maven/maven.md).
- Installation Script: Verify that the sha256sum of the downloaded archive matches the recorded one. ([#1158](https://github.com/fossas/fossa-cli/pull/1158))

## v3.6.18
- License Scanning: Emit a warning if unarchiving fails rather than a fatal error. ([#1153](https://github.com/fossas/fossa-cli/pull/1153))

## v3.6.17

- Handle Leiningen deduped deps: expand groupID and artifactID in the leiningen tactic to satisfy the Maven fetcher ([#1152]](https://github.com/fossas/fossa-cli/pull/1152))

## v3.6.17

- `fossa test`: Display CVE, fixed version information, and issue dashboard links when possible. ([#1146](https://github.com/fossas/fossa-cli/pull/1146))

## v3.6.16

- Project labels: Support project labels from command line and configuration file ([1145](https://github.com/fossas/fossa-cli/pull/1145))

## v3.6.15

- Container scanning: support more tar formats. ([1142](https://github.com/fossas/fossa-cli/pull/1142))
- `--detect-dynamic`: Supports recursively inspecting binaries for dynamic dependencies. ([#1143](https://github.com/fossas/fossa-cli/pull/1143))

## v3.6.14

- `fossa test`: Improved reporting. ([#1135](https://github.com/fossas/fossa-cli/pull/1135))

## v3.6.13

- Vendored Dependencies: Add the unity companion license (https://unity.com/legal/licenses/unity-companion-license) and unity package distribution license (https://unity.com/legal/licenses/unity-package-distribution-license) to license scanning ([#1136](https://github.com/fossas/fossa-cli/pull/1136))

## v3.6.12

- Maven: If a package is both `"test"` and `"compile"`, it is no longer filtered ([#1138](https://github.com/fossas/fossa-cli/pull/1138)).

## v3.6.11

- Lib yarn protocol: When we encounter Yarn lib deps we should warn but not fail the scan ([#1134](https://github.com/fossas/fossa-cli/pull/1134))

## v3.6.10

- Vendored Dependencies: Allow path filtering when doing cli-side license scans ([#1128](https://github.com/fossas/fossa-cli/pull/1128))

## v3.6.9
- Yarn: Fix a bug where tarball URLs were recognized as git urls. ([#1126](https://github.com/fossas/fossa-cli/pull/1126))

## v3.6.8
- Go: Allow quotes module names in static analysis ([#1118](https://github.com/fossas/fossa-cli/pull/1118))
- `fossa test`: Includes revision summary and target information, when accessible ([#1119](https://github.com/fossas/fossa-cli/pull/1119))

## v3.6.7

- Rename `--experimental-license-scan` to `--license-scan` (https://github.com/fossas/fossa-cli/pull/1110)
- Emit a warning if the `--experimental-native-license-scan` flag is used

## v3.6.6

- Conda: Change dynamic strategy to simulate building an environment from `environment.yml` instead of reading from the currently active environment. ([#1099](https://github.com/fossas/fossa-cli/pull/1099))

## v3.6.5

- `fossa test`: deprecates `--json` flag in favor of `--format json` option. ([#1109](https://github.com/fossas/fossa-cli/pull/1109))
- `fossa container test`: deprecates `--json` flag in favor of `--format json` option. ([#1109](https://github.com/fossas/fossa-cli/pull/1109))
- UX: Added breadcrumb to main help output indicating that subcommands have additional options. ([#1106](https://github.com/fossas/fossa-cli/pull/1106))

## v3.6.4

- C/C++: Fixes `--detect-vendored` on Windows. ([#1096](https://github.com/fossas/fossa-cli/pull/1096))
- Uses an ISO timestamp for the revision if no better revision can be inferred. ([#1091](https://github.com/fossas/fossa-cli/pull/1091))

## v3.6.3

Gradle: Considers dependencies from `debugUnitTest*` configurations to be unused. ([#1097](https://github.com/fossas/fossa-cli/pull/1097))

## v3.6.2

- Don't promote transitive dependencies  [#1092](https://github.com/fossas/fossa-cli/pull/1092).
- Container Scanning: Fixes a bug where tar entry were not normalized within nested layer tar. [#1095](https://github.com/fossas/fossa-cli/pull/1095)

## v3.6.1

- Container Scanning: Fixes a bug where image source parser ignored '-' in host. Also fixes an issue regarding to redirect headers when communicating with registry. [#1089](https://github.com/fossas/fossa-cli/pull/1089)

## v3.6.0

- Promote C/C++ features to general availability ([#1087](https://github.com/fossas/fossa-cli/pull/1087)).
  - `--experimental-enable-vsi` is now `--detect-vendored`.
  - `--experimental-analyze-dynamic-deps` is now `--detect-dynamic`.

## v3.5.3

- Manual Dependencies: Linux Dependencies (`rpm-generic`, `apk`, `deb`) can be provided as reference dependency in fossa-deps file ([#1086](https://github.com/fossas/fossa-cli/pull/1086)).

## v3.5.2

- Container Scanning: Fixes an issue with base64 encoded raw authentications ([#1085](https://github.com/fossas/fossa-cli/pull/1085)).

## v3.5.1

- Contributor counting: update the contributor count range from 90 days to 365 days. ([#1083](https://github.com/fossas/fossa-cli/pull/1083))

## v3.5.0

- Container Scanning: Uses native container scanner, deprecates old container scanner ([#1078](https://github.com/fossas/fossa-cli/pull/1078)), ([#1079](https://github.com/fossas/fossa-cli/pull/1079)), ([#1080](https://github.com/fossas/fossa-cli/pull/1080)), ([1082](https://github.com/fossas/fossa-cli/pull/1082)).

_Notice:_

- Now, container scanning analyzes projects for applications (`npm`, `pip`, etc) dependencies.
- Now, container scanning can filter specific targets via target exclusions using [fossa configuration file](./docs/references/files/fossa-yml.md).
- Now, `fossa-cli`'s windows binary can perform container scanning.
- Now, container scanned projects will show origin path in FOSSA web UI.
- Now, container scanned projects can target specific architecture via digest.

You can use `--only-system-deps` flag to only scan for dependencies from `apk`, `dpkg`, `dpm`.
This will mimic behavior of older FOSSA CLI's container scanning (older than v3.5.0).

Learn more:
- [container scanner](./docs/references/subcommands/container/scanner.md)
- [fossa container analyze](./docs/references/subcommands/container.md)

If you experience any issue with this release, or have question, please contact [FOSSA Support](https://support.fossa.com).

## v3.4.11
- Npm (Lockfile v3) - Fixes a defect where, _sometimes_ wrong version of the dependency was reported if multiple version of the same dependency existed in the lock file. ([#1075](https://github.com/fossas/fossa-cli/pull/1075))
- Npm (Lockfile v2) - Fixes a defect where, _sometimes_ wrong version of the dependency was reported if multiple version of the same dependency existed in the lock file. ([#1075](https://github.com/fossas/fossa-cli/pull/1075))

## v3.4.10
- Scala: Supports analysis of multi-project sbt builds with `sbt-dependency-graph` plugin. ([#1074](https://github.com/fossas/fossa-cli/pull/1074)).

## v3.4.9
- Scan Summary: Identifies project skipped due to production path filtering, or exclusion filtering. ([#1071](https://github.com/fossas/fossa-cli/pull/1071))
- R: Adds support for `renv` package manager. ([#1062](https://github.com/fossas/fossa-cli/pull/1062))

## v3.4.8
- Report: Fixes a defect, where `report` command was failing due to invalid dependencies cache from endpoint ([#1068](https://github.com/fossas/fossa-cli/pull/1068)).

## v3.4.7
- Linux releases are now packaged as both tar.gz and zip to improve compatibility when installing ([#1066](https://github.com/fossas/fossa-cli/pull/1066))

## v3.4.6
- Container Scanning: Fixes a defect, where container registry `registry:3000/org/repo:tag` was incorrectly identifying `registry` as project name. ([#1050](https://github.com/fossas/fossa-cli/issues/1050))
- Container Scanning: Includes registry uri in project name (experimental scanner only). ([#1050](https://github.com/fossas/fossa-cli/issues/1050))

## v3.4.5
- FOSSA API: Adds resiliency against API errors occurring when retrieving endpoint versioning information. ([#1051](https://github.com/fossas/fossa-cli/pull/1051))

## v3.4.4
- Fix a bug in the v1 installers for Windows (install-v1.ps1 and install.ps1) ([#1052](https://github.com/fossas/fossa-cli/pull/1052))

## v3.4.3
- Container scanning: Supports hardlink file discovery for experimental scanner. ([#1047](https://github.com/fossas/fossa-cli/pull/1047))
- Container scanning: Supports busybox. ([#1047](https://github.com/fossas/fossa-cli/pull/1047))
- Container scanning: Increases timeout to 5 mins when extracting image from docker engine api for experimental scanner. ([#1047](https://github.com/fossas/fossa-cli/pull/1047))

## v3.4.2

- API: Error messages are more clear and provide user-actionable feedback. ([#1048](https://github.com/fossas/fossa-cli/pull/1048))
- Metrics: Reports the kind of CI environment in which FOSSA is running, if any. ([#1043](https://github.com/fossas/fossa-cli/pull/1043))

## v3.4.1

- Container scanning: RPM: Add support for the Sqlite backend. ([#1044](https://github.com/fossas/fossa-cli/pull/1044))
- Container scanning: RPM: Add support for the NDB backend. ([#1046](https://github.com/fossas/fossa-cli/pull/1046))

## v3.4.0

- Container scanning: New experimental scanner. ([#1001](https://github.com/fossas/fossa-cli/pull/1001), [#1002](https://github.com/fossas/fossa-cli/pull/1002), [#1003](https://github.com/fossas/fossa-cli/pull/1003), [#1004](https://github.com/fossas/fossa-cli/pull/1004), [#1005](https://github.com/fossas/fossa-cli/pull/1005), [#1006](https://github.com/fossas/fossa-cli/pull/1006), [#1010](https://github.com/fossas/fossa-cli/pull/1010), [#1011](https://github.com/fossas/fossa-cli/pull/1011), [#1012](https://github.com/fossas/fossa-cli/pull/1012), [#1014](https://github.com/fossas/fossa-cli/pull/1014), [#1016](https://github.com/fossas/fossa-cli/pull/1016), [#1017](https://github.com/fossas/fossa-cli/pull/1017), [#1021](https://github.com/fossas/fossa-cli/pull/1021), [#1025](https://github.com/fossas/fossa-cli/pull/1025), [#1026](https://github.com/fossas/fossa-cli/pull/1026), [#1029](https://github.com/fossas/fossa-cli/pull/1029), [#1031](https://github.com/fossas/fossa-cli/pull/1031), [#1032](https://github.com/fossas/fossa-cli/pull/1032), [#1034](https://github.com/fossas/fossa-cli/pull/1034))<br>
  For more information, see the [experimental container scanning documentation](./docs/references/subcommands/container/scanner.md).
- Filters: Add `dist-newstyle` to the list of automatically filtered directories. ([#1030](https://github.com/fossas/fossa-cli/pull/1035))
- `fossa-deps`: Fix a bug in `fossa-deps.schema.json`, it is now valid JSON. ([#1030](https://github.com/fossas/fossa-cli/pull/1030))

## v3.3.12

- CocoaPods: Fixes error when analyzing podspecs that print non-JSON text to stdout ([#1015](https://github.com/fossas/fossa-cli/pull/1015))
- VSI: Executes with at least two threads even on a single core system ([#1013](https://github.com/fossas/fossa-cli/pull/1013))
- VSI: Reports a better error when no dependencies are found ([#1023](https://github.com/fossas/fossa-cli/pull/1023)).

## v3.3.11

- `fossa test`: `fossa test --json` produces json output when there are 0 issues found. ([#999](https://github.com/fossas/fossa-cli/pull/999))

## v3.3.10

- Svn: Fixes project inference bug, where revision values included `\r`. ([#997](https://github.com/fossas/fossa-cli/pull/997))

## v3.3.9

- Maven: Always use Maven Install Plugin 3.0.0-M1 to install depgraph. This avoids a Maven bug with older versions failing to install the plugin correctly from a vendored JAR. ([#988](https://github.com/fossas/fossa-cli/pull/988/files))
- Cocoapods: Fixes podpsec bug in which nested subspecs (of external sources), were not appropriately handled. Improves logging. ([#994](https://github.com/fossas/fossa-cli/pull/994))

## v3.3.8

- Carthage: Fixes analysis of artifacts dervided from Github entry for GH enterprise urls. ([#989](https://github.com/fossas/fossa-cli/pull/989))

## v3.3.7

- Report: Changes copyrights field to copyrightsByLicense in the attribution report JSON output. [#966](https://github.com/fossas/fossa-cli/pull/966)
- Report: Always include the "downloadUrl" field in attribution reports, regardless of the setting in the FOSSA reports UI. ([#979](https://github.com/fossas/fossa-cli/pull/979))
- Debug: Includes version associated with endpoint in debug bundle, and scan summary. ([#984](https://github.com/fossas/fossa-cli/pull/984))
- Test: Adds `--diff` option for `fossa test` command. ([#986](https://github.com/fossas/fossa-cli/pull/986))

## v3.3.6
- License scanning: Make CLI-side license scanning the default method for `vendored-dependencies`.
- Maven: Report direct dependencies as direct rather than deep. ([#963](https://github.com/fossas/fossa-cli/pull/963))

## v3.3.5
- Pnpm: Adds support for dependency analysis using `pnpm-lock.yaml` file. ([#958](https://github.com/fossas/fossa-cli/pull/958))

## v3.3.4
- `fossa report attribution`: Removes copyright information from JSON output ([#945](https://github.com/fossas/fossa-cli/pull/945)) as it was never available from the server.
- VSI scans now automatically skip the `.git` directory inside the scan root ([#969](https://github.com/fossas/fossa-cli/pull/969)).

## v3.3.3
- Cocoapods: Cocoapods analyzer does not handle subspecs in vendored podspecs. ([#964](https://github.com/fossas/fossa-cli/pull/964/files))

## v3.3.2
- License scanning: Skip rescanning revisions that are already known to FOSSA. This can be overridden by using the `--force-vendored-dependency-rescans` flag.
- Swift: Added support for `Package.resolved` v2 files ([#957](https://github.com/fossas/fossa-cli/pull/957)).
- Perl: Updated version number parser to be more lenient on non-textual version numbers ([#960](https://github.com/fossas/fossa-cli/pull/960))

## v3.3.1
- Vendor Dependencies: Considers `licence` and `license` equivalent when performing native license scan ([#939](https://github.com/fossas/fossa-cli/pull/939)).
- Vendor Dependencies: Native license scanning works in alpine linux without additional dependencies ([#949](https://github.com/fossas/fossa-cli/pull/949)).
- `fossa report attribution`: Adds copyright information to JSON output ([#945](https://github.com/fossas/fossa-cli/pull/945)).
- Scala: non-multi sbt projects include deep dependencies ([#942](https://github.com/fossas/fossa-cli/pull/942)).

## v3.3.0
- Telemetry: CLI collects telemetry by default. ([#936](https://github.com/fossas/fossa-cli/pull/936))

Read more about telemetry: https://github.com/fossas/fossa-cli/blob/master/docs/telemetry.md. To opt-out of telemetry, provide `FOSSA_TELEMETRY_SCOPE` environment variable with value of: `off` in your shell prior to running fossa.

## v3.2.17
- Archive upload: Fix a bug when trying to tar to a filename that already exists. ([#927](https://github.com/fossas/fossa-cli/pull/927))
- Npm: Supports lockfile v3. ([#932](https://github.com/fossas/fossa-cli/pull/932))

## v3.2.16
- Go: When statically analyzing a project, apply reported replacements. ([#926](https://github.com/fossas/fossa-cli/pull/926))

## v3.2.15

- Maven: Update `depGraph` plugin to `4.0.1` and add a fallback ot the legacy `3.3.0` plugin ([#895](https://github.com/fossas/fossa-cli/pull/895))

## v3.2.14

- Gradle: Considers `testFixturesApi` and `testFixturesImplementation` to be test configuration, and it's dependencies are excluded in analyzed dependency graph. ([#920](https://github.com/fossas/fossa-cli/pull/920))

## v3.2.13

- Filters: Fixes the disabled path filtering in discovery exclusion. ([#908](https://github.com/fossas/fossa-cli/pull/908))

## v3.2.12

- `fossa report attribution`: Adds `text` as an option to `--format`. ([#921](https://github.com/fossas/fossa-cli/pull/921))
- Go: The standard library is no longer reported as a dependency. ([#918](https://github.com/fossas/fossa-cli/pull/918))

## v3.2.11

- nodejs: Refine how workspace packages are recognized/skipped. ([#916](https://github.com/fossas/fossa-cli/pull/916))
- Cocoapods: Resolves vendored local podspecs into their source Git repositories when possible. ([#875](https://github.com/fossas/fossa-cli/pull/875))

## v3.2.10

- Haskell: Generates build plan properly for multi-home Cabal projects (h/t [@jmickelin](https://github.com/jmickelin)) ([#910](https://github.com/fossas/fossa-cli/pull/910))

## v3.2.9

- Container Scanning: supports rpm databases using `ndb` or `sqlite` backend. ([#894](https://github.com/fossas/fossa-cli/pull/894))

## v3.2.8

- Filtering: Don't use included paths for discovery exclusion. ([#907](https://github.com/fossas/fossa-cli/pull/907))
- Filtering: add `--debug-no-discovery-exclusion` for client-side filter debugging. (#[901](https://github.com/fossas/fossa-cli/pull/901))

## v3.2.7

- Debug: Redact all known API keys from the debug bundle (#[897](https://github.com/fossas/fossa-cli/pull/897))
- Nodejs: Discover peer deps and transitive deps for name-spaced packages in package-lock.json. ([#882](https://github.com/fossas/fossa-cli/pull/882))

## v3.2.6

- Filters: Apply filters during the discvoery phase, reducing end-to-end runtime. ([#877](https://github.com/fossas/fossa-cli/pull/877))

## v3.2.5

- Debug: Reduce the size of debug bundles. ([#890](https://github.com/fossas/fossa-cli/pull/890))

## v3.2.4

- Nodejs: Fixed a bug where dev deps that only appear in requires were considered production dependencies. ([#884](https://github.com/fossas/fossa-cli/pull/884))

## v3.2.3

- Nodejs: Fixed a bug where some dev dependencies weren't removed during shrinking. ([#859](https://github.com/fossas/fossa-cli/pull/859))

## v3.2.2

- Nodejs: Fix a bug where cycles involved peer dependencies would cause an infinite loop. ([#870](https://github.com/fossas/fossa-cli/pull/870))
- Experimental: Allow local license scanning of vendored dependencies (specified in `fossa-deps.yml` file) when using `--experimental-native-license-scan`.
  - [#868](https://github.com/fossas/fossa-cli/pull/868)
  - [#858](https://github.com/fossas/fossa-cli/pull/858)
  - [#838](https://github.com/fossas/fossa-cli/pull/838)
  - [#814](https://github.com/fossas/fossa-cli/pull/814)
  - [#873](https://github.com/fossas/fossa-cli/pull/873)

## v3.2.1

- Experimental: native license scanning is now disabled by default. ([#865](https://github.com/fossas/fossa-cli/pull/865))

## v3.2.0
- Telemetry: Introduces fossa cli telemetry for fatal errors and warnings. By default, telemetry is disabled. ([#831](https://github.com/fossas/fossa-cli/pull/831))
Please read for details on telemetry [here](./docs/telemetry.md)

- Configuration: Fixes a bug where `.fossa.yml` was picked up only in the working directory, not in the analysis directory. ([#854](https://github.com/fossas/fossa-cli/pull/854))
- Configuration: Reports an error when provided API key is an empty string ([#856](https://github.com/fossas/fossa-cli/pull/856))

## v3.1.8

- Windows: Fixes a --version command for windows release binary.

## v3.1.7

- Configuration: Users can now use `.fossa.yaml` as a configuration file name. Previously, only `.fossa.yml` was supported. ([#851](https://github.com/fossas/fossa-cli/pull/851))
- fossa-deps: Fixes an archive uploading bug for vendor dependency by queuing archive builds individually. ([#826](https://github.com/fossas/fossa-cli/pull/826))
- nodejs: Capture peer dependencies transitively for npm `package-lock.json` files. ([#849](https://github.com/fossas/fossa-cli/pull/849))

## v3.1.6

- Respects Go module replacement directives in the Go Mod Graph strategy. ([#841](https://github.com/fossas/fossa-cli/pull/841))

## v3.1.5

- Adds `--format` to `fossa report attribution` and deprecates `--json`. ([#844](https://github.com/fossas/fossa-cli/pull/844))

## v3.1.4

- Handles symlink loops in directory structure. ([#827](https://github.com/fossas/fossa-cli/pull/827))
- No longer crashes when `fossa-deps.yml` exists but has an empty `archived-dependencies` property. ([#832](https://github.com/fossas/fossa-cli/pull/832))

## v3.1.3

- Adds support for identifying dynamically linked dependencies in an output binary. ([#818](https://github.com/fossas/fossa-cli/pull/818), [#788](https://github.com/fossas/fossa-cli/pull/788), [#780](https://github.com/fossas/fossa-cli/pull/780), [#788](https://github.com/fossas/fossa-cli/pull/778), [#771](https://github.com/fossas/fossa-cli/pull/771), [#770](https://github.com/fossas/fossa-cli/pull/770))

## v3.1.2

- Fixes a bug which ignored the `server` field in the config file. ([#821](https://github.com/fossas/fossa-cli/pull/821))

## v3.1.1

- UX: Parser error messages include call to action. ([#801](https://github.com/fossas/fossa-cli/pull/801))
- UX: Improves error message when executable is not found. ([#813](https://github.com/fossas/fossa-cli/pull/813))
- UX: Fixes minor scan summary ordering bug. ([#813](https://github.com/fossas/fossa-cli/pull/813))
- UX: Writes errors and warnings encountered in analyze to temp file. ([#813](https://github.com/fossas/fossa-cli/pull/813))
- Ruby: Improves error and warning messages. ([#800](https://github.com/fossas/fossa-cli/pull/800))
- Python: `setup.py` error messages are _less_ noisy. ([#801](https://github.com/fossas/fossa-cli/pull/801))
- Dart: Improves error and warning messages. ([#800](https://github.com/fossas/fossa-cli/pull/806))
- Pipenv: Improves error and warning messages. ([#803](https://github.com/fossas/fossa-cli/pull/803))
- Poetry: Improves error and warning messages. ([#803](https://github.com/fossas/fossa-cli/pull/803))
- Maven: Improves error and warning messages. ([#808](https://github.com/fossas/fossa-cli/pull/808))
- Nodejs: Improves error and warning messages. ([#805](https://github.com/fossas/fossa-cli/pull/805))
- Swift: Improves error and warning messages. ([#802](https://github.com/fossas/fossa-cli/pull/802))
- Cocoapods: Improves error and warning messages. ([#807](https://github.com/fossas/fossa-cli/pull/807))
- Golang: Improves error and warning messages. ([#809](https://github.com/fossas/fossa-cli/pull/809))
- Gradle: Improves error and warning messages. ([#804](https://github.com/fossas/fossa-cli/pull/804))
- Scala: Improves error and warning messages. ([#813](https://github.com/fossas/fossa-cli/pull/813))
- Clojure: Improves error and warning messages. ([#813](https://github.com/fossas/fossa-cli/pull/813))
- Nim: Improves error and warning messages. ([#813](https://github.com/fossas/fossa-cli/pull/813))
- Rust: Improves error and warning messages. ([#813](https://github.com/fossas/fossa-cli/pull/813))
- UX: Improves errors for dynamic deps, and binary deps analysis. ([#819](https://github.com/fossas/fossa-cli/pull/819))
- UX: Improves analysis scan summary rendering. ([#819](https://github.com/fossas/fossa-cli/pull/819))


## v3.1.0

- FOSSA API: Uses `SSL_CERT_FILE`, and `SSL_CERT_DIR` environment variable for certificates when provided. ([#760](https://github.com/fossas/fossa-cli/pull/760))
- UX: Uses error messages received from FOSSA api, when reporting API related errors. ([#792](https://github.com/fossas/fossa-cli/pull/792))
- UX: Adds scan summary tabulating errors, warnings, project directory, and skipped projects. ([#790](https://github.com/fossas/fossa-cli/pull/790))

## v3.0.18

- Fully percent-encode sub-paths in generated URLs. ([#789](https://github.com/fossas/fossa-cli/pull/789))
- Improve error tracking and outputs. ([#774](https://github.com/fossas/fossa-cli/pull/774))
- Cabal: Fixed a filter error that treated cabal projects as stack projects. ([#787](https://github.com/fossas/fossa-cli/pull/787))

## v3.0.17

- Npm: Fixes an issue where a package-lock.json dep with a boolean 'resolved' key wouldn't parse. ([#775](https://github.com/fossas/fossa-cli/pull/775))
- Npm: Fixes an issue where analyzing `package-lock.json` would miss duplicate packages with different versions. ([#779](https://github.com/fossas/fossa-cli/pull/779))
- Gradle: Projects with only a top-level `settings.gradle` file will now be detected. ([#785](https://github.com/fossas/fossa-cli/pull/785))

## v3.0.16

- Monorepo: Upload file data and licenses together during monorepo scans, speed up issue scans. ([#772](https://github.com/fossas/fossa-cli/pull/772))
- Improves the overall performance and progress reporting of VSI scans. ([#765](https://github.com/fossas/fossa-cli/pull/765))
- Rebar: Fix `rebar.config` parser failing on unneccessary escapes. ([#764](https://github.com/fossas/fossa-cli/pull/764))

## v3.0.15

- Improve archive upload logging. ([#761](https://github.com/fossas/fossa-cli/pull/761))

## v3.0.14

- Maven: Updates implementation to delineate classifier, and consequently maven dependencies with classifier can be scanned without failure in FOSSA. ([#755](https://github.com/fossas/fossa-cli/pull/755/))

## v3.0.13

- `package-lock.json` parser ignores name field. ([#757](https://github.com/fossas/fossa-cli/pull/757))

## v3.0.12

- log4j: Adds `fossa log4j` command to identify log4j dependencies. ([#744](https://github.com/fossas/fossa-cli/pull/744))

## v3.0.11

- Yarn: Fixes an issue, where entry missing `resolved` attribute in `yarn.lock` would throw exception. ([#741](https://github.com/fossas/fossa-cli/pull/741))

## v3.0.10

- Gradle: Uses ResolutionAPI for gradle analysis. ([#740](https://github.com/fossas/fossa-cli/pull/740/))
- Cleans up duplicated internal hashing primitives ([#737](https://github.com/fossas/fossa-cli/pull/737))
- Adds a prerequisite required for future VSI improvements ([#736](https://github.com/fossas/fossa-cli/pull/736))

## v3.0.9

- Makes experimental flags discoverable and documents them. ([#723](https://github.com/fossas/fossa-cli/pull/723))
- Supports extracting `.tar.xz` files ([#734](https://github.com/fossas/fossa-cli/pull/734))
- Supports extracting `.tar.bz2` files ([#734](https://github.com/fossas/fossa-cli/pull/734))
- Adds explicit `xz` support for `rpm` files ([#735](https://github.com/fossas/fossa-cli/pull/735))
- Adds `zstd` support for `rpm` files ([#735](https://github.com/fossas/fossa-cli/pull/735))
- Adds a prerequisite required for future VSI improvements ([#730](https://github.com/fossas/fossa-cli/pull/730))

## v3.0.8

- Nuget: Fixes analysis performance when working with `project.assets.json` ([#733](https://github.com/fossas/fossa-cli/pull/733))

## v3.0.7

- Go: `go mod graph` is used as default tactic for gomod strategy. ([#707](https://github.com/fossas/fossa-cli/pull/707))

## v3.0.6

- Yarn: Fixes a bug with yarn v1 lock file analysis, where direct dependencies were not reported sometimes. ([#716](https://github.com/fossas/fossa-cli/pull/716))

## v3.0.5

- Nim: Adds support for dependency analysis using `nimble.lock` file. ([#711](https://github.com/fossas/fossa-cli/pull/711))

## v3.0.4

- Npm: Fixes a bug where dev dependencies were not included in result when using `--include-unused-deps` ([#710](https://github.com/fossas/fossa-cli/pull/710))

## v3.0.3

- Increases default timeout to 3600 seconds (1 hour) for commands listed below ([#712](https://github.com/fossas/fossa-cli/pull/712))
  - `fossa test`
  - `fossa container test`
  - `fossa vps test`
  - `fossa report`
  - `fossa vps report`

## v3.0.2

- Nuget (projectassetsjson): Ignores project type dependencies in reporting ([#704](https://github.com/fossas/fossa-cli/pull/704))
- Nuget (projectassetsjson): Fixes a bug, where indirect dependencies where appearing as direct dependencies([#704](https://github.com/fossas/fossa-cli/pull/704))

## v3.0.1

- Deduplicates `vendored-dependencies` entries when possible, and provides a better error message when not. ([#689](https://github.com/fossas/fossa-cli/pull/689))
- Adds logging to `vendored-dependencies` processing. ([#703](https://github.com/fossas/fossa-cli/pull/703))

# Version 3 Changelog

- Migrates source code from [spectrometer](https://github.com/fossas/spectrometer) into fossa-cli (this repository).

# Version 2 Changelog

Releases for CLI 2.x can be found at: https://github.com/fossas/spectrometer/releases

## v2.19.9

- Go: Fixes a regression, where deep dependencies were reported as direct dependencies. ([#443](https://github.com/fossas/spectrometer/pull/443/))

## v2.19.8

- Perl: Adds support for Perl with parsing of `META.json`, `META.yml`, `MYMETA.yml`, `MYMETA.json`. ([#428](https://github.com/fossas/spectrometer/pull/428))

## v2.19.7

- Resolves a regression when parsing npm `package-lock.json` files that do not contain a `version` field ([#445](https://github.com/fossas/spectrometer/pull/445))

## v2.19.6

- Special cases scans with a single VSI only filter to skip other analysis strategies ([#407](https://github.com/fossas/spectrometer/pull/407))
- Adds the ability to skip resolving dependencies from FOSSA projects discovered during VSI scans ([#435](https://github.com/fossas/spectrometer/pull/435))

## v2.19.5

- Fixes an issue observed during VSI analysis where fingerprinting files with lines longer than 64KiB would fail. ([#427](https://github.com/fossas/spectrometer/pull/427))

## v2.19.4

- Adds experimental capability for filtering gradle configuration for analysis. ([#425](https://github.com/fossas/spectrometer/pull/425))

Refer to: [Gradle documentation](docs/references/strategies/languages/gradle/gradle.md#experimental-only-selecting-set-of-configurations-for-analysis) for more details.

## v2.19.3

- Removes `fossa compatibility` command. ([#383](https://github.com/fossas/spectrometer/pull/383))

Use [`fossa-deps.{yml,json}`](docs/features/vendored-dependencies.md) file to facilitate archive uploading capability, previously provided by `fossa compatibility` command.

## v2.19.2

- Adds `--config` flag, which can set custom path for configuration file. If `--config` flag is not used, base directory will scanned for `.fossa.yml` file. ([#415](https://github.com/fossas/spectrometer/pull/415))

## v2.19.1

- Fixes an issue where nodeJS errors were reported when no NodeJS project were discovered. ([#424](https://github.com/fossas/spectrometer/pull/424))

## v2.19.0

- Adds support for `fossa analyze --include-unused-deps`, which prevents filtering out non-production dependencies. ([#412](https://github.com/fossas/spectrometer/pull/412))
- Yarn: Adds support for workspaces. ([#374](https://github.com/fossas/spectrometer/pull/374))
- Npm: Adds support for workspaces. ([#374](https://github.com/fossas/spectrometer/pull/374))
- Npm: Removes unreliable `npm ls`-based analysis tactic. ([#374](https://github.com/fossas/spectrometer/pull/374))
- `fossa-deps`: Adds support for `bower`-type in `referenced-dependencies`. ([#406](https://github.com/fossas/spectrometer/pull/406))
- Monorepo: Chunk AOSP files when uploading ([#421](https://github.com/fossas/spectrometer/pull/421)).
- Monorepo: Don't fail on files that are filtered during expansion ([#421](https://github.com/fossas/spectrometer/pull/421)).

## v2.18.1

- Monorepo: Send error state to UI if the CLI crashes, so scans won't appear to hang forever. ([#409](https://github.com/fossas/spectrometer/pull/409))
- Monorepo: Fix parsing nomos output bug where files contain newlines. ([#409](https://github.com/fossas/spectrometer/pull/409))

## v2.18.0

- Improves performance in scenarios where cgroups are used to limit the amount of CPU time available, such as K8S containers ([#403](https://github.com/fossas/spectrometer/pull/403))

## v2.17.3

- Monorepo: adds some optimizations to reduce the amount of file buffering in memory during a scan, resulting in less memory pressure and faster scans. ([#402](https://github.com/fossas/spectrometer/pull/402))
- Adds compatibility script for `fossa report attribution --json` ([#397](https://github.com/fossas/spectrometer/pull/397))

## v2.17.2

- Fortran: Supports fortran package manager. ([#377](https://github.com/fossas/spectrometer/pull/377))

## v2.17.1

- Adds support for reporting origin path for binaries discovered via `--experimental-enable-binary-discovery` ([#396](https://github.com/fossas/spectrometer/pull/396))

## v2.17.0

- When running `fossa analyze` with the `--debug` flag, we now create a `fossa.debug.json.gz` file containing detailed runtime traces for project discovery and dependency analysis

## v2.16.6

- Monorepo: Adds automatic retries to failed API calls. ([#392](https://github.com/fossas/spectrometer/pull/392))

## v2.16.5

- Adds JSON Output for `fossa test --json` when there are no issues. ([#387](https://github.com/fossas/spectrometer/pull/387))

## v2.16.4

- Monorepo: Fixes bug with symlink logic mismatch between walker and buildspec uploader. ([#388](https://github.com/fossas/spectrometer/pull/388))

## v2.16.3

- Monorepo: Fixes bug with non-glob exclusions. ([#386](https://github.com/fossas/spectrometer/pull/386))

## v2.16.2

- Monorepo: Fixes crash when there are no ninja/buildspec files to upload. ([#385](https://github.com/fossas/spectrometer/pull/385))
- Monorepo: Fixes issue with only-path/exclude-path globs.

## v2.16.1

- Gradle: Supports analysis of projects using gralde v3.3 or below. ([#370](https://github.com/fossas/spectrometer/pull/370))

## v2.16.0

- Swift: Supports dependencies analysis for dependencies managed by Swift Package Manager. ([#354](https://github.com/fossas/spectrometer/pull/354))

## v2.15.24

- Leiningen: Executes `lein --version` before performing any analysis, to ensure Leiningen has performed its install tasks (done on its first invocation). ([#379](https://github.com/fossas/spectrometer/pull/379))

## v2.15.23

- Maven: Fixes `mvn:dependency` tactic to exclude root project as direct dependency. ([#375](https://github.com/fossas/spectrometer/pull/375))

## v2.15.22

- Adds branch and revision information to the URL reported at the end of a `fossa analyze --experimental-enable-monorepo` scan. ([#378](https://github.com/fossas/spectrometer/pull/378))

## v2.15.21

- When using `--experimental-enable-binary-discovery`, prepopulates information discovered in JAR manfiests. ([#372](https://github.com/fossas/spectrometer/pull/372))

## v2.15.20

- Yarn: Fixes potential runtime errors, when yarn.lock contains deep dependency without specification at root level in yarn.lock. ([#369](https://github.com/fossas/spectrometer/pull/369))

## v2.15.19

- Fixes an issue with `fossa-deps.yml` `vendored-dependencies` entries where uploads would fail if the dependency was in a subdirectory. ([#373](https://github.com/fossas/spectrometer/pull/373))

## v2.15.18

- Monorepo: Speeds up commercial phrase detection by doing a first pass before trying to parse context. ([#371](https://github.com/fossas/spectrometer/issues/371))

## v2.15.17

- Gradle: Classifies dependency from `testCompileClasspath` and `testRuntimeClasspath` configurations as test dependencies. ([#366](https://github.com/fossas/spectrometer/pull/366))

## v2.15.16

- Yarn: Analyzes yarn.lock without runtime error, when yarn.lock includes symlinked package. ([#363](https://github.com/fossas/spectrometer/pull/363))

## v2.15.15

- Monorepo: Efficiently upload binary blobs for ninja & buildspec files ([#362](https://github.com/fossas/spectrometer/pull/362)).

## v2.15.14

- Yarn: Fixes missing dependency from the analyses, when dependency has zero deep dependencies, and is not a deep dependency of any other dependency. ([#359](https://github.com/fossas/spectrometer/pull/359))

## v2.15.13

Adds another closed beta feature around FOSSA C/C++ support.
For now this functionality is considered publicly undocumented, and is only used with support from FOSSA engineering.

- Adds support for reporting detected binaries as unlicensed dependencies ([#353](https://github.com/fossas/spectrometer/pull/353))

## v2.15.12

- Yarn: Analyzes yarn.lock without runtime error, when yarn.lock includes directory dependency. ([#361](https://github.com/fossas/spectrometer/pull/361))

## v2.15.11

- Gradle: Classifies dependency's environment correctly, when originating from common android development and test configurations. ([#338](https://github.com/fossas/spectrometer/pull/338))

## v2.15.10

- Monorepo: Ignore permission errors when searching for ninja or buildspec files. ([#351](https://github.com/fossas/spectrometer/pull/351))

## v2.15.9

- CocoaPods: Supports git sources in `Podfile.lock` analysis. ([#345](https://github.com/fossas/spectrometer/pull/345))

## v2.15.8

- `fossa analyze --experimental-enable-monorepo` now turns off proprietary language scanning by default, and has this feature controlled by a feature flag ([#343](https://github.com/fossas/spectrometer/pull/343))

## v2.15.7

- Resolves an issue where errors running `fossa report` and `fossa test` would be made more confusing when the project isn't a monorepo project ([#321](https://github.com/fossas/spectrometer/pull/321))
- Prevents uploading standard analysis results to monorepo projects, where they'd be silently ignored ([#341](https://github.com/fossas/spectrometer/pull/341))

## v2.15.6

- CocoaPods: Fixes `Podfile.lock` parsing. It safely parses when Pod and Dependencies entries are enclosed with quotations. ([#337](https://github.com/fossas/spectrometer/pull/337))

## v2.15.5

- Fixes an issue where `--json` would output the raw project ID, instead of a normalized ID ([#339](https://github.com/fossas/spectrometer/pull/339))

## v2.15.4

- Gradle: Search parent directories for gradlew and gradlew.bat ([#336](https://github.com/fossas/spectrometer/pull/336))

This release also adds a number of closed beta features around FOSSA C/C++ support.
For now this functionality is considered publicly undocumented, and is only used with support from FOSSA engineering.

As such this new functionality is hidden from the help and other documentation in this repo.
For questions using the new functionality in this release please contact us!

- Support linking user-defined dependency binaries. ([#323](https://github.com/fossas/spectrometer/pull/323))
- Support resolving linked user-defined binaries found in projects when VSI is enabled. ([#328](https://github.com/fossas/spectrometer/pull/328))
- Support linking user project binaries. ([#333](https://github.com/fossas/spectrometer/pull/333))
- Support resolving linked user project binaries found in projects when VSI is enabled. ([#333](https://github.com/fossas/spectrometer/pull/333))

## v2.15.3

- Resolve a scan performance regression for `fossa vps` invocations. ([#335](https://github.com/fossas/spectrometer/pull/335))
- Resolve a scan performance regression for `fossa analyze --experimental-enable-monorepo` invocations. ([#335](https://github.com/fossas/spectrometer/pull/335))

## v2.15.2

- Maven: Fixes an issue where dependencies parsed from `dependency:tree` would fail to resolve when uploaded. ([#332](https://github.com/fossas/spectrometer/pull/332))

## v2.15.1

- Maven: Fixes an issue where dependencies with a platform specifier were not correctly parsed. ([#329](https://github.com/fossas/spectrometer/pull/329))

## v2.15.0

- Dart: Adds support for pub package manager. ([#313](https://github.com/fossas/spectrometer/pull/313))
- Analyzed dependencies now report what file they were found in. ([#316](https://github.com/fossas/spectrometer/pull/316))

## v2.14.5

- Maven: Fixes an issue where projects with `settings.xml` files would not be analyzed correctly using the `dependency:tree` tactic. ([#327](https://github.com/fossas/spectrometer/pull/327))

## v2.14.4

- Gradle: Fixes an issue where all dependencies would appear as direct. ([#319](https://github.com/fossas/spectrometer/pull/319))

## v2.14.3

- Monorepo: archive expansion now respects `--exclude-path` and `--only-path`. ([#320](https://github.com/fossas/spectrometer/pull/320))

## v2.14.2

- Maven: `mvn dependency:tree` now correctly cleans up temporary files after an exception, and correctly uses `settings.xml` when available. ([#318](https://github.com/fossas/spectrometer/pull/318))

## v2.14.1

- Expanded proprietary language snippets in monorepo scans. ([#317](https://github.com/fossas/spectrometer/pull/317))

## v2.13.1

- Adds support for a new Maven tactic that produces the full dependency graph if `mvn dependency:tree` is available but the plugin is not. ([#310](https://github.com/fossas/spectrometer/pull/287))

## v2.13.0

- Elixir: Adds support for Elixir projects using `mix`. ([#287](https://github.com/fossas/spectrometer/pull/287))

## v2.12.3

- Gradle: Fixes an issue where unresolvable Gradle configurations would cause Gradle analysis to show no dependencies ([#292](https://github.com/fossas/spectrometer/pull/292)).

## v2.12.2

- Python: Fixes an issue where older Poetry lockfiles were not correctly identified. ([#309](https://github.com/fossas/spectrometer/pull/309))

## v2.12.1

- VPS: Adds `--exclude-path` and `--only-path` to monorepo functionality in `fossa analyze`. ([#291](https://github.com/fossas/spectrometer/pull/291))
- VPS: Support globs in `--{exclude,only}-path` flags. ([#291](https://github.com/fossas/spectrometer/pull/291))

## v2.12.0

- Python: Adds support for the Poetry package manager. ([#300](https://github.com/fossas/spectrometer/pull/300))

## v2.11.1

- Perl: Adds support for CPAN dependencies in `fossa-deps`. ([#296](https://github.com/fossas/spectrometer/pull/296))

## v2.11.0

- Adds support for selecting which folders analysis targets are discovered in. ([#273](https://github.com/fossas/spectrometer/pull/273))
- VPS: Adds support for `fossa test` and `fossa report` for monorepo projects. ([#290](https://github.com/fossas/spectrometer/pull/290))
- Maven: Adds support for `${property}` substitution for `<groupId>` and `<artifactId>` fields in dependencies. ([#282](https://github.com/fossas/spectrometer/pull/282))

## v2.10.3

- Adds support for specifying a release group on project creation. ([#283](https://github.com/fossas/spectrometer/pull/283))
- Adds support for non-HTTPS backends for archive uploads (e.g. for on-premises deployments). ([#276](https://github.com/fossas/spectrometer/pull/276))
- Adds `--experimental-enable-monorepo` and other associated flags to `fossa analyze`, which enables experimental monorepo support. ([#286](https://github.com/fossas/spectrometer/pull/286))
- Deprecates `fossa vps` subcommands. ([#286](https://github.com/fossas/spectrometer/pull/286))

## v2.10.2

- Fixes an issue where some `fossa` commands (including `fossa test`) would exit non-zero on success. ([#278](https://github.com/fossas/spectrometer/pull/278)).

## v2.10.1

- Fixes an issue where `fossa container analyze` exited zero on failure. ([#275](https://github.com/fossas/spectrometer/pull/275))

## v2.10.0

- Adds support for short flags. ([#264](https://github.com/fossas/spectrometer/pull/264))
- Adds a `remote-dependencies` section in the `fossa-deps` file to support archives at specific URLs. ([#260](https://github.com/fossas/spectrometer/pull/260))
- Renames some fields for `custom-dependencies` to avoid confusion. ([#260](https://github.com/fossas/spectrometer/pull/260))

## v2.9.2

- Adds JSON-formatted project information to the output of `fossa analyze` with `--json`. ([#255](https://github.com/fossas/spectrometer/pull/255))

## v2.9.1

- VPS: Bump wiggins - Updated `vps aosp-notice-file` subcommand to upload ninja files & trigger async task. ([#272](https://github.com/fossas/spectrometer/pull/272))

## v2.9.0

- Fixes an issue where stdout doesn't always flush to the console. ([#265](https://github.com/fossas/spectrometer/pull/265))
- Fixes an issue when referenced-dependencies are not being uploaded. ([#262](https://github.com/fossas/spectrometer/pull/262))
- Adds support for `fossa-deps.json`. ([#261](https://github.com/fossas/spectrometer/pull/261))
- Adds support for `vendored-dependencies` to be license scanned. ([#257](https://github.com/fossas/spectrometer/pull/257))

## v2.8.0

- Adds support for `--branch` flag on `fossa container analyze` command. ([#253](https://github.com/fossas/spectrometer/pull/253))
- Adds support and documentation for user-defined dependencies. ([#245](https://github.com/fossas/spectrometer/pull/245))
- Allows using `.yml` or `.yaml` extensions for `fossa-deps` file, but not both. ([#245](https://github.com/fossas/spectrometer/pull/245))
- `fossa analyze` now checks `fossa-deps` before running analysis (instead of checking in parallel with other analyses). ([#245](https://github.com/fossas/spectrometer/pull/245))

## v2.7.2

- VSI: Updates the VSI Plugin.
- VSI: Adds support for VSI powered dependency discovery as a strategy.

## v2.7.1

- Re-enables status messages for commands like `fossa test` in non-ANSI environments. ([#248](https://github.com/fossas/spectrometer/pull/248))
- Yarn: Adds support for Yarn v2 lockfiles. ([#244](https://github.com/fossas/spectrometer/pull/244))
- NuGet: Fixes the dependency version parser for `.csproj`, `.vbproj`, and similar .NET files. ([#247](https://github.com/fossas/spectrometer/pull/247))

## v2.7.0

- Conda: Adds support for the Conda package manager. ([#226](https://github.com/fossas/spectrometer/pull/226))

## v2.6.1

- VPS: Adds `--follow` to the `vps analyze` subcommand, which allows for following symbolic links during VPS scans. ([#243](https://github.com/fossas/spectrometer/pull/243))

## v2.6.0

- Display the progress of `fossa analyze` while running. ([#239](https://github.com/fossas/spectrometer/pull/239))

## v2.5.18

- NPM: Fixes issue where transitive dependencies could be missing in NPM projects. ([#240](https://github.com/fossas/spectrometer/pull/240))

## v2.5.17

- Containers: Fixes an issue where `--project` and `--revision` were not correctly handled in `fossa container analyze`. ([#238](https://github.com/fossas/spectrometer/pull/238))

## v2.5.16

- Adds support for `fossa-deps.yml`. ([#236](https://github.com/fossas/spectrometer/pull/236))

## v2.5.15

- Python: Fixes an issue where parsing unsupported fields in `requirements.txt` could prevent Python analyses from terminating. ([#235](https://github.com/fossas/spectrometer/pull/235))

## v2.5.14

- Go: Upload module identifiers instead of package identifiers to the backend. ([#234](https://github.com/fossas/spectrometer/pull/234))

## v2.5.13

- VPS: Update VPS plugin to `2021-04-27-312bbe8`. ([#233](https://github.com/fossas/spectrometer/pull/233))
  - Improve performance of scanning projects
  - Reduce memory pressure when scanning large projects

## v2.5.12

- VPS: Update VPS plugin to `2021-04-19-9162a26`. ([#231](https://github.com/fossas/spectrometer/pull/231))

## v2.5.11

- Allow flags to be set via configuration file. ([#220](https://github.com/fossas/spectrometer/pull/220))
- Containers: add support for layers. ([#228](https://github.com/fossas/spectrometer/pull/228))

## v2.5.10

- Only activate replay/record mode using `--replay`/`--record` (previously it was turned on in `--debug` mode). ([#212](https://github.com/fossas/spectrometer/pull/212))
- Containers: Fixed a bug where container scanning failed when ignored artifacts aren't in the right shape. ([#223](https://github.com/fossas/spectrometer/pull/223))

## v2.5.9

- VPS: Update the VPS scanning plugin:
  - Resolve issues reading IPR files with null byte content.
  - Workaround recursive variable declarations when parsing Android.mk files.

## v2.5.8

- VPS: Support makefiles in `fossa vps aosp-notice-file`. ([#216](https://github.com/fossas/spectrometer/pull/216))
- VPS: Require paths to ninja files as arguments in `fossa vps aosp-notice-file`. ([#217](https://github.com/fossas/spectrometer/pull/217))

## v2.5.7

- VPS: Print project URL after `fossa vps analyze`. ([#215](https://github.com/fossas/spectrometer/pull/215))

## v2.5.6

- Gradle: Fixes an issue that sometimes prevented Gradle project analyses from terminating. ([#211](https://github.com/fossas/spectrometer/pull/211))

## v2.5.5

- PHP: Fixes an issue where Composer lockfiles could cause a crash when parsing. ([#207](https://github.com/fossas/spectrometer/pull/207))

## v2.5.4

- Scala: Fixes an issue that sometimes prevented Scala analyses from terminating. ([#206](https://github.com/fossas/spectrometer/pull/187))

## v2.5.0

- Containers: Add container analysis toolchain. ([#173](https://github.com/fossas/spectrometer/pull/173))

## v2.4.11

- Fixes several issues that caused analysis failures during upload. ([#187](https://github.com/fossas/spectrometer/pull/187), [#188](https://github.com/fossas/spectrometer/pull/188))

## v2.4.9

- Python: Fixes an issue with `requirements.txt` parsing line extensions. ([#183](https://github.com/fossas/spectrometer/pull/183))
- Fixes an issue where we didn't read the cached revision when picking a revision for `fossa test` in projects without VCS. ([#182](https://github.com/fossas/spectrometer/pull/182))
- Fixes an issue where invalid project URLs would be printed for projects without VCS when `--branch` was not specified. ([#181](https://github.com/fossas/spectrometer/pull/181))

## v2.4.8

- Introduce a new hidden `fossa compatibility` command which runs fossa v1 `fossa analyze` and allows users to access the archive uploader. ([#179](https://github.com/fossas/spectrometer/pull/179))

## v2.4.7

- Fixes an issue where `fossa test` would always exit zero for push-only API keys. ([#170](https://github.com/fossas/spectrometer/pull/170))
- Fixes an issue where dependency graphs would be filtered out if they had no direct dependencies (e.g. in strategies like Yarn where direct dependencies are unknown). ([#172](https://github.com/fossas/spectrometer/pull/172))
- Go: Fixes an issue with `glide.lock` parser. ([#175](https://github.com/fossas/spectrometer/pull/175))
- Go: Adds multi-module project support to `go.mod` static analysis. ([#171](https://github.com/fossas/spectrometer/pull/171))
- NPM, Yarn: Fixes an issue where subdirectories were erroneously ignored. ([#174](https://github.com/fossas/spectrometer/pull/174))

## v2.4.6

- VPS: Update Wiggins CLI plugin to version `2020-12-11-5d581ea`

## v2.4.5

- VPS: Update `fossa vps analyze` to use a new VPS project scanning engine:
  - Improve scan performance
  - Support "License Only" scans, where the project is scanned for licenses but is not inspected for vendored dependencies.

## v2.4.4

- Maven: Add limited support for POM `${property}` interpolation. ([#158](https://github.com/fossas/spectrometer/pull/158))

## v2.4.3

- Adds `--version` flag. ([#157](https://github.com/fossas/spectrometer/pull/157))

## v2.4

- RPM: Adds support for unpacking of gzipped RPMs. ([#154](https://github.com/fossas/spectrometer/pull/154))
- VPS: Integrates `vpscli scan` as `fossa vps analyze`. ([#148](https://github.com/fossas/spectrometer/pull/148))
- VPS: Removes `vpscli` binary. ([#148](https://github.com/fossas/spectrometer/pull/148))
- VPS: Adds support for `--team` and other metadata flags to VPS analysis. ([#149](https://github.com/fossas/spectrometer/pull/149))
- VPS: Adds `fossa vps test` command, analogous to `fossa test` for VPS projects. ([#150](https://github.com/fossas/spectrometer/pull/150))
- VPS: Adds `fossa vps report` command, analogous to `fossa report` for VPS projects. ([#150](https://github.com/fossas/spectrometer/pull/150))

## v2.3.2

- Adds `fossa list-targets` to list "analysis targets" (projects and subprojects) available for analysis. ([#140](https://github.com/fossas/spectrometer/pull/140))
- Adds `--filter TARGET` option to `fossa analyze`. ([#140](https://github.com/fossas/spectrometer/pull/140))
- Adds support for "detached HEAD" state in `git` and `svn`. ([#141](https://github.com/fossas/spectrometer/pull/141))
- Python: Dependencies found via `*req*.txt` and `setup.py` are now merged. ([#140](https://github.com/fossas/spectrometer/pull/140))
- Maven: Natively support multi-POM Maven projects. ([#140](https://github.com/fossas/spectrometer/pull/140))
- Gradle: Fixes an issue where subprojects were not handled correctly. ([#140](https://github.com/fossas/spectrometer/pull/140))

## v2.3.1

- RPM: Dependencies from multiple `*.spec` files in the same directory are now merged. ([#138](https://github.com/fossas/spectrometer/pull/138))
- Erlang: Aliased packages in `rebar3` are now resolved to their true names. ([#139](https://github.com/fossas/spectrometer/pull/139))
- Gradle: Support all build configurations (instead of a hard-coded list of known configuration names). ([#134](https://github.com/fossas/spectrometer/pull/134))

## v2.3.0

- Erlang: Fixes an issue where the `rebar3` strategy would incorrectly identify dependencies as top-level projects. ([#119](https://github.com/fossas/spectrometer/pull/119))
- Python: Fixes various issues in the `setup.py` parser. ([#119](https://github.com/fossas/spectrometer/pull/119))
- Haskell: Adds support for Haskell projects using `cabal-install`. ([#122](https://github.com/fossas/spectrometer/pull/122))
- PHP: Adds support for PHP projects using `composer`. ([#121](https://github.com/fossas/spectrometer/pull/121))

## v2.2.4

- Scala: Adds support for Scala projects using `sbt`. ([#54](https://github.com/fossas/spectrometer/pull/54))

## v2.2.1

- Python: Fixes an issue where the `req.txt` strategy would run even when no relevant files were present. ([#109](https://github.com/fossas/spectrometer/pull/109))

## v2.2.0

- Improves contributor counting accuracy using repository metadata. ([#94](https://github.com/fossas/spectrometer/pull/94))
- Improves parallelism of strategy discovery. ([#93](https://github.com/fossas/spectrometer/pull/93))
- Fixes an issue where URLs printed by `fossa test` and other commands were incorrect for `git` projects with `https` remotes. ([#92](https://github.com/fossas/spectrometer/pull/92))
- Fixes an issue where `IOException`s (like "command not found") would cause strategies to crash. ([#106](https://github.com/fossas/spectrometer/pull/106))
- Fixes an issue where with effect typechecking. ([#100](https://github.com/fossas/spectrometer/pull/100))
- Python: Dependencies of multiple `*req*.txt` files in a single project are now merged. ([#102](https://github.com/fossas/spectrometer/pull/102))
- Go: Re-enables deep dependency reporting (which was previously disabled for development purposes). ([#98](https://github.com/fossas/spectrometer/pull/98))
- NuGet: Adds support for analyzing `paket.lock` files. ([#107](https://github.com/fossas/spectrometer/pull/107))

# Version 1 Changelog

## v1.1.10

- 7013d3b fix: Remove evicted SBT dependencies (#667)
- 8aa77d8 Update genny calls to not use gopath (#668)
- 4e6cced fix: Unit test failures should cause CI failure (#666)

## v1.1.9

- a1ec875 Fix node_modules strategy (#665)

## v1.1.8

- 6ad8e86 fix ant subdirectoy analysis (#664)
- 4fe7d83 add faq (#661)

## v1.1.7

- 246294c fix downloaded parse error (#660)
- 2cd3dcd fix wrong config file field (#623)
- 01fe79a doc: Homebrew is no longer a supported installation method (#659)

## v1.1.6

- 9f7d083 Send projectURL on upload-project (#656)

## v1.1.5

- dd56406 Use gomodules instead of dep (#653)
- 9c1523e Ant: use pom.xml's <parent> version if one isn't declared at the top level (#652)

## v1.1.4

- fabc9ef Remove e2e test from blocking a release (#649)
- 44d13b2 Use 'go list' to determine transitive dependencies for gomodules projects (#648)
- 84818e9 Add support for titles with upload project (#646)
- 444330f SAML build link (#647)

## v1.1.3

- fc60c66 Update documentation for newer sbt versions (#638)
- 3255628 Add ARM64 in goreleaser (#626)
- 871e94f improve license scan fix (#643)

## v1.1.2

- b1e910a Fix Goreleaser after deprecation (#642)
- 89b8691 fossa upload-project command (#639)
- 38fdbac Update README.md (#636)

## v1.1.2-alpha.1

- 57fe304 feat: Use name field to name modules (#635)

## v1.1.1

- 94d95b5 Send CLI version in upload (#633)
- e41733a Update docs and help output for flags that only effective on project creation. (#632)
- a4bddd0 Handle multi module maven builds without distinct pom files (#631)
- 8330391 improve docs on `--suppress-issues` flag (#624)

## v1.1.0

- 1706109 chore: Update Docker development images (#601)
- 8aa42f0 remove mention of overwrite (#621)
- d7467dc Timeout flag correction (#619)
- 2cd9167 Add a pull request template (#618)
- ac0dc90 Replace "Python" with "Ruby" in Ruby documentation (#544)
- 11358c6 Fix typo on "options" param (#608)
- 1ae3c54 Update maven.md (#612)
- 028812f Replace .NET with nodejs on nodejs documentation (#610)
- 90d625c Git contrib count (#611)
- fff1e23 remove spectrometer install (#606)

## v1.0.30

- 09c02d6 Add site-packages to the list of ignored directories (#605)

## v1.0.29

- cc3b1ec fix: Do not fail when analyzing go.mod modules when lockfile is not in same directory as module (#602)

## v1.0.28

- 091f2a9 Allow double-quoted strings in setup.py (#600)

## v1.0.27

- f511238 Add -mod=readonly flag to gomodules resolver (#599)

## v1.0.26

- 55cc629 Use -mod=readonly flag for go list (#595)
- 7103b56 Go repository bazel files (#594)
- d4b00cd Use the same BINDIR for hscli (#592)

## v1.0.25

- 08dbd38 prevent comparison tooling with custom endpoint (#591)

## v1.0.24

- b530020 feat (npm dev) include npm development dependencies (#589)
- dff5651 Let hscli installation fail silently (#590)
- 22ca461 feat (yarn list) support for scanning yarn list output (#588)

## v1.0.23

- 7d22c91 CLI v2 Comparison (#568)
- 32b9351 Resolve documentation nits (#585)

## v1.0.22

- 6dee5c6 upload the policy paramater if a user adds it (#577)

## v1.0.21

- 7458683 Use unix file separators in archive uploads (#584)
- 6187e44 remove isbuilt errors and warnings for commands that we don't need (#576)

## v1.0.20

- 39656fd changes to scan ant better (#575)

## v1.0.19

- 3a98c56 Allow Leiningen to output on stderr without failing (#574)
- cf5391b feat (better bazel) support for bazel deps command (#570)
- 4efffa5 handle maven downloaded line (#573)
- f0abc89 flag change (#572)
- 4ccb6fd add title attribution row (#571)
- b431b2e docs update (#567)

## v1.0.18

- 4a98113 archive -> archives (#566)
- 244e757 return error so file info cannot be nil (#565)

## v1.0.17

- 85a7e9c fix (hanging commands) refactor sbt and timeout hanging commands (#563)
- b243965 revise ant options (#561)
- a0358b0 feat (pipenv discovery) (#560)

## v1.0.16

- 30316bc fix(json report) print json reports when provided json flag (#558)
- 3a27b27 remove gradle sub projects from dependency graph (#556)

## v1.0.15

- 98c3b7f Request download url when rendering reports (#557)

## v1.0.14

- 5296cf3 fix (gradle error) error on exit code and stderr (#555)
- 7c7aa6f [FC-1212] create integration with new report endpoint (#554)

## v1.0.13

- 701adbd remove .fossa.yml (#553)
- 8299613 feat (bazel files) parse bazel files for static support (#552)

## v1.0.12

- d6cab2c Add DownloadURL to Revision type. (#551)
- 35ce938 [FC-1059] Added consideration of lockfiles to nodejs IsBuilt() (#543)
- b2697e6 Updated README for generating license notices (#546)

## v1.0.11

- 3e7c7b3 [FC-977] Added strategy for parsing package-lock.json files (#541)

## v1.0.10

- 2961722 fix (log file sync) defer file syncing until after the command finishes (#539)
- d1fa5ed Fixed gradle project discovery (#538)

## v1.0.9

- 3ead389 fix (rpm install) return stdout instead of zero value (#537)
- d74872c Implement new python analyzer (#534)

## v1.0.8

- 36d3766 unmarshal additional information (#535)
- 877e552 feat (ruby v2 analysis) ruby analysis conforms to v2 format (#530)

## v1.0.7

- 4940add feat (rpm scanning) support for system level and individual rpms. (#520)

## v1.0.6

- 78d3b72 fix (type issue) handle empty pkg types (#532)
- eaf8b55 fix (update fail) don't fail when there are no updates available (#526)
- 9b5c9ff errors (extend errors) use the errors package in more places (#503)
- c160edb refactor (ruby) (#528)

## v1.0.5

- eaa6c94 turn off cgo (#529)
- ab7c478 new analysis strategies / fallbacks (#511)
- 69dc144 errors (wrong arguments) better errors when users manually specify modules. (#525)

## v1.0.4

- 6cad43a Trim $GOPATH from source path stacktraces (#524)
- 707ca11 add hash and version field to dep reports (#521)
- 2b63679 lint (golang ci) add custom linting configuration (#508)
- 6f324ad add the --server-scan flag to treat raw modules separately (#518)

## v1.0.3

- 638f9f7 fix (ruby errors) change is built check and fix errors (#519)

## v1.0.2

- 1c58d98 warn error and handle nil typed errors (#512)
- 4bc1dbc improve error messages when running commands (#510)
- 94be39b testing (fossa test) use a test server to test fossa test (#305)

## v1.0.1

- 39676c8 release (go version) (#507)
- d478879 release after approval (#506)
- 25ed63d feat (gomodules vendor) support users who vendor custom deps and use gomodules (#505)
- e72db93 feat (golang fallbacks) break go strategies down and fallback easier (#504)
- 4c5a991 fix (missing remote error) set project name to directory if git cannot be read. (#502)
- 72e21d6 feat (clojure support) clojure support through leiningen (#501)
- 7e64aa9 Fix parsing of gradle dependency tree (#500)

## v1.0.0

- 235c83318 better buck error (#499)
- a8412e0e2 Add setup.py scanning (#493)
- 1bdd0432d Log message if on Windows or not using ANSI (#438)
- 582091364 errors (better errors) extend the errors package further (#492)
- 953ec7464 Init: allow use of --project (and other API-related) flags (#498)
- 5c9f72c9e filter warnings prefix (#497)
- 4f90d785b feat (dep static analysis) read manifest and lockfiles created by dep (#491)
- 5a81a616a fix output requiring api key (#495)
- e6aefa91c golang: fix support for go modules in subdirectories (#439)
- 8af01eb7d Publish homebrew formula (#494)
- 1187e9d0a docs(readme): add download count (#490)
- d68373963 errors (no API key) Common error when users forget to add an API key.  (#489)
- 78a841865 feat (gomodules scanning) scan go.mod and go.sum for dependencies. (#488)

## Version 0 Changelog

We generally follow semantic versioning, but semantic versioning does not
specify pre-1.0.0 behavior. Here is how `fossa` <1.0.0 releases work:

- Any update that creates a breaking change (i.e. a change that causes a
  previously working configuration to fail) will bump the minor version.
- All other updates will bump the patch version.
- Preview, beta, and other special releases will have a pre-release identifer in
  the semantic version, and will be marked as pre-release on GitHub Releases.

## v0.7.34

- 0a838a506 Fix WalkUp to be OS-agnostic (#487)
- a5fcdca1b fix (requirements parser) whitespace in dependencies removed (#486)
- c2cbf8eac feat (errors) better errors package (#462)
- 8656b4e12 Use runtimeClasspath configuration for resolution (#484)
- b2d510c05 feat (clean debug logs) add --verbose flag to allow cleaner logs (#485)
- 643451839 docs (docker faq) update faq for custom docker images (#481)
- fd8fa7c17 Discover gradle projects using non-groovy dialects (#482) (Closes #395)
- 66e205192 Replace "Python" with "Ruby" in Ruby documentation (#483)
- 569f1e867 feat (rust support) Support rust through Cargo.lock parsing. (#474)
- c8d6e7dd5 feat (dependencyManagement field) add dependencyManagement parsing. (#477)
- 28096cc8b Haskell project support via cabal-install and stack (#444)
- 202eda88c fix (support method) change support to email (#476)

## v0.7.33

- 0567ca5 fix (zero deps error) log when a project has no dependencies (#473)
- 5d0e2b9 fix (nested poms) fix a bug where nested pom files could not be found  (#475)

## v0.7.32

- df7ee6967 Update how-it-works.md (#472)
- 4b85dce8b feat (license scan tar) use the rawLicenseScan parameter to run a full license scan (#469)

## v0.7.31

- b7cb71ad2 feat (fallbacks) don't look for setup.py and log if cocoapods is missing instead of failing (#470)
- fcc63f259 fix (sbt parsing) make a small change to ensure sbt graphs are created accurately. (#471)
- 9f346efc6 feat (buckw) discover buck command and prefer buckw (#467)
- 4d380793d fix (module filter) consider windows file paths when filtering modules (#466)
- 3bd9ffaec Update CONTRIBUTING.md (#465)
- 999641227 docs (golang) strategy and faq updates (#464)

## v0.7.30

- 5ec7a9e07 Add fallback to no VCS when VCS not supported, and support Mercurial (#463)
- f54ae192e copy installation (#461)

## v0.7.29

- 33808e000 remove upper bound on test (#460)
- ec5990cf7 Update how Maven modules are described in .fossa.yml (#459)
- 3c4e41f7d feat (command timeout) add timeout for gradle analyzer (#458)

## v0.7.28

- 94e829228 Fix gradle project name parsing for projects without group ID (#457)

## v0.7.27

- 5c59eafa2 improve dockerfiles (#456)
- e6da7d3ba feat (format fossa test) improve fossa test output for readability (#455)
- d184d6a5d Harden parsing of Gradle's output (#454)
- 9ea851336 Check each Maven POM manifest only once when discovering modules (#452)
- 89eb004f5 Improve discovery of Maven modules and dependencies (#449)
- bfdfaa1c4 feat (dotnet support) complete dotnet support with fallbacks. (#450)
- ad23bb55d Support projects without VCS and support Subversion (#448)
- 5a24f6891 fix empty Composer dependencies list parsing (#392)
- 92d9c9f98 Fix some typos in docs (#447)
- 4cfe1b459 remove comment and kill unused images (#446)
- e7319ddec Bump fossa/fossa-cli:base image's golang version to 1.12

## v0.7.26

- aad54f605 fix (api error) return api error messages with bad requests (#442)
- 47a005dd1 feat (report license text) add full license and attribution text for fossa report (#441)
- 368a1382b docs (FAQ page) add a faq page and other updates (#440)

## v0.7.25

- b0571b804 feat (gradle project dir) enable the gradle analyzer to work with a monorepo like structure (#434)
- 89aafbd77 test (carthage) add test structure for empty cartfile (#437)
- ebfa09147 fix (empty cartfile) Check for nil graph from empty Cartfile.resolved (#435)
- 7fd62b6b4 fix (report url) switch dependency url back to the full url (#436)
- f2d05aa12 fix (ruby tests) fix flaky ruby integration tests. (#426)
- 156ae380c fix (carthage error) improve carthage error message (#432)
- be9042349 feat (go dependency versions) Favor explicit versions instead of dependency hashes (#427)

## v0.7.24

- 7a5ba032b feat (buck all targets) add option to specify a target such as //third-party/... (#428)
- e9fd4642e fix (ant analyzer) clean up and prevent failure from missing binaries (#429)
- bb551cd04 refactor (gradle analysis) add a test suite and clean up code. (#425)
- 8e02a4a80 fix (.io to .com) update endpoints (#423)

## v0.7.23

- e26421e28 fix (gradle parser) bug related to windows line endings (#421)
- 75994dadf fix (windows script) add a correct download script for windows users to the cli manual (#422)
- cbd0f751a testing and comment logic (#420)
- 2a2a23f14 fix (report dependencies) Change report dependencies to track fossa.com results (#419)
- fa135e191 feat (test pass) add the --supress-issues flag to fossa test (#418)
- f6660fb91 fix (raw modules) prevent modules from appearing as projects (#416)
- 2068b2d8f fix (manual links) broken links on the cli manual (#415)
- 541beceee docs (manual rewrite) manual and user guide overhaul (#410)

## v0.7.22

- 5e22532 Update README.md (#412)
- c13d22c fix (gradle configurations) add default configurations and change how targets are handled (#411)

## v0.7.21

- 11d74e8 Fix (readtree generic) Fix bug that prevented dependencies from being listed in the transitive graph. (#407)

## v0.7.20

- 2f552ca feat (paket analyzer) introduce support for the paket package manager (#404)

## v0.7.19

- 757a3df feat (okbuck classpath) add a flag to buck analysis for specific types of dependencies. (#400)
- 5b86e5b fix (ruby no specs) Do not panic when Gemfile.lock has a malformed empty specs section (#402)
- 7ad3119 fix (go analyzer) do not fail when there are no go dependencies. (#401)

## v0.7.18

- 1ed03f7 feat(okbuck support) Provide support for analyzing software managed by okbuck. (#398)
- 34babdf fix (Gradle analyzer) Fix gradle discovery for root projects and add a flag to scan all submodules (#399)
- cef13fe fix(cmd): Correctly parse module options when passed from command line (#393)
- 28a6f0e feat (debian analysis) Build functionality to analyze debian packages (#388)
- 3e54a0b fix (fossa report licenses) change the way that we find dependency license information. (#390)
- 65c2534 fix (fossa test) Poll the fossa issues endpoint until a scan is complete. (#397)
- 4ccf0d5 feat(buck) add cli support for the Buck package manager (#380)

## v0.7.17

- be61f55 Gradle multi-configuration parsing (#387)
- b9cf6ae fix (ant discovery) ensure valid directories are discovered. (#384)
- f6731eb feat(build tags) analyze go build tags (#372)
- 098b089 fix (readtree) correct the way we parse dependency graphs (#385)
- 861f567 Fix csproj regex (#386)
- 1d39bb8 fix(ant) Fix error message (#363)
- d1c781d fix: Correctly set directory modules are passed in from the command line (#383)
- 9509164 Add machine-readable output format to license report (#379)
## v0.7.16-rc.1+buckpreview

- d8e6d3a add buck project discovery
- eb4bc12 basic functionality
- 7005a1e first fully working changes
- 9088c10 WIP push
- cb54eea WIP upload
- 301b654 WIP basic functionality

## v0.7.15

- 434a2ae Pass -no-colors about as two separate arguments to sbt, not one (#376)
- 740da0d Link to CONTRIBUTING.md was broken (#377)
- b9a1f3b update go-git to v4.7.1 (#374)

## v0.7.14

- 4821bdc feat(gomodules) add support for gomodules (#368)
- 2dd95e9 fix(python) Add options support to requirements.txt parsing (#370)
- 2347102 fix(python) requirements parses extras properly (#365)
- c6aceb3 fix(maven) fix line parsing in Windows OS (#362)
- 71b489c fix(upload) remove duplication of flags to fix upload (#366)
- 4f6199d fix(make) fix conflict with auto generated file (#364)
- 9e6a4d8 fix(npm) npm analyze incorrectly finds module from .fossa.yml (#355)

## v0.7.13

- 623f658 fix(module options) allow command line options for multi module builds (#359)
- f188555 feat(pipenv) add support for pipenv projects (#315)
- cb206fd fix(glide) ensure that glide checks for aliased packages (#352)
- bb05c2b fix (buildtools) logic for bower and pip (#350)

## v0.7.12

- 4bd3b42 Merge pull request #339 from fossas/fix/yml-relative-paths-golang
- 48e7afd chore(go): Import grouping
- 9632cbe Merge pull request #338 from fossas/feat/warn-old-config
- a3792d0 test(nodejs): Add tests for checking import graphs (#337)
- 9439aa0 feat(ruby analyzer integration test) add ruby analyzer integration test (#320)
- 94c5f92 refactor(integration test) do not use TestMain in integration tests (#336)
- f4fc244 nit: Remove debugging code
- eeb82cd Merge pull request #276 from fossas/fix/phpDeps
- b8baa4f feat(config): Warn on old configuration files
- 36cc01d fix(go): Use relative paths when discovering modules
- 2495072 Filter out deps with name 'php'
- 201b13f test(yarn fixtures) add rev not resolve to suffix fixture (#326)
- 4f8a134 Merge branch 'master' into test/nodeFixtures3
- 61ce589 build: Rebuild on source change, use MacOS-compatible find (#332)
- ccb3bec Merge branch 'master' of github.com:fossas/fossa-cli into test/nodeFixtures3
- 915c70f  update fixtures and tests according to fixture dir
- 77b64e5 define fixture
- 50277fa add second case for trans prod dep collisions
- cd8ef3c add trans dev dep case 1
- 10fff2b fix some naming to be more clear
- 4fc7473 rename directories
- 0d36e90 setup fixture

## v0.7.11

- 5f558c5 fix added for dep graph creation (#331)
- 2de096e test(yarn fixtures) define fixtures and tests for additional parsing edge cases (#325)
- 1d32b91 test(python analyzer) add native python analyzer integration tests (#307)
- e432486 feat(circle.yml) aggregate coverage for multiple reports within a single PR (#306)

## v0.7.10

- 58b0fb7 test(yarn fixtures) add name only collision with direct prod dep case (#324)
- 4c51b77 test(yarn fixtures) initial edge case fixture structure example for yarn tooling (#323)
- 3c243bc Make sure that release tags start with 'v' (#322)
- 5f47dc1 feat(yarn.lock parsing) do not include dev deps in lockfile parsing (#312)
- 146f015 feat(nodejs dev deps) filter nodejs dev deps when using npm ls (#314)
- 72f7ec7 fix(vndr user repos) add support for user specified package locations (#316) (#318)
- ca28520 feat(buildtools Dockerfile) add rails tooling on buildtools image (#319)
- 0ae2c5e feat(yarn/npm) do not eagerly fail if either yarn or npm is not available (#313)
- dbfbb85 refactor(integration tests) abstract/simplify project initialization post cloning (#310)

## v0.7.9

- adec6f3 build: Fix Makefile dependencies in release process (#309)
- 03b24fb Improve .NET analyzer performance by reducing logging (#296)
- e9ac753 test: Don't run integration tests while unit testing (#308)
- fcb3783 fix(Makefile) update dev-osx to not error out for missing run command (#304)
- 4e1af41 test(nodejs integration) add full nodejs integration test (#297)
- 54bed30 refactor(codegen): Clean up old code, make codegen consistent (#300)
- a938e90 Add dependency check to build (#302)
- fc78d44 fix(ci): Fix reversed coverage logic for CI unit tests (#301)
- 72d7ca4 refactor(install): Use godownloader instead of custom install script (#298)
- ce2e3bf coveralls removed for forked repos and alternate junit test path added (#299)
- 48afaf4 feat(yarn lockfile fallback) add yarn lockfile reading fallback (#293)
- c94e175 added flags for specifying the team in fossa, and a link (#287)
- 718bf28 test(yarn lockfile) improve fixture case coverage (#290)
- c90d051  feat(AnalyzerTest) canonical reference for slimming docker test image and native analyzer testing (#271)
- 67c2ff1 release(v0.7.8-1): Release version v0.7.8-1

## v0.7.8-1

- 67c2ff1 release(v0.7.8-1): Release version v0.7.8-1
- f7bc7ea Fix/test upload (#289)
- 70aa12a Overhaul FOSSA CLI CI (#286)
- 6e77c5b feat(yarn) add yarn lockfile parsing (#283)
- 6d8b99d fix(.circleci/config.yml) use test base docker image and check out branch cli code into the image (#277)

## v0.7.8

- 65a187a release(v0.7.8): Release version v0.7.8
- b03de4d Fix/test custom (#284)
- 4c9206d Issue #247, fix how custom fetchers are handled (#281)
- 9e52d6e feat(npm fallback) use node_modules to build dep graph if npm fails
- 6999ee6 Fix/go dep ignore (#272)
- 80e2819 fix(exec) append args provided in WithEnv instead of Env for cmds (#273)
- 5e040f8 default error value changed when an API key is not provided (#275)
- 12cd4c8 feat(npm buildtool) update FromManifest to return a package and rename it accordingly
- 9b6bc04 fully define TestFromNodeModules

## v0.7.7

- e874ec2 release(v0.7.7): Release version v0.7.7
- a66383e Work around NPM reporting for transitive dependencies with deduplication (#258)
- 27fcf55 Move fixtures to correct folder
- 551f5a4 refactor(npm): Move fixtures to correct folder
- dfcf109 Add NPM tests and mock NPM execution
- 42d448f Merge pull request #260 from fossas/ci/coveralls
- c75503c Merge branch 'master' into ci/coveralls
- 58e029f  Use CLI-specific API endpoints so that `fossa test` works with push-only API keys (#253)
- 7654166 coveralls support added
- ca66f70 feat(ruby analyzer) add fallback mechanism for ruby analyzers when bundler fails
- a1bcdc9 remove shouldFallback
- 000d93d remove trash
- 4742c3f flatten structure
- d2c7dda prefer fallbacks within switch statement
- 8bedfaf update to no longer need gemfile-lock-path
- 560691d add fallback option on each bundler command failure
- c864b74 remove dockerfile change in favor of separate PR
- f247dd9 remove shouldFallback from final fallback case
- 2ca741f fix fallback ordering
- 89df70d clean up tests; remove unused code
- 6a8dd6f correct ordering
- c46eba5 remove helper function
- 571be27 remove debugger line
- 996525a add remote debugging tools and settings
- b447304 update to not include lockfile path
- 41dba65 rename dev-mac -> dev-osx
- f8c5d93 reorder to check errs earlier, ensure that end result is actually populated
- 7a38c7f update buildTarget to use CWD
- e34bcad break out switch into functions
- b0a8ab3 Merge branch 'master' of github.com:fossas/fossa-cli into feat/rubyFallback
- eb8b518 use fallback strategy
- 8377bc7 add osx dev
- d9afc8f Correctly upload bad input with empty lines (#249)

## v0.7.6

- a35fd0b release(v0.7.6): Release version v0.7.6
- edecf87 fix(upload): add API flags (#248)
- 5b0c18b fix(install): Fix installer checksumming
- e290faf Added Jira project key and Project URL flags (#237)
- efa8f60 Improve default logging format (#244)
- f41a1c8 use shasum when available to verify download (#239)
- 92341dc lint(golangci): Fix GolangCI lints (#242)
- e7f9c39 Refactor logging: add structured fields and multiplexed backends (#241)
- 1206d63 allow local install without sudo using LOCAL=true (#238)
- b361644 test(flags): ignore order during combination test
- 7d8509c Support exclamation marks in Gemfile.lock (#230)

## v0.7.5

- 8e28232 release(v0.7.5): Release version v0.7.5
- abbe5d3 Tarball upload bugfixes (#228)
- 674e99b fix(gradle): Strip additional Gradle annotations (#229)

## v0.7.4

- ed1784b release(v0.7.4): Release version v0.7.4
- 6378305 Third-party tarballs (#227)
- 6719541 release(v0.7.3-2): Release version v0.7.3-2

## v0.7.3-2

- 6719541 release(v0.7.3-2): Release version v0.7.3-2
- ee7b30d chore: Add more .gitignore targets
- 14daf05 fix(readtree): Fix 1-index handling
- 2129901 release(v0.7.3-1): Release version v0.7.3-1

## v0.7.3-1

- 2129901 release(v0.7.3-1): Release version v0.7.3-1
- 33e478a fix(nodejs): Allow NPM errors by default
- 4e13873 Add init and analyze flags to default command (#225)

## v0.7.3

- fc83ebc release(v0.7.3): Release version v0.7.3
- 4157cc5 Do not cause config to fail if no supported VCS is detected (#224)
- b8a1457 Carthage support (#218)
- 983716a Added check for locator in upload response (#223)

## v0.7.2

- a259210 release(v0.7.2): Release version v0.7.2
- 017f69d fix(analyzers): Don't short-circuit module discovery on error
- 83fae0f Remove polymorphic monads (#219)

## v0.7.1

- 89661a4 release(v0.7.1): Release version v0.7.1
- eac7f22 fix(cmd): Correctly initialise main default command

## v0.7.0

- 917cd16 release(v0.7.0): Release version v0.7.0
- 4c96066 build(release): Do release preparation outside of Docker container for commit sign-off
- 8768224 build(release): Improve release abort
- 9a99d35 build(release): Improve release process (#217)
- 683d7c7 fix(bower): Fix undefined variable breakage due to bad refactor rebase
- e334f18 test(bower): Add .bowerrc directory handling tests
- 6961225 Merge pull request #214 from fossas/fix/bower-defaults
- 602a951 Refactor analyser discovery (#211)
- 8650211 fix(analzers): fix syntax err
- 6730b18 fix(analyzers): support relative paths in `.bowerrc`
- 1aafc1b fix(buildtools): add bower config constructor to apply defaults
- 9c0cbd2 fix(cmd): Main command should expose debug flag
- d41a952 chore: Consolidate GH templates
- ec6c681 Update issue templates (#208)
- 057e4f6 Enable unit tests in CI (#207)
- 72dc9ab feat(installer): Add install-latest in addition to stable

## v0.7.0-beta.9

- 357c041 chore: 0.7.0-beta.9 release
- 7abe7f4 fix(mvn): Fix Maven initialisation -- read POMs instead of parsing output (#206)
- dbabe3e feat(vcs): Correctly infer VCS settings when within a repo but not at the root (#205)
- 488b88c chore: update dependencies
- 4671510 refactor(init): Make explicit config file existence check for init
- 2f09aae feat(cmd): support --update flag in `fossa init`
- c5f82fe hotfix(install): Hotfix installer URL
- 6bea504 feat(ruby): Configurable `Gemfile.lock` path (#200)
- aa528bd fix(pkg): Fix Composer type parsing

## v0.7.0-beta.8

- 1626218 chore: release 0.7.0-beta.8
- 0ea3cce refactor(build): add releaser checks and fix installer generation
- 9823f3c feat(api): Enable proxy support via environment variables (#199)
- 2017bf9 fix(install): avoid hitting rate limit on install script (#197)

## v0.7.0-beta.7

- 3cd1ac9 fix(api): Correctly set SBT locators

---
Automated with [GoReleaser](https://github.com/goreleaser)
Built with go version go1.10.3 linux/amd64

## v0.7.0-beta.6

- 85d8f02 build(release): Remove development release options
- ef9e578 build(release): Correctly set GOVERSION on release
- b496f40 refactor(sbt): Use graph XML parsing instead of output parsing (#198)
- 1ac53ea fix(log): Do not use ANSI control characters on Windows (#194)

---
Automated with [GoReleaser](https://github.com/goreleaser)
Built with go version go1.10.3 linux/amd64

## v0.7.0-beta.5

- 4aa0803 feat(cmd): Add default command (#192)
- 90905f6 fix(test): Correctly generate URLs for custom fetchers (#191)
- b769ceb refactor(upload): Avoid redundant declarations
- 94b9162 fix(nodejs): Fix IsBuilt detection and Init target
- 971d844 chore: Add TODO structs, doc formatting nits

---
Automated with [GoReleaser](https://github.com/goreleaser)
Built with go version go1.10.3 linux/amd64

## v0.7.0-beta.4

- 6619d34 fix(sbt): Fix SBT project detection

---
Automated with [GoReleaser](https://github.com/goreleaser)
Built with go version go1.10.3 linux/amd64

## v0.7.0-beta.3

- 739329b fix(test): Fail on panic and returned errors
- 3a59e35 fix(sbt): Add ignored lines for SBT output parsing

---
Automated with [GoReleaser](https://github.com/goreleaser)
Built with go version go1.10.3 linux/amd64

## v0.7.0-beta.1

- 2e46b41 refactor(cmd): Refactor output commands
- 7e8b560 fix(test): Fix test bugs
- bb8f1a5 feat(test): Implement fossa test
- b0a8b72 refactor(api): Refactor api package
- fcec296 Implement the report command. (#171)
- d938632 chore: update deps
- ef7b165 feat(ant): Ant analyser ported
- 2b371d0 feat(cocoapods): Cocoapods analyser
- 17202fe WIP: cocoapods
- 902e56f fix(reports): Properly escape report URLs
- 6b5f59d fix(ruby): Parse direct imports from lockfiles
- d2e851f feat(scala): Implement scala analyser
- 4d35c6c fix(test): Fix Python test project name
- 94783fc fix(python): Fix pipdeptree parsing, add regression test

---
Automated with [GoReleaser](https://github.com/goreleaser)
Built with go version go1.10.3 linux/amd64

## v0.6.7

- 2588e95 Merge pull request #174 from fossas/feat/respect-node-unresolved-flag
- b4140c3 fix(builders): pass -B flag to maven analysis
- 867c912 feat(builders): add unresolved flag to nodejs builder
- 517d2c0 doc(builders): fix nuget doc file
- 41123fc doc(builders): update gradle config docs

---
Automated with [GoReleaser](https://github.com/goreleaser)
Built with go version go1.10 darwin/amd64
## v0.7.0-alpha.12

- 6796b63 feat(mvn): Add custom commands
- 506ce8b fix(config): Don't write branch name to config file
- e95e475 WIP: scala work

---
Automated with [GoReleaser](https://github.com/goreleaser)
Built with go version go1.10.3 linux/amd64

## v0.7.0-alpha.11

- 2e60b98 fix(python): Always set m.Deps
- dbb633e fix(api): Add default project title

---
Automated with [GoReleaser](https://github.com/goreleaser)
Built with go version go1.10.3 linux/amd64

## v0.7.0-alpha.10

- c1b7a43 fix(api): Add title flag to API flags
- 14fd035 ci(build): Use base image to avoid bad checkout

## v0.7.0-alpha.9

- 18a28a4 feat(nuget): Implement nuget analyzer
- 724d8fb WIP: NuGet
- b28604d feat(api): Send custom revision IDs
- 28b9461 feat(maven): Implement Maven analyser
- 156ccb4 refactor(graph): Use code generation instead of reflection
- 52d2482 WIP

## v0.5.2

- 09c0f55 backport(api): Backport branch flag to 0.5.x

## v0.7.0-alpha.4

- e4bf442 feat(go): Manifest strategies
- c6c959f feat(go): glide, gpm support
- 01edf8d refactor(go): Remove dead code, add make test command
- ecc397b ci: CircleCI configuration chores
- dd0772b ci: Don't use env vars in non-shell commands
- f72b2bc build(docker-test): Don't build all of Kubernetes (this kills the crab)
- 7d65cf2 refactor(docker): Use Quay for building Docker images
- 55ddd49 feat(go): vndr/gpm, multi-project vendoring support, integration tests on Docker
- 0250f61 feat(go): nested vendoring support, automated integration tests
- 23526c0 chore: Clean up merge cruft
- 2f83e6f Merge branch 'master' into wip/v0.7.0
- 89a3103 fix(api): Fix uploading UX nits and URL formatting issues
- fccaa00 refactor(go): Support Godep, add integration tests
- 79a162a refactor(api): Remove extraneous build data
- d90cc8a feat(api): Add normalized imports
- 1a88076 WIP: Go dep analysis
- dbd027b Merge branch 'wip/v2' of github.com:fossas/fossa-cli into wip/v2
- fae5186 WIP: Go option-based analyzers
- f943789 WIP: Go analyzer strategies
- c211600 WIP: analysis command refactor complete
- 85e221c WIP
- b4c5bda WIP
- a356dbf WIP
- 527ecce WIP
- 2171372 WIP
- cc58b15 WIP: Go option-based analyzers
- 8899464 WIP: Go analyzer strategies
- 64d77b4 WIP: analysis command refactor complete
- 20365ba WIP
- f4d22b6 WIP
- 1c6c5e8 WIP
- e8bfc5c WIP
- 52f7fd3 WIP

---
Automated with [GoReleaser](https://github.com/goreleaser)
Built with go version go1.10.3 linux/amd64

## v0.7.0-alpha.8

- da53a35 feat(php): Implement PHP analyser
- 4149700 feat(bower): Implement bower analysers
- dc57fe3 WIP: switching to config file v2

## v0.7.0-alpha.7

- 39b3d19 feat(gradle): Implement Gradle analyser
- 8ba5602 WIP: gradle
- 7cdef88 feat(config): Warn when users pass options but use config file
- 35638c7 fix(go): Don't include root in transitive dependency graph

## v0.7.0-alpha.6

- b9cddb0 feat(ruby): Add Ruby analysis
- b06eb62 test(fixtures): Remove obsolete fixtures
- 1c09b4e test(go): add Jaeger to testing suite
- 0de97ca feat(python): Python analyser
- 82397b2 feat(nodejs): Add NodeJS analyzer
- a0c22ff build(docker): Refactor test-base Dockerfile to avoid long build times
- 5cccf4e chore: Add ISSUE_TEMPLATE
- 7ab9965 Merge branch 'master' into wip/v0.7.0
- 515102d build: Rename docker-devel target to docker
- 9447e2d Merge pull request #160 from fossas/fix/fix-hash-calculation
- 1239291 fix(builders): fix hash calculation

---
Automated with [GoReleaser](https://github.com/goreleaser)
Built with go version go1.10.3 linux/amd64

## v0.7.0-alpha.5

- 1c09b4e test(go): add Jaeger to testing suite
- 0de97ca feat(python): Python analyser
- 82397b2 feat(nodejs): Add NodeJS analyzer
- a0c22ff build(docker): Refactor test-base Dockerfile to avoid long build times
- 5cccf4e chore: Add ISSUE_TEMPLATE
- 7ab9965 Merge branch 'master' into wip/v0.7.0
- 515102d build: Rename docker-devel target to docker
- 9447e2d Merge pull request #160 from fossas/fix/fix-hash-calculation
- 1239291 fix(builders): fix hash calculation

---
Automated with [GoReleaser](https://github.com/goreleaser)
Built with go version go1.10.3 linux/amd64

## v0.7.0-alpha.5

- 1c09b4e test(go): add Jaeger to testing suite
- 0de97ca feat(python): Python analyser
- 82397b2 feat(nodejs): Add NodeJS analyzer
- a0c22ff build(docker): Refactor test-base Dockerfile to avoid long build times
- 5cccf4e chore: Add ISSUE_TEMPLATE
- 7ab9965 Merge branch 'master' into wip/v0.7.0
- 515102d build: Rename docker-devel target to docker
- 9447e2d Merge pull request #160 from fossas/fix/fix-hash-calculation
- 1239291 fix(builders): fix hash calculation

---
Automated with [GoReleaser](https://github.com/goreleaser)
Built with go version go1.10.3 linux/amd64

## v0.7.0-alpha.3

- c6c959f feat(go): glide, gpm support
- 01edf8d refactor(go): Remove dead code, add make test command
- ecc397b ci: CircleCI configuration chores
- dd0772b ci: Don't use env vars in non-shell commands
- f72b2bc build(docker-test): Don't build all of Kubernetes (this kills the crab)
- 7d65cf2 refactor(docker): Use Quay for building Docker images
- 55ddd49 feat(go): vndr/gpm, multi-project vendoring support, integration tests on Docker

---
Automated with [GoReleaser](https://github.com/goreleaser)
Built with go version go1.10.3 linux/amd64

## v0.7.0-alpha.2

- 0250f61 feat(go): nested vendoring support, automated integration tests
- 23526c0 chore: Clean up merge cruft
- 2f83e6f Merge branch 'master' into wip/v0.7.0
- 607de55 fix(gradle): Improve gradle error logging
- 62ae510 fix(gradle): Fix gradle version detection
- cfe95a5 Merge pull request #151 from joshuapetryk/josh/powershell
- 6213639 Add Powershell streams
- ea187bb Fix syntax error with temp dir path join
- 9cc0989 fix(builders): fix go-bindata error
- 2c39f70 doc(license): add license header and link to pipdeptree

---
Automated with [GoReleaser](https://github.com/goreleaser)
Built with go version go1.10.3 linux/amd64

## v0.6.6

- 607de55 fix(gradle): Improve gradle error logging
- 62ae510 fix(gradle): Fix gradle version detection
- cfe95a5 Merge pull request #151 from joshuapetryk/josh/powershell
- 6213639 Add Powershell streams
- ea187bb Fix syntax error with temp dir path join

---
Automated with [GoReleaser](https://github.com/goreleaser)
Built with go version go1.10.3 linux/amd64

## v0.7.0-alpha.1

- 89a3103 fix(api): Fix uploading UX nits and URL formatting issues
- fccaa00 refactor(go): Support Godep, add integration tests
- 79a162a refactor(api): Remove extraneous build data
- d90cc8a feat(api): Add normalized imports
- 1a88076 WIP: Go dep analysis
- dbd027b Merge branch 'wip/v2' of github.com:fossas/fossa-cli into wip/v2
- fae5186 WIP: Go option-based analyzers
- f943789 WIP: Go analyzer strategies
- c211600 WIP: analysis command refactor complete
- 85e221c WIP
- b4c5bda WIP
- a356dbf WIP
- 527ecce WIP
- 2171372 WIP
- cc58b15 WIP: Go option-based analyzers
- 8899464 WIP: Go analyzer strategies
- 64d77b4 WIP: analysis command refactor complete
- 20365ba WIP
- f4d22b6 WIP
- 1c6c5e8 WIP
- e8bfc5c WIP
- 52f7fd3 WIP

---
Automated with [GoReleaser](https://github.com/goreleaser)
Built with go version go1.10.3 linux/amd64

## v0.6.5

- 9cc0989 fix(builders): fix go-bindata error
- 2c39f70 doc(license): add license header and link to pipdeptree

---
Automated with [GoReleaser](https://github.com/goreleaser)
Built with go version go1.10 darwin/amd64
## v0.6.4

- e17ebd5 fix(nuget): Fix NuGet discovery path
- 1423561 fix(install): fix powershell install script

---
Automated with [GoReleaser](https://github.com/goreleaser)
Built with go version go1.10.3 linux/amd64

## v0.6.3

- c86fa51 Merge pull request #143 from fossas/feat/compute-dependency-hashes
- 9049c67 fix(common): bump timeout to 60s
- e4a5aec Merge branch 'master' into feat/compute-dependency-hashes
- 9b8818f feat(install): modify windows install script
- a535311 test(go): Add previously ignored govendor manifest fixture
- 9b73bc7 Add Powershell script for Windows based CI pipeline
- e704dc6 chore(lint): correct lint ignore into golangci-lint format
- dc558a5 chore(lint): silence gas linter
- e323dd0 feat(builders): return hex string for hashing utils
- bd0af6a feat(builders): add dependency hashing for ant
- b908880 feat(module): define hashes type
- 01a97ce chore: Cleanup merge cruft
- 9204650 fix(bower): Fix bower IsBuilt check
- aae8bf6 refactor(builders): Separate builders into distinct packages
- 04248c7 doc(readme): add slack badge and link
- 92553b2 Detect and install go-bindata if missing
- 9c77639 fix(upload): Fix upload report link and API endpoint
- eb2d07d fix(npm): Allow empty node_modules folders when no dependencies

---
Automated with [GoReleaser](https://github.com/goreleaser)
Built with go version go1.10 darwin/amd64

## v0.6.2

- 3453eb5 feat(upload): Configurable upload branch

---
Automated with [GoReleaser](https://github.com/goreleaser)
Built with go version go1.10.2 linux/amd64

## v0.6.1

- 269a380 feat(builders): improve ant name parsing
- ec20967 fix(builders): #139 fix out of range error with ant
- 4898773 newline at end of file
- e197444 add override for zip format on windows to goreleaser
- f661ebf doc(support): document cocoapods support

---
Automated with [GoReleaser](https://github.com/goreleaser)
Built with go version go1.10 darwin/amd64

## v0.6.0-beta.1

- 41d8e4d fix(upload): Get custom project titles from 'project' configuration
- e37d325 fix(node): Use NPM_BINARY when set
- d50d94a chore: Update dependencies
- 4913fc0 refactor(cmd): Don't initialise API unless needed
- a8988f7 refactor(cmd): Remove IO services
- 604b036 fix(cmd): Fix merge conflicts
- 58e174a refactor(cmd): Move commands into one subtree
- f68b9ab refactor(cmd): Refactor upload, update, version commands
- 2d4a88c chore(builders): ignore generated files
- a66e3d4 Merge pull request #136 from fossas/fix/sbt-deps
- 1bd9039 changed fetcher type from sbt to mvn for the SBT Builder
- 980691d feat(log): Add structured field logging
- 6f8408a fix(go): Remove debugging around internal imports
- 7418dfa fix(go): Fix recursion in internal imports
- e702181 fix(go): Debug recursion in internal imports

---
Automated with [GoReleaser](https://github.com/goreleaser)
Built with go version go1.10.2 linux/amd64

## v0.6.0-alpha.4.gopaths

- fca1223 WIP
- 4b4d5a7 refactor(log): Improve logging diagnostics, fix Go project names
- cc9586b fix(go): Fix go import resolution from within vendored packages
- 9e856c8 chore: Add new dependencies to lockfiles
- 47b26f8 test: move fixtures to testdata/
- 3fe3ad3 feat(builders): refactor ant builder to avoid nesting
- f82135c fix(analyze): fix syntax error
- d9fc322 Merge pull request #134 from fossas/feat/ant-support
- 15743b6 Merge branch 'master' into feat/ant-support
- d6276f0 chore(builders): complete ant comment
- 1ed9769 test(builders): add ant fixture
- 022ff8f doc(readme): update api doc link
- 93ac0ea refactor(log): Migrate to idiomatic logging package
- a348971 refactor(log): Add idiomatic logging package
- 119c635 Update FOSSA status badge
- 27ea4ff feat(builders): add some basic jar name parsing for ant
- c6eb417 feat(analyze): refactor analysis data model
- b0cf179 doc(builders): add ant docs
- b888620 feat(builders): add ant support
- 31affba add more aliases (#133)

---
Automated with [GoReleaser](https://github.com/goreleaser)
Built with go version go1.10.2 linux/amd64

## v0.6.0-alpha.3

- 5f0299b fix(upload): Escape upload report URL

---
Automated with [GoReleaser](https://github.com/goreleaser)
Built with go version go1.10.1 linux/amd64

## v0.6.0-alpha.2

- 4a1bdd2 fix(upload): Fix managedBuild flag for custom fetcher upload
- 1e27f85 feat(builders): #44 add Cocoapods integration with path data (#130)

---
Automated with [GoReleaser](https://github.com/goreleaser)
Built with go version go1.10.1 linux/amd64

## v0.6.0-alpha.1

- 75e6747 fix: Ignore root dep locators when computing import paths
- 6b1e7cb ci: Add go-bindata to Dockerfile
- 6acc2f7 fix(npm): Don't include extraneous root
- 448c1fe feature(api): Serialize locators in FOSSA format
- cc1cc9a feat(ruby): Ruby path data parser
- 9e00849 Merge branch 'master' of github.com:fossas/fossa-cli
- 66bb021 feat(sbt): SBT path data parsing
- 0a58a70 feat(sbt): SBT path data parsing
- 75f22ce feat(pip): Pip path data parsing
- f14664e Merge branch 'next'
- 316fe02 feat(nuget): NuGet path data (very slow)
- ddd17ef [WIP] Path parsing for NuGet
- 574e421 fix(npm): Allow NPM to have errors because npm i is inconsistent
- 3a7c81b feat(nodejs): Add path data parsing
- 8ffd098 fix(go): Correctly handle internal and root packages
- c3f0847 feat(maven): Maven relationship data
- e1bb72e feat(gradle): Add gradle path data and fix bullshit memory bug
- 413f55a feat(go): Fast golang path data
- c21dc4c feat(go): Golang path data (very slow)
- 06d9cd8 feat(composer): Add composer path data
- c31a975 feat(bower): Add origin path detection
- 571cf4e refactor(cmd): Use IO services for effects [WIP]
- 013e269 feat(di): Implement common side-effecting services

---
Automated with [GoReleaser](https://github.com/goreleaser)
Built with go version go1.10.1 linux/amd64

## v0.5.1

- 64ddd93 Merge pull request #127 from fossas/fix/support-bower-custom-folder
- e142a95 fix(builders): #125 add bower component dir resolution
- da16a44 doc(readme): update badge to use provided build
- 986f053 chore: fix typo comments, remove dead code

---
Automated with [GoReleaser](https://github.com/goreleaser)
Built with go version go1.10 darwin/amd64

## v0.5.0

- 2954eee Merge pull request #121 from fossas/feat/nuget-support
- 8d58e9c test(builders): add nuget fixtures
- 6884192 doc(readme): update readme
- 99d3f8c Merge branch 'master' into feat/nuget-support
- 1dbda7d feat(build): turn built module error into a warning
- bc5811c doc(builders): add nuget docs
- 377a05a feat(builders): add nuget lockfile parsing
- 843299a feat(builders): add nuget support
- c168cce chore(deps): Update dependencies
- 5e146c5 feat(builders): Add Pip support

---
Automated with [GoReleaser](https://github.com/goreleaser)
Built with go version go1.10 darwin/amd64

## v0.4.6-1

- a708d86 fix(go): Work around golang/go#16333

---
Automated with [GoReleaser](https://github.com/goreleaser)
Built with go version go1.10 linux/amd64

## v0.4.6

- 85c1788 Merge pull request #116 from fossas/feat/support-gradle-root-deps
- 99a9552 fix(builders): fix PR comments
- 7ef81e0 feat(cmd): add spinner to init cmd
- 0583626 doc(builders): add another gradle common task
- 748f307 doc(builders): improve gradle builder docs
- bffa8df Merge branch 'feat/support-gradle-root-deps' of https://github.com/fossas/fossa-cli into feat/support-gradle-root-deps
- db5b36b fix(builders): fix gradle syntax err
- 60818b4 Merge branch 'master' into feat/support-gradle-root-deps
- 1030bd6 fix(builders): set TERM=dumb when running gradle dependencies task
- 15f5af5 doc(builders): add better gradle docs
- 5b73fa4 fix(builders): allow for empty configuration in gradle
- 97c7315 feat(builders): #114 support root dependencies task

---
Automated with [GoReleaser](https://github.com/goreleaser)
Built with go version go1.10 linux/amd64

## v0.4.5-1

- 8b28d1f fix(go): Don't require Go project folder for build, and do actual Go build
- 26c0d12 chore: update CHANGELOG

---
Automated with [GoReleaser](https://github.com/goreleaser)
Built with go version go1.10 linux/amd64

## v0.4.5

- 7ee5a3c fix(installer): Fallback to su if sudo is unavailable
- 70fc3a5 fix(builders): Don't fail on non-fatal missing binaries
- 91944c9 chore: Add TODOs, ignore third_party in autoconfig
- ceac46e Various improvements to install.sh (#109)
- 99cf015 test(fixtures): Use shell script instead of submodules for fixtures to avoid slow go get
- 3de42a8 test(java): Pin java submodule fixture commits
- 6c4db9b test(go): Ignore golang test fixture vendored dependencies
- b88e58e fix(update): Fix incorrect latest version check
- 019b3d0 fix(go): allowUnresolved should also suppress lockfile errors for builds
- 91183e7 doc(contributing): add issue assignment
- 73b55c9 Merge pull request #107 from fossas/add-code-of-conduct-1
- a6a1f97 doc(code): add code of conduct
- 52af690 doc(readme): add meetup link
- abc1399 feat(upload): switch url to dep report
- 7a7961d chore(license): switch to MPL-2.0
- c19b51b Refactor module functionality (#100)
- 6600859 build(Makefile): Build to GOPATH instead of local directory
- 4fde932 Improve Makefile, add multiple targets (#98)
- 44fb451  Introduce vendor directory into the repo (#99)
- 16cf268 Release v0.4.4

---
Automated with [GoReleaser](https://github.com/goreleaser)
Built with go version go1.10 linux/amd64

## v0.4.4

- 46d1dbd feat(go): Implement Go module discovery (#97)
- b476653 fix(go): Do Go import tracing with go list instead of depth (#96)
- 451ab20 README: Fix rendering of a link to `https://fossa.io` (#88)
- 2893145 chore(cli): update help text
- c285037 Merge branch 'master' of https://github.com/fossas/fossa-cli
- d604f5b release(0.4.3): update readme and installer
- 8235155 revert(install): remove sha validation

---
Automated with [GoReleaser](https://github.com/goreleaser)
Built with go version go1.10 linux/amd64

## v0.4.3

- 57b397c doc(notice): clean up notice
- 9d05a2f chore(installer): add original license notice
- 4c69500 doc(readme): add `fossa test` output
- 3826022 doc(readme): add goreportcard badge
- 1cd47e4 feat(report): add default report cmd
- 414ca08 doc(readme): fix notice links
- 8b1c3ba doc(notice): move notice to raw file
- d090cfd doc(report): add license notice docs
- 21f29ad docs(readme): add report feature
- d8e60d2 doc(readme): fix link to contribution guidelines
- c6640d0 doc(readme): add output examples
- b57d43b doc(readme): add report PV
- 87a3429 feat(cli): improve error messages from servers
- b8a2912 doc(readme): improve readme copy
- 6a72302 fix(golang): do not error on lack of vendor folder
- 869df5a doc(readme): additional cleanup
- 8957638 doc(readme): update background section
- 48107e1 doc(readme): resize header
- a69c9c5 doc(readme): refactor home doc and readme
- 7f10415 doc(readme): update readme and user guide
- 9e3bf98 Merge pull request #66 from fossas/feat/report-command
- 835c014 fix(upload): Add more debugging stuff to upload and use standard API function
- 83b0d07 fix(report): Add fetcher flag
- c6e9d2e feat(report): Implement reports using revisions API instead of dependencies
- e47ea99 fix(report): Use SPDX ID for licenses
- b6dbdfc feat(report): Add basic NOTICE generation
- 5635878 doc(cli): update project help text to enforce URL
- dc738e4 feat(config): refactor git normalizing into separate function
- 9bd1acc feat(upload): add title support for managed projects
- 08e3f61 test(fixtures): Use shallow submodules for fixtures to improve clone time
- 703578e chore(fixtures): Keep fixtures up to date
- dc0ac39 Merge pull request #84 from fossas/feat/add-build-interactive
- 6411b37 feat(build): add interactive feedback to `fossa build`
- 01e3820 Merge pull request #80 from fossas/fix/mvn-colors
- bfe8a33 Merge pull request #81 from fossas/fix/non-custom-fetchers
- 7f4d52f Merge pull request #82 from fossas/fix/fix-builders-config
- db9710b Merge pull request #83 from fossas/feat/install-script
- a5202e0 chore(builders): fix typo in comment
- c77092b fix(mvn): Run Maven in batch mode to turn off ANSI color chars
- 0b0c833 fix(builders): fix ruby build check
- 4a6e0dd style(installer): Use consistent whitespace (2 spaces)
- 6801f94 feat(builders): improve autoconfiguration for gradle
- b954112 fix(builders): fix relative path for maven
- 0c3de4a docs(installer): Update README with installer
- 150c2bc feat(installer): Add bash install script
- f0ac553 fix(ci): Fix .fossa.yaml to not use implicit managed builds

---
Automated with [GoReleaser](https://github.com/goreleaser)
Built with go version go1.10 darwin/amd64

## v0.4.2

- 5fe21df feat(builders): add ability to add configuration

---
Automated with [GoReleaser](https://github.com/goreleaser)
Built with go version go1.10 darwin/amd64

## v0.4.1

- d0720f8 Merge pull request #40 from fossas/alex/managed-builds
- c3aa016 doc(readme): #32 add one-liner install
- 3105635 Merge branch 'master' into alex/managed-builds
- ddcc341 Merge pull request #74 from fossas/feat/gradle-support
- d073805 Merge pull request #75 from fossas/fix/fix-builder-paths
- 5fdf4a5 doc(builders): add initial gradle docs
- c3ccc74 switch back to using fetcher
- 80555e4 chore(builders): fix comments and nits
- 5a63b9f test(submodules): Update submodule commits
- 93dee58 test(gradle): Add Gradle fixtures and Docker test tools
- f23ee34 fix(init): fix maven and ruby default module naming
- 272363c feat(init): add more ignores
- dbd8516 fix(builders): make relative paths for node and ruby builders
- f2e5560 feat(builders): add gradle task and dependency parsing
- 4d60fd3 feat(builders): add initial gradle builder
- 4d9806c change flag to ExistingProject in config. defaults to false
- 5c98745 add or clause with revision
- 12c077b added fix to function
- a1fb05f changes after rebase
- d7fbaf2 added custom-project flag
- 5c5bdcd updated comment
- c20e574 PR changes
- 0e52c61 fixed comment
- 1b87475 removed locator from config. We now have project and revision

---
Automated with [GoReleaser](https://github.com/goreleaser)
Built with go version go1.10 darwin/amd64

## v0.4.0

- a2b474c Merge pull request #73 from fossas/feat/upload-locators-flag
- b2c680a feat(upload): Add Locators flag and data format

---
Automated with [GoReleaser](https://github.com/goreleaser)
Built with go version go1.10 linux/amd64

## v0.3.1

- ec4e164 Merge pull request #36 from fossas/feat/selfupdate
- da90056 fix(http): Improve timeout handling
- d577588 fix(http): Correctly handle EOF timeouts
- 6300fa4 fix(http): Always close HTTP request connections
- 546d381 ci: Improve CI caching
- 29d496b ci: Improve logging and diagnostics on upload failure
- 7393553 style: fix PR nits
- 765cbcd fix(update): fix update default logic
- 7ce1571 feat(update): represent states better in update cmd
- 95e446e chore(update): fix nits
- 9e570f9 feat(update): add debug logging for update
- 5d76012 feat(update): add semver parsing
- 2e9af5d feat(update): #23 add fossa update command
- 89a8aa0 doc(go): document gdm support
- 49da5b4 doc(go): add gdm support
- 3f8f208 Merge pull request #37 from fossas/feat/go-gdm-integration
- 134b777 Add gdm to Dockerfile tools
- 056fca5 feat(go): Add gdm support
- e496598 docs: Add upload format user guide reference to walkthrough
- 5daa5be docs: Upload format documentation
- 0af727e Improve `user-guide.md` formatting
- 667cfb9 Merge pull request #34 from fossas/feat/docs
- a7e4b6d docs: README overhaul + user guide update
- 86089cb feat(upload): Add custom upload command
- 3115938 Merge pull request #28 from fossas/ci/run-provided-build
- 9d06606 ci(license-test): Run license check on CI
- ddc1bf7 Run FOSSA build after tests complete
- 0f0fe37 Merge pull request #25 from fossas/feat/add-test-command
- fcaca81 feat(test): Add JSON output to test cmd
- d65a651 fix(misc): Fix spinner issues, whitespace issues, golang isInternal, debug formatting, test unmarshalling
- 891526a refactor(test): Refactor test command and fix timeout
- 743c35f refactor(errors): Use errors.New instead of fmt.Errorf when there is no format string
- 283440e fix(test): fix timeout checks
- 71e6169 fix(config): fix locator normalization #21
- 2fef009 docs(test): properly document test cmd
- 37f8a21 fix(common): handle request errors properly
- 4ac31ad chore(errors): prefer fmt.Errorf to errors.New
- 89dcaea feat(test): add test command
- 661a7a5 Merge pull request #22 from fossas/refactor/common-build-utils
- 5c946b6 docs(readme): update readme
- 2f890b5 docs(readme): update readme
- f21c9ab refactor(sbt): Refactor SBT builder
- c76b0d4 refactor(ruby): Refactor Ruby builder
- 8feac38 refactor(nodejs): Refactor Nodejs builder
- 1f499e5 refactor(mvn): Refactor Maven builder
- c73cf5d refactor(go): Refactor Go builder
- 6284822 refactor(build): Refactor Composer builder
- e95f717 refactor(build): Refactor common utils + Bower builder
- 5e07519 Merge pull request #18 from fossas/feat/rpm-support
- fedeca4 Merge pull request #17 from fossas/fix/circleci-tests
- df44909 doc(build): add vendoredarchives docs
- f027f34 feat(build): add archive format support
- 455abd0 ci(circle-ci): Fix CircleCI config for new tests
- b7dff83 test(sbt): Add first test
- 920ac9b test(docker): Create docker image with build tools
- 7897993 doc(readme): update readme

---
Automated with [GoReleaser](https://github.com/goreleaser)
Built with go version go1.10 linux/amd64

## v0.3.0

- e84d0ea build(merge): Remove bad file merge
- 336406d Merge pull request #15 from fossas/feat/overhaul
- 3281995 feat(sbt): Improve SBT instrumentation
- 1929bef docs: Massive documentation overhaul
- becd5e3 Add SBT parsing + test fixtures
- baa673e feat(ruby): Add Ruby parsing + test fixtures
- b63d740 feat(mvn): add Maven support + test fixture
- 15e6175 refactor(logging): Use %#v for debug logging
- 6c4de98 feat(go): correctly resolve packages + add test fixtures
- d40578a feat(go): Add much better go support
- 60a1e38 docs: Add basic documentation
- 0634835 feat(composer): Add composer parsing + test fixtures
- 4fbc44f feat(bower): Add bower parsing + test fixtures
- 222bf74 feat(cmd): Add uploading to default command
- d909f16 refactor: Refactor CLI, with NodeJS support

---
Automated with [GoReleaser](https://github.com/goreleaser)
Built with go version go1.9.4 linux/amd64

## v0.2.6

- f53f6e1 Preliminary SBT support
- f6e14ea fix(go): Allow unresolved golang dependencies
- 9ad32d4 chore(readme): Update README with gigantic warning
- eba8735 fix(env): fix env var for fossa api key
- 4df5715 feat(docs): add maven docs and alpha notice
- e3ccd88 chore(doc): add status badges to README
- 0a2a634 Merge pull request #7 from fossas/ci/circleci-tests
- 21d5d2c ci(tests): Add CircleCI tests
- 17d5e5f chore(doc): add DCO
- 7d66202 Clean up unused Makefile lines

---
Automated with [GoReleaser](https://github.com/goreleaser)
Built with go version go1.9.2 darwin/amd64

## v0.2.5-1

- 605a9c0 build(versions): Fix version linking

---
Automated with [GoReleaser](https://github.com/goreleaser)
Built with go version go1.9.3 linux/amd64

## v0.2.5

- 20b2d6b chore(deps): Update deps, prune unused constraints
- b16e851 fix(commonjs): Substitute doublestar for zglob to fix data race
- c7d449d build(version): Add revision to --version output
- fdf200a fix(js): fix concurrency race condition
- 4a234b3 feat(config): Allow server endpoint to be set by environment variable
- 38d8615 chore(dep): Commit lockfile changes
- b5b71eb fix(maven): fix maven verify logic
- 79b5b64 fix(cmd): move validation to upload cmd

---
Automated with [GoReleaser](https://github.com/goreleaser)
Built with go version go1.9.3 linux/amd64

## v0.2.4

- b0d5c7a Release v0.2.4
- 0e20f0b chore(flags): clean up flag parsing
- 41c2d3e fix(config): refactor to fix locator flag setting
- 668a4f9 Release v0.2.3
- 4c0286c fix(cmd): make build cmd runnable again
- a848a58 chore(errors): reformat some error copy

---
Automated with [GoReleaser](https://github.com/goreleaser)
Built with go version go1.9.2 darwin/amd64

## v0.2.3

- 41c2d3e fix(config): refactor to fix locator flag setting
- 668a4f9 Release v0.2.3
- 4c0286c fix(cmd): make build cmd runnable again
- a848a58 chore(errors): reformat some error copy

---
Automated with [GoReleaser](https://github.com/goreleaser)
Built with go version go1.9.2 darwin/amd64

## v0.2.2

- 867cc0b Release v0.2.2
- 732038c feat(errors): better error handling and feedback
- b0ec539 feat(config): add ability to read from custom config file
- 2574402 fix(commonjs): fix node_modules traversal in subdir

---
Automated with [GoReleaser](https://github.com/goreleaser)
Built with go version go1.9.2 darwin/amd64

## v0.2.1

- 3f7ccf0 Release v0.2.1
- 5a6f382 feat(config): add default run mode to output json and exit w/o upload

---
Automated with [GoReleaser](https://github.com/goreleaser)
Built with go version go1.9.2 darwin/amd64

## v0.2.0

- 7243d0f Release v0.2.0
- eb054a3 feat(composer): support composer builds in subdirs
- 3c2bccc feat(gems): support bundler builds in subdirs
- 58d98df fix(maven): fix maven output command
- 811ecb0 feat(maven): use module manifest in builds
- 6c5ab1c feat(bower): support bower builds in subfolders
- 2c4b1a6 feat(build): support multi-module builds

---
Automated with [GoReleaser](https://github.com/goreleaser)
Built with go version go1.9.2 darwin/amd64

## v0.1.0

- f36ce39 fix(release): fix .goreleaser entry point
- 124bb47 chore(release): change package entry point
- 55acfd3 feat(upload): send report link
- f678cf0 fix(build): fix locator and build output
- 59eec8a fix(cmd): Guard against under-specified user input
- 5161162 feat(cmd): Refactor CLI and config structure
- 97626c5 feat(config): Read API key from environment variable
- 384b13d Merge pull request #6 from fossas/feat/3-upload-builds-results
- 0537aaf Merge branch 'feat/3-upload-builds-results' of github.com:fossas/fossa-cli into feat/3-upload-builds-results
- 4aec471 feat(upload): #3 add build upload cmd
- 271ba79 Merge pull request #5 from fossas/feat/4-fossa-yaml
- f70ca36 fix(config): Remove debugging statement
- 64c67ca feat(config): Add config options for locator
- 1e98346 feat(upload): #3 add build upload cmd
- d4383d2 fix(main): Remove debugging comment
- 0dd5ee9 feat(config): Set existing build options from configuration file
- 6010976 feat(config): Read config file values
- df2d7d8 Merge pull request #2 from fossas/feat/1-go-get
- b476866 feat(go): Run go get on incomplete builds
- 9f47778 fix(gem): install only production deps by default
- aa4ba7d fix(json): fix json keys in dependency

---
Automated with [GoReleaser](https://github.com/goreleaser)
Built with go version go1.9.2 darwin/amd64

## v0.0.0

- 699d58d feat(build): ignore RawDependencies in serialization
- 834466a feat(build): refactor dependency and logging
- 82f4830 chore(build): ignore dist folder
- 74edd98 Merge branch 'master' of https://github.com/fossas/fossa-cli
- 5e71265 feat(build): add release spec
- cf3de9b Merge branch 'master' of github.com:fossas/fossa-cli
- 0b7331d feat(go): Fall back to import path tracing when no lockfiles
- 7305c46 feat(log): add logging config
- b3d5b72 fix(gem): fix bundle command
- f87cc95 feat(composer): composer support
- f30e125 fix(build): fix build and maven command
- 9221cea feat(build): update logging and docs
- 36f5668 Merge branch 'master' of https://github.com/fossas/fossa-cli
- e2f557a feat(mvn): add maven support
- 5773c86 feat(go): Add glide, godep, govendor, vndr support
- 8ebfd7a feat(go): Add dep support
- f555b48 style(golint): Fix lint and vet warnings
- 7fa1098 doc(readme): update licensing guidance
- 1afe4a0 doc(readme): update readme
- 103d685 doc(license): add readme and license
- 1800cc3 Add Gopkg manifest
- 0d43673 feat(bower): add bower suppot
- 364cebf feat(cli): Refuse to build unless --install flag is explicitly passed
- 5f117dc fix(npm): Fix npm build logic
- 05ae3f5 Initial Commit

---
Automated with [GoReleaser](https://github.com/goreleaser)
Built with go version go1.9.2 darwin/amd64<|MERGE_RESOLUTION|>--- conflicted
+++ resolved
@@ -1,12 +1,12 @@
 # FOSSA CLI Changelog
 
+## 3.9.26
+
+- Container Scanning: Distroless containers will now return results for non-system dependencies. ([#1448](https://github.com/fossas/fossa-cli/pull/1448))
+
 ## 3.9.25
 
-<<<<<<< HEAD
-- Container Scanning: Distroless containers will now return results for non-system dependencies. ([#1448](https://github.com/fossas/fossa-cli/pull/1448))
-=======
 - Update jar-callgraph version [#1447](https://github.com/fossas/fossa-cli/pull/1447)
->>>>>>> a48a4502
 
 ## 3.9.24
 
