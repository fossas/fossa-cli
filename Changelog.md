# FOSSA CLI Changelog

<<<<<<< HEAD
## 3.9.29
- Update jar-callgraph version to 1.0.2 [#1454](https://github.com/fossas/fossa-cli/pull/1454)
=======
## Unreleased

- install scripts: Surface curl errors and display http status code correctly. ([#1456](https://github.com/fossas/fossa-cli/pull/1456))
>>>>>>> 5f03c78d

## 3.9.28

- Container Scanning: Distroless containers will now return results for non-system dependencies. ([#1448](https://github.com/fossas/fossa-cli/pull/1448))
- Warnings: Remove warnings about native container scanning and Go packages analysis. ([#1446](https://github.com/fossas/fossa-cli/pull/1446))

## 3.9.27

- Tar: Move to the upstream Haskell tar library. FOSSA CLI should now work more reliably when unpacking containers for analysis. ([#1452](https://github.com/fossas/fossa-cli/pull/1452))

## 3.9.26

- Reports: Add `includeCopyrightList` to JSON attribution report request. This will ensure that all copyrights are included in the JSON attribution report once the FOSSA API starts including them. All other formats of attribution reports will receive all copyrights without needing to add this query param. [#1450](https://github.com/fossas/fossa-cli/pull/1450)
- Resolves an issue where git projects cloned with an url including a username were unable to be found when running `fossa test`. [#1451](https://github.com/fossas/fossa-cli/pull/1451)

## 3.9.25

- Update jar-callgraph version [#1447](https://github.com/fossas/fossa-cli/pull/1447)

## 3.9.24

- Container Scanning: Attempt to find JAR files in container images and report them as dependencies. ([#1442](https://github.com/fossas/fossa-cli/pull/1442), [#1444](https://github.com/fossas/fossa-cli/pull/1444))

## 3.9.23

- Reachability: For organizations that don't have reachability turned on suppress messages about it. ([#1440](https://github.com/fossas/fossa-cli/pull/1440))

## 3.9.22
- Fixes release group flags for `fossa analyze` and `fossa container analyze`  ([#1439](https://github.com/fossas/fossa-cli/pull/1439))

## 3.9.21
- Add support for analyzing SBOM files ([#1435](https://github.com/fossas/fossa-cli/pull/1435))
- License Scanning: Add the Llama-3-community license (No PR)
- Yarn: Don't fail analysis if a dependency cannot be found. ([1436](https://github.com/fossas/fossa-cli/pull/1436))

## 3.9.20
- Fixes file matches for license scans ([#1434](https://github.com/fossas/fossa-cli/pull/1434)).

## v3.9.19
- Release a Mac arm64 binary. ([#1426](https://github.com/fossas/fossa-cli/pull/1426))
- Updated the license to CPAL, an OSI-approved license similar to MPL ([#1431](https://github.com/fossas/fossa-cli/pull/1431)).

## v3.9.18
- Resolves an issue where `vendored-dependencies` were rescanned locally, but not in the FOSSA service,
  when `forceRescans` was set to `true` ([#1423](https://github.com/fossas/fossa-cli/pull/1423)).

## v3.9.17
- Poetry: Adds partial support for dependency groups. ([#1420](https://github.com/fossas/fossa-cli/pull/1420)).

## v3.9.16
- Treat `targets` field in the issue summary loaded from Core as optional during `fossa test` and `fossa report` ([#1422](https://github.com/fossas/fossa-cli/pull/1422)).
- Adds support for SwiftPM v3 files ([#1424](https://github.com/fossas/fossa-cli/pull/1424)).
  Future SwiftPM file formats will be accepted automatically if they remain backwards compatible with the current parser.
- Updates parallel embedded binary extractions to be more properly isolated ([#1425](https://github.com/fossas/fossa-cli/pull/1425)).

## v3.9.15
- Change TLS to a version that takes advantage of but does not require 1.2 with EMS.
  This will be reverted in six months.
  On-prem users should upgrade their servers to support either TLS 1.2 with EMS or TLS 1.3.
  SAAS customers are unaffected. ([#1418](https://github.com/fossas/fossa-cli/pull/1418)).

## v3.9.14
- Cargo: Update cargo strategy to parse new `cargo metadata` format for cargo >= 1.77.0 ([#1416](https://github.com/fossas/fossa-cli/pull/1416)).
- `fossa release-group`: Add command to create a FOSSA release group release (`fossa release-group create-release`) [#1409](https://github.com/fossas/fossa-cli/pull/1409).
- `fossa project`: Adds commands to interact with FOSSA projects (`fossa project edit`) [#1394](https://github.com/fossas/fossa-cli/pull/1395).

## v3.9.13
- Support GIT dependencies in Bundler projects ([#1403](https://github.com/fossas/fossa-cli/pull/1403/files))
- Reports: Increase the timeout when hitting the report generation API endpoint ([#1412](https://github.com/fossas/fossa-cli/pull/1412)).

## v3.9.12
- `--detect-dynamic`: Fix deb tatic parsing ([#1401](https://github.com/fossas/fossa-cli/pull/1401)).

## v3.9.11
- Licensing: Add new rules for unity licenses. Add the Redis Source Available License.

## v3.9.10
- Support unarchiving `tgz`, `taz`, `txz`, `tbz`, `tbz2`, and `tz2` files for `--unpack-archives` ([#1402](https://github.com/fossas/fossa-cli/pull/1402/files))
- `fossa test`: improves diagnostic message ([#1403](https://github.com/fossas/fossa-cli/pull/1403/files))
- `fossa release-group`: Adds commands to interact with FOSSA release-groups (`fossa release-group add-projects`, `fossa release-group create`, `fossa release-group delete`, `fossa release-group delete-release`) [#1399](https://github.com/fossas/fossa-cli/pull/1399).

## v3.9.9
- `--without-default-filters`: Users can now disable default path filters ([#1396](https://github.com/fossas/fossa-cli/pull/1396/files)).

## v3.9.8
- Reachability: Users may now provide custom locations for the JAR files emitted by projects and used for reachability analysis ([#1382](https://github.com/fossas/fossa-cli/pull/1382)).

## v3.9.7
- Add preflight permission checks to validate token type, subscription type, project permissions, and release group permissions [#1383](https://github.com/fossas/fossa-cli/pull/1383)

## v3.9.6
- Add debug logs for build warnings in `analyze` commands [#1386](https://github.com/fossas/fossa-cli/pull/1386)

## v3.9.5
- Maven: Fix hanging maven analysis ([#1381](https://github.com/fossas/fossa-cli/pull/1381)).

## v3.9.4
- Reachability: Includes reachability analysis in scan summary ([#1379](https://github.com/fossas/fossa-cli/pull/1379)).

## v3.9.3
- Update error structure ([#1364](https://github.com/fossas/fossa-cli/pull/1364)).

## v3.9.2
- Maven: Adds reachability analysis ([#1372](https://github.com/fossas/fossa-cli/pull/1377)).
- Gradle: Adds reachability analysis ([#1377](https://github.com/fossas/fossa-cli/pull/1377)).

## v3.9.1
- `--detect-dynamic`: Safely ignores scenarios in ldd output parsing where we run into not found error ([#1376](https://github.com/fossas/fossa-cli/pull/1376)).

## v3.9.0
- Emits a warning instead of an error when no analysis targets are found ([#1375](https://github.com/fossas/fossa-cli/pull/1375)).

## 3.8.37

- Container Scans: Bugfix for some registry scans that fail with an STM error. ([#1370](https://github.com/fossas/fossa-cli/pull/1370)).

## v3.8.36
- `fossa feedback`: Allow users to provide feedback on their cli experience ([#1368](https://github.com/fossas/fossa-cli/pull/1368)).
- Add preflight checks to validate API key, connection to FOSSA app, and ability to write to temp directory in relevant commands.


## v3.8.35
- Running `fossa analyze --detect-vendored` no longer fails if there are no detected vendored dependencies ([#1373](https://github.com/fossas/fossa-cli/pull/1373)).

## v3.8.34
- Add color and update formatting in cli help commands ([#1367](https://github.com/fossas/fossa-cli/pull/1367)).

## v3.8.33
- Removes warnings and tracebacks to stderr ([#1358](https://github.com/fossas/fossa-cli/pull/1358)).

## v3.8.32

- Options: Add a `--static-only-analysis` option ([#1362](https://github.com/fossas/fossa-cli/pull/1362)).

## v3.8.31

- Container scanning: `BerkeleyDB` and `Sqlite` strategies now support RPM databases in non-standard locations ([#1365](https://github.com/fossas/fossa-cli/pull/1365)).
- Updates the license scanner to the latest version ([#1366](https://github.com/fossas/fossa-cli/pull/1366)).
  This update addresses several issues with the license scanner, primarily related to incorrect classification of GPL and AGPL licenses.

## v3.8.30

- Fix an issue with long-option syntax for older versions of `sbt` ([#1356](https://github.com/fossas/fossa-cli/pull/1356)).
- Debug: add more logging for debugging missing dependencies ([#1360](https://github.com/fossas/fossa-cli/pull/1360)).

## v3.8.29
- Prevents showing SCM warnings in fossa analyze, test, and report ([#1354](https://github.com/fossas/fossa-cli/pull/1354)).
- Pathfinder: Pathfinder has been deprecated and removed ([#1350](https://github.com/fossas/fossa-cli/pull/1350)).

## v3.8.28
- VSI: no longer reports paths inside of extracted archives with the `!_fossa.virtual_!` literal ([#1345](https://github.com/fossas/fossa-cli/pull/1345)).

## v3.8.27
- Maven: Fix a bug that broke maven analysis if the build directory was in a non-standard location ([#1343](https://github.com/fossas/fossa-cli/pull/1343)).

## v3.8.26
- Maven: add support for maven submodule filtering ([#1339](https://github.com/fossas/fossa-cli/pull/1339)).

## v3.8.25
- Maven: add support for maven scope filtering ([#1331](https://github.com/fossas/fossa-cli/pull/1331)).
- `fossa init`: adds new `fossa init` command which creates `.fossa.yml.example`, and `fossa-deps.yml.example` file. ([#1323](https://github.com/fossas/fossa-cli/pull/1323)).

## v3.8.24

- Python: use `pip` to determine transitive dependencies for setuptool projects that contain a req*.txt or setup.py file. ([#1334](https://github.com/fossas/fossa-cli/pull/1334)).
- Container Scanning: warn and exclude rpm packages that are missing attributes ([#1335](https://github.com/fossas/fossa-cli/pull/1335)).

## v3.8.23
- Custom License Scans: Support full-file uploads for custom license scans ([#1333](https://github.com/fossas/fossa-cli/pull/1333)).

## v3.8.22
- path: adds path dependency scanning functionality. ([#1327](https://github.com/fossas/fossa-cli/pull/1327))
- `pnpm`: Supports `6.0` version of `pnpm-lockfile.yaml` ([#1320])(https://github.com/fossas/fossa-cli/pull/1320)
- Maven: Fixes defect, where `fossa-cli` was sometimes ignoring dependency, if the dependency with multiple scopes was part of the project. ([#1322](https://github.com/fossas/fossa-cli/pull/1322))

## v3.8.21
- archive: considers 0-byte tar file to be valid tar file. ([#1311](https://github.com/fossas/fossa-cli/pull/1311))
- Cocoapods: Allow Podfile.lock without EXTERNAL SOURCES field ([#1279](https://github.com/fossas/fossa-cli/pull/1279))
- `fossa-deps`: `--fossa-deps-file` to specify custom fossa-deps file ([#1303](https://github.com/fossas/fossa-cli/pull/1303))
- install-latest.sh: Fixed a bug where install-latest.sh would result in a broken binary when run on some versions of macOS ([#1317](https://github.com/fossas/fossa-cli/pull/1317))

## v3.8.20
- container scanning: Fixes registry network calls, to ensure `fossa-cli` uses `Accept` header on `HEAD` network calls. ([#1309](https://github.com/fossas/fossa-cli/pull/1309))

## v3.8.19

- container scanning: fixes a defect which led to incorrect `NotTarFormat` errors when parsing container layer. ([#1305](https://github.com/fossas/fossa-cli/pull/1305))
- `--detect-vendored`: fix a defect which caused the `--detect-vendored` flag to fail on Windows ([#1300](https://github.com/fossas/fossa-cli/pull/1300))

## v3.8.18

- Removes the `fossa log4j` subcommand. ([#1291](https://github.com/fossas/fossa-cli/pull/1291))
- golang: Updates go.mod parser to be compatible with golang v1.21. ([#1304](https://github.com/fossas/fossa-cli/pull/1304))
- `fossa list-targets`: list-target command supports `--format` option with: `ndjson`, `text`, and `legacy`. ([#1296](https://github.com/fossas/fossa-cli/pull/1296))

## v3.8.17

Integrates FOSSA snippet scanning into the main application.
For more details and a quick start guide, see [the subcommand reference](./docs/references/subcommands/snippets.md).

## v3.8.16

Delivers another update to the `millhone` early preview of FOSSA snippet scanning:

- Fixes surprising semantics in some subcommands, especially `commit`.
- Sorts and makes unique dependencies written to `fossa-deps` files.
- Overly noisy snippets are filtered entirely.
- Adds C++ snippet parsing.
- Reduces config and logging verbosity.

## v3.8.15

This version is a special release: it does not alter anything in FOSSA CLI, but instead adds `millhone`,
the new snippet scanning functionality for FOSSA, as a release asset.

Future releases will bundle this functionality into FOSSA CLI instead,
but we're making this CLI available standalone for now to enable immediate use!

Initial documentation for this functionality is here.
When we integrate this functionality into FOSSA CLI itself we'll have improved documentation as well.

Note: FOSSA is still ingesting sources into the snippet scanning database;


## v3.8.14

- Custom License Searches and Keyword Searches allow you to search through your codebase, find matches to regular expressions and then either log the results to the scan summary (keyword search) or create a custom license match (custom license searches) ([#1274](https://github.com/fossas/fossa-cli/pull/1274))

## v3.8.13
- Maven: Prevent infinite recursion from Pom file property interpolation. ([#1271](https://github.com/fossas/fossa-cli/pull/1271))

## v3.8.12
- Conda: Support simple Pip packages in `environment.yml`. ([#1275](https://github.com/fossas/fossa-cli/pull/1275))

## v3.8.11
- Maven analysis: Prevent maven analysis from infinitely recursing when it encounters a recursive property ([#1268](https://github.com/fossas/fossa-cli/pull/1268))

## v3.8.10
- Reports: Can now export reports formatted as CycloneDX (json/xml), CSV, HTML, and JSON SPDX. ([#1266](https://github.com/fossas/fossa-cli/pull/1266))
- Containers: RPM packages installed in containers that use the NDB format for their RPM database are now parsed much faster. ([#1262](https://github.com/fossas/fossa-cli/pull/1262))

## v3.8.9
- CLI Binaries: Notarize Mac OS binaries. ([#1261](https://github.com/fossas/fossa-cli/pull/1261))

## v3.8.8
- CLI Binaries: Sign Mac OS builds using codesign. ([#1251](https://github.com/fossas/fossa-cli/pull/1251))
- CLI Binaries: Sign Linux builds using cosign. ([#1243](https://github.com/fossas/fossa-cli/pull/1243))

## v3.8.7
- Due to an issue with our release process [#1254](https://github.com/fossas/fossa-cli/pull/1254), this tag exists but was not released. The changes that would have been in 3.8.7 were released as v3.8.8.

## v3.8.6
- VSI: Fix a bug where root dependencies would cause analysis to fail. ([#1240](https://github.com/fossas/fossa-cli/pull/1240))
- Node (PNPM): Fixes a bug where analyses would fail when the `lockfileVersion` attribute was a string in `pnpm-lock.yaml`. ([1239](https://github.com/fossas/fossa-cli/pull/1239))
- License Scanning: Add a new "IBM type1 interpreter" license (no PR).

## v3.8.5
- Go: `--experimental-use-v3-go-resolver` is now the default. ([Documentation](./docs/references/strategies/languages/golang/v3-go-resolver-transition-qa.md). ([1224](https://github.com/fossas/fossa-cli/pull/1224))

## v3.8.4
- VSI: Report VSI rules and display them in FOSSA's UI. ([#1237](https://github.com/fossas/fossa-cli/pull/1237), [#1235](https://github.com/fossas/fossa-cli/pull/1235))

## v3.8.3
- Logging: Don't output the `[INFO]` prefix for regular CLI messages. ([#1226](https://github.com/fossas/fossa-cli/pull/1226))
- License Scanning: Fix a bug where we were identifying the "GPL with autoconf macro exception" license as "GPL with autoconf exception" in a few cases ([#1225](https://github.com/fossas/fossa-cli/pull/1225))
- Container Scanning: More resiliant os-release parser, accounting initial line comments in the file ([#1230](https://github.com/fossas/fossa-cli/pull/1230))
- Analysis: full paths to the files in archives are shown when running `fossa analyze --unpack-archives` ([#1231](https://github.com/fossas/fossa-cli/pull/1231))
- Telemetry: Collect GNU/Linux distribution information and `uname` output. ([#1222](https://github.com/fossas/fossa-cli/pull/1222))

## v3.8.2
- Poetry: Defaults `category` to `main` if not present in lockfile. ([#1211](https://github.com/fossas/fossa-cli/pull/1211))
- Maven: Revert ([#1218](https://github.com/fossas/fossa-cli/pull/1218)) from v3.8.2 due to performance impacts.

## v3.8.1
- Setup.py: Fixes an defect with `setup.py` parser, caused by failing to account for line comments or backslash. ([#1191](https://github.com/fossas/fossa-cli/pull/1191))
- Installation: `install-latest.sh` now directs `curl` and `wget` to pass `Cache-Control: no-cache` headers to the server. ([#1206](https://github.com/fossas/fossa-cli/pull/1206))
- `Go.mod`: Anaysis does not fail if `go.mod` includes `retract` block. ([#1213](https://github.com/fossas/fossa-cli/pull/1213))
- `.aar`: Supports `.aar` archive files with native license scanning, and with `--unpack-archives` option. ([#1217](https://github.com/fossas/fossa-cli/pull/1217))
- `remote-dependencies`: Analysis of `fossa-deps` fails, if remote-dependencies's character length is greater than maximum. It only applies during non-output mode. ([#1216](https://github.com/fossas/fossa-cli/pull/1216))
- Maven: Analyze a package separately from its parents if the module does not appear in its parent's `<modules>` tag when both the module and its parents are discovered as candidate targets. ([#1218](https://github.com/fossas/fossa-cli/pull/1218))
- Network requests: `fossa-cli` retries network requests which return response with status code of 502. ([#1220](https://github.com/fossas/fossa-cli/pull/1220))
- `PDM`: Adds support for PDM package manager. ([#1214](https://github.com/fossas/fossa-cli/pull/1214))

## v3.8.0
- License Scanning: You can license scan your first-party code with the `--experimental-force-first-party-scans` flag ([#1187](https://github.com/fossas/fossa-cli/pull/1187))
- Network requests: `fossa-cli` retries network requests, if it experiences timeout error. ([#1203](https://github.com/fossas/fossa-cli/pull/1203))
- Monorepo is no longer a supported feature of FOSSA. ([#1202](https://github.com/fossas/fossa-cli/pull/1202))
- `experimental-enable-binary-discovery`, `detect-vendored`: Redact file contents in debug bundles. ([#1201](https://github.com/fossas/fossa-cli/pull/1201))
- `setup.cfg`: Adds support for setup.cfg, in conjuction with `setup.py`. ([#1195](https://github.com/fossas/fossa-cli/pull/1195))
- Default Filters: Default filters are applied prior to analysis. Improves overall runtime performance. ([#1193](https://github.com/fossas/fossa-cli/pull/1194))
- `.fossa.yml` and CLI args: Allow setting a policy by id in addition to by name. ([#1203](https://github.com/fossas/fossa-cli/pull/1203))
- Doc only: Fixed an issue in the `fossa-deps` schema suggesting against the use of `name` for referenced RPM dependencies. If your editor utilizes SchemaStore, this file should now lint properly after this change propagates. ([#1199](https://github.com/fossas/fossa-cli/pull/1199)).

## v3.7.11
- `fossa-deps.yml`: Adds strict parsing to so that required field with only whitespace strings are prohibited early. Also throws an error, if incompatible character is used in vendor dependency's version field. ([#1192](https://github.com/fossas/fossa-cli/pull/1192))

## v3.7.10
- License Scanning: Fix a bug where the license scanner did not run on MacOS 13 on M1 Macs ([#1193](https://github.com/fossas/fossa-cli/pull/1193))
- Debug bundle: The raw dependency graph FOSSA CLI discovers is output in the FOSSA Debug Bundle. ([#1188](https://github.com/fossas/fossa-cli/pull/1188))

## v3.7.9
- License Scanning: Add support for "full file uploads" for CLI-side license scans. ([#1181](https://github.com/fossas/fossa-cli/pull/1181))

## v3.7.8
- Go: Do not fall back to module based analysis when using `--experimental-use-go-v3-resolver`. ([#1184](https://github.com/fossas/fossa-cli/pull/1184))

## v3.7.7
- Adds `--json` flag to `fossa container analyze` ([#1180](https://github.com/fossas/fossa-cli/pull/1180))
- License Scanning: Reduce false positives caused by indicator matches. This is done by only reporting indicator matches to SPDX keys and license names when we are scanning a manifest file ([#1182](https://github.com/fossas/fossa-cli/pull/1182))

## v3.7.6
- RPM: Support origin paths for RPM spec file analysis ([#1178](https://github.com/fossas/fossa-cli/pull/1178))
- Swift: Do not stop analysis if we encounter a badly formatted project.pbxproj file ([#1177](https://github.com/fossas/fossa-cli/pull/1177))

## v3.7.5
- Go: Introduce `--experimental-use-v3-go-resolver` to preview a new [tactic](./docs/references/strategies/languages/golang/gomodules.md#experimental-strategy-use-go-list-on-packages) for Go dependency scanning. ([#1168](https://github.com/fossas/fossa-cli/pull/1168),[#1173](https://github.com/fossas/fossa-cli/pull/1173))
- Themis: Update tag to support a new rule for the libdivide dependency. ([#1172](https://github.com/fossas/fossa-cli/pull/1172)

## v3.7.4
- Gradle: Fix possible ConcurrentModificationException that can occur when getting dependencies ([#1171](https://github.com/fossas/fossa-cli/pull/1171))

## v3.7.3
- Go: Collects environment variables in debug bundle. ([#1132](https://github.com/fossas/fossa-cli/pull/1132))
- Diagnostics: Improves user-facing error messages and debugging tips for external commands and some HTTP error conditions ([#1165](https://github.com/fossas/fossa-cli/pull/1165))
- License Scanning: Scan the full contents of "license.html" and "licence.html" for license content, not just the comments. ([#1169](https://github.com/fossas/fossa-cli/pull/1169))

## v3.7.2
- License Scanning: Add four new licenses: Pushwoosh, PalletsFlaskLogo, IntelDisclaimer and Instabug ([#1163](https://github.com/fossas/fossa-cli/pull/1163))

## v3.7.1
- Stack: Git based dependencies are detected and handled correctly. ([#1160](https://github.com/fossas/fossa-cli/pull/1160))

## v3.7.0
- Support Maven wrapper (`mvnw`) usage in Maven projects, and user-provided binary overrides for Maven projects ([#1149](https://github.com/fossas/fossa-cli/pull/1149))
  For more information, see the [Maven strategy documentation](./docs/references/strategies/languages/maven/maven.md).
- Installation Script: Verify that the sha256sum of the downloaded archive matches the recorded one. ([#1158](https://github.com/fossas/fossa-cli/pull/1158))

## v3.6.18
- License Scanning: Emit a warning if unarchiving fails rather than a fatal error. ([#1153](https://github.com/fossas/fossa-cli/pull/1153))

## v3.6.17

- Handle Leiningen deduped deps: expand groupID and artifactID in the leiningen tactic to satisfy the Maven fetcher ([#1152]](https://github.com/fossas/fossa-cli/pull/1152))

## v3.6.17

- `fossa test`: Display CVE, fixed version information, and issue dashboard links when possible. ([#1146](https://github.com/fossas/fossa-cli/pull/1146))

## v3.6.16

- Project labels: Support project labels from command line and configuration file ([1145](https://github.com/fossas/fossa-cli/pull/1145))

## v3.6.15

- Container scanning: support more tar formats. ([1142](https://github.com/fossas/fossa-cli/pull/1142))
- `--detect-dynamic`: Supports recursively inspecting binaries for dynamic dependencies. ([#1143](https://github.com/fossas/fossa-cli/pull/1143))

## v3.6.14

- `fossa test`: Improved reporting. ([#1135](https://github.com/fossas/fossa-cli/pull/1135))

## v3.6.13

- Vendored Dependencies: Add the unity companion license (https://unity.com/legal/licenses/unity-companion-license) and unity package distribution license (https://unity.com/legal/licenses/unity-package-distribution-license) to license scanning ([#1136](https://github.com/fossas/fossa-cli/pull/1136))

## v3.6.12

- Maven: If a package is both `"test"` and `"compile"`, it is no longer filtered ([#1138](https://github.com/fossas/fossa-cli/pull/1138)).

## v3.6.11

- Lib yarn protocol: When we encounter Yarn lib deps we should warn but not fail the scan ([#1134](https://github.com/fossas/fossa-cli/pull/1134))

## v3.6.10

- Vendored Dependencies: Allow path filtering when doing cli-side license scans ([#1128](https://github.com/fossas/fossa-cli/pull/1128))

## v3.6.9
- Yarn: Fix a bug where tarball URLs were recognized as git urls. ([#1126](https://github.com/fossas/fossa-cli/pull/1126))

## v3.6.8
- Go: Allow quotes module names in static analysis ([#1118](https://github.com/fossas/fossa-cli/pull/1118))
- `fossa test`: Includes revision summary and target information, when accessible ([#1119](https://github.com/fossas/fossa-cli/pull/1119))

## v3.6.7

- Rename `--experimental-license-scan` to `--license-scan` (https://github.com/fossas/fossa-cli/pull/1110)
- Emit a warning if the `--experimental-native-license-scan` flag is used

## v3.6.6

- Conda: Change dynamic strategy to simulate building an environment from `environment.yml` instead of reading from the currently active environment. ([#1099](https://github.com/fossas/fossa-cli/pull/1099))

## v3.6.5

- `fossa test`: deprecates `--json` flag in favor of `--format json` option. ([#1109](https://github.com/fossas/fossa-cli/pull/1109))
- `fossa container test`: deprecates `--json` flag in favor of `--format json` option. ([#1109](https://github.com/fossas/fossa-cli/pull/1109))
- UX: Added breadcrumb to main help output indicating that subcommands have additional options. ([#1106](https://github.com/fossas/fossa-cli/pull/1106))

## v3.6.4

- C/C++: Fixes `--detect-vendored` on Windows. ([#1096](https://github.com/fossas/fossa-cli/pull/1096))
- Uses an ISO timestamp for the revision if no better revision can be inferred. ([#1091](https://github.com/fossas/fossa-cli/pull/1091))

## v3.6.3

Gradle: Considers dependencies from `debugUnitTest*` configurations to be unused. ([#1097](https://github.com/fossas/fossa-cli/pull/1097))

## v3.6.2

- Don't promote transitive dependencies  [#1092](https://github.com/fossas/fossa-cli/pull/1092).
- Container Scanning: Fixes a bug where tar entry were not normalized within nested layer tar. [#1095](https://github.com/fossas/fossa-cli/pull/1095)

## v3.6.1

- Container Scanning: Fixes a bug where image source parser ignored '-' in host. Also fixes an issue regarding to redirect headers when communicating with registry. [#1089](https://github.com/fossas/fossa-cli/pull/1089)

## v3.6.0

- Promote C/C++ features to general availability ([#1087](https://github.com/fossas/fossa-cli/pull/1087)).
  - `--experimental-enable-vsi` is now `--detect-vendored`.
  - `--experimental-analyze-dynamic-deps` is now `--detect-dynamic`.

## v3.5.3

- Manual Dependencies: Linux Dependencies (`rpm-generic`, `apk`, `deb`) can be provided as reference dependency in fossa-deps file ([#1086](https://github.com/fossas/fossa-cli/pull/1086)).

## v3.5.2

- Container Scanning: Fixes an issue with base64 encoded raw authentications ([#1085](https://github.com/fossas/fossa-cli/pull/1085)).

## v3.5.1

- Contributor counting: update the contributor count range from 90 days to 365 days. ([#1083](https://github.com/fossas/fossa-cli/pull/1083))

## v3.5.0

- Container Scanning: Uses native container scanner, deprecates old container scanner ([#1078](https://github.com/fossas/fossa-cli/pull/1078)), ([#1079](https://github.com/fossas/fossa-cli/pull/1079)), ([#1080](https://github.com/fossas/fossa-cli/pull/1080)), ([1082](https://github.com/fossas/fossa-cli/pull/1082)).

_Notice:_

- Now, container scanning analyzes projects for applications (`npm`, `pip`, etc) dependencies.
- Now, container scanning can filter specific targets via target exclusions using [fossa configuration file](./docs/references/files/fossa-yml.md).
- Now, `fossa-cli`'s windows binary can perform container scanning.
- Now, container scanned projects will show origin path in FOSSA web UI.
- Now, container scanned projects can target specific architecture via digest.

You can use `--only-system-deps` flag to only scan for dependencies from `apk`, `dpkg`, `dpm`.
This will mimic behavior of older FOSSA CLI's container scanning (older than v3.5.0).

Learn more:
- [container scanner](./docs/references/subcommands/container/scanner.md)
- [fossa container analyze](./docs/references/subcommands/container.md)

If you experience any issue with this release, or have question, please contact [FOSSA Support](https://support.fossa.com).

## v3.4.11
- Npm (Lockfile v3) - Fixes a defect where, _sometimes_ wrong version of the dependency was reported if multiple version of the same dependency existed in the lock file. ([#1075](https://github.com/fossas/fossa-cli/pull/1075))
- Npm (Lockfile v2) - Fixes a defect where, _sometimes_ wrong version of the dependency was reported if multiple version of the same dependency existed in the lock file. ([#1075](https://github.com/fossas/fossa-cli/pull/1075))

## v3.4.10
- Scala: Supports analysis of multi-project sbt builds with `sbt-dependency-graph` plugin. ([#1074](https://github.com/fossas/fossa-cli/pull/1074)).

## v3.4.9
- Scan Summary: Identifies project skipped due to production path filtering, or exclusion filtering. ([#1071](https://github.com/fossas/fossa-cli/pull/1071))
- R: Adds support for `renv` package manager. ([#1062](https://github.com/fossas/fossa-cli/pull/1062))

## v3.4.8
- Report: Fixes a defect, where `report` command was failing due to invalid dependencies cache from endpoint ([#1068](https://github.com/fossas/fossa-cli/pull/1068)).

## v3.4.7
- Linux releases are now packaged as both tar.gz and zip to improve compatibility when installing ([#1066](https://github.com/fossas/fossa-cli/pull/1066))

## v3.4.6
- Container Scanning: Fixes a defect, where container registry `registry:3000/org/repo:tag` was incorrectly identifying `registry` as project name. ([#1050](https://github.com/fossas/fossa-cli/issues/1050))
- Container Scanning: Includes registry uri in project name (experimental scanner only). ([#1050](https://github.com/fossas/fossa-cli/issues/1050))

## v3.4.5
- FOSSA API: Adds resiliency against API errors occurring when retrieving endpoint versioning information. ([#1051](https://github.com/fossas/fossa-cli/pull/1051))

## v3.4.4
- Fix a bug in the v1 installers for Windows (install-v1.ps1 and install.ps1) ([#1052](https://github.com/fossas/fossa-cli/pull/1052))

## v3.4.3
- Container scanning: Supports hardlink file discovery for experimental scanner. ([#1047](https://github.com/fossas/fossa-cli/pull/1047))
- Container scanning: Supports busybox. ([#1047](https://github.com/fossas/fossa-cli/pull/1047))
- Container scanning: Increases timeout to 5 mins when extracting image from docker engine api for experimental scanner. ([#1047](https://github.com/fossas/fossa-cli/pull/1047))

## v3.4.2

- API: Error messages are more clear and provide user-actionable feedback. ([#1048](https://github.com/fossas/fossa-cli/pull/1048))
- Metrics: Reports the kind of CI environment in which FOSSA is running, if any. ([#1043](https://github.com/fossas/fossa-cli/pull/1043))

## v3.4.1

- Container scanning: RPM: Add support for the Sqlite backend. ([#1044](https://github.com/fossas/fossa-cli/pull/1044))
- Container scanning: RPM: Add support for the NDB backend. ([#1046](https://github.com/fossas/fossa-cli/pull/1046))

## v3.4.0

- Container scanning: New experimental scanner. ([#1001](https://github.com/fossas/fossa-cli/pull/1001), [#1002](https://github.com/fossas/fossa-cli/pull/1002), [#1003](https://github.com/fossas/fossa-cli/pull/1003), [#1004](https://github.com/fossas/fossa-cli/pull/1004), [#1005](https://github.com/fossas/fossa-cli/pull/1005), [#1006](https://github.com/fossas/fossa-cli/pull/1006), [#1010](https://github.com/fossas/fossa-cli/pull/1010), [#1011](https://github.com/fossas/fossa-cli/pull/1011), [#1012](https://github.com/fossas/fossa-cli/pull/1012), [#1014](https://github.com/fossas/fossa-cli/pull/1014), [#1016](https://github.com/fossas/fossa-cli/pull/1016), [#1017](https://github.com/fossas/fossa-cli/pull/1017), [#1021](https://github.com/fossas/fossa-cli/pull/1021), [#1025](https://github.com/fossas/fossa-cli/pull/1025), [#1026](https://github.com/fossas/fossa-cli/pull/1026), [#1029](https://github.com/fossas/fossa-cli/pull/1029), [#1031](https://github.com/fossas/fossa-cli/pull/1031), [#1032](https://github.com/fossas/fossa-cli/pull/1032), [#1034](https://github.com/fossas/fossa-cli/pull/1034))<br>
  For more information, see the [experimental container scanning documentation](./docs/references/subcommands/container/scanner.md).
- Filters: Add `dist-newstyle` to the list of automatically filtered directories. ([#1030](https://github.com/fossas/fossa-cli/pull/1035))
- `fossa-deps`: Fix a bug in `fossa-deps.schema.json`, it is now valid JSON. ([#1030](https://github.com/fossas/fossa-cli/pull/1030))

## v3.3.12

- CocoaPods: Fixes error when analyzing podspecs that print non-JSON text to stdout ([#1015](https://github.com/fossas/fossa-cli/pull/1015))
- VSI: Executes with at least two threads even on a single core system ([#1013](https://github.com/fossas/fossa-cli/pull/1013))
- VSI: Reports a better error when no dependencies are found ([#1023](https://github.com/fossas/fossa-cli/pull/1023)).

## v3.3.11

- `fossa test`: `fossa test --json` produces json output when there are 0 issues found. ([#999](https://github.com/fossas/fossa-cli/pull/999))

## v3.3.10

- Svn: Fixes project inference bug, where revision values included `\r`. ([#997](https://github.com/fossas/fossa-cli/pull/997))

## v3.3.9

- Maven: Always use Maven Install Plugin 3.0.0-M1 to install depgraph. This avoids a Maven bug with older versions failing to install the plugin correctly from a vendored JAR. ([#988](https://github.com/fossas/fossa-cli/pull/988/files))
- Cocoapods: Fixes podpsec bug in which nested subspecs (of external sources), were not appropriately handled. Improves logging. ([#994](https://github.com/fossas/fossa-cli/pull/994))

## v3.3.8

- Carthage: Fixes analysis of artifacts dervided from Github entry for GH enterprise urls. ([#989](https://github.com/fossas/fossa-cli/pull/989))

## v3.3.7

- Report: Changes copyrights field to copyrightsByLicense in the attribution report JSON output. [#966](https://github.com/fossas/fossa-cli/pull/966)
- Report: Always include the "downloadUrl" field in attribution reports, regardless of the setting in the FOSSA reports UI. ([#979](https://github.com/fossas/fossa-cli/pull/979))
- Debug: Includes version associated with endpoint in debug bundle, and scan summary. ([#984](https://github.com/fossas/fossa-cli/pull/984))
- Test: Adds `--diff` option for `fossa test` command. ([#986](https://github.com/fossas/fossa-cli/pull/986))

## v3.3.6
- License scanning: Make CLI-side license scanning the default method for `vendored-dependencies`.
- Maven: Report direct dependencies as direct rather than deep. ([#963](https://github.com/fossas/fossa-cli/pull/963))

## v3.3.5
- Pnpm: Adds support for dependency analysis using `pnpm-lock.yaml` file. ([#958](https://github.com/fossas/fossa-cli/pull/958))

## v3.3.4
- `fossa report attribution`: Removes copyright information from JSON output ([#945](https://github.com/fossas/fossa-cli/pull/945)) as it was never available from the server.
- VSI scans now automatically skip the `.git` directory inside the scan root ([#969](https://github.com/fossas/fossa-cli/pull/969)).

## v3.3.3
- Cocoapods: Cocoapods analyzer does not handle subspecs in vendored podspecs. ([#964](https://github.com/fossas/fossa-cli/pull/964/files))

## v3.3.2
- License scanning: Skip rescanning revisions that are already known to FOSSA. This can be overridden by using the `--force-vendored-dependency-rescans` flag.
- Swift: Added support for `Package.resolved` v2 files ([#957](https://github.com/fossas/fossa-cli/pull/957)).
- Perl: Updated version number parser to be more lenient on non-textual version numbers ([#960](https://github.com/fossas/fossa-cli/pull/960))

## v3.3.1
- Vendor Dependencies: Considers `licence` and `license` equivalent when performing native license scan ([#939](https://github.com/fossas/fossa-cli/pull/939)).
- Vendor Dependencies: Native license scanning works in alpine linux without additional dependencies ([#949](https://github.com/fossas/fossa-cli/pull/949)).
- `fossa report attribution`: Adds copyright information to JSON output ([#945](https://github.com/fossas/fossa-cli/pull/945)).
- Scala: non-multi sbt projects include deep dependencies ([#942](https://github.com/fossas/fossa-cli/pull/942)).

## v3.3.0
- Telemetry: CLI collects telemetry by default. ([#936](https://github.com/fossas/fossa-cli/pull/936))

Read more about telemetry: https://github.com/fossas/fossa-cli/blob/master/docs/telemetry.md. To opt-out of telemetry, provide `FOSSA_TELEMETRY_SCOPE` environment variable with value of: `off` in your shell prior to running fossa.

## v3.2.17
- Archive upload: Fix a bug when trying to tar to a filename that already exists. ([#927](https://github.com/fossas/fossa-cli/pull/927))
- Npm: Supports lockfile v3. ([#932](https://github.com/fossas/fossa-cli/pull/932))

## v3.2.16
- Go: When statically analyzing a project, apply reported replacements. ([#926](https://github.com/fossas/fossa-cli/pull/926))

## v3.2.15

- Maven: Update `depGraph` plugin to `4.0.1` and add a fallback ot the legacy `3.3.0` plugin ([#895](https://github.com/fossas/fossa-cli/pull/895))

## v3.2.14

- Gradle: Considers `testFixturesApi` and `testFixturesImplementation` to be test configuration, and it's dependencies are excluded in analyzed dependency graph. ([#920](https://github.com/fossas/fossa-cli/pull/920))

## v3.2.13

- Filters: Fixes the disabled path filtering in discovery exclusion. ([#908](https://github.com/fossas/fossa-cli/pull/908))

## v3.2.12

- `fossa report attribution`: Adds `text` as an option to `--format`. ([#921](https://github.com/fossas/fossa-cli/pull/921))
- Go: The standard library is no longer reported as a dependency. ([#918](https://github.com/fossas/fossa-cli/pull/918))

## v3.2.11

- nodejs: Refine how workspace packages are recognized/skipped. ([#916](https://github.com/fossas/fossa-cli/pull/916))
- Cocoapods: Resolves vendored local podspecs into their source Git repositories when possible. ([#875](https://github.com/fossas/fossa-cli/pull/875))

## v3.2.10

- Haskell: Generates build plan properly for multi-home Cabal projects (h/t [@jmickelin](https://github.com/jmickelin)) ([#910](https://github.com/fossas/fossa-cli/pull/910))

## v3.2.9

- Container Scanning: supports rpm databases using `ndb` or `sqlite` backend. ([#894](https://github.com/fossas/fossa-cli/pull/894))

## v3.2.8

- Filtering: Don't use included paths for discovery exclusion. ([#907](https://github.com/fossas/fossa-cli/pull/907))
- Filtering: add `--debug-no-discovery-exclusion` for client-side filter debugging. (#[901](https://github.com/fossas/fossa-cli/pull/901))

## v3.2.7

- Debug: Redact all known API keys from the debug bundle (#[897](https://github.com/fossas/fossa-cli/pull/897))
- Nodejs: Discover peer deps and transitive deps for name-spaced packages in package-lock.json. ([#882](https://github.com/fossas/fossa-cli/pull/882))

## v3.2.6

- Filters: Apply filters during the discvoery phase, reducing end-to-end runtime. ([#877](https://github.com/fossas/fossa-cli/pull/877))

## v3.2.5

- Debug: Reduce the size of debug bundles. ([#890](https://github.com/fossas/fossa-cli/pull/890))

## v3.2.4

- Nodejs: Fixed a bug where dev deps that only appear in requires were considered production dependencies. ([#884](https://github.com/fossas/fossa-cli/pull/884))

## v3.2.3

- Nodejs: Fixed a bug where some dev dependencies weren't removed during shrinking. ([#859](https://github.com/fossas/fossa-cli/pull/859))

## v3.2.2

- Nodejs: Fix a bug where cycles involved peer dependencies would cause an infinite loop. ([#870](https://github.com/fossas/fossa-cli/pull/870))
- Experimental: Allow local license scanning of vendored dependencies (specified in `fossa-deps.yml` file) when using `--experimental-native-license-scan`.
  - [#868](https://github.com/fossas/fossa-cli/pull/868)
  - [#858](https://github.com/fossas/fossa-cli/pull/858)
  - [#838](https://github.com/fossas/fossa-cli/pull/838)
  - [#814](https://github.com/fossas/fossa-cli/pull/814)
  - [#873](https://github.com/fossas/fossa-cli/pull/873)

## v3.2.1

- Experimental: native license scanning is now disabled by default. ([#865](https://github.com/fossas/fossa-cli/pull/865))

## v3.2.0
- Telemetry: Introduces fossa cli telemetry for fatal errors and warnings. By default, telemetry is disabled. ([#831](https://github.com/fossas/fossa-cli/pull/831))
Please read for details on telemetry [here](./docs/telemetry.md)

- Configuration: Fixes a bug where `.fossa.yml` was picked up only in the working directory, not in the analysis directory. ([#854](https://github.com/fossas/fossa-cli/pull/854))
- Configuration: Reports an error when provided API key is an empty string ([#856](https://github.com/fossas/fossa-cli/pull/856))

## v3.1.8

- Windows: Fixes a --version command for windows release binary.

## v3.1.7

- Configuration: Users can now use `.fossa.yaml` as a configuration file name. Previously, only `.fossa.yml` was supported. ([#851](https://github.com/fossas/fossa-cli/pull/851))
- fossa-deps: Fixes an archive uploading bug for vendor dependency by queuing archive builds individually. ([#826](https://github.com/fossas/fossa-cli/pull/826))
- nodejs: Capture peer dependencies transitively for npm `package-lock.json` files. ([#849](https://github.com/fossas/fossa-cli/pull/849))

## v3.1.6

- Respects Go module replacement directives in the Go Mod Graph strategy. ([#841](https://github.com/fossas/fossa-cli/pull/841))

## v3.1.5

- Adds `--format` to `fossa report attribution` and deprecates `--json`. ([#844](https://github.com/fossas/fossa-cli/pull/844))

## v3.1.4

- Handles symlink loops in directory structure. ([#827](https://github.com/fossas/fossa-cli/pull/827))
- No longer crashes when `fossa-deps.yml` exists but has an empty `archived-dependencies` property. ([#832](https://github.com/fossas/fossa-cli/pull/832))

## v3.1.3

- Adds support for identifying dynamically linked dependencies in an output binary. ([#818](https://github.com/fossas/fossa-cli/pull/818), [#788](https://github.com/fossas/fossa-cli/pull/788), [#780](https://github.com/fossas/fossa-cli/pull/780), [#788](https://github.com/fossas/fossa-cli/pull/778), [#771](https://github.com/fossas/fossa-cli/pull/771), [#770](https://github.com/fossas/fossa-cli/pull/770))

## v3.1.2

- Fixes a bug which ignored the `server` field in the config file. ([#821](https://github.com/fossas/fossa-cli/pull/821))

## v3.1.1

- UX: Parser error messages include call to action. ([#801](https://github.com/fossas/fossa-cli/pull/801))
- UX: Improves error message when executable is not found. ([#813](https://github.com/fossas/fossa-cli/pull/813))
- UX: Fixes minor scan summary ordering bug. ([#813](https://github.com/fossas/fossa-cli/pull/813))
- UX: Writes errors and warnings encountered in analyze to temp file. ([#813](https://github.com/fossas/fossa-cli/pull/813))
- Ruby: Improves error and warning messages. ([#800](https://github.com/fossas/fossa-cli/pull/800))
- Python: `setup.py` error messages are _less_ noisy. ([#801](https://github.com/fossas/fossa-cli/pull/801))
- Dart: Improves error and warning messages. ([#800](https://github.com/fossas/fossa-cli/pull/806))
- Pipenv: Improves error and warning messages. ([#803](https://github.com/fossas/fossa-cli/pull/803))
- Poetry: Improves error and warning messages. ([#803](https://github.com/fossas/fossa-cli/pull/803))
- Maven: Improves error and warning messages. ([#808](https://github.com/fossas/fossa-cli/pull/808))
- Nodejs: Improves error and warning messages. ([#805](https://github.com/fossas/fossa-cli/pull/805))
- Swift: Improves error and warning messages. ([#802](https://github.com/fossas/fossa-cli/pull/802))
- Cocoapods: Improves error and warning messages. ([#807](https://github.com/fossas/fossa-cli/pull/807))
- Golang: Improves error and warning messages. ([#809](https://github.com/fossas/fossa-cli/pull/809))
- Gradle: Improves error and warning messages. ([#804](https://github.com/fossas/fossa-cli/pull/804))
- Scala: Improves error and warning messages. ([#813](https://github.com/fossas/fossa-cli/pull/813))
- Clojure: Improves error and warning messages. ([#813](https://github.com/fossas/fossa-cli/pull/813))
- Nim: Improves error and warning messages. ([#813](https://github.com/fossas/fossa-cli/pull/813))
- Rust: Improves error and warning messages. ([#813](https://github.com/fossas/fossa-cli/pull/813))
- UX: Improves errors for dynamic deps, and binary deps analysis. ([#819](https://github.com/fossas/fossa-cli/pull/819))
- UX: Improves analysis scan summary rendering. ([#819](https://github.com/fossas/fossa-cli/pull/819))


## v3.1.0

- FOSSA API: Uses `SSL_CERT_FILE`, and `SSL_CERT_DIR` environment variable for certificates when provided. ([#760](https://github.com/fossas/fossa-cli/pull/760))
- UX: Uses error messages received from FOSSA api, when reporting API related errors. ([#792](https://github.com/fossas/fossa-cli/pull/792))
- UX: Adds scan summary tabulating errors, warnings, project directory, and skipped projects. ([#790](https://github.com/fossas/fossa-cli/pull/790))

## v3.0.18

- Fully percent-encode sub-paths in generated URLs. ([#789](https://github.com/fossas/fossa-cli/pull/789))
- Improve error tracking and outputs. ([#774](https://github.com/fossas/fossa-cli/pull/774))
- Cabal: Fixed a filter error that treated cabal projects as stack projects. ([#787](https://github.com/fossas/fossa-cli/pull/787))

## v3.0.17

- Npm: Fixes an issue where a package-lock.json dep with a boolean 'resolved' key wouldn't parse. ([#775](https://github.com/fossas/fossa-cli/pull/775))
- Npm: Fixes an issue where analyzing `package-lock.json` would miss duplicate packages with different versions. ([#779](https://github.com/fossas/fossa-cli/pull/779))
- Gradle: Projects with only a top-level `settings.gradle` file will now be detected. ([#785](https://github.com/fossas/fossa-cli/pull/785))

## v3.0.16

- Monorepo: Upload file data and licenses together during monorepo scans, speed up issue scans. ([#772](https://github.com/fossas/fossa-cli/pull/772))
- Improves the overall performance and progress reporting of VSI scans. ([#765](https://github.com/fossas/fossa-cli/pull/765))
- Rebar: Fix `rebar.config` parser failing on unneccessary escapes. ([#764](https://github.com/fossas/fossa-cli/pull/764))

## v3.0.15

- Improve archive upload logging. ([#761](https://github.com/fossas/fossa-cli/pull/761))

## v3.0.14

- Maven: Updates implementation to delineate classifier, and consequently maven dependencies with classifier can be scanned without failure in FOSSA. ([#755](https://github.com/fossas/fossa-cli/pull/755/))

## v3.0.13

- `package-lock.json` parser ignores name field. ([#757](https://github.com/fossas/fossa-cli/pull/757))

## v3.0.12

- log4j: Adds `fossa log4j` command to identify log4j dependencies. ([#744](https://github.com/fossas/fossa-cli/pull/744))

## v3.0.11

- Yarn: Fixes an issue, where entry missing `resolved` attribute in `yarn.lock` would throw exception. ([#741](https://github.com/fossas/fossa-cli/pull/741))

## v3.0.10

- Gradle: Uses ResolutionAPI for gradle analysis. ([#740](https://github.com/fossas/fossa-cli/pull/740/))
- Cleans up duplicated internal hashing primitives ([#737](https://github.com/fossas/fossa-cli/pull/737))
- Adds a prerequisite required for future VSI improvements ([#736](https://github.com/fossas/fossa-cli/pull/736))

## v3.0.9

- Makes experimental flags discoverable and documents them. ([#723](https://github.com/fossas/fossa-cli/pull/723))
- Supports extracting `.tar.xz` files ([#734](https://github.com/fossas/fossa-cli/pull/734))
- Supports extracting `.tar.bz2` files ([#734](https://github.com/fossas/fossa-cli/pull/734))
- Adds explicit `xz` support for `rpm` files ([#735](https://github.com/fossas/fossa-cli/pull/735))
- Adds `zstd` support for `rpm` files ([#735](https://github.com/fossas/fossa-cli/pull/735))
- Adds a prerequisite required for future VSI improvements ([#730](https://github.com/fossas/fossa-cli/pull/730))

## v3.0.8

- Nuget: Fixes analysis performance when working with `project.assets.json` ([#733](https://github.com/fossas/fossa-cli/pull/733))

## v3.0.7

- Go: `go mod graph` is used as default tactic for gomod strategy. ([#707](https://github.com/fossas/fossa-cli/pull/707))

## v3.0.6

- Yarn: Fixes a bug with yarn v1 lock file analysis, where direct dependencies were not reported sometimes. ([#716](https://github.com/fossas/fossa-cli/pull/716))

## v3.0.5

- Nim: Adds support for dependency analysis using `nimble.lock` file. ([#711](https://github.com/fossas/fossa-cli/pull/711))

## v3.0.4

- Npm: Fixes a bug where dev dependencies were not included in result when using `--include-unused-deps` ([#710](https://github.com/fossas/fossa-cli/pull/710))

## v3.0.3

- Increases default timeout to 3600 seconds (1 hour) for commands listed below ([#712](https://github.com/fossas/fossa-cli/pull/712))
  - `fossa test`
  - `fossa container test`
  - `fossa vps test`
  - `fossa report`
  - `fossa vps report`

## v3.0.2

- Nuget (projectassetsjson): Ignores project type dependencies in reporting ([#704](https://github.com/fossas/fossa-cli/pull/704))
- Nuget (projectassetsjson): Fixes a bug, where indirect dependencies where appearing as direct dependencies([#704](https://github.com/fossas/fossa-cli/pull/704))

## v3.0.1

- Deduplicates `vendored-dependencies` entries when possible, and provides a better error message when not. ([#689](https://github.com/fossas/fossa-cli/pull/689))
- Adds logging to `vendored-dependencies` processing. ([#703](https://github.com/fossas/fossa-cli/pull/703))

# Version 3 Changelog

- Migrates source code from [spectrometer](https://github.com/fossas/spectrometer) into fossa-cli (this repository).

# Version 2 Changelog

Releases for CLI 2.x can be found at: https://github.com/fossas/spectrometer/releases

## v2.19.9

- Go: Fixes a regression, where deep dependencies were reported as direct dependencies. ([#443](https://github.com/fossas/spectrometer/pull/443/))

## v2.19.8

- Perl: Adds support for Perl with parsing of `META.json`, `META.yml`, `MYMETA.yml`, `MYMETA.json`. ([#428](https://github.com/fossas/spectrometer/pull/428))

## v2.19.7

- Resolves a regression when parsing npm `package-lock.json` files that do not contain a `version` field ([#445](https://github.com/fossas/spectrometer/pull/445))

## v2.19.6

- Special cases scans with a single VSI only filter to skip other analysis strategies ([#407](https://github.com/fossas/spectrometer/pull/407))
- Adds the ability to skip resolving dependencies from FOSSA projects discovered during VSI scans ([#435](https://github.com/fossas/spectrometer/pull/435))

## v2.19.5

- Fixes an issue observed during VSI analysis where fingerprinting files with lines longer than 64KiB would fail. ([#427](https://github.com/fossas/spectrometer/pull/427))

## v2.19.4

- Adds experimental capability for filtering gradle configuration for analysis. ([#425](https://github.com/fossas/spectrometer/pull/425))

Refer to: [Gradle documentation](docs/references/strategies/languages/gradle/gradle.md#experimental-only-selecting-set-of-configurations-for-analysis) for more details.

## v2.19.3

- Removes `fossa compatibility` command. ([#383](https://github.com/fossas/spectrometer/pull/383))

Use [`fossa-deps.{yml,json}`](docs/features/vendored-dependencies.md) file to facilitate archive uploading capability, previously provided by `fossa compatibility` command.

## v2.19.2

- Adds `--config` flag, which can set custom path for configuration file. If `--config` flag is not used, base directory will scanned for `.fossa.yml` file. ([#415](https://github.com/fossas/spectrometer/pull/415))

## v2.19.1

- Fixes an issue where nodeJS errors were reported when no NodeJS project were discovered. ([#424](https://github.com/fossas/spectrometer/pull/424))

## v2.19.0

- Adds support for `fossa analyze --include-unused-deps`, which prevents filtering out non-production dependencies. ([#412](https://github.com/fossas/spectrometer/pull/412))
- Yarn: Adds support for workspaces. ([#374](https://github.com/fossas/spectrometer/pull/374))
- Npm: Adds support for workspaces. ([#374](https://github.com/fossas/spectrometer/pull/374))
- Npm: Removes unreliable `npm ls`-based analysis tactic. ([#374](https://github.com/fossas/spectrometer/pull/374))
- `fossa-deps`: Adds support for `bower`-type in `referenced-dependencies`. ([#406](https://github.com/fossas/spectrometer/pull/406))
- Monorepo: Chunk AOSP files when uploading ([#421](https://github.com/fossas/spectrometer/pull/421)).
- Monorepo: Don't fail on files that are filtered during expansion ([#421](https://github.com/fossas/spectrometer/pull/421)).

## v2.18.1

- Monorepo: Send error state to UI if the CLI crashes, so scans won't appear to hang forever. ([#409](https://github.com/fossas/spectrometer/pull/409))
- Monorepo: Fix parsing nomos output bug where files contain newlines. ([#409](https://github.com/fossas/spectrometer/pull/409))

## v2.18.0

- Improves performance in scenarios where cgroups are used to limit the amount of CPU time available, such as K8S containers ([#403](https://github.com/fossas/spectrometer/pull/403))

## v2.17.3

- Monorepo: adds some optimizations to reduce the amount of file buffering in memory during a scan, resulting in less memory pressure and faster scans. ([#402](https://github.com/fossas/spectrometer/pull/402))
- Adds compatibility script for `fossa report attribution --json` ([#397](https://github.com/fossas/spectrometer/pull/397))

## v2.17.2

- Fortran: Supports fortran package manager. ([#377](https://github.com/fossas/spectrometer/pull/377))

## v2.17.1

- Adds support for reporting origin path for binaries discovered via `--experimental-enable-binary-discovery` ([#396](https://github.com/fossas/spectrometer/pull/396))

## v2.17.0

- When running `fossa analyze` with the `--debug` flag, we now create a `fossa.debug.json.gz` file containing detailed runtime traces for project discovery and dependency analysis

## v2.16.6

- Monorepo: Adds automatic retries to failed API calls. ([#392](https://github.com/fossas/spectrometer/pull/392))

## v2.16.5

- Adds JSON Output for `fossa test --json` when there are no issues. ([#387](https://github.com/fossas/spectrometer/pull/387))

## v2.16.4

- Monorepo: Fixes bug with symlink logic mismatch between walker and buildspec uploader. ([#388](https://github.com/fossas/spectrometer/pull/388))

## v2.16.3

- Monorepo: Fixes bug with non-glob exclusions. ([#386](https://github.com/fossas/spectrometer/pull/386))

## v2.16.2

- Monorepo: Fixes crash when there are no ninja/buildspec files to upload. ([#385](https://github.com/fossas/spectrometer/pull/385))
- Monorepo: Fixes issue with only-path/exclude-path globs.

## v2.16.1

- Gradle: Supports analysis of projects using gralde v3.3 or below. ([#370](https://github.com/fossas/spectrometer/pull/370))

## v2.16.0

- Swift: Supports dependencies analysis for dependencies managed by Swift Package Manager. ([#354](https://github.com/fossas/spectrometer/pull/354))

## v2.15.24

- Leiningen: Executes `lein --version` before performing any analysis, to ensure Leiningen has performed its install tasks (done on its first invocation). ([#379](https://github.com/fossas/spectrometer/pull/379))

## v2.15.23

- Maven: Fixes `mvn:dependency` tactic to exclude root project as direct dependency. ([#375](https://github.com/fossas/spectrometer/pull/375))

## v2.15.22

- Adds branch and revision information to the URL reported at the end of a `fossa analyze --experimental-enable-monorepo` scan. ([#378](https://github.com/fossas/spectrometer/pull/378))

## v2.15.21

- When using `--experimental-enable-binary-discovery`, prepopulates information discovered in JAR manfiests. ([#372](https://github.com/fossas/spectrometer/pull/372))

## v2.15.20

- Yarn: Fixes potential runtime errors, when yarn.lock contains deep dependency without specification at root level in yarn.lock. ([#369](https://github.com/fossas/spectrometer/pull/369))

## v2.15.19

- Fixes an issue with `fossa-deps.yml` `vendored-dependencies` entries where uploads would fail if the dependency was in a subdirectory. ([#373](https://github.com/fossas/spectrometer/pull/373))

## v2.15.18

- Monorepo: Speeds up commercial phrase detection by doing a first pass before trying to parse context. ([#371](https://github.com/fossas/spectrometer/issues/371))

## v2.15.17

- Gradle: Classifies dependency from `testCompileClasspath` and `testRuntimeClasspath` configurations as test dependencies. ([#366](https://github.com/fossas/spectrometer/pull/366))

## v2.15.16

- Yarn: Analyzes yarn.lock without runtime error, when yarn.lock includes symlinked package. ([#363](https://github.com/fossas/spectrometer/pull/363))

## v2.15.15

- Monorepo: Efficiently upload binary blobs for ninja & buildspec files ([#362](https://github.com/fossas/spectrometer/pull/362)).

## v2.15.14

- Yarn: Fixes missing dependency from the analyses, when dependency has zero deep dependencies, and is not a deep dependency of any other dependency. ([#359](https://github.com/fossas/spectrometer/pull/359))

## v2.15.13

Adds another closed beta feature around FOSSA C/C++ support.
For now this functionality is considered publicly undocumented, and is only used with support from FOSSA engineering.

- Adds support for reporting detected binaries as unlicensed dependencies ([#353](https://github.com/fossas/spectrometer/pull/353))

## v2.15.12

- Yarn: Analyzes yarn.lock without runtime error, when yarn.lock includes directory dependency. ([#361](https://github.com/fossas/spectrometer/pull/361))

## v2.15.11

- Gradle: Classifies dependency's environment correctly, when originating from common android development and test configurations. ([#338](https://github.com/fossas/spectrometer/pull/338))

## v2.15.10

- Monorepo: Ignore permission errors when searching for ninja or buildspec files. ([#351](https://github.com/fossas/spectrometer/pull/351))

## v2.15.9

- CocoaPods: Supports git sources in `Podfile.lock` analysis. ([#345](https://github.com/fossas/spectrometer/pull/345))

## v2.15.8

- `fossa analyze --experimental-enable-monorepo` now turns off proprietary language scanning by default, and has this feature controlled by a feature flag ([#343](https://github.com/fossas/spectrometer/pull/343))

## v2.15.7

- Resolves an issue where errors running `fossa report` and `fossa test` would be made more confusing when the project isn't a monorepo project ([#321](https://github.com/fossas/spectrometer/pull/321))
- Prevents uploading standard analysis results to monorepo projects, where they'd be silently ignored ([#341](https://github.com/fossas/spectrometer/pull/341))

## v2.15.6

- CocoaPods: Fixes `Podfile.lock` parsing. It safely parses when Pod and Dependencies entries are enclosed with quotations. ([#337](https://github.com/fossas/spectrometer/pull/337))

## v2.15.5

- Fixes an issue where `--json` would output the raw project ID, instead of a normalized ID ([#339](https://github.com/fossas/spectrometer/pull/339))

## v2.15.4

- Gradle: Search parent directories for gradlew and gradlew.bat ([#336](https://github.com/fossas/spectrometer/pull/336))

This release also adds a number of closed beta features around FOSSA C/C++ support.
For now this functionality is considered publicly undocumented, and is only used with support from FOSSA engineering.

As such this new functionality is hidden from the help and other documentation in this repo.
For questions using the new functionality in this release please contact us!

- Support linking user-defined dependency binaries. ([#323](https://github.com/fossas/spectrometer/pull/323))
- Support resolving linked user-defined binaries found in projects when VSI is enabled. ([#328](https://github.com/fossas/spectrometer/pull/328))
- Support linking user project binaries. ([#333](https://github.com/fossas/spectrometer/pull/333))
- Support resolving linked user project binaries found in projects when VSI is enabled. ([#333](https://github.com/fossas/spectrometer/pull/333))

## v2.15.3

- Resolve a scan performance regression for `fossa vps` invocations. ([#335](https://github.com/fossas/spectrometer/pull/335))
- Resolve a scan performance regression for `fossa analyze --experimental-enable-monorepo` invocations. ([#335](https://github.com/fossas/spectrometer/pull/335))

## v2.15.2

- Maven: Fixes an issue where dependencies parsed from `dependency:tree` would fail to resolve when uploaded. ([#332](https://github.com/fossas/spectrometer/pull/332))

## v2.15.1

- Maven: Fixes an issue where dependencies with a platform specifier were not correctly parsed. ([#329](https://github.com/fossas/spectrometer/pull/329))

## v2.15.0

- Dart: Adds support for pub package manager. ([#313](https://github.com/fossas/spectrometer/pull/313))
- Analyzed dependencies now report what file they were found in. ([#316](https://github.com/fossas/spectrometer/pull/316))

## v2.14.5

- Maven: Fixes an issue where projects with `settings.xml` files would not be analyzed correctly using the `dependency:tree` tactic. ([#327](https://github.com/fossas/spectrometer/pull/327))

## v2.14.4

- Gradle: Fixes an issue where all dependencies would appear as direct. ([#319](https://github.com/fossas/spectrometer/pull/319))

## v2.14.3

- Monorepo: archive expansion now respects `--exclude-path` and `--only-path`. ([#320](https://github.com/fossas/spectrometer/pull/320))

## v2.14.2

- Maven: `mvn dependency:tree` now correctly cleans up temporary files after an exception, and correctly uses `settings.xml` when available. ([#318](https://github.com/fossas/spectrometer/pull/318))

## v2.14.1

- Expanded proprietary language snippets in monorepo scans. ([#317](https://github.com/fossas/spectrometer/pull/317))

## v2.13.1

- Adds support for a new Maven tactic that produces the full dependency graph if `mvn dependency:tree` is available but the plugin is not. ([#310](https://github.com/fossas/spectrometer/pull/287))

## v2.13.0

- Elixir: Adds support for Elixir projects using `mix`. ([#287](https://github.com/fossas/spectrometer/pull/287))

## v2.12.3

- Gradle: Fixes an issue where unresolvable Gradle configurations would cause Gradle analysis to show no dependencies ([#292](https://github.com/fossas/spectrometer/pull/292)).

## v2.12.2

- Python: Fixes an issue where older Poetry lockfiles were not correctly identified. ([#309](https://github.com/fossas/spectrometer/pull/309))

## v2.12.1

- VPS: Adds `--exclude-path` and `--only-path` to monorepo functionality in `fossa analyze`. ([#291](https://github.com/fossas/spectrometer/pull/291))
- VPS: Support globs in `--{exclude,only}-path` flags. ([#291](https://github.com/fossas/spectrometer/pull/291))

## v2.12.0

- Python: Adds support for the Poetry package manager. ([#300](https://github.com/fossas/spectrometer/pull/300))

## v2.11.1

- Perl: Adds support for CPAN dependencies in `fossa-deps`. ([#296](https://github.com/fossas/spectrometer/pull/296))

## v2.11.0

- Adds support for selecting which folders analysis targets are discovered in. ([#273](https://github.com/fossas/spectrometer/pull/273))
- VPS: Adds support for `fossa test` and `fossa report` for monorepo projects. ([#290](https://github.com/fossas/spectrometer/pull/290))
- Maven: Adds support for `${property}` substitution for `<groupId>` and `<artifactId>` fields in dependencies. ([#282](https://github.com/fossas/spectrometer/pull/282))

## v2.10.3

- Adds support for specifying a release group on project creation. ([#283](https://github.com/fossas/spectrometer/pull/283))
- Adds support for non-HTTPS backends for archive uploads (e.g. for on-premises deployments). ([#276](https://github.com/fossas/spectrometer/pull/276))
- Adds `--experimental-enable-monorepo` and other associated flags to `fossa analyze`, which enables experimental monorepo support. ([#286](https://github.com/fossas/spectrometer/pull/286))
- Deprecates `fossa vps` subcommands. ([#286](https://github.com/fossas/spectrometer/pull/286))

## v2.10.2

- Fixes an issue where some `fossa` commands (including `fossa test`) would exit non-zero on success. ([#278](https://github.com/fossas/spectrometer/pull/278)).

## v2.10.1

- Fixes an issue where `fossa container analyze` exited zero on failure. ([#275](https://github.com/fossas/spectrometer/pull/275))

## v2.10.0

- Adds support for short flags. ([#264](https://github.com/fossas/spectrometer/pull/264))
- Adds a `remote-dependencies` section in the `fossa-deps` file to support archives at specific URLs. ([#260](https://github.com/fossas/spectrometer/pull/260))
- Renames some fields for `custom-dependencies` to avoid confusion. ([#260](https://github.com/fossas/spectrometer/pull/260))

## v2.9.2

- Adds JSON-formatted project information to the output of `fossa analyze` with `--json`. ([#255](https://github.com/fossas/spectrometer/pull/255))

## v2.9.1

- VPS: Bump wiggins - Updated `vps aosp-notice-file` subcommand to upload ninja files & trigger async task. ([#272](https://github.com/fossas/spectrometer/pull/272))

## v2.9.0

- Fixes an issue where stdout doesn't always flush to the console. ([#265](https://github.com/fossas/spectrometer/pull/265))
- Fixes an issue when referenced-dependencies are not being uploaded. ([#262](https://github.com/fossas/spectrometer/pull/262))
- Adds support for `fossa-deps.json`. ([#261](https://github.com/fossas/spectrometer/pull/261))
- Adds support for `vendored-dependencies` to be license scanned. ([#257](https://github.com/fossas/spectrometer/pull/257))

## v2.8.0

- Adds support for `--branch` flag on `fossa container analyze` command. ([#253](https://github.com/fossas/spectrometer/pull/253))
- Adds support and documentation for user-defined dependencies. ([#245](https://github.com/fossas/spectrometer/pull/245))
- Allows using `.yml` or `.yaml` extensions for `fossa-deps` file, but not both. ([#245](https://github.com/fossas/spectrometer/pull/245))
- `fossa analyze` now checks `fossa-deps` before running analysis (instead of checking in parallel with other analyses). ([#245](https://github.com/fossas/spectrometer/pull/245))

## v2.7.2

- VSI: Updates the VSI Plugin.
- VSI: Adds support for VSI powered dependency discovery as a strategy.

## v2.7.1

- Re-enables status messages for commands like `fossa test` in non-ANSI environments. ([#248](https://github.com/fossas/spectrometer/pull/248))
- Yarn: Adds support for Yarn v2 lockfiles. ([#244](https://github.com/fossas/spectrometer/pull/244))
- NuGet: Fixes the dependency version parser for `.csproj`, `.vbproj`, and similar .NET files. ([#247](https://github.com/fossas/spectrometer/pull/247))

## v2.7.0

- Conda: Adds support for the Conda package manager. ([#226](https://github.com/fossas/spectrometer/pull/226))

## v2.6.1

- VPS: Adds `--follow` to the `vps analyze` subcommand, which allows for following symbolic links during VPS scans. ([#243](https://github.com/fossas/spectrometer/pull/243))

## v2.6.0

- Display the progress of `fossa analyze` while running. ([#239](https://github.com/fossas/spectrometer/pull/239))

## v2.5.18

- NPM: Fixes issue where transitive dependencies could be missing in NPM projects. ([#240](https://github.com/fossas/spectrometer/pull/240))

## v2.5.17

- Containers: Fixes an issue where `--project` and `--revision` were not correctly handled in `fossa container analyze`. ([#238](https://github.com/fossas/spectrometer/pull/238))

## v2.5.16

- Adds support for `fossa-deps.yml`. ([#236](https://github.com/fossas/spectrometer/pull/236))

## v2.5.15

- Python: Fixes an issue where parsing unsupported fields in `requirements.txt` could prevent Python analyses from terminating. ([#235](https://github.com/fossas/spectrometer/pull/235))

## v2.5.14

- Go: Upload module identifiers instead of package identifiers to the backend. ([#234](https://github.com/fossas/spectrometer/pull/234))

## v2.5.13

- VPS: Update VPS plugin to `2021-04-27-312bbe8`. ([#233](https://github.com/fossas/spectrometer/pull/233))
  - Improve performance of scanning projects
  - Reduce memory pressure when scanning large projects

## v2.5.12

- VPS: Update VPS plugin to `2021-04-19-9162a26`. ([#231](https://github.com/fossas/spectrometer/pull/231))

## v2.5.11

- Allow flags to be set via configuration file. ([#220](https://github.com/fossas/spectrometer/pull/220))
- Containers: add support for layers. ([#228](https://github.com/fossas/spectrometer/pull/228))

## v2.5.10

- Only activate replay/record mode using `--replay`/`--record` (previously it was turned on in `--debug` mode). ([#212](https://github.com/fossas/spectrometer/pull/212))
- Containers: Fixed a bug where container scanning failed when ignored artifacts aren't in the right shape. ([#223](https://github.com/fossas/spectrometer/pull/223))

## v2.5.9

- VPS: Update the VPS scanning plugin:
  - Resolve issues reading IPR files with null byte content.
  - Workaround recursive variable declarations when parsing Android.mk files.

## v2.5.8

- VPS: Support makefiles in `fossa vps aosp-notice-file`. ([#216](https://github.com/fossas/spectrometer/pull/216))
- VPS: Require paths to ninja files as arguments in `fossa vps aosp-notice-file`. ([#217](https://github.com/fossas/spectrometer/pull/217))

## v2.5.7

- VPS: Print project URL after `fossa vps analyze`. ([#215](https://github.com/fossas/spectrometer/pull/215))

## v2.5.6

- Gradle: Fixes an issue that sometimes prevented Gradle project analyses from terminating. ([#211](https://github.com/fossas/spectrometer/pull/211))

## v2.5.5

- PHP: Fixes an issue where Composer lockfiles could cause a crash when parsing. ([#207](https://github.com/fossas/spectrometer/pull/207))

## v2.5.4

- Scala: Fixes an issue that sometimes prevented Scala analyses from terminating. ([#206](https://github.com/fossas/spectrometer/pull/187))

## v2.5.0

- Containers: Add container analysis toolchain. ([#173](https://github.com/fossas/spectrometer/pull/173))

## v2.4.11

- Fixes several issues that caused analysis failures during upload. ([#187](https://github.com/fossas/spectrometer/pull/187), [#188](https://github.com/fossas/spectrometer/pull/188))

## v2.4.9

- Python: Fixes an issue with `requirements.txt` parsing line extensions. ([#183](https://github.com/fossas/spectrometer/pull/183))
- Fixes an issue where we didn't read the cached revision when picking a revision for `fossa test` in projects without VCS. ([#182](https://github.com/fossas/spectrometer/pull/182))
- Fixes an issue where invalid project URLs would be printed for projects without VCS when `--branch` was not specified. ([#181](https://github.com/fossas/spectrometer/pull/181))

## v2.4.8

- Introduce a new hidden `fossa compatibility` command which runs fossa v1 `fossa analyze` and allows users to access the archive uploader. ([#179](https://github.com/fossas/spectrometer/pull/179))

## v2.4.7

- Fixes an issue where `fossa test` would always exit zero for push-only API keys. ([#170](https://github.com/fossas/spectrometer/pull/170))
- Fixes an issue where dependency graphs would be filtered out if they had no direct dependencies (e.g. in strategies like Yarn where direct dependencies are unknown). ([#172](https://github.com/fossas/spectrometer/pull/172))
- Go: Fixes an issue with `glide.lock` parser. ([#175](https://github.com/fossas/spectrometer/pull/175))
- Go: Adds multi-module project support to `go.mod` static analysis. ([#171](https://github.com/fossas/spectrometer/pull/171))
- NPM, Yarn: Fixes an issue where subdirectories were erroneously ignored. ([#174](https://github.com/fossas/spectrometer/pull/174))

## v2.4.6

- VPS: Update Wiggins CLI plugin to version `2020-12-11-5d581ea`

## v2.4.5

- VPS: Update `fossa vps analyze` to use a new VPS project scanning engine:
  - Improve scan performance
  - Support "License Only" scans, where the project is scanned for licenses but is not inspected for vendored dependencies.

## v2.4.4

- Maven: Add limited support for POM `${property}` interpolation. ([#158](https://github.com/fossas/spectrometer/pull/158))

## v2.4.3

- Adds `--version` flag. ([#157](https://github.com/fossas/spectrometer/pull/157))

## v2.4

- RPM: Adds support for unpacking of gzipped RPMs. ([#154](https://github.com/fossas/spectrometer/pull/154))
- VPS: Integrates `vpscli scan` as `fossa vps analyze`. ([#148](https://github.com/fossas/spectrometer/pull/148))
- VPS: Removes `vpscli` binary. ([#148](https://github.com/fossas/spectrometer/pull/148))
- VPS: Adds support for `--team` and other metadata flags to VPS analysis. ([#149](https://github.com/fossas/spectrometer/pull/149))
- VPS: Adds `fossa vps test` command, analogous to `fossa test` for VPS projects. ([#150](https://github.com/fossas/spectrometer/pull/150))
- VPS: Adds `fossa vps report` command, analogous to `fossa report` for VPS projects. ([#150](https://github.com/fossas/spectrometer/pull/150))

## v2.3.2

- Adds `fossa list-targets` to list "analysis targets" (projects and subprojects) available for analysis. ([#140](https://github.com/fossas/spectrometer/pull/140))
- Adds `--filter TARGET` option to `fossa analyze`. ([#140](https://github.com/fossas/spectrometer/pull/140))
- Adds support for "detached HEAD" state in `git` and `svn`. ([#141](https://github.com/fossas/spectrometer/pull/141))
- Python: Dependencies found via `*req*.txt` and `setup.py` are now merged. ([#140](https://github.com/fossas/spectrometer/pull/140))
- Maven: Natively support multi-POM Maven projects. ([#140](https://github.com/fossas/spectrometer/pull/140))
- Gradle: Fixes an issue where subprojects were not handled correctly. ([#140](https://github.com/fossas/spectrometer/pull/140))

## v2.3.1

- RPM: Dependencies from multiple `*.spec` files in the same directory are now merged. ([#138](https://github.com/fossas/spectrometer/pull/138))
- Erlang: Aliased packages in `rebar3` are now resolved to their true names. ([#139](https://github.com/fossas/spectrometer/pull/139))
- Gradle: Support all build configurations (instead of a hard-coded list of known configuration names). ([#134](https://github.com/fossas/spectrometer/pull/134))

## v2.3.0

- Erlang: Fixes an issue where the `rebar3` strategy would incorrectly identify dependencies as top-level projects. ([#119](https://github.com/fossas/spectrometer/pull/119))
- Python: Fixes various issues in the `setup.py` parser. ([#119](https://github.com/fossas/spectrometer/pull/119))
- Haskell: Adds support for Haskell projects using `cabal-install`. ([#122](https://github.com/fossas/spectrometer/pull/122))
- PHP: Adds support for PHP projects using `composer`. ([#121](https://github.com/fossas/spectrometer/pull/121))

## v2.2.4

- Scala: Adds support for Scala projects using `sbt`. ([#54](https://github.com/fossas/spectrometer/pull/54))

## v2.2.1

- Python: Fixes an issue where the `req.txt` strategy would run even when no relevant files were present. ([#109](https://github.com/fossas/spectrometer/pull/109))

## v2.2.0

- Improves contributor counting accuracy using repository metadata. ([#94](https://github.com/fossas/spectrometer/pull/94))
- Improves parallelism of strategy discovery. ([#93](https://github.com/fossas/spectrometer/pull/93))
- Fixes an issue where URLs printed by `fossa test` and other commands were incorrect for `git` projects with `https` remotes. ([#92](https://github.com/fossas/spectrometer/pull/92))
- Fixes an issue where `IOException`s (like "command not found") would cause strategies to crash. ([#106](https://github.com/fossas/spectrometer/pull/106))
- Fixes an issue where with effect typechecking. ([#100](https://github.com/fossas/spectrometer/pull/100))
- Python: Dependencies of multiple `*req*.txt` files in a single project are now merged. ([#102](https://github.com/fossas/spectrometer/pull/102))
- Go: Re-enables deep dependency reporting (which was previously disabled for development purposes). ([#98](https://github.com/fossas/spectrometer/pull/98))
- NuGet: Adds support for analyzing `paket.lock` files. ([#107](https://github.com/fossas/spectrometer/pull/107))

# Version 1 Changelog

## v1.1.10

- 7013d3b fix: Remove evicted SBT dependencies (#667)
- 8aa77d8 Update genny calls to not use gopath (#668)
- 4e6cced fix: Unit test failures should cause CI failure (#666)

## v1.1.9

- a1ec875 Fix node_modules strategy (#665)

## v1.1.8

- 6ad8e86 fix ant subdirectoy analysis (#664)
- 4fe7d83 add faq (#661)

## v1.1.7

- 246294c fix downloaded parse error (#660)
- 2cd3dcd fix wrong config file field (#623)
- 01fe79a doc: Homebrew is no longer a supported installation method (#659)

## v1.1.6

- 9f7d083 Send projectURL on upload-project (#656)

## v1.1.5

- dd56406 Use gomodules instead of dep (#653)
- 9c1523e Ant: use pom.xml's <parent> version if one isn't declared at the top level (#652)

## v1.1.4

- fabc9ef Remove e2e test from blocking a release (#649)
- 44d13b2 Use 'go list' to determine transitive dependencies for gomodules projects (#648)
- 84818e9 Add support for titles with upload project (#646)
- 444330f SAML build link (#647)

## v1.1.3

- fc60c66 Update documentation for newer sbt versions (#638)
- 3255628 Add ARM64 in goreleaser (#626)
- 871e94f improve license scan fix (#643)

## v1.1.2

- b1e910a Fix Goreleaser after deprecation (#642)
- 89b8691 fossa upload-project command (#639)
- 38fdbac Update README.md (#636)

## v1.1.2-alpha.1

- 57fe304 feat: Use name field to name modules (#635)

## v1.1.1

- 94d95b5 Send CLI version in upload (#633)
- e41733a Update docs and help output for flags that only effective on project creation. (#632)
- a4bddd0 Handle multi module maven builds without distinct pom files (#631)
- 8330391 improve docs on `--suppress-issues` flag (#624)

## v1.1.0

- 1706109 chore: Update Docker development images (#601)
- 8aa42f0 remove mention of overwrite (#621)
- d7467dc Timeout flag correction (#619)
- 2cd9167 Add a pull request template (#618)
- ac0dc90 Replace "Python" with "Ruby" in Ruby documentation (#544)
- 11358c6 Fix typo on "options" param (#608)
- 1ae3c54 Update maven.md (#612)
- 028812f Replace .NET with nodejs on nodejs documentation (#610)
- 90d625c Git contrib count (#611)
- fff1e23 remove spectrometer install (#606)

## v1.0.30

- 09c02d6 Add site-packages to the list of ignored directories (#605)

## v1.0.29

- cc3b1ec fix: Do not fail when analyzing go.mod modules when lockfile is not in same directory as module (#602)

## v1.0.28

- 091f2a9 Allow double-quoted strings in setup.py (#600)

## v1.0.27

- f511238 Add -mod=readonly flag to gomodules resolver (#599)

## v1.0.26

- 55cc629 Use -mod=readonly flag for go list (#595)
- 7103b56 Go repository bazel files (#594)
- d4b00cd Use the same BINDIR for hscli (#592)

## v1.0.25

- 08dbd38 prevent comparison tooling with custom endpoint (#591)

## v1.0.24

- b530020 feat (npm dev) include npm development dependencies (#589)
- dff5651 Let hscli installation fail silently (#590)
- 22ca461 feat (yarn list) support for scanning yarn list output (#588)

## v1.0.23

- 7d22c91 CLI v2 Comparison (#568)
- 32b9351 Resolve documentation nits (#585)

## v1.0.22

- 6dee5c6 upload the policy paramater if a user adds it (#577)

## v1.0.21

- 7458683 Use unix file separators in archive uploads (#584)
- 6187e44 remove isbuilt errors and warnings for commands that we don't need (#576)

## v1.0.20

- 39656fd changes to scan ant better (#575)

## v1.0.19

- 3a98c56 Allow Leiningen to output on stderr without failing (#574)
- cf5391b feat (better bazel) support for bazel deps command (#570)
- 4efffa5 handle maven downloaded line (#573)
- f0abc89 flag change (#572)
- 4ccb6fd add title attribution row (#571)
- b431b2e docs update (#567)

## v1.0.18

- 4a98113 archive -> archives (#566)
- 244e757 return error so file info cannot be nil (#565)

## v1.0.17

- 85a7e9c fix (hanging commands) refactor sbt and timeout hanging commands (#563)
- b243965 revise ant options (#561)
- a0358b0 feat (pipenv discovery) (#560)

## v1.0.16

- 30316bc fix(json report) print json reports when provided json flag (#558)
- 3a27b27 remove gradle sub projects from dependency graph (#556)

## v1.0.15

- 98c3b7f Request download url when rendering reports (#557)

## v1.0.14

- 5296cf3 fix (gradle error) error on exit code and stderr (#555)
- 7c7aa6f [FC-1212] create integration with new report endpoint (#554)

## v1.0.13

- 701adbd remove .fossa.yml (#553)
- 8299613 feat (bazel files) parse bazel files for static support (#552)

## v1.0.12

- d6cab2c Add DownloadURL to Revision type. (#551)
- 35ce938 [FC-1059] Added consideration of lockfiles to nodejs IsBuilt() (#543)
- b2697e6 Updated README for generating license notices (#546)

## v1.0.11

- 3e7c7b3 [FC-977] Added strategy for parsing package-lock.json files (#541)

## v1.0.10

- 2961722 fix (log file sync) defer file syncing until after the command finishes (#539)
- d1fa5ed Fixed gradle project discovery (#538)

## v1.0.9

- 3ead389 fix (rpm install) return stdout instead of zero value (#537)
- d74872c Implement new python analyzer (#534)

## v1.0.8

- 36d3766 unmarshal additional information (#535)
- 877e552 feat (ruby v2 analysis) ruby analysis conforms to v2 format (#530)

## v1.0.7

- 4940add feat (rpm scanning) support for system level and individual rpms. (#520)

## v1.0.6

- 78d3b72 fix (type issue) handle empty pkg types (#532)
- eaf8b55 fix (update fail) don't fail when there are no updates available (#526)
- 9b5c9ff errors (extend errors) use the errors package in more places (#503)
- c160edb refactor (ruby) (#528)

## v1.0.5

- eaa6c94 turn off cgo (#529)
- ab7c478 new analysis strategies / fallbacks (#511)
- 69dc144 errors (wrong arguments) better errors when users manually specify modules. (#525)

## v1.0.4

- 6cad43a Trim $GOPATH from source path stacktraces (#524)
- 707ca11 add hash and version field to dep reports (#521)
- 2b63679 lint (golang ci) add custom linting configuration (#508)
- 6f324ad add the --server-scan flag to treat raw modules separately (#518)

## v1.0.3

- 638f9f7 fix (ruby errors) change is built check and fix errors (#519)

## v1.0.2

- 1c58d98 warn error and handle nil typed errors (#512)
- 4bc1dbc improve error messages when running commands (#510)
- 94be39b testing (fossa test) use a test server to test fossa test (#305)

## v1.0.1

- 39676c8 release (go version) (#507)
- d478879 release after approval (#506)
- 25ed63d feat (gomodules vendor) support users who vendor custom deps and use gomodules (#505)
- e72db93 feat (golang fallbacks) break go strategies down and fallback easier (#504)
- 4c5a991 fix (missing remote error) set project name to directory if git cannot be read. (#502)
- 72e21d6 feat (clojure support) clojure support through leiningen (#501)
- 7e64aa9 Fix parsing of gradle dependency tree (#500)

## v1.0.0

- 235c83318 better buck error (#499)
- a8412e0e2 Add setup.py scanning (#493)
- 1bdd0432d Log message if on Windows or not using ANSI (#438)
- 582091364 errors (better errors) extend the errors package further (#492)
- 953ec7464 Init: allow use of --project (and other API-related) flags (#498)
- 5c9f72c9e filter warnings prefix (#497)
- 4f90d785b feat (dep static analysis) read manifest and lockfiles created by dep (#491)
- 5a81a616a fix output requiring api key (#495)
- e6aefa91c golang: fix support for go modules in subdirectories (#439)
- 8af01eb7d Publish homebrew formula (#494)
- 1187e9d0a docs(readme): add download count (#490)
- d68373963 errors (no API key) Common error when users forget to add an API key.  (#489)
- 78a841865 feat (gomodules scanning) scan go.mod and go.sum for dependencies. (#488)

## Version 0 Changelog

We generally follow semantic versioning, but semantic versioning does not
specify pre-1.0.0 behavior. Here is how `fossa` <1.0.0 releases work:

- Any update that creates a breaking change (i.e. a change that causes a
  previously working configuration to fail) will bump the minor version.
- All other updates will bump the patch version.
- Preview, beta, and other special releases will have a pre-release identifer in
  the semantic version, and will be marked as pre-release on GitHub Releases.

## v0.7.34

- 0a838a506 Fix WalkUp to be OS-agnostic (#487)
- a5fcdca1b fix (requirements parser) whitespace in dependencies removed (#486)
- c2cbf8eac feat (errors) better errors package (#462)
- 8656b4e12 Use runtimeClasspath configuration for resolution (#484)
- b2d510c05 feat (clean debug logs) add --verbose flag to allow cleaner logs (#485)
- 643451839 docs (docker faq) update faq for custom docker images (#481)
- fd8fa7c17 Discover gradle projects using non-groovy dialects (#482) (Closes #395)
- 66e205192 Replace "Python" with "Ruby" in Ruby documentation (#483)
- 569f1e867 feat (rust support) Support rust through Cargo.lock parsing. (#474)
- c8d6e7dd5 feat (dependencyManagement field) add dependencyManagement parsing. (#477)
- 28096cc8b Haskell project support via cabal-install and stack (#444)
- 202eda88c fix (support method) change support to email (#476)

## v0.7.33

- 0567ca5 fix (zero deps error) log when a project has no dependencies (#473)
- 5d0e2b9 fix (nested poms) fix a bug where nested pom files could not be found  (#475)

## v0.7.32

- df7ee6967 Update how-it-works.md (#472)
- 4b85dce8b feat (license scan tar) use the rawLicenseScan parameter to run a full license scan (#469)

## v0.7.31

- b7cb71ad2 feat (fallbacks) don't look for setup.py and log if cocoapods is missing instead of failing (#470)
- fcc63f259 fix (sbt parsing) make a small change to ensure sbt graphs are created accurately. (#471)
- 9f346efc6 feat (buckw) discover buck command and prefer buckw (#467)
- 4d380793d fix (module filter) consider windows file paths when filtering modules (#466)
- 3bd9ffaec Update CONTRIBUTING.md (#465)
- 999641227 docs (golang) strategy and faq updates (#464)

## v0.7.30

- 5ec7a9e07 Add fallback to no VCS when VCS not supported, and support Mercurial (#463)
- f54ae192e copy installation (#461)

## v0.7.29

- 33808e000 remove upper bound on test (#460)
- ec5990cf7 Update how Maven modules are described in .fossa.yml (#459)
- 3c4e41f7d feat (command timeout) add timeout for gradle analyzer (#458)

## v0.7.28

- 94e829228 Fix gradle project name parsing for projects without group ID (#457)

## v0.7.27

- 5c59eafa2 improve dockerfiles (#456)
- e6da7d3ba feat (format fossa test) improve fossa test output for readability (#455)
- d184d6a5d Harden parsing of Gradle's output (#454)
- 9ea851336 Check each Maven POM manifest only once when discovering modules (#452)
- 89eb004f5 Improve discovery of Maven modules and dependencies (#449)
- bfdfaa1c4 feat (dotnet support) complete dotnet support with fallbacks. (#450)
- ad23bb55d Support projects without VCS and support Subversion (#448)
- 5a24f6891 fix empty Composer dependencies list parsing (#392)
- 92d9c9f98 Fix some typos in docs (#447)
- 4cfe1b459 remove comment and kill unused images (#446)
- e7319ddec Bump fossa/fossa-cli:base image's golang version to 1.12

## v0.7.26

- aad54f605 fix (api error) return api error messages with bad requests (#442)
- 47a005dd1 feat (report license text) add full license and attribution text for fossa report (#441)
- 368a1382b docs (FAQ page) add a faq page and other updates (#440)

## v0.7.25

- b0571b804 feat (gradle project dir) enable the gradle analyzer to work with a monorepo like structure (#434)
- 89aafbd77 test (carthage) add test structure for empty cartfile (#437)
- ebfa09147 fix (empty cartfile) Check for nil graph from empty Cartfile.resolved (#435)
- 7fd62b6b4 fix (report url) switch dependency url back to the full url (#436)
- f2d05aa12 fix (ruby tests) fix flaky ruby integration tests. (#426)
- 156ae380c fix (carthage error) improve carthage error message (#432)
- be9042349 feat (go dependency versions) Favor explicit versions instead of dependency hashes (#427)

## v0.7.24

- 7a5ba032b feat (buck all targets) add option to specify a target such as //third-party/... (#428)
- e9fd4642e fix (ant analyzer) clean up and prevent failure from missing binaries (#429)
- bb551cd04 refactor (gradle analysis) add a test suite and clean up code. (#425)
- 8e02a4a80 fix (.io to .com) update endpoints (#423)

## v0.7.23

- e26421e28 fix (gradle parser) bug related to windows line endings (#421)
- 75994dadf fix (windows script) add a correct download script for windows users to the cli manual (#422)
- cbd0f751a testing and comment logic (#420)
- 2a2a23f14 fix (report dependencies) Change report dependencies to track fossa.com results (#419)
- fa135e191 feat (test pass) add the --supress-issues flag to fossa test (#418)
- f6660fb91 fix (raw modules) prevent modules from appearing as projects (#416)
- 2068b2d8f fix (manual links) broken links on the cli manual (#415)
- 541beceee docs (manual rewrite) manual and user guide overhaul (#410)

## v0.7.22

- 5e22532 Update README.md (#412)
- c13d22c fix (gradle configurations) add default configurations and change how targets are handled (#411)

## v0.7.21

- 11d74e8 Fix (readtree generic) Fix bug that prevented dependencies from being listed in the transitive graph. (#407)

## v0.7.20

- 2f552ca feat (paket analyzer) introduce support for the paket package manager (#404)

## v0.7.19

- 757a3df feat (okbuck classpath) add a flag to buck analysis for specific types of dependencies. (#400)
- 5b86e5b fix (ruby no specs) Do not panic when Gemfile.lock has a malformed empty specs section (#402)
- 7ad3119 fix (go analyzer) do not fail when there are no go dependencies. (#401)

## v0.7.18

- 1ed03f7 feat(okbuck support) Provide support for analyzing software managed by okbuck. (#398)
- 34babdf fix (Gradle analyzer) Fix gradle discovery for root projects and add a flag to scan all submodules (#399)
- cef13fe fix(cmd): Correctly parse module options when passed from command line (#393)
- 28a6f0e feat (debian analysis) Build functionality to analyze debian packages (#388)
- 3e54a0b fix (fossa report licenses) change the way that we find dependency license information. (#390)
- 65c2534 fix (fossa test) Poll the fossa issues endpoint until a scan is complete. (#397)
- 4ccf0d5 feat(buck) add cli support for the Buck package manager (#380)

## v0.7.17

- be61f55 Gradle multi-configuration parsing (#387)
- b9cf6ae fix (ant discovery) ensure valid directories are discovered. (#384)
- f6731eb feat(build tags) analyze go build tags (#372)
- 098b089 fix (readtree) correct the way we parse dependency graphs (#385)
- 861f567 Fix csproj regex (#386)
- 1d39bb8 fix(ant) Fix error message (#363)
- d1c781d fix: Correctly set directory modules are passed in from the command line (#383)
- 9509164 Add machine-readable output format to license report (#379)
## v0.7.16-rc.1+buckpreview

- d8e6d3a add buck project discovery
- eb4bc12 basic functionality
- 7005a1e first fully working changes
- 9088c10 WIP push
- cb54eea WIP upload
- 301b654 WIP basic functionality

## v0.7.15

- 434a2ae Pass -no-colors about as two separate arguments to sbt, not one (#376)
- 740da0d Link to CONTRIBUTING.md was broken (#377)
- b9a1f3b update go-git to v4.7.1 (#374)

## v0.7.14

- 4821bdc feat(gomodules) add support for gomodules (#368)
- 2dd95e9 fix(python) Add options support to requirements.txt parsing (#370)
- 2347102 fix(python) requirements parses extras properly (#365)
- c6aceb3 fix(maven) fix line parsing in Windows OS (#362)
- 71b489c fix(upload) remove duplication of flags to fix upload (#366)
- 4f6199d fix(make) fix conflict with auto generated file (#364)
- 9e6a4d8 fix(npm) npm analyze incorrectly finds module from .fossa.yml (#355)

## v0.7.13

- 623f658 fix(module options) allow command line options for multi module builds (#359)
- f188555 feat(pipenv) add support for pipenv projects (#315)
- cb206fd fix(glide) ensure that glide checks for aliased packages (#352)
- bb05c2b fix (buildtools) logic for bower and pip (#350)

## v0.7.12

- 4bd3b42 Merge pull request #339 from fossas/fix/yml-relative-paths-golang
- 48e7afd chore(go): Import grouping
- 9632cbe Merge pull request #338 from fossas/feat/warn-old-config
- a3792d0 test(nodejs): Add tests for checking import graphs (#337)
- 9439aa0 feat(ruby analyzer integration test) add ruby analyzer integration test (#320)
- 94c5f92 refactor(integration test) do not use TestMain in integration tests (#336)
- f4fc244 nit: Remove debugging code
- eeb82cd Merge pull request #276 from fossas/fix/phpDeps
- b8baa4f feat(config): Warn on old configuration files
- 36cc01d fix(go): Use relative paths when discovering modules
- 2495072 Filter out deps with name 'php'
- 201b13f test(yarn fixtures) add rev not resolve to suffix fixture (#326)
- 4f8a134 Merge branch 'master' into test/nodeFixtures3
- 61ce589 build: Rebuild on source change, use MacOS-compatible find (#332)
- ccb3bec Merge branch 'master' of github.com:fossas/fossa-cli into test/nodeFixtures3
- 915c70f  update fixtures and tests according to fixture dir
- 77b64e5 define fixture
- 50277fa add second case for trans prod dep collisions
- cd8ef3c add trans dev dep case 1
- 10fff2b fix some naming to be more clear
- 4fc7473 rename directories
- 0d36e90 setup fixture

## v0.7.11

- 5f558c5 fix added for dep graph creation (#331)
- 2de096e test(yarn fixtures) define fixtures and tests for additional parsing edge cases (#325)
- 1d32b91 test(python analyzer) add native python analyzer integration tests (#307)
- e432486 feat(circle.yml) aggregate coverage for multiple reports within a single PR (#306)

## v0.7.10

- 58b0fb7 test(yarn fixtures) add name only collision with direct prod dep case (#324)
- 4c51b77 test(yarn fixtures) initial edge case fixture structure example for yarn tooling (#323)
- 3c243bc Make sure that release tags start with 'v' (#322)
- 5f47dc1 feat(yarn.lock parsing) do not include dev deps in lockfile parsing (#312)
- 146f015 feat(nodejs dev deps) filter nodejs dev deps when using npm ls (#314)
- 72f7ec7 fix(vndr user repos) add support for user specified package locations (#316) (#318)
- ca28520 feat(buildtools Dockerfile) add rails tooling on buildtools image (#319)
- 0ae2c5e feat(yarn/npm) do not eagerly fail if either yarn or npm is not available (#313)
- dbfbb85 refactor(integration tests) abstract/simplify project initialization post cloning (#310)

## v0.7.9

- adec6f3 build: Fix Makefile dependencies in release process (#309)
- 03b24fb Improve .NET analyzer performance by reducing logging (#296)
- e9ac753 test: Don't run integration tests while unit testing (#308)
- fcb3783 fix(Makefile) update dev-osx to not error out for missing run command (#304)
- 4e1af41 test(nodejs integration) add full nodejs integration test (#297)
- 54bed30 refactor(codegen): Clean up old code, make codegen consistent (#300)
- a938e90 Add dependency check to build (#302)
- fc78d44 fix(ci): Fix reversed coverage logic for CI unit tests (#301)
- 72d7ca4 refactor(install): Use godownloader instead of custom install script (#298)
- ce2e3bf coveralls removed for forked repos and alternate junit test path added (#299)
- 48afaf4 feat(yarn lockfile fallback) add yarn lockfile reading fallback (#293)
- c94e175 added flags for specifying the team in fossa, and a link (#287)
- 718bf28 test(yarn lockfile) improve fixture case coverage (#290)
- c90d051  feat(AnalyzerTest) canonical reference for slimming docker test image and native analyzer testing (#271)
- 67c2ff1 release(v0.7.8-1): Release version v0.7.8-1

## v0.7.8-1

- 67c2ff1 release(v0.7.8-1): Release version v0.7.8-1
- f7bc7ea Fix/test upload (#289)
- 70aa12a Overhaul FOSSA CLI CI (#286)
- 6e77c5b feat(yarn) add yarn lockfile parsing (#283)
- 6d8b99d fix(.circleci/config.yml) use test base docker image and check out branch cli code into the image (#277)

## v0.7.8

- 65a187a release(v0.7.8): Release version v0.7.8
- b03de4d Fix/test custom (#284)
- 4c9206d Issue #247, fix how custom fetchers are handled (#281)
- 9e52d6e feat(npm fallback) use node_modules to build dep graph if npm fails
- 6999ee6 Fix/go dep ignore (#272)
- 80e2819 fix(exec) append args provided in WithEnv instead of Env for cmds (#273)
- 5e040f8 default error value changed when an API key is not provided (#275)
- 12cd4c8 feat(npm buildtool) update FromManifest to return a package and rename it accordingly
- 9b6bc04 fully define TestFromNodeModules

## v0.7.7

- e874ec2 release(v0.7.7): Release version v0.7.7
- a66383e Work around NPM reporting for transitive dependencies with deduplication (#258)
- 27fcf55 Move fixtures to correct folder
- 551f5a4 refactor(npm): Move fixtures to correct folder
- dfcf109 Add NPM tests and mock NPM execution
- 42d448f Merge pull request #260 from fossas/ci/coveralls
- c75503c Merge branch 'master' into ci/coveralls
- 58e029f  Use CLI-specific API endpoints so that `fossa test` works with push-only API keys (#253)
- 7654166 coveralls support added
- ca66f70 feat(ruby analyzer) add fallback mechanism for ruby analyzers when bundler fails
- a1bcdc9 remove shouldFallback
- 000d93d remove trash
- 4742c3f flatten structure
- d2c7dda prefer fallbacks within switch statement
- 8bedfaf update to no longer need gemfile-lock-path
- 560691d add fallback option on each bundler command failure
- c864b74 remove dockerfile change in favor of separate PR
- f247dd9 remove shouldFallback from final fallback case
- 2ca741f fix fallback ordering
- 89df70d clean up tests; remove unused code
- 6a8dd6f correct ordering
- c46eba5 remove helper function
- 571be27 remove debugger line
- 996525a add remote debugging tools and settings
- b447304 update to not include lockfile path
- 41dba65 rename dev-mac -> dev-osx
- f8c5d93 reorder to check errs earlier, ensure that end result is actually populated
- 7a38c7f update buildTarget to use CWD
- e34bcad break out switch into functions
- b0a8ab3 Merge branch 'master' of github.com:fossas/fossa-cli into feat/rubyFallback
- eb8b518 use fallback strategy
- 8377bc7 add osx dev
- d9afc8f Correctly upload bad input with empty lines (#249)

## v0.7.6

- a35fd0b release(v0.7.6): Release version v0.7.6
- edecf87 fix(upload): add API flags (#248)
- 5b0c18b fix(install): Fix installer checksumming
- e290faf Added Jira project key and Project URL flags (#237)
- efa8f60 Improve default logging format (#244)
- f41a1c8 use shasum when available to verify download (#239)
- 92341dc lint(golangci): Fix GolangCI lints (#242)
- e7f9c39 Refactor logging: add structured fields and multiplexed backends (#241)
- 1206d63 allow local install without sudo using LOCAL=true (#238)
- b361644 test(flags): ignore order during combination test
- 7d8509c Support exclamation marks in Gemfile.lock (#230)

## v0.7.5

- 8e28232 release(v0.7.5): Release version v0.7.5
- abbe5d3 Tarball upload bugfixes (#228)
- 674e99b fix(gradle): Strip additional Gradle annotations (#229)

## v0.7.4

- ed1784b release(v0.7.4): Release version v0.7.4
- 6378305 Third-party tarballs (#227)
- 6719541 release(v0.7.3-2): Release version v0.7.3-2

## v0.7.3-2

- 6719541 release(v0.7.3-2): Release version v0.7.3-2
- ee7b30d chore: Add more .gitignore targets
- 14daf05 fix(readtree): Fix 1-index handling
- 2129901 release(v0.7.3-1): Release version v0.7.3-1

## v0.7.3-1

- 2129901 release(v0.7.3-1): Release version v0.7.3-1
- 33e478a fix(nodejs): Allow NPM errors by default
- 4e13873 Add init and analyze flags to default command (#225)

## v0.7.3

- fc83ebc release(v0.7.3): Release version v0.7.3
- 4157cc5 Do not cause config to fail if no supported VCS is detected (#224)
- b8a1457 Carthage support (#218)
- 983716a Added check for locator in upload response (#223)

## v0.7.2

- a259210 release(v0.7.2): Release version v0.7.2
- 017f69d fix(analyzers): Don't short-circuit module discovery on error
- 83fae0f Remove polymorphic monads (#219)

## v0.7.1

- 89661a4 release(v0.7.1): Release version v0.7.1
- eac7f22 fix(cmd): Correctly initialise main default command

## v0.7.0

- 917cd16 release(v0.7.0): Release version v0.7.0
- 4c96066 build(release): Do release preparation outside of Docker container for commit sign-off
- 8768224 build(release): Improve release abort
- 9a99d35 build(release): Improve release process (#217)
- 683d7c7 fix(bower): Fix undefined variable breakage due to bad refactor rebase
- e334f18 test(bower): Add .bowerrc directory handling tests
- 6961225 Merge pull request #214 from fossas/fix/bower-defaults
- 602a951 Refactor analyser discovery (#211)
- 8650211 fix(analzers): fix syntax err
- 6730b18 fix(analyzers): support relative paths in `.bowerrc`
- 1aafc1b fix(buildtools): add bower config constructor to apply defaults
- 9c0cbd2 fix(cmd): Main command should expose debug flag
- d41a952 chore: Consolidate GH templates
- ec6c681 Update issue templates (#208)
- 057e4f6 Enable unit tests in CI (#207)
- 72dc9ab feat(installer): Add install-latest in addition to stable

## v0.7.0-beta.9

- 357c041 chore: 0.7.0-beta.9 release
- 7abe7f4 fix(mvn): Fix Maven initialisation -- read POMs instead of parsing output (#206)
- dbabe3e feat(vcs): Correctly infer VCS settings when within a repo but not at the root (#205)
- 488b88c chore: update dependencies
- 4671510 refactor(init): Make explicit config file existence check for init
- 2f09aae feat(cmd): support --update flag in `fossa init`
- c5f82fe hotfix(install): Hotfix installer URL
- 6bea504 feat(ruby): Configurable `Gemfile.lock` path (#200)
- aa528bd fix(pkg): Fix Composer type parsing

## v0.7.0-beta.8

- 1626218 chore: release 0.7.0-beta.8
- 0ea3cce refactor(build): add releaser checks and fix installer generation
- 9823f3c feat(api): Enable proxy support via environment variables (#199)
- 2017bf9 fix(install): avoid hitting rate limit on install script (#197)

## v0.7.0-beta.7

- 3cd1ac9 fix(api): Correctly set SBT locators

---
Automated with [GoReleaser](https://github.com/goreleaser)
Built with go version go1.10.3 linux/amd64

## v0.7.0-beta.6

- 85d8f02 build(release): Remove development release options
- ef9e578 build(release): Correctly set GOVERSION on release
- b496f40 refactor(sbt): Use graph XML parsing instead of output parsing (#198)
- 1ac53ea fix(log): Do not use ANSI control characters on Windows (#194)

---
Automated with [GoReleaser](https://github.com/goreleaser)
Built with go version go1.10.3 linux/amd64

## v0.7.0-beta.5

- 4aa0803 feat(cmd): Add default command (#192)
- 90905f6 fix(test): Correctly generate URLs for custom fetchers (#191)
- b769ceb refactor(upload): Avoid redundant declarations
- 94b9162 fix(nodejs): Fix IsBuilt detection and Init target
- 971d844 chore: Add TODO structs, doc formatting nits

---
Automated with [GoReleaser](https://github.com/goreleaser)
Built with go version go1.10.3 linux/amd64

## v0.7.0-beta.4

- 6619d34 fix(sbt): Fix SBT project detection

---
Automated with [GoReleaser](https://github.com/goreleaser)
Built with go version go1.10.3 linux/amd64

## v0.7.0-beta.3

- 739329b fix(test): Fail on panic and returned errors
- 3a59e35 fix(sbt): Add ignored lines for SBT output parsing

---
Automated with [GoReleaser](https://github.com/goreleaser)
Built with go version go1.10.3 linux/amd64

## v0.7.0-beta.1

- 2e46b41 refactor(cmd): Refactor output commands
- 7e8b560 fix(test): Fix test bugs
- bb8f1a5 feat(test): Implement fossa test
- b0a8b72 refactor(api): Refactor api package
- fcec296 Implement the report command. (#171)
- d938632 chore: update deps
- ef7b165 feat(ant): Ant analyser ported
- 2b371d0 feat(cocoapods): Cocoapods analyser
- 17202fe WIP: cocoapods
- 902e56f fix(reports): Properly escape report URLs
- 6b5f59d fix(ruby): Parse direct imports from lockfiles
- d2e851f feat(scala): Implement scala analyser
- 4d35c6c fix(test): Fix Python test project name
- 94783fc fix(python): Fix pipdeptree parsing, add regression test

---
Automated with [GoReleaser](https://github.com/goreleaser)
Built with go version go1.10.3 linux/amd64

## v0.6.7

- 2588e95 Merge pull request #174 from fossas/feat/respect-node-unresolved-flag
- b4140c3 fix(builders): pass -B flag to maven analysis
- 867c912 feat(builders): add unresolved flag to nodejs builder
- 517d2c0 doc(builders): fix nuget doc file
- 41123fc doc(builders): update gradle config docs

---
Automated with [GoReleaser](https://github.com/goreleaser)
Built with go version go1.10 darwin/amd64
## v0.7.0-alpha.12

- 6796b63 feat(mvn): Add custom commands
- 506ce8b fix(config): Don't write branch name to config file
- e95e475 WIP: scala work

---
Automated with [GoReleaser](https://github.com/goreleaser)
Built with go version go1.10.3 linux/amd64

## v0.7.0-alpha.11

- 2e60b98 fix(python): Always set m.Deps
- dbb633e fix(api): Add default project title

---
Automated with [GoReleaser](https://github.com/goreleaser)
Built with go version go1.10.3 linux/amd64

## v0.7.0-alpha.10

- c1b7a43 fix(api): Add title flag to API flags
- 14fd035 ci(build): Use base image to avoid bad checkout

## v0.7.0-alpha.9

- 18a28a4 feat(nuget): Implement nuget analyzer
- 724d8fb WIP: NuGet
- b28604d feat(api): Send custom revision IDs
- 28b9461 feat(maven): Implement Maven analyser
- 156ccb4 refactor(graph): Use code generation instead of reflection
- 52d2482 WIP

## v0.5.2

- 09c0f55 backport(api): Backport branch flag to 0.5.x

## v0.7.0-alpha.4

- e4bf442 feat(go): Manifest strategies
- c6c959f feat(go): glide, gpm support
- 01edf8d refactor(go): Remove dead code, add make test command
- ecc397b ci: CircleCI configuration chores
- dd0772b ci: Don't use env vars in non-shell commands
- f72b2bc build(docker-test): Don't build all of Kubernetes (this kills the crab)
- 7d65cf2 refactor(docker): Use Quay for building Docker images
- 55ddd49 feat(go): vndr/gpm, multi-project vendoring support, integration tests on Docker
- 0250f61 feat(go): nested vendoring support, automated integration tests
- 23526c0 chore: Clean up merge cruft
- 2f83e6f Merge branch 'master' into wip/v0.7.0
- 89a3103 fix(api): Fix uploading UX nits and URL formatting issues
- fccaa00 refactor(go): Support Godep, add integration tests
- 79a162a refactor(api): Remove extraneous build data
- d90cc8a feat(api): Add normalized imports
- 1a88076 WIP: Go dep analysis
- dbd027b Merge branch 'wip/v2' of github.com:fossas/fossa-cli into wip/v2
- fae5186 WIP: Go option-based analyzers
- f943789 WIP: Go analyzer strategies
- c211600 WIP: analysis command refactor complete
- 85e221c WIP
- b4c5bda WIP
- a356dbf WIP
- 527ecce WIP
- 2171372 WIP
- cc58b15 WIP: Go option-based analyzers
- 8899464 WIP: Go analyzer strategies
- 64d77b4 WIP: analysis command refactor complete
- 20365ba WIP
- f4d22b6 WIP
- 1c6c5e8 WIP
- e8bfc5c WIP
- 52f7fd3 WIP

---
Automated with [GoReleaser](https://github.com/goreleaser)
Built with go version go1.10.3 linux/amd64

## v0.7.0-alpha.8

- da53a35 feat(php): Implement PHP analyser
- 4149700 feat(bower): Implement bower analysers
- dc57fe3 WIP: switching to config file v2

## v0.7.0-alpha.7

- 39b3d19 feat(gradle): Implement Gradle analyser
- 8ba5602 WIP: gradle
- 7cdef88 feat(config): Warn when users pass options but use config file
- 35638c7 fix(go): Don't include root in transitive dependency graph

## v0.7.0-alpha.6

- b9cddb0 feat(ruby): Add Ruby analysis
- b06eb62 test(fixtures): Remove obsolete fixtures
- 1c09b4e test(go): add Jaeger to testing suite
- 0de97ca feat(python): Python analyser
- 82397b2 feat(nodejs): Add NodeJS analyzer
- a0c22ff build(docker): Refactor test-base Dockerfile to avoid long build times
- 5cccf4e chore: Add ISSUE_TEMPLATE
- 7ab9965 Merge branch 'master' into wip/v0.7.0
- 515102d build: Rename docker-devel target to docker
- 9447e2d Merge pull request #160 from fossas/fix/fix-hash-calculation
- 1239291 fix(builders): fix hash calculation

---
Automated with [GoReleaser](https://github.com/goreleaser)
Built with go version go1.10.3 linux/amd64

## v0.7.0-alpha.5

- 1c09b4e test(go): add Jaeger to testing suite
- 0de97ca feat(python): Python analyser
- 82397b2 feat(nodejs): Add NodeJS analyzer
- a0c22ff build(docker): Refactor test-base Dockerfile to avoid long build times
- 5cccf4e chore: Add ISSUE_TEMPLATE
- 7ab9965 Merge branch 'master' into wip/v0.7.0
- 515102d build: Rename docker-devel target to docker
- 9447e2d Merge pull request #160 from fossas/fix/fix-hash-calculation
- 1239291 fix(builders): fix hash calculation

---
Automated with [GoReleaser](https://github.com/goreleaser)
Built with go version go1.10.3 linux/amd64

## v0.7.0-alpha.5

- 1c09b4e test(go): add Jaeger to testing suite
- 0de97ca feat(python): Python analyser
- 82397b2 feat(nodejs): Add NodeJS analyzer
- a0c22ff build(docker): Refactor test-base Dockerfile to avoid long build times
- 5cccf4e chore: Add ISSUE_TEMPLATE
- 7ab9965 Merge branch 'master' into wip/v0.7.0
- 515102d build: Rename docker-devel target to docker
- 9447e2d Merge pull request #160 from fossas/fix/fix-hash-calculation
- 1239291 fix(builders): fix hash calculation

---
Automated with [GoReleaser](https://github.com/goreleaser)
Built with go version go1.10.3 linux/amd64

## v0.7.0-alpha.3

- c6c959f feat(go): glide, gpm support
- 01edf8d refactor(go): Remove dead code, add make test command
- ecc397b ci: CircleCI configuration chores
- dd0772b ci: Don't use env vars in non-shell commands
- f72b2bc build(docker-test): Don't build all of Kubernetes (this kills the crab)
- 7d65cf2 refactor(docker): Use Quay for building Docker images
- 55ddd49 feat(go): vndr/gpm, multi-project vendoring support, integration tests on Docker

---
Automated with [GoReleaser](https://github.com/goreleaser)
Built with go version go1.10.3 linux/amd64

## v0.7.0-alpha.2

- 0250f61 feat(go): nested vendoring support, automated integration tests
- 23526c0 chore: Clean up merge cruft
- 2f83e6f Merge branch 'master' into wip/v0.7.0
- 607de55 fix(gradle): Improve gradle error logging
- 62ae510 fix(gradle): Fix gradle version detection
- cfe95a5 Merge pull request #151 from joshuapetryk/josh/powershell
- 6213639 Add Powershell streams
- ea187bb Fix syntax error with temp dir path join
- 9cc0989 fix(builders): fix go-bindata error
- 2c39f70 doc(license): add license header and link to pipdeptree

---
Automated with [GoReleaser](https://github.com/goreleaser)
Built with go version go1.10.3 linux/amd64

## v0.6.6

- 607de55 fix(gradle): Improve gradle error logging
- 62ae510 fix(gradle): Fix gradle version detection
- cfe95a5 Merge pull request #151 from joshuapetryk/josh/powershell
- 6213639 Add Powershell streams
- ea187bb Fix syntax error with temp dir path join

---
Automated with [GoReleaser](https://github.com/goreleaser)
Built with go version go1.10.3 linux/amd64

## v0.7.0-alpha.1

- 89a3103 fix(api): Fix uploading UX nits and URL formatting issues
- fccaa00 refactor(go): Support Godep, add integration tests
- 79a162a refactor(api): Remove extraneous build data
- d90cc8a feat(api): Add normalized imports
- 1a88076 WIP: Go dep analysis
- dbd027b Merge branch 'wip/v2' of github.com:fossas/fossa-cli into wip/v2
- fae5186 WIP: Go option-based analyzers
- f943789 WIP: Go analyzer strategies
- c211600 WIP: analysis command refactor complete
- 85e221c WIP
- b4c5bda WIP
- a356dbf WIP
- 527ecce WIP
- 2171372 WIP
- cc58b15 WIP: Go option-based analyzers
- 8899464 WIP: Go analyzer strategies
- 64d77b4 WIP: analysis command refactor complete
- 20365ba WIP
- f4d22b6 WIP
- 1c6c5e8 WIP
- e8bfc5c WIP
- 52f7fd3 WIP

---
Automated with [GoReleaser](https://github.com/goreleaser)
Built with go version go1.10.3 linux/amd64

## v0.6.5

- 9cc0989 fix(builders): fix go-bindata error
- 2c39f70 doc(license): add license header and link to pipdeptree

---
Automated with [GoReleaser](https://github.com/goreleaser)
Built with go version go1.10 darwin/amd64
## v0.6.4

- e17ebd5 fix(nuget): Fix NuGet discovery path
- 1423561 fix(install): fix powershell install script

---
Automated with [GoReleaser](https://github.com/goreleaser)
Built with go version go1.10.3 linux/amd64

## v0.6.3

- c86fa51 Merge pull request #143 from fossas/feat/compute-dependency-hashes
- 9049c67 fix(common): bump timeout to 60s
- e4a5aec Merge branch 'master' into feat/compute-dependency-hashes
- 9b8818f feat(install): modify windows install script
- a535311 test(go): Add previously ignored govendor manifest fixture
- 9b73bc7 Add Powershell script for Windows based CI pipeline
- e704dc6 chore(lint): correct lint ignore into golangci-lint format
- dc558a5 chore(lint): silence gas linter
- e323dd0 feat(builders): return hex string for hashing utils
- bd0af6a feat(builders): add dependency hashing for ant
- b908880 feat(module): define hashes type
- 01a97ce chore: Cleanup merge cruft
- 9204650 fix(bower): Fix bower IsBuilt check
- aae8bf6 refactor(builders): Separate builders into distinct packages
- 04248c7 doc(readme): add slack badge and link
- 92553b2 Detect and install go-bindata if missing
- 9c77639 fix(upload): Fix upload report link and API endpoint
- eb2d07d fix(npm): Allow empty node_modules folders when no dependencies

---
Automated with [GoReleaser](https://github.com/goreleaser)
Built with go version go1.10 darwin/amd64

## v0.6.2

- 3453eb5 feat(upload): Configurable upload branch

---
Automated with [GoReleaser](https://github.com/goreleaser)
Built with go version go1.10.2 linux/amd64

## v0.6.1

- 269a380 feat(builders): improve ant name parsing
- ec20967 fix(builders): #139 fix out of range error with ant
- 4898773 newline at end of file
- e197444 add override for zip format on windows to goreleaser
- f661ebf doc(support): document cocoapods support

---
Automated with [GoReleaser](https://github.com/goreleaser)
Built with go version go1.10 darwin/amd64

## v0.6.0-beta.1

- 41d8e4d fix(upload): Get custom project titles from 'project' configuration
- e37d325 fix(node): Use NPM_BINARY when set
- d50d94a chore: Update dependencies
- 4913fc0 refactor(cmd): Don't initialise API unless needed
- a8988f7 refactor(cmd): Remove IO services
- 604b036 fix(cmd): Fix merge conflicts
- 58e174a refactor(cmd): Move commands into one subtree
- f68b9ab refactor(cmd): Refactor upload, update, version commands
- 2d4a88c chore(builders): ignore generated files
- a66e3d4 Merge pull request #136 from fossas/fix/sbt-deps
- 1bd9039 changed fetcher type from sbt to mvn for the SBT Builder
- 980691d feat(log): Add structured field logging
- 6f8408a fix(go): Remove debugging around internal imports
- 7418dfa fix(go): Fix recursion in internal imports
- e702181 fix(go): Debug recursion in internal imports

---
Automated with [GoReleaser](https://github.com/goreleaser)
Built with go version go1.10.2 linux/amd64

## v0.6.0-alpha.4.gopaths

- fca1223 WIP
- 4b4d5a7 refactor(log): Improve logging diagnostics, fix Go project names
- cc9586b fix(go): Fix go import resolution from within vendored packages
- 9e856c8 chore: Add new dependencies to lockfiles
- 47b26f8 test: move fixtures to testdata/
- 3fe3ad3 feat(builders): refactor ant builder to avoid nesting
- f82135c fix(analyze): fix syntax error
- d9fc322 Merge pull request #134 from fossas/feat/ant-support
- 15743b6 Merge branch 'master' into feat/ant-support
- d6276f0 chore(builders): complete ant comment
- 1ed9769 test(builders): add ant fixture
- 022ff8f doc(readme): update api doc link
- 93ac0ea refactor(log): Migrate to idiomatic logging package
- a348971 refactor(log): Add idiomatic logging package
- 119c635 Update FOSSA status badge
- 27ea4ff feat(builders): add some basic jar name parsing for ant
- c6eb417 feat(analyze): refactor analysis data model
- b0cf179 doc(builders): add ant docs
- b888620 feat(builders): add ant support
- 31affba add more aliases (#133)

---
Automated with [GoReleaser](https://github.com/goreleaser)
Built with go version go1.10.2 linux/amd64

## v0.6.0-alpha.3

- 5f0299b fix(upload): Escape upload report URL

---
Automated with [GoReleaser](https://github.com/goreleaser)
Built with go version go1.10.1 linux/amd64

## v0.6.0-alpha.2

- 4a1bdd2 fix(upload): Fix managedBuild flag for custom fetcher upload
- 1e27f85 feat(builders): #44 add Cocoapods integration with path data (#130)

---
Automated with [GoReleaser](https://github.com/goreleaser)
Built with go version go1.10.1 linux/amd64

## v0.6.0-alpha.1

- 75e6747 fix: Ignore root dep locators when computing import paths
- 6b1e7cb ci: Add go-bindata to Dockerfile
- 6acc2f7 fix(npm): Don't include extraneous root
- 448c1fe feature(api): Serialize locators in FOSSA format
- cc1cc9a feat(ruby): Ruby path data parser
- 9e00849 Merge branch 'master' of github.com:fossas/fossa-cli
- 66bb021 feat(sbt): SBT path data parsing
- 0a58a70 feat(sbt): SBT path data parsing
- 75f22ce feat(pip): Pip path data parsing
- f14664e Merge branch 'next'
- 316fe02 feat(nuget): NuGet path data (very slow)
- ddd17ef [WIP] Path parsing for NuGet
- 574e421 fix(npm): Allow NPM to have errors because npm i is inconsistent
- 3a7c81b feat(nodejs): Add path data parsing
- 8ffd098 fix(go): Correctly handle internal and root packages
- c3f0847 feat(maven): Maven relationship data
- e1bb72e feat(gradle): Add gradle path data and fix bullshit memory bug
- 413f55a feat(go): Fast golang path data
- c21dc4c feat(go): Golang path data (very slow)
- 06d9cd8 feat(composer): Add composer path data
- c31a975 feat(bower): Add origin path detection
- 571cf4e refactor(cmd): Use IO services for effects [WIP]
- 013e269 feat(di): Implement common side-effecting services

---
Automated with [GoReleaser](https://github.com/goreleaser)
Built with go version go1.10.1 linux/amd64

## v0.5.1

- 64ddd93 Merge pull request #127 from fossas/fix/support-bower-custom-folder
- e142a95 fix(builders): #125 add bower component dir resolution
- da16a44 doc(readme): update badge to use provided build
- 986f053 chore: fix typo comments, remove dead code

---
Automated with [GoReleaser](https://github.com/goreleaser)
Built with go version go1.10 darwin/amd64

## v0.5.0

- 2954eee Merge pull request #121 from fossas/feat/nuget-support
- 8d58e9c test(builders): add nuget fixtures
- 6884192 doc(readme): update readme
- 99d3f8c Merge branch 'master' into feat/nuget-support
- 1dbda7d feat(build): turn built module error into a warning
- bc5811c doc(builders): add nuget docs
- 377a05a feat(builders): add nuget lockfile parsing
- 843299a feat(builders): add nuget support
- c168cce chore(deps): Update dependencies
- 5e146c5 feat(builders): Add Pip support

---
Automated with [GoReleaser](https://github.com/goreleaser)
Built with go version go1.10 darwin/amd64

## v0.4.6-1

- a708d86 fix(go): Work around golang/go#16333

---
Automated with [GoReleaser](https://github.com/goreleaser)
Built with go version go1.10 linux/amd64

## v0.4.6

- 85c1788 Merge pull request #116 from fossas/feat/support-gradle-root-deps
- 99a9552 fix(builders): fix PR comments
- 7ef81e0 feat(cmd): add spinner to init cmd
- 0583626 doc(builders): add another gradle common task
- 748f307 doc(builders): improve gradle builder docs
- bffa8df Merge branch 'feat/support-gradle-root-deps' of https://github.com/fossas/fossa-cli into feat/support-gradle-root-deps
- db5b36b fix(builders): fix gradle syntax err
- 60818b4 Merge branch 'master' into feat/support-gradle-root-deps
- 1030bd6 fix(builders): set TERM=dumb when running gradle dependencies task
- 15f5af5 doc(builders): add better gradle docs
- 5b73fa4 fix(builders): allow for empty configuration in gradle
- 97c7315 feat(builders): #114 support root dependencies task

---
Automated with [GoReleaser](https://github.com/goreleaser)
Built with go version go1.10 linux/amd64

## v0.4.5-1

- 8b28d1f fix(go): Don't require Go project folder for build, and do actual Go build
- 26c0d12 chore: update CHANGELOG

---
Automated with [GoReleaser](https://github.com/goreleaser)
Built with go version go1.10 linux/amd64

## v0.4.5

- 7ee5a3c fix(installer): Fallback to su if sudo is unavailable
- 70fc3a5 fix(builders): Don't fail on non-fatal missing binaries
- 91944c9 chore: Add TODOs, ignore third_party in autoconfig
- ceac46e Various improvements to install.sh (#109)
- 99cf015 test(fixtures): Use shell script instead of submodules for fixtures to avoid slow go get
- 3de42a8 test(java): Pin java submodule fixture commits
- 6c4db9b test(go): Ignore golang test fixture vendored dependencies
- b88e58e fix(update): Fix incorrect latest version check
- 019b3d0 fix(go): allowUnresolved should also suppress lockfile errors for builds
- 91183e7 doc(contributing): add issue assignment
- 73b55c9 Merge pull request #107 from fossas/add-code-of-conduct-1
- a6a1f97 doc(code): add code of conduct
- 52af690 doc(readme): add meetup link
- abc1399 feat(upload): switch url to dep report
- 7a7961d chore(license): switch to MPL-2.0
- c19b51b Refactor module functionality (#100)
- 6600859 build(Makefile): Build to GOPATH instead of local directory
- 4fde932 Improve Makefile, add multiple targets (#98)
- 44fb451  Introduce vendor directory into the repo (#99)
- 16cf268 Release v0.4.4

---
Automated with [GoReleaser](https://github.com/goreleaser)
Built with go version go1.10 linux/amd64

## v0.4.4

- 46d1dbd feat(go): Implement Go module discovery (#97)
- b476653 fix(go): Do Go import tracing with go list instead of depth (#96)
- 451ab20 README: Fix rendering of a link to `https://fossa.io` (#88)
- 2893145 chore(cli): update help text
- c285037 Merge branch 'master' of https://github.com/fossas/fossa-cli
- d604f5b release(0.4.3): update readme and installer
- 8235155 revert(install): remove sha validation

---
Automated with [GoReleaser](https://github.com/goreleaser)
Built with go version go1.10 linux/amd64

## v0.4.3

- 57b397c doc(notice): clean up notice
- 9d05a2f chore(installer): add original license notice
- 4c69500 doc(readme): add `fossa test` output
- 3826022 doc(readme): add goreportcard badge
- 1cd47e4 feat(report): add default report cmd
- 414ca08 doc(readme): fix notice links
- 8b1c3ba doc(notice): move notice to raw file
- d090cfd doc(report): add license notice docs
- 21f29ad docs(readme): add report feature
- d8e60d2 doc(readme): fix link to contribution guidelines
- c6640d0 doc(readme): add output examples
- b57d43b doc(readme): add report PV
- 87a3429 feat(cli): improve error messages from servers
- b8a2912 doc(readme): improve readme copy
- 6a72302 fix(golang): do not error on lack of vendor folder
- 869df5a doc(readme): additional cleanup
- 8957638 doc(readme): update background section
- 48107e1 doc(readme): resize header
- a69c9c5 doc(readme): refactor home doc and readme
- 7f10415 doc(readme): update readme and user guide
- 9e3bf98 Merge pull request #66 from fossas/feat/report-command
- 835c014 fix(upload): Add more debugging stuff to upload and use standard API function
- 83b0d07 fix(report): Add fetcher flag
- c6e9d2e feat(report): Implement reports using revisions API instead of dependencies
- e47ea99 fix(report): Use SPDX ID for licenses
- b6dbdfc feat(report): Add basic NOTICE generation
- 5635878 doc(cli): update project help text to enforce URL
- dc738e4 feat(config): refactor git normalizing into separate function
- 9bd1acc feat(upload): add title support for managed projects
- 08e3f61 test(fixtures): Use shallow submodules for fixtures to improve clone time
- 703578e chore(fixtures): Keep fixtures up to date
- dc0ac39 Merge pull request #84 from fossas/feat/add-build-interactive
- 6411b37 feat(build): add interactive feedback to `fossa build`
- 01e3820 Merge pull request #80 from fossas/fix/mvn-colors
- bfe8a33 Merge pull request #81 from fossas/fix/non-custom-fetchers
- 7f4d52f Merge pull request #82 from fossas/fix/fix-builders-config
- db9710b Merge pull request #83 from fossas/feat/install-script
- a5202e0 chore(builders): fix typo in comment
- c77092b fix(mvn): Run Maven in batch mode to turn off ANSI color chars
- 0b0c833 fix(builders): fix ruby build check
- 4a6e0dd style(installer): Use consistent whitespace (2 spaces)
- 6801f94 feat(builders): improve autoconfiguration for gradle
- b954112 fix(builders): fix relative path for maven
- 0c3de4a docs(installer): Update README with installer
- 150c2bc feat(installer): Add bash install script
- f0ac553 fix(ci): Fix .fossa.yaml to not use implicit managed builds

---
Automated with [GoReleaser](https://github.com/goreleaser)
Built with go version go1.10 darwin/amd64

## v0.4.2

- 5fe21df feat(builders): add ability to add configuration

---
Automated with [GoReleaser](https://github.com/goreleaser)
Built with go version go1.10 darwin/amd64

## v0.4.1

- d0720f8 Merge pull request #40 from fossas/alex/managed-builds
- c3aa016 doc(readme): #32 add one-liner install
- 3105635 Merge branch 'master' into alex/managed-builds
- ddcc341 Merge pull request #74 from fossas/feat/gradle-support
- d073805 Merge pull request #75 from fossas/fix/fix-builder-paths
- 5fdf4a5 doc(builders): add initial gradle docs
- c3ccc74 switch back to using fetcher
- 80555e4 chore(builders): fix comments and nits
- 5a63b9f test(submodules): Update submodule commits
- 93dee58 test(gradle): Add Gradle fixtures and Docker test tools
- f23ee34 fix(init): fix maven and ruby default module naming
- 272363c feat(init): add more ignores
- dbd8516 fix(builders): make relative paths for node and ruby builders
- f2e5560 feat(builders): add gradle task and dependency parsing
- 4d60fd3 feat(builders): add initial gradle builder
- 4d9806c change flag to ExistingProject in config. defaults to false
- 5c98745 add or clause with revision
- 12c077b added fix to function
- a1fb05f changes after rebase
- d7fbaf2 added custom-project flag
- 5c5bdcd updated comment
- c20e574 PR changes
- 0e52c61 fixed comment
- 1b87475 removed locator from config. We now have project and revision

---
Automated with [GoReleaser](https://github.com/goreleaser)
Built with go version go1.10 darwin/amd64

## v0.4.0

- a2b474c Merge pull request #73 from fossas/feat/upload-locators-flag
- b2c680a feat(upload): Add Locators flag and data format

---
Automated with [GoReleaser](https://github.com/goreleaser)
Built with go version go1.10 linux/amd64

## v0.3.1

- ec4e164 Merge pull request #36 from fossas/feat/selfupdate
- da90056 fix(http): Improve timeout handling
- d577588 fix(http): Correctly handle EOF timeouts
- 6300fa4 fix(http): Always close HTTP request connections
- 546d381 ci: Improve CI caching
- 29d496b ci: Improve logging and diagnostics on upload failure
- 7393553 style: fix PR nits
- 765cbcd fix(update): fix update default logic
- 7ce1571 feat(update): represent states better in update cmd
- 95e446e chore(update): fix nits
- 9e570f9 feat(update): add debug logging for update
- 5d76012 feat(update): add semver parsing
- 2e9af5d feat(update): #23 add fossa update command
- 89a8aa0 doc(go): document gdm support
- 49da5b4 doc(go): add gdm support
- 3f8f208 Merge pull request #37 from fossas/feat/go-gdm-integration
- 134b777 Add gdm to Dockerfile tools
- 056fca5 feat(go): Add gdm support
- e496598 docs: Add upload format user guide reference to walkthrough
- 5daa5be docs: Upload format documentation
- 0af727e Improve `user-guide.md` formatting
- 667cfb9 Merge pull request #34 from fossas/feat/docs
- a7e4b6d docs: README overhaul + user guide update
- 86089cb feat(upload): Add custom upload command
- 3115938 Merge pull request #28 from fossas/ci/run-provided-build
- 9d06606 ci(license-test): Run license check on CI
- ddc1bf7 Run FOSSA build after tests complete
- 0f0fe37 Merge pull request #25 from fossas/feat/add-test-command
- fcaca81 feat(test): Add JSON output to test cmd
- d65a651 fix(misc): Fix spinner issues, whitespace issues, golang isInternal, debug formatting, test unmarshalling
- 891526a refactor(test): Refactor test command and fix timeout
- 743c35f refactor(errors): Use errors.New instead of fmt.Errorf when there is no format string
- 283440e fix(test): fix timeout checks
- 71e6169 fix(config): fix locator normalization #21
- 2fef009 docs(test): properly document test cmd
- 37f8a21 fix(common): handle request errors properly
- 4ac31ad chore(errors): prefer fmt.Errorf to errors.New
- 89dcaea feat(test): add test command
- 661a7a5 Merge pull request #22 from fossas/refactor/common-build-utils
- 5c946b6 docs(readme): update readme
- 2f890b5 docs(readme): update readme
- f21c9ab refactor(sbt): Refactor SBT builder
- c76b0d4 refactor(ruby): Refactor Ruby builder
- 8feac38 refactor(nodejs): Refactor Nodejs builder
- 1f499e5 refactor(mvn): Refactor Maven builder
- c73cf5d refactor(go): Refactor Go builder
- 6284822 refactor(build): Refactor Composer builder
- e95f717 refactor(build): Refactor common utils + Bower builder
- 5e07519 Merge pull request #18 from fossas/feat/rpm-support
- fedeca4 Merge pull request #17 from fossas/fix/circleci-tests
- df44909 doc(build): add vendoredarchives docs
- f027f34 feat(build): add archive format support
- 455abd0 ci(circle-ci): Fix CircleCI config for new tests
- b7dff83 test(sbt): Add first test
- 920ac9b test(docker): Create docker image with build tools
- 7897993 doc(readme): update readme

---
Automated with [GoReleaser](https://github.com/goreleaser)
Built with go version go1.10 linux/amd64

## v0.3.0

- e84d0ea build(merge): Remove bad file merge
- 336406d Merge pull request #15 from fossas/feat/overhaul
- 3281995 feat(sbt): Improve SBT instrumentation
- 1929bef docs: Massive documentation overhaul
- becd5e3 Add SBT parsing + test fixtures
- baa673e feat(ruby): Add Ruby parsing + test fixtures
- b63d740 feat(mvn): add Maven support + test fixture
- 15e6175 refactor(logging): Use %#v for debug logging
- 6c4de98 feat(go): correctly resolve packages + add test fixtures
- d40578a feat(go): Add much better go support
- 60a1e38 docs: Add basic documentation
- 0634835 feat(composer): Add composer parsing + test fixtures
- 4fbc44f feat(bower): Add bower parsing + test fixtures
- 222bf74 feat(cmd): Add uploading to default command
- d909f16 refactor: Refactor CLI, with NodeJS support

---
Automated with [GoReleaser](https://github.com/goreleaser)
Built with go version go1.9.4 linux/amd64

## v0.2.6

- f53f6e1 Preliminary SBT support
- f6e14ea fix(go): Allow unresolved golang dependencies
- 9ad32d4 chore(readme): Update README with gigantic warning
- eba8735 fix(env): fix env var for fossa api key
- 4df5715 feat(docs): add maven docs and alpha notice
- e3ccd88 chore(doc): add status badges to README
- 0a2a634 Merge pull request #7 from fossas/ci/circleci-tests
- 21d5d2c ci(tests): Add CircleCI tests
- 17d5e5f chore(doc): add DCO
- 7d66202 Clean up unused Makefile lines

---
Automated with [GoReleaser](https://github.com/goreleaser)
Built with go version go1.9.2 darwin/amd64

## v0.2.5-1

- 605a9c0 build(versions): Fix version linking

---
Automated with [GoReleaser](https://github.com/goreleaser)
Built with go version go1.9.3 linux/amd64

## v0.2.5

- 20b2d6b chore(deps): Update deps, prune unused constraints
- b16e851 fix(commonjs): Substitute doublestar for zglob to fix data race
- c7d449d build(version): Add revision to --version output
- fdf200a fix(js): fix concurrency race condition
- 4a234b3 feat(config): Allow server endpoint to be set by environment variable
- 38d8615 chore(dep): Commit lockfile changes
- b5b71eb fix(maven): fix maven verify logic
- 79b5b64 fix(cmd): move validation to upload cmd

---
Automated with [GoReleaser](https://github.com/goreleaser)
Built with go version go1.9.3 linux/amd64

## v0.2.4

- b0d5c7a Release v0.2.4
- 0e20f0b chore(flags): clean up flag parsing
- 41c2d3e fix(config): refactor to fix locator flag setting
- 668a4f9 Release v0.2.3
- 4c0286c fix(cmd): make build cmd runnable again
- a848a58 chore(errors): reformat some error copy

---
Automated with [GoReleaser](https://github.com/goreleaser)
Built with go version go1.9.2 darwin/amd64

## v0.2.3

- 41c2d3e fix(config): refactor to fix locator flag setting
- 668a4f9 Release v0.2.3
- 4c0286c fix(cmd): make build cmd runnable again
- a848a58 chore(errors): reformat some error copy

---
Automated with [GoReleaser](https://github.com/goreleaser)
Built with go version go1.9.2 darwin/amd64

## v0.2.2

- 867cc0b Release v0.2.2
- 732038c feat(errors): better error handling and feedback
- b0ec539 feat(config): add ability to read from custom config file
- 2574402 fix(commonjs): fix node_modules traversal in subdir

---
Automated with [GoReleaser](https://github.com/goreleaser)
Built with go version go1.9.2 darwin/amd64

## v0.2.1

- 3f7ccf0 Release v0.2.1
- 5a6f382 feat(config): add default run mode to output json and exit w/o upload

---
Automated with [GoReleaser](https://github.com/goreleaser)
Built with go version go1.9.2 darwin/amd64

## v0.2.0

- 7243d0f Release v0.2.0
- eb054a3 feat(composer): support composer builds in subdirs
- 3c2bccc feat(gems): support bundler builds in subdirs
- 58d98df fix(maven): fix maven output command
- 811ecb0 feat(maven): use module manifest in builds
- 6c5ab1c feat(bower): support bower builds in subfolders
- 2c4b1a6 feat(build): support multi-module builds

---
Automated with [GoReleaser](https://github.com/goreleaser)
Built with go version go1.9.2 darwin/amd64

## v0.1.0

- f36ce39 fix(release): fix .goreleaser entry point
- 124bb47 chore(release): change package entry point
- 55acfd3 feat(upload): send report link
- f678cf0 fix(build): fix locator and build output
- 59eec8a fix(cmd): Guard against under-specified user input
- 5161162 feat(cmd): Refactor CLI and config structure
- 97626c5 feat(config): Read API key from environment variable
- 384b13d Merge pull request #6 from fossas/feat/3-upload-builds-results
- 0537aaf Merge branch 'feat/3-upload-builds-results' of github.com:fossas/fossa-cli into feat/3-upload-builds-results
- 4aec471 feat(upload): #3 add build upload cmd
- 271ba79 Merge pull request #5 from fossas/feat/4-fossa-yaml
- f70ca36 fix(config): Remove debugging statement
- 64c67ca feat(config): Add config options for locator
- 1e98346 feat(upload): #3 add build upload cmd
- d4383d2 fix(main): Remove debugging comment
- 0dd5ee9 feat(config): Set existing build options from configuration file
- 6010976 feat(config): Read config file values
- df2d7d8 Merge pull request #2 from fossas/feat/1-go-get
- b476866 feat(go): Run go get on incomplete builds
- 9f47778 fix(gem): install only production deps by default
- aa4ba7d fix(json): fix json keys in dependency

---
Automated with [GoReleaser](https://github.com/goreleaser)
Built with go version go1.9.2 darwin/amd64

## v0.0.0

- 699d58d feat(build): ignore RawDependencies in serialization
- 834466a feat(build): refactor dependency and logging
- 82f4830 chore(build): ignore dist folder
- 74edd98 Merge branch 'master' of https://github.com/fossas/fossa-cli
- 5e71265 feat(build): add release spec
- cf3de9b Merge branch 'master' of github.com:fossas/fossa-cli
- 0b7331d feat(go): Fall back to import path tracing when no lockfiles
- 7305c46 feat(log): add logging config
- b3d5b72 fix(gem): fix bundle command
- f87cc95 feat(composer): composer support
- f30e125 fix(build): fix build and maven command
- 9221cea feat(build): update logging and docs
- 36f5668 Merge branch 'master' of https://github.com/fossas/fossa-cli
- e2f557a feat(mvn): add maven support
- 5773c86 feat(go): Add glide, godep, govendor, vndr support
- 8ebfd7a feat(go): Add dep support
- f555b48 style(golint): Fix lint and vet warnings
- 7fa1098 doc(readme): update licensing guidance
- 1afe4a0 doc(readme): update readme
- 103d685 doc(license): add readme and license
- 1800cc3 Add Gopkg manifest
- 0d43673 feat(bower): add bower suppot
- 364cebf feat(cli): Refuse to build unless --install flag is explicitly passed
- 5f117dc fix(npm): Fix npm build logic
- 05ae3f5 Initial Commit

---
Automated with [GoReleaser](https://github.com/goreleaser)
Built with go version go1.9.2 darwin/amd64<|MERGE_RESOLUTION|>--- conflicted
+++ resolved
@@ -1,13 +1,8 @@
 # FOSSA CLI Changelog
 
-<<<<<<< HEAD
 ## 3.9.29
+- install scripts: Surface curl errors and display http status code correctly. ([#1456](https://github.com/fossas/fossa-cli/pull/1456))
 - Update jar-callgraph version to 1.0.2 [#1454](https://github.com/fossas/fossa-cli/pull/1454)
-=======
-## Unreleased
-
-- install scripts: Surface curl errors and display http status code correctly. ([#1456](https://github.com/fossas/fossa-cli/pull/1456))
->>>>>>> 5f03c78d
 
 ## 3.9.28
 
