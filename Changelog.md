# FOSSA CLI Changelog

<<<<<<< HEAD
## Unreleased

- Uses an ISO timestamp for the revision if no better revision can be inferred ([#1091](https://github.com/fossas/fossa-cli/pull/1091)).
=======
## v3.6.2

- Container Scanning: Fixes a bug where tar entry were not normalized within nested layer tar. [#1095](https://github.com/fossas/fossa-cli/pull/1095)

## v3.6.1

- Container Scanning: Fixes a bug where image source parser ignored '-' in host. Also fixes an issue regarding to redirect headers when communicating with registry. [#1089](https://github.com/fossas/fossa-cli/pull/1089)
>>>>>>> f3748834

## v3.6.0

- Promote C/C++ features to general availability ([#1087](https://github.com/fossas/fossa-cli/pull/1087)).
  - `--experimental-enable-vsi` is now `--detect-vendored`.
  - `--experimental-analyze-dynamic-deps` is now `--detect-dynamic`.

## v3.5.3

- Manual Dependencies: Linux Dependencies (`rpm-generic`, `apk`, `deb`) can be provided as reference dependency in fossa-deps file ([#1086](https://github.com/fossas/fossa-cli/pull/1086)).

## v3.5.2

- Container Scanning: Fixes an issue with base64 encoded raw authentications ([#1085](https://github.com/fossas/fossa-cli/pull/1085)).

## v3.5.1

- Contributor counting: update the contributor count range from 90 days to 365 days. ([#1083](https://github.com/fossas/fossa-cli/pull/1083))

## v3.5.0

- Container Scanning: Uses native container scanner, deprecates old container scanner ([#1078](https://github.com/fossas/fossa-cli/pull/1078)), ([#1079](https://github.com/fossas/fossa-cli/pull/1079)), ([#1080](https://github.com/fossas/fossa-cli/pull/1080)), ([1082](https://github.com/fossas/fossa-cli/pull/1082)).

_Notice:_

- Now, container scanning analyzes projects for applications (`npm`, `pip`, etc) dependencies. 
- Now, container scanning can filter specific targets via target exclusions using [fossa configuration file](./docs/references/files/fossa-yml.md).
- Now, `fossa-cli`'s windows binary can perform container scanning.
- Now, container scanned projects will show origin path in FOSSA web UI.
- Now, container scanned projects can target specific architecture via digest.

You can use `--only-system-deps` flag to only scan for dependencies from `apk`, `dpkg`, `dpm`. 
This will mimic behavior of older FOSSA CLI's container scanning (older than v3.5.0).

Learn more: 
- [container scanner](./docs/references/subcommands/container/scanner.md)
- [fossa container analyze](./docs/references/subcommands/container.md)

If you experience any issue with this release, or have question, please contact [FOSSA Support](https://support.fossa.com).

## v3.4.11
- Npm (Lockfile v3) - Fixes a defect where, _sometimes_ wrong version of the dependency was reported if multiple version of the same dependency existed in the lock file. ([#1075](https://github.com/fossas/fossa-cli/pull/1075))
- Npm (Lockfile v2) - Fixes a defect where, _sometimes_ wrong version of the dependency was reported if multiple version of the same dependency existed in the lock file. ([#1075](https://github.com/fossas/fossa-cli/pull/1075))

## v3.4.10
- Scala: Supports analysis of multi-project sbt builds with `sbt-dependency-graph` plugin. ([#1074](https://github.com/fossas/fossa-cli/pull/1074)).

## v3.4.9
- Scan Summary: Identifies project skipped due to production path filtering, or exclusion filtering. ([#1071](https://github.com/fossas/fossa-cli/pull/1071))
- R: Adds support for `renv` package manager. ([#1062](https://github.com/fossas/fossa-cli/pull/1062))

## v3.4.8
- Report: Fixes a defect, where `report` command was failing due to invalid dependencies cache from endpoint ([#1068](https://github.com/fossas/fossa-cli/pull/1068)).

## v3.4.7
- Linux releases are now packaged as both tar.gz and zip to improve compatibility when installing ([#1066](https://github.com/fossas/fossa-cli/pull/1066))

## v3.4.6
- Container Scanning: Fixes a defect, where container registry `registry:3000/org/repo:tag` was incorrectly identifying `registry` as project name. ([#1050](https://github.com/fossas/fossa-cli/issues/1050))
- Container Scanning: Includes registry uri in project name (experimental scanner only). ([#1050](https://github.com/fossas/fossa-cli/issues/1050))

## v3.4.5
- FOSSA API: Adds resiliency against API errors occurring when retrieving endpoint versioning information. ([#1051](https://github.com/fossas/fossa-cli/pull/1051))

## v3.4.4
- Fix a bug in the v1 installers for Windows (install-v1.ps1 and install.ps1) ([#1052](https://github.com/fossas/fossa-cli/pull/1052))

## v3.4.3
- Container scanning: Supports hardlink file discovery for experimental scanner. ([#1047](https://github.com/fossas/fossa-cli/pull/1047))
- Container scanning: Supports busybox. ([#1047](https://github.com/fossas/fossa-cli/pull/1047))
- Container scanning: Increases timeout to 5 mins when extracting image from docker engine api for experimental scanner. ([#1047](https://github.com/fossas/fossa-cli/pull/1047))

## v3.4.2

- API: Error messages are more clear and provide user-actionable feedback. ([#1048](https://github.com/fossas/fossa-cli/pull/1048))
- Metrics: Reports the kind of CI environment in which FOSSA is running, if any. ([#1043](https://github.com/fossas/fossa-cli/pull/1043))

## v3.4.1

- Container scanning: RPM: Add support for the Sqlite backend. ([#1044](https://github.com/fossas/fossa-cli/pull/1044))
- Container scanning: RPM: Add support for the NDB backend. ([#1046](https://github.com/fossas/fossa-cli/pull/1046))

## v3.4.0

- Container scanning: New experimental scanner. ([#1001](https://github.com/fossas/fossa-cli/pull/1001), [#1002](https://github.com/fossas/fossa-cli/pull/1002), [#1003](https://github.com/fossas/fossa-cli/pull/1003), [#1004](https://github.com/fossas/fossa-cli/pull/1004), [#1005](https://github.com/fossas/fossa-cli/pull/1005), [#1006](https://github.com/fossas/fossa-cli/pull/1006), [#1010](https://github.com/fossas/fossa-cli/pull/1010), [#1011](https://github.com/fossas/fossa-cli/pull/1011), [#1012](https://github.com/fossas/fossa-cli/pull/1012), [#1014](https://github.com/fossas/fossa-cli/pull/1014), [#1016](https://github.com/fossas/fossa-cli/pull/1016), [#1017](https://github.com/fossas/fossa-cli/pull/1017), [#1021](https://github.com/fossas/fossa-cli/pull/1021), [#1025](https://github.com/fossas/fossa-cli/pull/1025), [#1026](https://github.com/fossas/fossa-cli/pull/1026), [#1029](https://github.com/fossas/fossa-cli/pull/1029), [#1031](https://github.com/fossas/fossa-cli/pull/1031), [#1032](https://github.com/fossas/fossa-cli/pull/1032), [#1034](https://github.com/fossas/fossa-cli/pull/1034))<br>
  For more information, see the [experimental container scanning documentation](./docs/references/subcommands/container/scanner.md).
- Filters: Add `dist-newstyle` to the list of automatically filtered directories. ([#1030](https://github.com/fossas/fossa-cli/pull/1035))
- `fossa-deps`: Fix a bug in `fossa-deps.schema.json`, it is now valid JSON. ([#1030](https://github.com/fossas/fossa-cli/pull/1030))

## v3.3.12

- CocoaPods: Fixes error when analyzing podspecs that print non-JSON text to stdout ([#1015](https://github.com/fossas/fossa-cli/pull/1015))
- VSI: Executes with at least two threads even on a single core system ([#1013](https://github.com/fossas/fossa-cli/pull/1013))
- VSI: Reports a better error when no dependencies are found ([#1023](https://github.com/fossas/fossa-cli/pull/1023)).

## v3.3.11

- `fossa test`: `fossa test --json` produces json output when there are 0 issues found. ([#999](https://github.com/fossas/fossa-cli/pull/999))

## v3.3.10

- Svn: Fixes project inference bug, where revision values included `\r`. ([#997](https://github.com/fossas/fossa-cli/pull/997))

## v3.3.9

- Maven: Always use Maven Install Plugin 3.0.0-M1 to install depgraph. This avoids a Maven bug with older versions failing to install the plugin correctly from a vendored JAR. ([#988](https://github.com/fossas/fossa-cli/pull/988/files))
- Cocoapods: Fixes podpsec bug in which nested subspecs (of external sources), were not appropriately handled. Improves logging. ([#994](https://github.com/fossas/fossa-cli/pull/994))

## v3.3.8

- Carthage: Fixes analysis of artifacts dervided from Github entry for GH enterprise urls. ([#989](https://github.com/fossas/fossa-cli/pull/989))

## v3.3.7

- Report: Changes copyrights field to copyrightsByLicense in the attribution report JSON output. [#966](https://github.com/fossas/fossa-cli/pull/966)
- Report: Always include the "downloadUrl" field in attribution reports, regardless of the setting in the FOSSA reports UI. ([#979](https://github.com/fossas/fossa-cli/pull/979))
- Debug: Includes version associated with endpoint in debug bundle, and scan summary. ([#984](https://github.com/fossas/fossa-cli/pull/984))
- Test: Adds `--diff` option for `fossa test` command. ([#986](https://github.com/fossas/fossa-cli/pull/986))

## v3.3.6
- License scanning: Make CLI-side license scanning the default method for `vendored-dependencies`.
- Maven: Report direct dependencies as direct rather than deep. ([#963](https://github.com/fossas/fossa-cli/pull/963))

## v3.3.5
- Pnpm: Adds support for dependency analysis using `pnpm-lock.yaml` file. ([#958](https://github.com/fossas/fossa-cli/pull/958))

## v3.3.4
- `fossa report attribution`: Removes copyright information from JSON output ([#945](https://github.com/fossas/fossa-cli/pull/945)) as it was never available from the server.
- VSI scans now automatically skip the `.git` directory inside the scan root ([#969](https://github.com/fossas/fossa-cli/pull/969)).

## v3.3.3
- Cocoapods: Cocoapods analyzer does not handle subspecs in vendored podspecs. ([#964](https://github.com/fossas/fossa-cli/pull/964/files))

## v3.3.2
- License scanning: Skip rescanning revisions that are already known to FOSSA. This can be overridden by using the `--force-vendored-dependency-rescans` flag.
- Swift: Added support for `Package.resolved` v2 files ([#957](https://github.com/fossas/fossa-cli/pull/957)).
- Perl: Updated version number parser to be more lenient on non-textual version numbers ([#960](https://github.com/fossas/fossa-cli/pull/960))

## v3.3.1
- Vendor Dependencies: Considers `licence` and `license` equivalent when performing native license scan ([#939](https://github.com/fossas/fossa-cli/pull/939)).
- Vendor Dependencies: Native license scanning works in alpine linux without additional dependencies ([#949](https://github.com/fossas/fossa-cli/pull/949)).
- `fossa report attribution`: Adds copyright information to JSON output ([#945](https://github.com/fossas/fossa-cli/pull/945)).
- Scala: non-multi sbt projects include deep dependencies ([#942](https://github.com/fossas/fossa-cli/pull/942)).

## v3.3.0
- Telemetry: CLI collects telemetry by default. ([#936](https://github.com/fossas/fossa-cli/pull/936))

Read more about telemetry: https://github.com/fossas/fossa-cli/blob/master/docs/telemetry.md. To opt-out of telemetry, provide `FOSSA_TELEMETRY_SCOPE` environment variable with value of: `off` in your shell prior to running fossa.

## v3.2.17
- Archive upload: Fix a bug when trying to tar to a filename that already exists. ([#927](https://github.com/fossas/fossa-cli/pull/927))
- Npm: Supports lockfile v3. ([#932](https://github.com/fossas/fossa-cli/pull/932))

## v3.2.16
- Go: When statically analyzing a project, apply reported replacements. ([#926](https://github.com/fossas/fossa-cli/pull/926))

## v3.2.15

- Maven: Update `depGraph` plugin to `4.0.1` and add a fallback ot the legacy `3.3.0` plugin ([#895](https://github.com/fossas/fossa-cli/pull/895))

## v3.2.14

- Gradle: Considers `testFixturesApi` and `testFixturesImplementation` to be test configuration, and it's dependencies are excluded in analyzed dependency graph. ([#920](https://github.com/fossas/fossa-cli/pull/920))

## v3.2.13

- Filters: Fixes the disabled path filtering in discovery exclusion. ([#908](https://github.com/fossas/fossa-cli/pull/908))

## v3.2.12

- `fossa report attribution`: Adds `text` as an option to `--format`. ([#921](https://github.com/fossas/fossa-cli/pull/921))
- Go: The standard library is no longer reported as a dependency. ([#918](https://github.com/fossas/fossa-cli/pull/918))

## v3.2.11

- nodejs: Refine how workspace packages are recognized/skipped. ([#916](https://github.com/fossas/fossa-cli/pull/916))
- Cocoapods: Resolves vendored local podspecs into their source Git repositories when possible. ([#875](https://github.com/fossas/fossa-cli/pull/875))

## v3.2.10

- Haskell: Generates build plan properly for multi-home Cabal projects (h/t [@jmickelin](https://github.com/jmickelin)) ([#910](https://github.com/fossas/fossa-cli/pull/910))

## v3.2.9

- Container Scanning: supports rpm databases using `ndb` or `sqlite` backend. ([#894](https://github.com/fossas/fossa-cli/pull/894))

## v3.2.8

- Filtering: Don't use included paths for discovery exclusion. ([#907](https://github.com/fossas/fossa-cli/pull/907))
- Filtering: add `--debug-no-discovery-exclusion` for client-side filter debugging. (#[901](https://github.com/fossas/fossa-cli/pull/901))

## v3.2.7

- Debug: Redact all known API keys from the debug bundle (#[897](https://github.com/fossas/fossa-cli/pull/897))
- Nodejs: Discover peer deps and transitive deps for name-spaced packages in package-lock.json. ([#882](https://github.com/fossas/fossa-cli/pull/882))

## v3.2.6

- Filters: Apply filters during the discvoery phase, reducing end-to-end runtime. ([#877](https://github.com/fossas/fossa-cli/pull/877))

## v3.2.5

- Debug: Reduce the size of debug bundles. ([#890](https://github.com/fossas/fossa-cli/pull/890))

## v3.2.4

- Nodejs: Fixed a bug where dev deps that only appear in requires were considered production dependencies. ([#884](https://github.com/fossas/fossa-cli/pull/884))

## v3.2.3

- Nodejs: Fixed a bug where some dev dependencies weren't removed during shrinking. ([#859](https://github.com/fossas/fossa-cli/pull/859))

## v3.2.2

- Nodejs: Fix a bug where cycles involved peer dependencies would cause an infinite loop. ([#870](https://github.com/fossas/fossa-cli/pull/870))
- Experimental: Allow local license scanning of vendored dependencies (specified in `fossa-deps.yml` file) when using `--experimental-native-license-scan`.
  - [#868](https://github.com/fossas/fossa-cli/pull/868)
  - [#858](https://github.com/fossas/fossa-cli/pull/858)
  - [#838](https://github.com/fossas/fossa-cli/pull/838)
  - [#814](https://github.com/fossas/fossa-cli/pull/814)
  - [#873](https://github.com/fossas/fossa-cli/pull/873)

## v3.2.1

- Experimental: native license scanning is now disabled by default. ([#865](https://github.com/fossas/fossa-cli/pull/865))

## v3.2.0
- Telemetry: Introduces fossa cli telemetry for fatal errors and warnings. By default, telemetry is disabled. ([#831](https://github.com/fossas/fossa-cli/pull/831))
Please read for details on telemetry [here](./docs/telemetry.md)

- Configuration: Fixes a bug where `.fossa.yml` was picked up only in the working directory, not in the analysis directory. ([#854](https://github.com/fossas/fossa-cli/pull/854))
- Configuration: Reports an error when provided API key is an empty string ([#856](https://github.com/fossas/fossa-cli/pull/856))

## v3.1.8

- Windows: Fixes a --version command for windows release binary.

## v3.1.7

- Configuration: Users can now use `.fossa.yaml` as a configuration file name. Previously, only `.fossa.yml` was supported. ([#851](https://github.com/fossas/fossa-cli/pull/851))
- fossa-deps: Fixes an archive uploading bug for vendor dependency by queuing archive builds individually. ([#826](https://github.com/fossas/fossa-cli/pull/826))
- nodejs: Capture peer dependencies transitively for npm `package-lock.json` files. ([#849](https://github.com/fossas/fossa-cli/pull/849))

## v3.1.6

- Respects Go module replacement directives in the Go Mod Graph strategy. ([#841](https://github.com/fossas/fossa-cli/pull/841))

## v3.1.5

- Adds `--format` to `fossa report attribution` and deprecates `--json`. ([#844](https://github.com/fossas/fossa-cli/pull/844))

## v3.1.4

- Handles symlink loops in directory structure. ([#827](https://github.com/fossas/fossa-cli/pull/827))
- No longer crashes when `fossa-deps.yml` exists but has an empty `archived-dependencies` property. ([#832](https://github.com/fossas/fossa-cli/pull/832))

## v3.1.3

- Adds support for identifying dynamically linked dependencies in an output binary. ([#818](https://github.com/fossas/fossa-cli/pull/818), [#788](https://github.com/fossas/fossa-cli/pull/788), [#780](https://github.com/fossas/fossa-cli/pull/780), [#788](https://github.com/fossas/fossa-cli/pull/778), [#771](https://github.com/fossas/fossa-cli/pull/771), [#770](https://github.com/fossas/fossa-cli/pull/770))

## v3.1.2

- Fixes a bug which ignored the `server` field in the config file. ([#821](https://github.com/fossas/fossa-cli/pull/821))

## v3.1.1

- UX: Parser error messages include call to action. ([#801](https://github.com/fossas/fossa-cli/pull/801))
- UX: Improves error message when executable is not found. ([#813](https://github.com/fossas/fossa-cli/pull/813))
- UX: Fixes minor scan summary ordering bug. ([#813](https://github.com/fossas/fossa-cli/pull/813))
- UX: Writes errors and warnings encountered in analyze to temp file. ([#813](https://github.com/fossas/fossa-cli/pull/813))
- Ruby: Improves error and warning messages. ([#800](https://github.com/fossas/fossa-cli/pull/800))
- Python: `setup.py` error messages are _less_ noisy. ([#801](https://github.com/fossas/fossa-cli/pull/801))
- Dart: Improves error and warning messages. ([#800](https://github.com/fossas/fossa-cli/pull/806))
- Pipenv: Improves error and warning messages. ([#803](https://github.com/fossas/fossa-cli/pull/803))
- Poetry: Improves error and warning messages. ([#803](https://github.com/fossas/fossa-cli/pull/803))
- Maven: Improves error and warning messages. ([#808](https://github.com/fossas/fossa-cli/pull/808))
- Nodejs: Improves error and warning messages. ([#805](https://github.com/fossas/fossa-cli/pull/805))
- Swift: Improves error and warning messages. ([#802](https://github.com/fossas/fossa-cli/pull/802))
- Cocoapods: Improves error and warning messages. ([#807](https://github.com/fossas/fossa-cli/pull/807))
- Golang: Improves error and warning messages. ([#809](https://github.com/fossas/fossa-cli/pull/809))
- Gradle: Improves error and warning messages. ([#804](https://github.com/fossas/fossa-cli/pull/804))
- Scala: Improves error and warning messages. ([#813](https://github.com/fossas/fossa-cli/pull/813))
- Clojure: Improves error and warning messages. ([#813](https://github.com/fossas/fossa-cli/pull/813))
- Nim: Improves error and warning messages. ([#813](https://github.com/fossas/fossa-cli/pull/813))
- Rust: Improves error and warning messages. ([#813](https://github.com/fossas/fossa-cli/pull/813))
- UX: Improves errors for dynamic deps, and binary deps analysis. ([#819](https://github.com/fossas/fossa-cli/pull/819))
- UX: Improves analysis scan summary rendering. ([#819](https://github.com/fossas/fossa-cli/pull/819))


## v3.1.0

- FOSSA API: Uses `SSL_CERT_FILE`, and `SSL_CERT_DIR` environment variable for certificates when provided. ([#760](https://github.com/fossas/fossa-cli/pull/760))
- UX: Uses error messages received from FOSSA api, when reporting API related errors. ([#792](https://github.com/fossas/fossa-cli/pull/792))
- UX: Adds scan summary tabulating errors, warnings, project directory, and skipped projects. ([#790](https://github.com/fossas/fossa-cli/pull/790))

## v3.0.18

- Fully percent-encode sub-paths in generated URLs. ([#789](https://github.com/fossas/fossa-cli/pull/789))
- Improve error tracking and outputs. ([#774](https://github.com/fossas/fossa-cli/pull/774))
- Cabal: Fixed a filter error that treated cabal projects as stack projects. ([#787](https://github.com/fossas/fossa-cli/pull/787))

## v3.0.17

- Npm: Fixes an issue where a package-lock.json dep with a boolean 'resolved' key wouldn't parse. ([#775](https://github.com/fossas/fossa-cli/pull/775))
- Npm: Fixes an issue where analyzing `package-lock.json` would miss duplicate packages with different versions. ([#779](https://github.com/fossas/fossa-cli/pull/779))
- Gradle: Projects with only a top-level `settings.gradle` file will now be detected. ([#785](https://github.com/fossas/fossa-cli/pull/785))

## v3.0.16

- Monorepo: Upload file data and licenses together during monorepo scans, speed up issue scans. ([#772](https://github.com/fossas/fossa-cli/pull/772))
- Improves the overall performance and progress reporting of VSI scans. ([#765](https://github.com/fossas/fossa-cli/pull/765))
- Rebar: Fix `rebar.config` parser failing on unneccessary escapes. ([#764](https://github.com/fossas/fossa-cli/pull/764))

## v3.0.15

- Improve archive upload logging. ([#761](https://github.com/fossas/fossa-cli/pull/761))

## v3.0.14

- Maven: Updates implementation to delineate classifier, and consequently maven dependencies with classifier can be scanned without failure in FOSSA. ([#755](https://github.com/fossas/fossa-cli/pull/755/))

## v3.0.13

- `package-lock.json` parser ignores name field. ([#757](https://github.com/fossas/fossa-cli/pull/757))

## v3.0.12

- log4j: Adds `fossa log4j` command to identify log4j dependencies. ([#744](https://github.com/fossas/fossa-cli/pull/744))

## v3.0.11

- Yarn: Fixes an issue, where entry missing `resolved` attribute in `yarn.lock` would throw exception. ([#741](https://github.com/fossas/fossa-cli/pull/741))

## v3.0.10

- Gradle: Uses ResolutionAPI for gradle analysis. ([#740](https://github.com/fossas/fossa-cli/pull/740/))
- Cleans up duplicated internal hashing primitives ([#737](https://github.com/fossas/fossa-cli/pull/737))
- Adds a prerequisite required for future VSI improvements ([#736](https://github.com/fossas/fossa-cli/pull/736))

## v3.0.9

- Makes experimental flags discoverable and documents them. ([#723](https://github.com/fossas/fossa-cli/pull/723))
- Supports extracting `.tar.xz` files ([#734](https://github.com/fossas/fossa-cli/pull/734))
- Supports extracting `.tar.bz2` files ([#734](https://github.com/fossas/fossa-cli/pull/734))
- Adds explicit `xz` support for `rpm` files ([#735](https://github.com/fossas/fossa-cli/pull/735))
- Adds `zstd` support for `rpm` files ([#735](https://github.com/fossas/fossa-cli/pull/735))
- Adds a prerequisite required for future VSI improvements ([#730](https://github.com/fossas/fossa-cli/pull/730))

## v3.0.8

- Nuget: Fixes analysis performance when working with `project.assets.json` ([#733](https://github.com/fossas/fossa-cli/pull/733))

## v3.0.7

- Go: `go mod graph` is used as default tactic for gomod strategy. ([#707](https://github.com/fossas/fossa-cli/pull/707))

## v3.0.6

- Yarn: Fixes a bug with yarn v1 lock file analysis, where direct dependencies were not reported sometimes. ([#716](https://github.com/fossas/fossa-cli/pull/716))

## v3.0.5

- Nim: Adds support for dependency analysis using `nimble.lock` file. ([#711](https://github.com/fossas/fossa-cli/pull/711))

## v3.0.4

- Npm: Fixes a bug where dev dependencies were not included in result when using `--include-unused-deps` ([#710](https://github.com/fossas/fossa-cli/pull/710))

## v3.0.3

- Increases default timeout to 3600 seconds (1 hour) for commands listed below ([#712](https://github.com/fossas/fossa-cli/pull/712))
  - `fossa test`
  - `fossa container test`
  - `fossa vps test`
  - `fossa report`
  - `fossa vps report`

## v3.0.2

- Nuget (projectassetsjson): Ignores project type dependencies in reporting ([#704](https://github.com/fossas/fossa-cli/pull/704))
- Nuget (projectassetsjson): Fixes a bug, where indirect dependencies where appearing as direct dependencies([#704](https://github.com/fossas/fossa-cli/pull/704))

## v3.0.1

- Deduplicates `vendored-dependencies` entries when possible, and provides a better error message when not. ([#689](https://github.com/fossas/fossa-cli/pull/689))
- Adds logging to `vendored-dependencies` processing. ([#703](https://github.com/fossas/fossa-cli/pull/703))

# Version 3 Changelog

- Migrates source code from [spectrometer](https://github.com/fossas/spectrometer) into fossa-cli (this repository).

# Version 2 Changelog

Releases for CLI 2.x can be found at: https://github.com/fossas/spectrometer/releases

## v2.19.9

- Go: Fixes a regression, where deep dependencies were reported as direct dependencies. ([#443](https://github.com/fossas/spectrometer/pull/443/))

## v2.19.8

- Perl: Adds support for Perl with parsing of `META.json`, `META.yml`, `MYMETA.yml`, `MYMETA.json`. ([#428](https://github.com/fossas/spectrometer/pull/428))

## v2.19.7

- Resolves a regression when parsing npm `package-lock.json` files that do not contain a `version` field ([#445](https://github.com/fossas/spectrometer/pull/445))

## v2.19.6

- Special cases scans with a single VSI only filter to skip other analysis strategies ([#407](https://github.com/fossas/spectrometer/pull/407))
- Adds the ability to skip resolving dependencies from FOSSA projects discovered during VSI scans ([#435](https://github.com/fossas/spectrometer/pull/435))

## v2.19.5

- Fixes an issue observed during VSI analysis where fingerprinting files with lines longer than 64KiB would fail. ([#427](https://github.com/fossas/spectrometer/pull/427))

## v2.19.4

- Adds experimental capability for filtering gradle configuration for analysis. ([#425](https://github.com/fossas/spectrometer/pull/425))

Refer to: [Gradle documentation](docs/references/strategies/languages/gradle/gradle.md#experimental-only-selecting-set-of-configurations-for-analysis) for more details.

## v2.19.3

- Removes `fossa compatibility` command. ([#383](https://github.com/fossas/spectrometer/pull/383))

Use [`fossa-deps.{yml,json}`](docs/features/vendored-dependencies.md) file to facilitate archive uploading capability, previously provided by `fossa compatibility` command.

## v2.19.2

- Adds `--config` flag, which can set custom path for configuration file. If `--config` flag is not used, base directory will scanned for `.fossa.yml` file. ([#415](https://github.com/fossas/spectrometer/pull/415))

## v2.19.1

- Fixes an issue where nodeJS errors were reported when no NodeJS project were discovered. ([#424](https://github.com/fossas/spectrometer/pull/424))

## v2.19.0

- Adds support for `fossa analyze --include-unused-deps`, which prevents filtering out non-production dependencies. ([#412](https://github.com/fossas/spectrometer/pull/412))
- Yarn: Adds support for workspaces. ([#374](https://github.com/fossas/spectrometer/pull/374))
- Npm: Adds support for workspaces. ([#374](https://github.com/fossas/spectrometer/pull/374))
- Npm: Removes unreliable `npm ls`-based analysis tactic. ([#374](https://github.com/fossas/spectrometer/pull/374))
- `fossa-deps`: Adds support for `bower`-type in `referenced-dependencies`. ([#406](https://github.com/fossas/spectrometer/pull/406))
- Monorepo: Chunk AOSP files when uploading ([#421](https://github.com/fossas/spectrometer/pull/421)).
- Monorepo: Don't fail on files that are filtered during expansion ([#421](https://github.com/fossas/spectrometer/pull/421)).

## v2.18.1

- Monorepo: Send error state to UI if the CLI crashes, so scans won't appear to hang forever. ([#409](https://github.com/fossas/spectrometer/pull/409))
- Monorepo: Fix parsing nomos output bug where files contain newlines. ([#409](https://github.com/fossas/spectrometer/pull/409))

## v2.18.0

- Improves performance in scenarios where cgroups are used to limit the amount of CPU time available, such as K8S containers ([#403](https://github.com/fossas/spectrometer/pull/403))

## v2.17.3

- Monorepo: adds some optimizations to reduce the amount of file buffering in memory during a scan, resulting in less memory pressure and faster scans. ([#402](https://github.com/fossas/spectrometer/pull/402))
- Adds compatibility script for `fossa report attribution --json` ([#397](https://github.com/fossas/spectrometer/pull/397))

## v2.17.2

- Fortran: Supports fortran package manager. ([#377](https://github.com/fossas/spectrometer/pull/377))

## v2.17.1

- Adds support for reporting origin path for binaries discovered via `--experimental-enable-binary-discovery` ([#396](https://github.com/fossas/spectrometer/pull/396))

## v2.17.0

- When running `fossa analyze` with the `--debug` flag, we now create a `fossa.debug.json.gz` file containing detailed runtime traces for project discovery and dependency analysis

## v2.16.6

- Monorepo: Adds automatic retries to failed API calls. ([#392](https://github.com/fossas/spectrometer/pull/392))

## v2.16.5

- Adds JSON Output for `fossa test --json` when there are no issues. ([#387](https://github.com/fossas/spectrometer/pull/387))

## v2.16.4

- Monorepo: Fixes bug with symlink logic mismatch between walker and buildspec uploader. ([#388](https://github.com/fossas/spectrometer/pull/388))

## v2.16.3

- Monorepo: Fixes bug with non-glob exclusions. ([#386](https://github.com/fossas/spectrometer/pull/386))

## v2.16.2

- Monorepo: Fixes crash when there are no ninja/buildspec files to upload. ([#385](https://github.com/fossas/spectrometer/pull/385))
- Monorepo: Fixes issue with only-path/exclude-path globs.

## v2.16.1

- Gradle: Supports analysis of projects using gralde v3.3 or below. ([#370](https://github.com/fossas/spectrometer/pull/370))

## v2.16.0

- Swift: Supports dependencies analysis for dependencies managed by Swift Package Manager. ([#354](https://github.com/fossas/spectrometer/pull/354))

## v2.15.24

- Leiningen: Executes `lein --version` before performing any analysis, to ensure Leiningen has performed its install tasks (done on its first invocation). ([#379](https://github.com/fossas/spectrometer/pull/379))

## v2.15.23

- Maven: Fixes `mvn:dependency` tactic to exclude root project as direct dependency. ([#375](https://github.com/fossas/spectrometer/pull/375))

## v2.15.22

- Adds branch and revision information to the URL reported at the end of a `fossa analyze --experimental-enable-monorepo` scan. ([#378](https://github.com/fossas/spectrometer/pull/378))

## v2.15.21

- When using `--experimental-enable-binary-discovery`, prepopulates information discovered in JAR manfiests. ([#372](https://github.com/fossas/spectrometer/pull/372))

## v2.15.20

- Yarn: Fixes potential runtime errors, when yarn.lock contains deep dependency without specification at root level in yarn.lock. ([#369](https://github.com/fossas/spectrometer/pull/369))

## v2.15.19

- Fixes an issue with `fossa-deps.yml` `vendored-dependencies` entries where uploads would fail if the dependency was in a subdirectory. ([#373](https://github.com/fossas/spectrometer/pull/373))

## v2.15.18

- Monorepo: Speeds up commercial phrase detection by doing a first pass before trying to parse context. ([#371](https://github.com/fossas/spectrometer/issues/371))

## v2.15.17

- Gradle: Classifies dependency from `testCompileClasspath` and `testRuntimeClasspath` configurations as test dependencies. ([#366](https://github.com/fossas/spectrometer/pull/366))

## v2.15.16

- Yarn: Analyzes yarn.lock without runtime error, when yarn.lock includes symlinked package. ([#363](https://github.com/fossas/spectrometer/pull/363))

## v2.15.15

- Monorepo: Efficiently upload binary blobs for ninja & buildspec files ([#362](https://github.com/fossas/spectrometer/pull/362)).

## v2.15.14

- Yarn: Fixes missing dependency from the analyses, when dependency has zero deep dependencies, and is not a deep dependency of any other dependency. ([#359](https://github.com/fossas/spectrometer/pull/359))

## v2.15.13

Adds another closed beta feature around FOSSA C/C++ support.
For now this functionality is considered publicly undocumented, and is only used with support from FOSSA engineering.

- Adds support for reporting detected binaries as unlicensed dependencies ([#353](https://github.com/fossas/spectrometer/pull/353))

## v2.15.12

- Yarn: Analyzes yarn.lock without runtime error, when yarn.lock includes directory dependency. ([#361](https://github.com/fossas/spectrometer/pull/361))

## v2.15.11

- Gradle: Classifies dependency's environment correctly, when originating from common android development and test configurations. ([#338](https://github.com/fossas/spectrometer/pull/338))

## v2.15.10

- Monorepo: Ignore permission errors when searching for ninja or buildspec files. ([#351](https://github.com/fossas/spectrometer/pull/351))

## v2.15.9

- CocoaPods: Supports git sources in `Podfile.lock` analysis. ([#345](https://github.com/fossas/spectrometer/pull/345))

## v2.15.8

- `fossa analyze --experimental-enable-monorepo` now turns off proprietary language scanning by default, and has this feature controlled by a feature flag ([#343](https://github.com/fossas/spectrometer/pull/343))

## v2.15.7

- Resolves an issue where errors running `fossa report` and `fossa test` would be made more confusing when the project isn't a monorepo project ([#321](https://github.com/fossas/spectrometer/pull/321))
- Prevents uploading standard analysis results to monorepo projects, where they'd be silently ignored ([#341](https://github.com/fossas/spectrometer/pull/341))

## v2.15.6

- CocoaPods: Fixes `Podfile.lock` parsing. It safely parses when Pod and Dependencies entries are enclosed with quotations. ([#337](https://github.com/fossas/spectrometer/pull/337))

## v2.15.5

- Fixes an issue where `--json` would output the raw project ID, instead of a normalized ID ([#339](https://github.com/fossas/spectrometer/pull/339))

## v2.15.4

- Gradle: Search parent directories for gradlew and gradlew.bat ([#336](https://github.com/fossas/spectrometer/pull/336))

This release also adds a number of closed beta features around FOSSA C/C++ support.
For now this functionality is considered publicly undocumented, and is only used with support from FOSSA engineering.

As such this new functionality is hidden from the help and other documentation in this repo.
For questions using the new functionality in this release please contact us!

- Support linking user-defined dependency binaries. ([#323](https://github.com/fossas/spectrometer/pull/323))
- Support resolving linked user-defined binaries found in projects when VSI is enabled. ([#328](https://github.com/fossas/spectrometer/pull/328))
- Support linking user project binaries. ([#333](https://github.com/fossas/spectrometer/pull/333))
- Support resolving linked user project binaries found in projects when VSI is enabled. ([#333](https://github.com/fossas/spectrometer/pull/333))

## v2.15.3

- Resolve a scan performance regression for `fossa vps` invocations. ([#335](https://github.com/fossas/spectrometer/pull/335))
- Resolve a scan performance regression for `fossa analyze --experimental-enable-monorepo` invocations. ([#335](https://github.com/fossas/spectrometer/pull/335))

## v2.15.2

- Maven: Fixes an issue where dependencies parsed from `dependency:tree` would fail to resolve when uploaded. ([#332](https://github.com/fossas/spectrometer/pull/332))

## v2.15.1

- Maven: Fixes an issue where dependencies with a platform specifier were not correctly parsed. ([#329](https://github.com/fossas/spectrometer/pull/329))

## v2.15.0

- Dart: Adds support for pub package manager. ([#313](https://github.com/fossas/spectrometer/pull/313))
- Analyzed dependencies now report what file they were found in. ([#316](https://github.com/fossas/spectrometer/pull/316))

## v2.14.5

- Maven: Fixes an issue where projects with `settings.xml` files would not be analyzed correctly using the `dependency:tree` tactic. ([#327](https://github.com/fossas/spectrometer/pull/327))

## v2.14.4

- Gradle: Fixes an issue where all dependencies would appear as direct. ([#319](https://github.com/fossas/spectrometer/pull/319))

## v2.14.3

- Monorepo: archive expansion now respects `--exclude-path` and `--only-path`. ([#320](https://github.com/fossas/spectrometer/pull/320))

## v2.14.2

- Maven: `mvn dependency:tree` now correctly cleans up temporary files after an exception, and correctly uses `settings.xml` when available. ([#318](https://github.com/fossas/spectrometer/pull/318))

## v2.14.1

- Expanded proprietary language snippets in monorepo scans. ([#317](https://github.com/fossas/spectrometer/pull/317))

## v2.13.1

- Adds support for a new Maven tactic that produces the full dependency graph if `mvn dependency:tree` is available but the plugin is not. ([#310](https://github.com/fossas/spectrometer/pull/287))

## v2.13.0

- Elixir: Adds support for Elixir projects using `mix`. ([#287](https://github.com/fossas/spectrometer/pull/287))

## v2.12.3

- Gradle: Fixes an issue where unresolvable Gradle configurations would cause Gradle analysis to show no dependencies ([#292](https://github.com/fossas/spectrometer/pull/292)).

## v2.12.2

- Python: Fixes an issue where older Poetry lockfiles were not correctly identified. ([#309](https://github.com/fossas/spectrometer/pull/309))

## v2.12.1

- VPS: Adds `--exclude-path` and `--only-path` to monorepo functionality in `fossa analyze`. ([#291](https://github.com/fossas/spectrometer/pull/291))
- VPS: Support globs in `--{exclude,only}-path` flags. ([#291](https://github.com/fossas/spectrometer/pull/291))

## v2.12.0

- Python: Adds support for the Poetry package manager. ([#300](https://github.com/fossas/spectrometer/pull/300))

## v2.11.1

- Perl: Adds support for CPAN dependencies in `fossa-deps`. ([#296](https://github.com/fossas/spectrometer/pull/296))

## v2.11.0

- Adds support for selecting which folders analysis targets are discovered in. ([#273](https://github.com/fossas/spectrometer/pull/273))
- VPS: Adds support for `fossa test` and `fossa report` for monorepo projects. ([#290](https://github.com/fossas/spectrometer/pull/290))
- Maven: Adds support for `${property}` substitution for `<groupId>` and `<artifactId>` fields in dependencies. ([#282](https://github.com/fossas/spectrometer/pull/282))

## v2.10.3

- Adds support for specifying a release group on project creation. ([#283](https://github.com/fossas/spectrometer/pull/283))
- Adds support for non-HTTPS backends for archive uploads (e.g. for on-premises deployments). ([#276](https://github.com/fossas/spectrometer/pull/276))
- Adds `--experimental-enable-monorepo` and other associated flags to `fossa analyze`, which enables experimental monorepo support. ([#286](https://github.com/fossas/spectrometer/pull/286))
- Deprecates `fossa vps` subcommands. ([#286](https://github.com/fossas/spectrometer/pull/286))

## v2.10.2

- Fixes an issue where some `fossa` commands (including `fossa test`) would exit non-zero on success. ([#278](https://github.com/fossas/spectrometer/pull/278)).

## v2.10.1

- Fixes an issue where `fossa container analyze` exited zero on failure. ([#275](https://github.com/fossas/spectrometer/pull/275))

## v2.10.0

- Adds support for short flags. ([#264](https://github.com/fossas/spectrometer/pull/264))
- Adds a `remote-dependencies` section in the `fossa-deps` file to support archives at specific URLs. ([#260](https://github.com/fossas/spectrometer/pull/260))
- Renames some fields for `custom-dependencies` to avoid confusion. ([#260](https://github.com/fossas/spectrometer/pull/260))

## v2.9.2

- Adds JSON-formatted project information to the output of `fossa analyze` with `--json`. ([#255](https://github.com/fossas/spectrometer/pull/255))

## v2.9.1

- VPS: Bump wiggins - Updated `vps aosp-notice-file` subcommand to upload ninja files & trigger async task. ([#272](https://github.com/fossas/spectrometer/pull/272))

## v2.9.0

- Fixes an issue where stdout doesn't always flush to the console. ([#265](https://github.com/fossas/spectrometer/pull/265))
- Fixes an issue when referenced-dependencies are not being uploaded. ([#262](https://github.com/fossas/spectrometer/pull/262))
- Adds support for `fossa-deps.json`. ([#261](https://github.com/fossas/spectrometer/pull/261))
- Adds support for `vendored-dependencies` to be license scanned. ([#257](https://github.com/fossas/spectrometer/pull/257))

## v2.8.0

- Adds support for `--branch` flag on `fossa container analyze` command. ([#253](https://github.com/fossas/spectrometer/pull/253))
- Adds support and documentation for user-defined dependencies. ([#245](https://github.com/fossas/spectrometer/pull/245))
- Allows using `.yml` or `.yaml` extensions for `fossa-deps` file, but not both. ([#245](https://github.com/fossas/spectrometer/pull/245))
- `fossa analyze` now checks `fossa-deps` before running analysis (instead of checking in parallel with other analyses). ([#245](https://github.com/fossas/spectrometer/pull/245))

## v2.7.2

- VSI: Updates the VSI Plugin.
- VSI: Adds support for VSI powered dependency discovery as a strategy.

## v2.7.1

- Re-enables status messages for commands like `fossa test` in non-ANSI environments. ([#248](https://github.com/fossas/spectrometer/pull/248))
- Yarn: Adds support for Yarn v2 lockfiles. ([#244](https://github.com/fossas/spectrometer/pull/244))
- NuGet: Fixes the dependency version parser for `.csproj`, `.vbproj`, and similar .NET files. ([#247](https://github.com/fossas/spectrometer/pull/247))

## v2.7.0

- Conda: Adds support for the Conda package manager. ([#226](https://github.com/fossas/spectrometer/pull/226))

## v2.6.1

- VPS: Adds `--follow` to the `vps analyze` subcommand, which allows for following symbolic links during VPS scans. ([#243](https://github.com/fossas/spectrometer/pull/243))

## v2.6.0

- Display the progress of `fossa analyze` while running. ([#239](https://github.com/fossas/spectrometer/pull/239))

## v2.5.18

- NPM: Fixes issue where transitive dependencies could be missing in NPM projects. ([#240](https://github.com/fossas/spectrometer/pull/240))

## v2.5.17

- Containers: Fixes an issue where `--project` and `--revision` were not correctly handled in `fossa container analyze`. ([#238](https://github.com/fossas/spectrometer/pull/238))

## v2.5.16

- Adds support for `fossa-deps.yml`. ([#236](https://github.com/fossas/spectrometer/pull/236))

## v2.5.15

- Python: Fixes an issue where parsing unsupported fields in `requirements.txt` could prevent Python analyses from terminating. ([#235](https://github.com/fossas/spectrometer/pull/235))

## v2.5.14

- Go: Upload module identifiers instead of package identifiers to the backend. ([#234](https://github.com/fossas/spectrometer/pull/234))

## v2.5.13

- VPS: Update VPS plugin to `2021-04-27-312bbe8`. ([#233](https://github.com/fossas/spectrometer/pull/233))
  - Improve performance of scanning projects
  - Reduce memory pressure when scanning large projects

## v2.5.12

- VPS: Update VPS plugin to `2021-04-19-9162a26`. ([#231](https://github.com/fossas/spectrometer/pull/231))

## v2.5.11

- Allow flags to be set via configuration file. ([#220](https://github.com/fossas/spectrometer/pull/220))
- Containers: add support for layers. ([#228](https://github.com/fossas/spectrometer/pull/228))

## v2.5.10

- Only activate replay/record mode using `--replay`/`--record` (previously it was turned on in `--debug` mode). ([#212](https://github.com/fossas/spectrometer/pull/212))
- Containers: Fixed a bug where container scanning failed when ignored artifacts aren't in the right shape. ([#223](https://github.com/fossas/spectrometer/pull/223))

## v2.5.9

- VPS: Update the VPS scanning plugin:
  - Resolve issues reading IPR files with null byte content.
  - Workaround recursive variable declarations when parsing Android.mk files.

## v2.5.8

- VPS: Support makefiles in `fossa vps aosp-notice-file`. ([#216](https://github.com/fossas/spectrometer/pull/216))
- VPS: Require paths to ninja files as arguments in `fossa vps aosp-notice-file`. ([#217](https://github.com/fossas/spectrometer/pull/217))

## v2.5.7

- VPS: Print project URL after `fossa vps analyze`. ([#215](https://github.com/fossas/spectrometer/pull/215))

## v2.5.6

- Gradle: Fixes an issue that sometimes prevented Gradle project analyses from terminating. ([#211](https://github.com/fossas/spectrometer/pull/211))

## v2.5.5

- PHP: Fixes an issue where Composer lockfiles could cause a crash when parsing. ([#207](https://github.com/fossas/spectrometer/pull/207))

## v2.5.4

- Scala: Fixes an issue that sometimes prevented Scala analyses from terminating. ([#206](https://github.com/fossas/spectrometer/pull/187))

## v2.5.0

- Containers: Add container analysis toolchain. ([#173](https://github.com/fossas/spectrometer/pull/173))

## v2.4.11

- Fixes several issues that caused analysis failures during upload. ([#187](https://github.com/fossas/spectrometer/pull/187), [#188](https://github.com/fossas/spectrometer/pull/188))

## v2.4.9

- Python: Fixes an issue with `requirements.txt` parsing line extensions. ([#183](https://github.com/fossas/spectrometer/pull/183))
- Fixes an issue where we didn't read the cached revision when picking a revision for `fossa test` in projects without VCS. ([#182](https://github.com/fossas/spectrometer/pull/182))
- Fixes an issue where invalid project URLs would be printed for projects without VCS when `--branch` was not specified. ([#181](https://github.com/fossas/spectrometer/pull/181))

## v2.4.8

- Introduce a new hidden `fossa compatibility` command which runs fossa v1 `fossa analyze` and allows users to access the archive uploader. ([#179](https://github.com/fossas/spectrometer/pull/179))

## v2.4.7

- Fixes an issue where `fossa test` would always exit zero for push-only API keys. ([#170](https://github.com/fossas/spectrometer/pull/170))
- Fixes an issue where dependency graphs would be filtered out if they had no direct dependencies (e.g. in strategies like Yarn where direct dependencies are unknown). ([#172](https://github.com/fossas/spectrometer/pull/172))
- Go: Fixes an issue with `glide.lock` parser. ([#175](https://github.com/fossas/spectrometer/pull/175))
- Go: Adds multi-module project support to `go.mod` static analysis. ([#171](https://github.com/fossas/spectrometer/pull/171))
- NPM, Yarn: Fixes an issue where subdirectories were erroneously ignored. ([#174](https://github.com/fossas/spectrometer/pull/174))

## v2.4.6

- VPS: Update Wiggins CLI plugin to version `2020-12-11-5d581ea`

## v2.4.5

- VPS: Update `fossa vps analyze` to use a new VPS project scanning engine:
  - Improve scan performance
  - Support "License Only" scans, where the project is scanned for licenses but is not inspected for vendored dependencies.

## v2.4.4

- Maven: Add limited support for POM `${property}` interpolation. ([#158](https://github.com/fossas/spectrometer/pull/158))

## v2.4.3

- Adds `--version` flag. ([#157](https://github.com/fossas/spectrometer/pull/157))

## v2.4

- RPM: Adds support for unpacking of gzipped RPMs. ([#154](https://github.com/fossas/spectrometer/pull/154))
- VPS: Integrates `vpscli scan` as `fossa vps analyze`. ([#148](https://github.com/fossas/spectrometer/pull/148))
- VPS: Removes `vpscli` binary. ([#148](https://github.com/fossas/spectrometer/pull/148))
- VPS: Adds support for `--team` and other metadata flags to VPS analysis. ([#149](https://github.com/fossas/spectrometer/pull/149))
- VPS: Adds `fossa vps test` command, analogous to `fossa test` for VPS projects. ([#150](https://github.com/fossas/spectrometer/pull/150))
- VPS: Adds `fossa vps report` command, analogous to `fossa report` for VPS projects. ([#150](https://github.com/fossas/spectrometer/pull/150))

## v2.3.2

- Adds `fossa list-targets` to list "analysis targets" (projects and subprojects) available for analysis. ([#140](https://github.com/fossas/spectrometer/pull/140))
- Adds `--filter TARGET` option to `fossa analyze`. ([#140](https://github.com/fossas/spectrometer/pull/140))
- Adds support for "detached HEAD" state in `git` and `svn`. ([#141](https://github.com/fossas/spectrometer/pull/141))
- Python: Dependencies found via `*req*.txt` and `setup.py` are now merged. ([#140](https://github.com/fossas/spectrometer/pull/140))
- Maven: Natively support multi-POM Maven projects. ([#140](https://github.com/fossas/spectrometer/pull/140))
- Gradle: Fixes an issue where subprojects were not handled correctly. ([#140](https://github.com/fossas/spectrometer/pull/140))

## v2.3.1

- RPM: Dependencies from multiple `*.spec` files in the same directory are now merged. ([#138](https://github.com/fossas/spectrometer/pull/138))
- Erlang: Aliased packages in `rebar3` are now resolved to their true names. ([#139](https://github.com/fossas/spectrometer/pull/139))
- Gradle: Support all build configurations (instead of a hard-coded list of known configuration names). ([#134](https://github.com/fossas/spectrometer/pull/134))

## v2.3.0

- Erlang: Fixes an issue where the `rebar3` strategy would incorrectly identify dependencies as top-level projects. ([#119](https://github.com/fossas/spectrometer/pull/119))
- Python: Fixes various issues in the `setup.py` parser. ([#119](https://github.com/fossas/spectrometer/pull/119))
- Haskell: Adds support for Haskell projects using `cabal-install`. ([#122](https://github.com/fossas/spectrometer/pull/122))
- PHP: Adds support for PHP projects using `composer`. ([#121](https://github.com/fossas/spectrometer/pull/121))

## v2.2.4

- Scala: Adds support for Scala projects using `sbt`. ([#54](https://github.com/fossas/spectrometer/pull/54))

## v2.2.1

- Python: Fixes an issue where the `req.txt` strategy would run even when no relevant files were present. ([#109](https://github.com/fossas/spectrometer/pull/109))

## v2.2.0

- Improves contributor counting accuracy using repository metadata. ([#94](https://github.com/fossas/spectrometer/pull/94))
- Improves parallelism of strategy discovery. ([#93](https://github.com/fossas/spectrometer/pull/93))
- Fixes an issue where URLs printed by `fossa test` and other commands were incorrect for `git` projects with `https` remotes. ([#92](https://github.com/fossas/spectrometer/pull/92))
- Fixes an issue where `IOException`s (like "command not found") would cause strategies to crash. ([#106](https://github.com/fossas/spectrometer/pull/106))
- Fixes an issue where with effect typechecking. ([#100](https://github.com/fossas/spectrometer/pull/100))
- Python: Dependencies of multiple `*req*.txt` files in a single project are now merged. ([#102](https://github.com/fossas/spectrometer/pull/102))
- Go: Re-enables deep dependency reporting (which was previously disabled for development purposes). ([#98](https://github.com/fossas/spectrometer/pull/98))
- NuGet: Adds support for analyzing `paket.lock` files. ([#107](https://github.com/fossas/spectrometer/pull/107))

# Version 1 Changelog

## v1.1.10

- 7013d3b fix: Remove evicted SBT dependencies (#667)
- 8aa77d8 Update genny calls to not use gopath (#668)
- 4e6cced fix: Unit test failures should cause CI failure (#666)

## v1.1.9

- a1ec875 Fix node_modules strategy (#665)

## v1.1.8

- 6ad8e86 fix ant subdirectoy analysis (#664)
- 4fe7d83 add faq (#661)

## v1.1.7

- 246294c fix downloaded parse error (#660)
- 2cd3dcd fix wrong config file field (#623)
- 01fe79a doc: Homebrew is no longer a supported installation method (#659)

## v1.1.6

- 9f7d083 Send projectURL on upload-project (#656)

## v1.1.5

- dd56406 Use gomodules instead of dep (#653)
- 9c1523e Ant: use pom.xml's <parent> version if one isn't declared at the top level (#652)

## v1.1.4

- fabc9ef Remove e2e test from blocking a release (#649)
- 44d13b2 Use 'go list' to determine transitive dependencies for gomodules projects (#648)
- 84818e9 Add support for titles with upload project (#646)
- 444330f SAML build link (#647)

## v1.1.3

- fc60c66 Update documentation for newer sbt versions (#638)
- 3255628 Add ARM64 in goreleaser (#626)
- 871e94f improve license scan fix (#643)

## v1.1.2

- b1e910a Fix Goreleaser after deprecation (#642)
- 89b8691 fossa upload-project command (#639)
- 38fdbac Update README.md (#636)

## v1.1.2-alpha.1

- 57fe304 feat: Use name field to name modules (#635)

## v1.1.1

- 94d95b5 Send CLI version in upload (#633)
- e41733a Update docs and help output for flags that only effective on project creation. (#632)
- a4bddd0 Handle multi module maven builds without distinct pom files (#631)
- 8330391 improve docs on `--suppress-issues` flag (#624)

## v1.1.0

- 1706109 chore: Update Docker development images (#601)
- 8aa42f0 remove mention of overwrite (#621)
- d7467dc Timeout flag correction (#619)
- 2cd9167 Add a pull request template (#618)
- ac0dc90 Replace "Python" with "Ruby" in Ruby documentation (#544)
- 11358c6 Fix typo on "options" param (#608)
- 1ae3c54 Update maven.md (#612)
- 028812f Replace .NET with nodejs on nodejs documentation (#610)
- 90d625c Git contrib count (#611)
- fff1e23 remove spectrometer install (#606)

## v1.0.30

- 09c02d6 Add site-packages to the list of ignored directories (#605)

## v1.0.29

- cc3b1ec fix: Do not fail when analyzing go.mod modules when lockfile is not in same directory as module (#602)

## v1.0.28

- 091f2a9 Allow double-quoted strings in setup.py (#600)

## v1.0.27

- f511238 Add -mod=readonly flag to gomodules resolver (#599)

## v1.0.26

- 55cc629 Use -mod=readonly flag for go list (#595)
- 7103b56 Go repository bazel files (#594)
- d4b00cd Use the same BINDIR for hscli (#592)

## v1.0.25

- 08dbd38 prevent comparison tooling with custom endpoint (#591)

## v1.0.24

- b530020 feat (npm dev) include npm development dependencies (#589)
- dff5651 Let hscli installation fail silently (#590)
- 22ca461 feat (yarn list) support for scanning yarn list output (#588)

## v1.0.23

- 7d22c91 CLI v2 Comparison (#568)
- 32b9351 Resolve documentation nits (#585)

## v1.0.22

- 6dee5c6 upload the policy paramater if a user adds it (#577)

## v1.0.21

- 7458683 Use unix file separators in archive uploads (#584)
- 6187e44 remove isbuilt errors and warnings for commands that we don't need (#576)

## v1.0.20

- 39656fd changes to scan ant better (#575)

## v1.0.19

- 3a98c56 Allow Leiningen to output on stderr without failing (#574)
- cf5391b feat (better bazel) support for bazel deps command (#570)
- 4efffa5 handle maven downloaded line (#573)
- f0abc89 flag change (#572)
- 4ccb6fd add title attribution row (#571)
- b431b2e docs update (#567)

## v1.0.18

- 4a98113 archive -> archives (#566)
- 244e757 return error so file info cannot be nil (#565)

## v1.0.17

- 85a7e9c fix (hanging commands) refactor sbt and timeout hanging commands (#563)
- b243965 revise ant options (#561)
- a0358b0 feat (pipenv discovery) (#560)

## v1.0.16

- 30316bc fix(json report) print json reports when provided json flag (#558)
- 3a27b27 remove gradle sub projects from dependency graph (#556)

## v1.0.15

- 98c3b7f Request download url when rendering reports (#557)

## v1.0.14

- 5296cf3 fix (gradle error) error on exit code and stderr (#555)
- 7c7aa6f [FC-1212] create integration with new report endpoint (#554)

## v1.0.13

- 701adbd remove .fossa.yml (#553)
- 8299613 feat (bazel files) parse bazel files for static support (#552)

## v1.0.12

- d6cab2c Add DownloadURL to Revision type. (#551)
- 35ce938 [FC-1059] Added consideration of lockfiles to nodejs IsBuilt() (#543)
- b2697e6 Updated README for generating license notices (#546)

## v1.0.11

- 3e7c7b3 [FC-977] Added strategy for parsing package-lock.json files (#541)

## v1.0.10

- 2961722 fix (log file sync) defer file syncing until after the command finishes (#539)
- d1fa5ed Fixed gradle project discovery (#538)

## v1.0.9

- 3ead389 fix (rpm install) return stdout instead of zero value (#537)
- d74872c Implement new python analyzer (#534)

## v1.0.8

- 36d3766 unmarshal additional information (#535)
- 877e552 feat (ruby v2 analysis) ruby analysis conforms to v2 format (#530)

## v1.0.7

- 4940add feat (rpm scanning) support for system level and individual rpms. (#520)

## v1.0.6

- 78d3b72 fix (type issue) handle empty pkg types (#532)
- eaf8b55 fix (update fail) don't fail when there are no updates available (#526)
- 9b5c9ff errors (extend errors) use the errors package in more places (#503)
- c160edb refactor (ruby) (#528)

## v1.0.5

- eaa6c94 turn off cgo (#529)
- ab7c478 new analysis strategies / fallbacks (#511)
- 69dc144 errors (wrong arguments) better errors when users manually specify modules. (#525)

## v1.0.4

- 6cad43a Trim $GOPATH from source path stacktraces (#524)
- 707ca11 add hash and version field to dep reports (#521)
- 2b63679 lint (golang ci) add custom linting configuration (#508)
- 6f324ad add the --server-scan flag to treat raw modules separately (#518)

## v1.0.3

- 638f9f7 fix (ruby errors) change is built check and fix errors (#519)

## v1.0.2

- 1c58d98 warn error and handle nil typed errors (#512)
- 4bc1dbc improve error messages when running commands (#510)
- 94be39b testing (fossa test) use a test server to test fossa test (#305)

## v1.0.1

- 39676c8 release (go version) (#507)
- d478879 release after approval (#506)
- 25ed63d feat (gomodules vendor) support users who vendor custom deps and use gomodules (#505)
- e72db93 feat (golang fallbacks) break go strategies down and fallback easier (#504)
- 4c5a991 fix (missing remote error) set project name to directory if git cannot be read. (#502)
- 72e21d6 feat (clojure support) clojure support through leiningen (#501)
- 7e64aa9 Fix parsing of gradle dependency tree (#500)

## v1.0.0

- 235c83318 better buck error (#499)
- a8412e0e2 Add setup.py scanning (#493)
- 1bdd0432d Log message if on Windows or not using ANSI (#438)
- 582091364 errors (better errors) extend the errors package further (#492)
- 953ec7464 Init: allow use of --project (and other API-related) flags (#498)
- 5c9f72c9e filter warnings prefix (#497)
- 4f90d785b feat (dep static analysis) read manifest and lockfiles created by dep (#491)
- 5a81a616a fix output requiring api key (#495)
- e6aefa91c golang: fix support for go modules in subdirectories (#439)
- 8af01eb7d Publish homebrew formula (#494)
- 1187e9d0a docs(readme): add download count (#490)
- d68373963 errors (no API key) Common error when users forget to add an API key.  (#489)
- 78a841865 feat (gomodules scanning) scan go.mod and go.sum for dependencies. (#488)

## Version 0 Changelog

We generally follow semantic versioning, but semantic versioning does not
specify pre-1.0.0 behavior. Here is how `fossa` <1.0.0 releases work:

- Any update that creates a breaking change (i.e. a change that causes a
  previously working configuration to fail) will bump the minor version.
- All other updates will bump the patch version.
- Preview, beta, and other special releases will have a pre-release identifer in
  the semantic version, and will be marked as pre-release on GitHub Releases.

## v0.7.34

- 0a838a506 Fix WalkUp to be OS-agnostic (#487)
- a5fcdca1b fix (requirements parser) whitespace in dependencies removed (#486)
- c2cbf8eac feat (errors) better errors package (#462)
- 8656b4e12 Use runtimeClasspath configuration for resolution (#484)
- b2d510c05 feat (clean debug logs) add --verbose flag to allow cleaner logs (#485)
- 643451839 docs (docker faq) update faq for custom docker images (#481)
- fd8fa7c17 Discover gradle projects using non-groovy dialects (#482) (Closes #395)
- 66e205192 Replace "Python" with "Ruby" in Ruby documentation (#483)
- 569f1e867 feat (rust support) Support rust through Cargo.lock parsing. (#474)
- c8d6e7dd5 feat (dependencyManagement field) add dependencyManagement parsing. (#477)
- 28096cc8b Haskell project support via cabal-install and stack (#444)
- 202eda88c fix (support method) change support to email (#476)

## v0.7.33

- 0567ca5 fix (zero deps error) log when a project has no dependencies (#473)
- 5d0e2b9 fix (nested poms) fix a bug where nested pom files could not be found  (#475)

## v0.7.32

- df7ee6967 Update how-it-works.md (#472)
- 4b85dce8b feat (license scan tar) use the rawLicenseScan parameter to run a full license scan (#469)

## v0.7.31

- b7cb71ad2 feat (fallbacks) don't look for setup.py and log if cocoapods is missing instead of failing (#470)
- fcc63f259 fix (sbt parsing) make a small change to ensure sbt graphs are created accurately. (#471)
- 9f346efc6 feat (buckw) discover buck command and prefer buckw (#467)
- 4d380793d fix (module filter) consider windows file paths when filtering modules (#466)
- 3bd9ffaec Update CONTRIBUTING.md (#465)
- 999641227 docs (golang) strategy and faq updates (#464)

## v0.7.30

- 5ec7a9e07 Add fallback to no VCS when VCS not supported, and support Mercurial (#463)
- f54ae192e copy installation (#461)

## v0.7.29

- 33808e000 remove upper bound on test (#460)
- ec5990cf7 Update how Maven modules are described in .fossa.yml (#459)
- 3c4e41f7d feat (command timeout) add timeout for gradle analyzer (#458)

## v0.7.28

- 94e829228 Fix gradle project name parsing for projects without group ID (#457)

## v0.7.27

- 5c59eafa2 improve dockerfiles (#456)
- e6da7d3ba feat (format fossa test) improve fossa test output for readability (#455)
- d184d6a5d Harden parsing of Gradle's output (#454)
- 9ea851336 Check each Maven POM manifest only once when discovering modules (#452)
- 89eb004f5 Improve discovery of Maven modules and dependencies (#449)
- bfdfaa1c4 feat (dotnet support) complete dotnet support with fallbacks. (#450)
- ad23bb55d Support projects without VCS and support Subversion (#448)
- 5a24f6891 fix empty Composer dependencies list parsing (#392)
- 92d9c9f98 Fix some typos in docs (#447)
- 4cfe1b459 remove comment and kill unused images (#446)
- e7319ddec Bump fossa/fossa-cli:base image's golang version to 1.12

## v0.7.26

- aad54f605 fix (api error) return api error messages with bad requests (#442)
- 47a005dd1 feat (report license text) add full license and attribution text for fossa report (#441)
- 368a1382b docs (FAQ page) add a faq page and other updates (#440)

## v0.7.25

- b0571b804 feat (gradle project dir) enable the gradle analyzer to work with a monorepo like structure (#434)
- 89aafbd77 test (carthage) add test structure for empty cartfile (#437)
- ebfa09147 fix (empty cartfile) Check for nil graph from empty Cartfile.resolved (#435)
- 7fd62b6b4 fix (report url) switch dependency url back to the full url (#436)
- f2d05aa12 fix (ruby tests) fix flaky ruby integration tests. (#426)
- 156ae380c fix (carthage error) improve carthage error message (#432)
- be9042349 feat (go dependency versions) Favor explicit versions instead of dependency hashes (#427)

## v0.7.24

- 7a5ba032b feat (buck all targets) add option to specify a target such as //third-party/... (#428)
- e9fd4642e fix (ant analyzer) clean up and prevent failure from missing binaries (#429)
- bb551cd04 refactor (gradle analysis) add a test suite and clean up code. (#425)
- 8e02a4a80 fix (.io to .com) update endpoints (#423)

## v0.7.23

- e26421e28 fix (gradle parser) bug related to windows line endings (#421)
- 75994dadf fix (windows script) add a correct download script for windows users to the cli manual (#422)
- cbd0f751a testing and comment logic (#420)
- 2a2a23f14 fix (report dependencies) Change report dependencies to track fossa.com results (#419)
- fa135e191 feat (test pass) add the --supress-issues flag to fossa test (#418)
- f6660fb91 fix (raw modules) prevent modules from appearing as projects (#416)
- 2068b2d8f fix (manual links) broken links on the cli manual (#415)
- 541beceee docs (manual rewrite) manual and user guide overhaul (#410)

## v0.7.22

- 5e22532 Update README.md (#412)
- c13d22c fix (gradle configurations) add default configurations and change how targets are handled (#411)

## v0.7.21

- 11d74e8 Fix (readtree generic) Fix bug that prevented dependencies from being listed in the transitive graph. (#407)

## v0.7.20

- 2f552ca feat (paket analyzer) introduce support for the paket package manager (#404)

## v0.7.19

- 757a3df feat (okbuck classpath) add a flag to buck analysis for specific types of dependencies. (#400)
- 5b86e5b fix (ruby no specs) Do not panic when Gemfile.lock has a malformed empty specs section (#402)
- 7ad3119 fix (go analyzer) do not fail when there are no go dependencies. (#401)

## v0.7.18

- 1ed03f7 feat(okbuck support) Provide support for analyzing software managed by okbuck. (#398)
- 34babdf fix (Gradle analyzer) Fix gradle discovery for root projects and add a flag to scan all submodules (#399)
- cef13fe fix(cmd): Correctly parse module options when passed from command line (#393)
- 28a6f0e feat (debian analysis) Build functionality to analyze debian packages (#388)
- 3e54a0b fix (fossa report licenses) change the way that we find dependency license information. (#390)
- 65c2534 fix (fossa test) Poll the fossa issues endpoint until a scan is complete. (#397)
- 4ccf0d5 feat(buck) add cli support for the Buck package manager (#380)

## v0.7.17

- be61f55 Gradle multi-configuration parsing (#387)
- b9cf6ae fix (ant discovery) ensure valid directories are discovered. (#384)
- f6731eb feat(build tags) analyze go build tags (#372)
- 098b089 fix (readtree) correct the way we parse dependency graphs (#385)
- 861f567 Fix csproj regex (#386)
- 1d39bb8 fix(ant) Fix error message (#363)
- d1c781d fix: Correctly set directory modules are passed in from the command line (#383)
- 9509164 Add machine-readable output format to license report (#379)
## v0.7.16-rc.1+buckpreview

- d8e6d3a add buck project discovery
- eb4bc12 basic functionality
- 7005a1e first fully working changes
- 9088c10 WIP push
- cb54eea WIP upload
- 301b654 WIP basic functionality

## v0.7.15

- 434a2ae Pass -no-colors about as two separate arguments to sbt, not one (#376)
- 740da0d Link to CONTRIBUTING.md was broken (#377)
- b9a1f3b update go-git to v4.7.1 (#374)

## v0.7.14

- 4821bdc feat(gomodules) add support for gomodules (#368)
- 2dd95e9 fix(python) Add options support to requirements.txt parsing (#370)
- 2347102 fix(python) requirements parses extras properly (#365)
- c6aceb3 fix(maven) fix line parsing in Windows OS (#362)
- 71b489c fix(upload) remove duplication of flags to fix upload (#366)
- 4f6199d fix(make) fix conflict with auto generated file (#364)
- 9e6a4d8 fix(npm) npm analyze incorrectly finds module from .fossa.yml (#355)

## v0.7.13

- 623f658 fix(module options) allow command line options for multi module builds (#359)
- f188555 feat(pipenv) add support for pipenv projects (#315)
- cb206fd fix(glide) ensure that glide checks for aliased packages (#352)
- bb05c2b fix (buildtools) logic for bower and pip (#350)

## v0.7.12

- 4bd3b42 Merge pull request #339 from fossas/fix/yml-relative-paths-golang
- 48e7afd chore(go): Import grouping
- 9632cbe Merge pull request #338 from fossas/feat/warn-old-config
- a3792d0 test(nodejs): Add tests for checking import graphs (#337)
- 9439aa0 feat(ruby analyzer integration test) add ruby analyzer integration test (#320)
- 94c5f92 refactor(integration test) do not use TestMain in integration tests (#336)
- f4fc244 nit: Remove debugging code
- eeb82cd Merge pull request #276 from fossas/fix/phpDeps
- b8baa4f feat(config): Warn on old configuration files
- 36cc01d fix(go): Use relative paths when discovering modules
- 2495072 Filter out deps with name 'php'
- 201b13f test(yarn fixtures) add rev not resolve to suffix fixture (#326)
- 4f8a134 Merge branch 'master' into test/nodeFixtures3
- 61ce589 build: Rebuild on source change, use MacOS-compatible find (#332)
- ccb3bec Merge branch 'master' of github.com:fossas/fossa-cli into test/nodeFixtures3
- 915c70f  update fixtures and tests according to fixture dir
- 77b64e5 define fixture
- 50277fa add second case for trans prod dep collisions
- cd8ef3c add trans dev dep case 1
- 10fff2b fix some naming to be more clear
- 4fc7473 rename directories
- 0d36e90 setup fixture

## v0.7.11

- 5f558c5 fix added for dep graph creation (#331)
- 2de096e test(yarn fixtures) define fixtures and tests for additional parsing edge cases (#325)
- 1d32b91 test(python analyzer) add native python analyzer integration tests (#307)
- e432486 feat(circle.yml) aggregate coverage for multiple reports within a single PR (#306)

## v0.7.10

- 58b0fb7 test(yarn fixtures) add name only collision with direct prod dep case (#324)
- 4c51b77 test(yarn fixtures) initial edge case fixture structure example for yarn tooling (#323)
- 3c243bc Make sure that release tags start with 'v' (#322)
- 5f47dc1 feat(yarn.lock parsing) do not include dev deps in lockfile parsing (#312)
- 146f015 feat(nodejs dev deps) filter nodejs dev deps when using npm ls (#314)
- 72f7ec7 fix(vndr user repos) add support for user specified package locations (#316) (#318)
- ca28520 feat(buildtools Dockerfile) add rails tooling on buildtools image (#319)
- 0ae2c5e feat(yarn/npm) do not eagerly fail if either yarn or npm is not available (#313)
- dbfbb85 refactor(integration tests) abstract/simplify project initialization post cloning (#310)

## v0.7.9

- adec6f3 build: Fix Makefile dependencies in release process (#309)
- 03b24fb Improve .NET analyzer performance by reducing logging (#296)
- e9ac753 test: Don't run integration tests while unit testing (#308)
- fcb3783 fix(Makefile) update dev-osx to not error out for missing run command (#304)
- 4e1af41 test(nodejs integration) add full nodejs integration test (#297)
- 54bed30 refactor(codegen): Clean up old code, make codegen consistent (#300)
- a938e90 Add dependency check to build (#302)
- fc78d44 fix(ci): Fix reversed coverage logic for CI unit tests (#301)
- 72d7ca4 refactor(install): Use godownloader instead of custom install script (#298)
- ce2e3bf coveralls removed for forked repos and alternate junit test path added (#299)
- 48afaf4 feat(yarn lockfile fallback) add yarn lockfile reading fallback (#293)
- c94e175 added flags for specifying the team in fossa, and a link (#287)
- 718bf28 test(yarn lockfile) improve fixture case coverage (#290)
- c90d051  feat(AnalyzerTest) canonical reference for slimming docker test image and native analyzer testing (#271)
- 67c2ff1 release(v0.7.8-1): Release version v0.7.8-1

## v0.7.8-1

- 67c2ff1 release(v0.7.8-1): Release version v0.7.8-1
- f7bc7ea Fix/test upload (#289)
- 70aa12a Overhaul FOSSA CLI CI (#286)
- 6e77c5b feat(yarn) add yarn lockfile parsing (#283)
- 6d8b99d fix(.circleci/config.yml) use test base docker image and check out branch cli code into the image (#277)

## v0.7.8

- 65a187a release(v0.7.8): Release version v0.7.8
- b03de4d Fix/test custom (#284)
- 4c9206d Issue #247, fix how custom fetchers are handled (#281)
- 9e52d6e feat(npm fallback) use node_modules to build dep graph if npm fails
- 6999ee6 Fix/go dep ignore (#272)
- 80e2819 fix(exec) append args provided in WithEnv instead of Env for cmds (#273)
- 5e040f8 default error value changed when an API key is not provided (#275)
- 12cd4c8 feat(npm buildtool) update FromManifest to return a package and rename it accordingly
- 9b6bc04 fully define TestFromNodeModules

## v0.7.7

- e874ec2 release(v0.7.7): Release version v0.7.7
- a66383e Work around NPM reporting for transitive dependencies with deduplication (#258)
- 27fcf55 Move fixtures to correct folder
- 551f5a4 refactor(npm): Move fixtures to correct folder
- dfcf109 Add NPM tests and mock NPM execution
- 42d448f Merge pull request #260 from fossas/ci/coveralls
- c75503c Merge branch 'master' into ci/coveralls
- 58e029f  Use CLI-specific API endpoints so that `fossa test` works with push-only API keys (#253)
- 7654166 coveralls support added
- ca66f70 feat(ruby analyzer) add fallback mechanism for ruby analyzers when bundler fails
- a1bcdc9 remove shouldFallback
- 000d93d remove trash
- 4742c3f flatten structure
- d2c7dda prefer fallbacks within switch statement
- 8bedfaf update to no longer need gemfile-lock-path
- 560691d add fallback option on each bundler command failure
- c864b74 remove dockerfile change in favor of separate PR
- f247dd9 remove shouldFallback from final fallback case
- 2ca741f fix fallback ordering
- 89df70d clean up tests; remove unused code
- 6a8dd6f correct ordering
- c46eba5 remove helper function
- 571be27 remove debugger line
- 996525a add remote debugging tools and settings
- b447304 update to not include lockfile path
- 41dba65 rename dev-mac -> dev-osx
- f8c5d93 reorder to check errs earlier, ensure that end result is actually populated
- 7a38c7f update buildTarget to use CWD
- e34bcad break out switch into functions
- b0a8ab3 Merge branch 'master' of github.com:fossas/fossa-cli into feat/rubyFallback
- eb8b518 use fallback strategy
- 8377bc7 add osx dev
- d9afc8f Correctly upload bad input with empty lines (#249)

## v0.7.6

- a35fd0b release(v0.7.6): Release version v0.7.6
- edecf87 fix(upload): add API flags (#248)
- 5b0c18b fix(install): Fix installer checksumming
- e290faf Added Jira project key and Project URL flags (#237)
- efa8f60 Improve default logging format (#244)
- f41a1c8 use shasum when available to verify download (#239)
- 92341dc lint(golangci): Fix GolangCI lints (#242)
- e7f9c39 Refactor logging: add structured fields and multiplexed backends (#241)
- 1206d63 allow local install without sudo using LOCAL=true (#238)
- b361644 test(flags): ignore order during combination test
- 7d8509c Support exclamation marks in Gemfile.lock (#230)

## v0.7.5

- 8e28232 release(v0.7.5): Release version v0.7.5
- abbe5d3 Tarball upload bugfixes (#228)
- 674e99b fix(gradle): Strip additional Gradle annotations (#229)

## v0.7.4

- ed1784b release(v0.7.4): Release version v0.7.4
- 6378305 Third-party tarballs (#227)
- 6719541 release(v0.7.3-2): Release version v0.7.3-2

## v0.7.3-2

- 6719541 release(v0.7.3-2): Release version v0.7.3-2
- ee7b30d chore: Add more .gitignore targets
- 14daf05 fix(readtree): Fix 1-index handling
- 2129901 release(v0.7.3-1): Release version v0.7.3-1

## v0.7.3-1

- 2129901 release(v0.7.3-1): Release version v0.7.3-1
- 33e478a fix(nodejs): Allow NPM errors by default
- 4e13873 Add init and analyze flags to default command (#225)

## v0.7.3

- fc83ebc release(v0.7.3): Release version v0.7.3
- 4157cc5 Do not cause config to fail if no supported VCS is detected (#224)
- b8a1457 Carthage support (#218)
- 983716a Added check for locator in upload response (#223)

## v0.7.2

- a259210 release(v0.7.2): Release version v0.7.2
- 017f69d fix(analyzers): Don't short-circuit module discovery on error
- 83fae0f Remove polymorphic monads (#219)

## v0.7.1

- 89661a4 release(v0.7.1): Release version v0.7.1
- eac7f22 fix(cmd): Correctly initialise main default command

## v0.7.0

- 917cd16 release(v0.7.0): Release version v0.7.0
- 4c96066 build(release): Do release preparation outside of Docker container for commit sign-off
- 8768224 build(release): Improve release abort
- 9a99d35 build(release): Improve release process (#217)
- 683d7c7 fix(bower): Fix undefined variable breakage due to bad refactor rebase
- e334f18 test(bower): Add .bowerrc directory handling tests
- 6961225 Merge pull request #214 from fossas/fix/bower-defaults
- 602a951 Refactor analyser discovery (#211)
- 8650211 fix(analzers): fix syntax err
- 6730b18 fix(analyzers): support relative paths in `.bowerrc`
- 1aafc1b fix(buildtools): add bower config constructor to apply defaults
- 9c0cbd2 fix(cmd): Main command should expose debug flag
- d41a952 chore: Consolidate GH templates
- ec6c681 Update issue templates (#208)
- 057e4f6 Enable unit tests in CI (#207)
- 72dc9ab feat(installer): Add install-latest in addition to stable

## v0.7.0-beta.9

- 357c041 chore: 0.7.0-beta.9 release
- 7abe7f4 fix(mvn): Fix Maven initialisation -- read POMs instead of parsing output (#206)
- dbabe3e feat(vcs): Correctly infer VCS settings when within a repo but not at the root (#205)
- 488b88c chore: update dependencies
- 4671510 refactor(init): Make explicit config file existence check for init
- 2f09aae feat(cmd): support --update flag in `fossa init`
- c5f82fe hotfix(install): Hotfix installer URL
- 6bea504 feat(ruby): Configurable `Gemfile.lock` path (#200)
- aa528bd fix(pkg): Fix Composer type parsing

## v0.7.0-beta.8

- 1626218 chore: release 0.7.0-beta.8
- 0ea3cce refactor(build): add releaser checks and fix installer generation
- 9823f3c feat(api): Enable proxy support via environment variables (#199)
- 2017bf9 fix(install): avoid hitting rate limit on install script (#197)

## v0.7.0-beta.7

- 3cd1ac9 fix(api): Correctly set SBT locators

---
Automated with [GoReleaser](https://github.com/goreleaser)
Built with go version go1.10.3 linux/amd64

## v0.7.0-beta.6

- 85d8f02 build(release): Remove development release options
- ef9e578 build(release): Correctly set GOVERSION on release
- b496f40 refactor(sbt): Use graph XML parsing instead of output parsing (#198)
- 1ac53ea fix(log): Do not use ANSI control characters on Windows (#194)

---
Automated with [GoReleaser](https://github.com/goreleaser)
Built with go version go1.10.3 linux/amd64

## v0.7.0-beta.5

- 4aa0803 feat(cmd): Add default command (#192)
- 90905f6 fix(test): Correctly generate URLs for custom fetchers (#191)
- b769ceb refactor(upload): Avoid redundant declarations
- 94b9162 fix(nodejs): Fix IsBuilt detection and Init target
- 971d844 chore: Add TODO structs, doc formatting nits

---
Automated with [GoReleaser](https://github.com/goreleaser)
Built with go version go1.10.3 linux/amd64

## v0.7.0-beta.4

- 6619d34 fix(sbt): Fix SBT project detection

---
Automated with [GoReleaser](https://github.com/goreleaser)
Built with go version go1.10.3 linux/amd64

## v0.7.0-beta.3

- 739329b fix(test): Fail on panic and returned errors
- 3a59e35 fix(sbt): Add ignored lines for SBT output parsing

---
Automated with [GoReleaser](https://github.com/goreleaser)
Built with go version go1.10.3 linux/amd64

## v0.7.0-beta.1

- 2e46b41 refactor(cmd): Refactor output commands
- 7e8b560 fix(test): Fix test bugs
- bb8f1a5 feat(test): Implement fossa test
- b0a8b72 refactor(api): Refactor api package
- fcec296 Implement the report command. (#171)
- d938632 chore: update deps
- ef7b165 feat(ant): Ant analyser ported
- 2b371d0 feat(cocoapods): Cocoapods analyser
- 17202fe WIP: cocoapods
- 902e56f fix(reports): Properly escape report URLs
- 6b5f59d fix(ruby): Parse direct imports from lockfiles
- d2e851f feat(scala): Implement scala analyser
- 4d35c6c fix(test): Fix Python test project name
- 94783fc fix(python): Fix pipdeptree parsing, add regression test

---
Automated with [GoReleaser](https://github.com/goreleaser)
Built with go version go1.10.3 linux/amd64

## v0.6.7

- 2588e95 Merge pull request #174 from fossas/feat/respect-node-unresolved-flag
- b4140c3 fix(builders): pass -B flag to maven analysis
- 867c912 feat(builders): add unresolved flag to nodejs builder
- 517d2c0 doc(builders): fix nuget doc file
- 41123fc doc(builders): update gradle config docs

---
Automated with [GoReleaser](https://github.com/goreleaser)
Built with go version go1.10 darwin/amd64
## v0.7.0-alpha.12

- 6796b63 feat(mvn): Add custom commands
- 506ce8b fix(config): Don't write branch name to config file
- e95e475 WIP: scala work

---
Automated with [GoReleaser](https://github.com/goreleaser)
Built with go version go1.10.3 linux/amd64

## v0.7.0-alpha.11

- 2e60b98 fix(python): Always set m.Deps
- dbb633e fix(api): Add default project title

---
Automated with [GoReleaser](https://github.com/goreleaser)
Built with go version go1.10.3 linux/amd64

## v0.7.0-alpha.10

- c1b7a43 fix(api): Add title flag to API flags
- 14fd035 ci(build): Use base image to avoid bad checkout

## v0.7.0-alpha.9

- 18a28a4 feat(nuget): Implement nuget analyzer
- 724d8fb WIP: NuGet
- b28604d feat(api): Send custom revision IDs
- 28b9461 feat(maven): Implement Maven analyser
- 156ccb4 refactor(graph): Use code generation instead of reflection
- 52d2482 WIP

## v0.5.2

- 09c0f55 backport(api): Backport branch flag to 0.5.x

## v0.7.0-alpha.4

- e4bf442 feat(go): Manifest strategies
- c6c959f feat(go): glide, gpm support
- 01edf8d refactor(go): Remove dead code, add make test command
- ecc397b ci: CircleCI configuration chores
- dd0772b ci: Don't use env vars in non-shell commands
- f72b2bc build(docker-test): Don't build all of Kubernetes (this kills the crab)
- 7d65cf2 refactor(docker): Use Quay for building Docker images
- 55ddd49 feat(go): vndr/gpm, multi-project vendoring support, integration tests on Docker
- 0250f61 feat(go): nested vendoring support, automated integration tests
- 23526c0 chore: Clean up merge cruft
- 2f83e6f Merge branch 'master' into wip/v0.7.0
- 89a3103 fix(api): Fix uploading UX nits and URL formatting issues
- fccaa00 refactor(go): Support Godep, add integration tests
- 79a162a refactor(api): Remove extraneous build data
- d90cc8a feat(api): Add normalized imports
- 1a88076 WIP: Go dep analysis
- dbd027b Merge branch 'wip/v2' of github.com:fossas/fossa-cli into wip/v2
- fae5186 WIP: Go option-based analyzers
- f943789 WIP: Go analyzer strategies
- c211600 WIP: analysis command refactor complete
- 85e221c WIP
- b4c5bda WIP
- a356dbf WIP
- 527ecce WIP
- 2171372 WIP
- cc58b15 WIP: Go option-based analyzers
- 8899464 WIP: Go analyzer strategies
- 64d77b4 WIP: analysis command refactor complete
- 20365ba WIP
- f4d22b6 WIP
- 1c6c5e8 WIP
- e8bfc5c WIP
- 52f7fd3 WIP

---
Automated with [GoReleaser](https://github.com/goreleaser)
Built with go version go1.10.3 linux/amd64

## v0.7.0-alpha.8

- da53a35 feat(php): Implement PHP analyser
- 4149700 feat(bower): Implement bower analysers
- dc57fe3 WIP: switching to config file v2

## v0.7.0-alpha.7

- 39b3d19 feat(gradle): Implement Gradle analyser
- 8ba5602 WIP: gradle
- 7cdef88 feat(config): Warn when users pass options but use config file
- 35638c7 fix(go): Don't include root in transitive dependency graph

## v0.7.0-alpha.6

- b9cddb0 feat(ruby): Add Ruby analysis
- b06eb62 test(fixtures): Remove obsolete fixtures
- 1c09b4e test(go): add Jaeger to testing suite
- 0de97ca feat(python): Python analyser
- 82397b2 feat(nodejs): Add NodeJS analyzer
- a0c22ff build(docker): Refactor test-base Dockerfile to avoid long build times
- 5cccf4e chore: Add ISSUE_TEMPLATE
- 7ab9965 Merge branch 'master' into wip/v0.7.0
- 515102d build: Rename docker-devel target to docker
- 9447e2d Merge pull request #160 from fossas/fix/fix-hash-calculation
- 1239291 fix(builders): fix hash calculation

---
Automated with [GoReleaser](https://github.com/goreleaser)
Built with go version go1.10.3 linux/amd64

## v0.7.0-alpha.5

- 1c09b4e test(go): add Jaeger to testing suite
- 0de97ca feat(python): Python analyser
- 82397b2 feat(nodejs): Add NodeJS analyzer
- a0c22ff build(docker): Refactor test-base Dockerfile to avoid long build times
- 5cccf4e chore: Add ISSUE_TEMPLATE
- 7ab9965 Merge branch 'master' into wip/v0.7.0
- 515102d build: Rename docker-devel target to docker
- 9447e2d Merge pull request #160 from fossas/fix/fix-hash-calculation
- 1239291 fix(builders): fix hash calculation

---
Automated with [GoReleaser](https://github.com/goreleaser)
Built with go version go1.10.3 linux/amd64

## v0.7.0-alpha.5

- 1c09b4e test(go): add Jaeger to testing suite
- 0de97ca feat(python): Python analyser
- 82397b2 feat(nodejs): Add NodeJS analyzer
- a0c22ff build(docker): Refactor test-base Dockerfile to avoid long build times
- 5cccf4e chore: Add ISSUE_TEMPLATE
- 7ab9965 Merge branch 'master' into wip/v0.7.0
- 515102d build: Rename docker-devel target to docker
- 9447e2d Merge pull request #160 from fossas/fix/fix-hash-calculation
- 1239291 fix(builders): fix hash calculation

---
Automated with [GoReleaser](https://github.com/goreleaser)
Built with go version go1.10.3 linux/amd64

## v0.7.0-alpha.3

- c6c959f feat(go): glide, gpm support
- 01edf8d refactor(go): Remove dead code, add make test command
- ecc397b ci: CircleCI configuration chores
- dd0772b ci: Don't use env vars in non-shell commands
- f72b2bc build(docker-test): Don't build all of Kubernetes (this kills the crab)
- 7d65cf2 refactor(docker): Use Quay for building Docker images
- 55ddd49 feat(go): vndr/gpm, multi-project vendoring support, integration tests on Docker

---
Automated with [GoReleaser](https://github.com/goreleaser)
Built with go version go1.10.3 linux/amd64

## v0.7.0-alpha.2

- 0250f61 feat(go): nested vendoring support, automated integration tests
- 23526c0 chore: Clean up merge cruft
- 2f83e6f Merge branch 'master' into wip/v0.7.0
- 607de55 fix(gradle): Improve gradle error logging
- 62ae510 fix(gradle): Fix gradle version detection
- cfe95a5 Merge pull request #151 from joshuapetryk/josh/powershell
- 6213639 Add Powershell streams
- ea187bb Fix syntax error with temp dir path join
- 9cc0989 fix(builders): fix go-bindata error
- 2c39f70 doc(license): add license header and link to pipdeptree

---
Automated with [GoReleaser](https://github.com/goreleaser)
Built with go version go1.10.3 linux/amd64

## v0.6.6

- 607de55 fix(gradle): Improve gradle error logging
- 62ae510 fix(gradle): Fix gradle version detection
- cfe95a5 Merge pull request #151 from joshuapetryk/josh/powershell
- 6213639 Add Powershell streams
- ea187bb Fix syntax error with temp dir path join

---
Automated with [GoReleaser](https://github.com/goreleaser)
Built with go version go1.10.3 linux/amd64

## v0.7.0-alpha.1

- 89a3103 fix(api): Fix uploading UX nits and URL formatting issues
- fccaa00 refactor(go): Support Godep, add integration tests
- 79a162a refactor(api): Remove extraneous build data
- d90cc8a feat(api): Add normalized imports
- 1a88076 WIP: Go dep analysis
- dbd027b Merge branch 'wip/v2' of github.com:fossas/fossa-cli into wip/v2
- fae5186 WIP: Go option-based analyzers
- f943789 WIP: Go analyzer strategies
- c211600 WIP: analysis command refactor complete
- 85e221c WIP
- b4c5bda WIP
- a356dbf WIP
- 527ecce WIP
- 2171372 WIP
- cc58b15 WIP: Go option-based analyzers
- 8899464 WIP: Go analyzer strategies
- 64d77b4 WIP: analysis command refactor complete
- 20365ba WIP
- f4d22b6 WIP
- 1c6c5e8 WIP
- e8bfc5c WIP
- 52f7fd3 WIP

---
Automated with [GoReleaser](https://github.com/goreleaser)
Built with go version go1.10.3 linux/amd64

## v0.6.5

- 9cc0989 fix(builders): fix go-bindata error
- 2c39f70 doc(license): add license header and link to pipdeptree

---
Automated with [GoReleaser](https://github.com/goreleaser)
Built with go version go1.10 darwin/amd64
## v0.6.4

- e17ebd5 fix(nuget): Fix NuGet discovery path
- 1423561 fix(install): fix powershell install script

---
Automated with [GoReleaser](https://github.com/goreleaser)
Built with go version go1.10.3 linux/amd64

## v0.6.3

- c86fa51 Merge pull request #143 from fossas/feat/compute-dependency-hashes
- 9049c67 fix(common): bump timeout to 60s
- e4a5aec Merge branch 'master' into feat/compute-dependency-hashes
- 9b8818f feat(install): modify windows install script
- a535311 test(go): Add previously ignored govendor manifest fixture
- 9b73bc7 Add Powershell script for Windows based CI pipeline
- e704dc6 chore(lint): correct lint ignore into golangci-lint format
- dc558a5 chore(lint): silence gas linter
- e323dd0 feat(builders): return hex string for hashing utils
- bd0af6a feat(builders): add dependency hashing for ant
- b908880 feat(module): define hashes type
- 01a97ce chore: Cleanup merge cruft
- 9204650 fix(bower): Fix bower IsBuilt check
- aae8bf6 refactor(builders): Separate builders into distinct packages
- 04248c7 doc(readme): add slack badge and link
- 92553b2 Detect and install go-bindata if missing
- 9c77639 fix(upload): Fix upload report link and API endpoint
- eb2d07d fix(npm): Allow empty node_modules folders when no dependencies

---
Automated with [GoReleaser](https://github.com/goreleaser)
Built with go version go1.10 darwin/amd64

## v0.6.2

- 3453eb5 feat(upload): Configurable upload branch

---
Automated with [GoReleaser](https://github.com/goreleaser)
Built with go version go1.10.2 linux/amd64

## v0.6.1

- 269a380 feat(builders): improve ant name parsing
- ec20967 fix(builders): #139 fix out of range error with ant
- 4898773 newline at end of file
- e197444 add override for zip format on windows to goreleaser
- f661ebf doc(support): document cocoapods support

---
Automated with [GoReleaser](https://github.com/goreleaser)
Built with go version go1.10 darwin/amd64

## v0.6.0-beta.1

- 41d8e4d fix(upload): Get custom project titles from 'project' configuration
- e37d325 fix(node): Use NPM_BINARY when set
- d50d94a chore: Update dependencies
- 4913fc0 refactor(cmd): Don't initialise API unless needed
- a8988f7 refactor(cmd): Remove IO services
- 604b036 fix(cmd): Fix merge conflicts
- 58e174a refactor(cmd): Move commands into one subtree
- f68b9ab refactor(cmd): Refactor upload, update, version commands
- 2d4a88c chore(builders): ignore generated files
- a66e3d4 Merge pull request #136 from fossas/fix/sbt-deps
- 1bd9039 changed fetcher type from sbt to mvn for the SBT Builder
- 980691d feat(log): Add structured field logging
- 6f8408a fix(go): Remove debugging around internal imports
- 7418dfa fix(go): Fix recursion in internal imports
- e702181 fix(go): Debug recursion in internal imports

---
Automated with [GoReleaser](https://github.com/goreleaser)
Built with go version go1.10.2 linux/amd64

## v0.6.0-alpha.4.gopaths

- fca1223 WIP
- 4b4d5a7 refactor(log): Improve logging diagnostics, fix Go project names
- cc9586b fix(go): Fix go import resolution from within vendored packages
- 9e856c8 chore: Add new dependencies to lockfiles
- 47b26f8 test: move fixtures to testdata/
- 3fe3ad3 feat(builders): refactor ant builder to avoid nesting
- f82135c fix(analyze): fix syntax error
- d9fc322 Merge pull request #134 from fossas/feat/ant-support
- 15743b6 Merge branch 'master' into feat/ant-support
- d6276f0 chore(builders): complete ant comment
- 1ed9769 test(builders): add ant fixture
- 022ff8f doc(readme): update api doc link
- 93ac0ea refactor(log): Migrate to idiomatic logging package
- a348971 refactor(log): Add idiomatic logging package
- 119c635 Update FOSSA status badge
- 27ea4ff feat(builders): add some basic jar name parsing for ant
- c6eb417 feat(analyze): refactor analysis data model
- b0cf179 doc(builders): add ant docs
- b888620 feat(builders): add ant support
- 31affba add more aliases (#133)

---
Automated with [GoReleaser](https://github.com/goreleaser)
Built with go version go1.10.2 linux/amd64

## v0.6.0-alpha.3

- 5f0299b fix(upload): Escape upload report URL

---
Automated with [GoReleaser](https://github.com/goreleaser)
Built with go version go1.10.1 linux/amd64

## v0.6.0-alpha.2

- 4a1bdd2 fix(upload): Fix managedBuild flag for custom fetcher upload
- 1e27f85 feat(builders): #44 add Cocoapods integration with path data (#130)

---
Automated with [GoReleaser](https://github.com/goreleaser)
Built with go version go1.10.1 linux/amd64

## v0.6.0-alpha.1

- 75e6747 fix: Ignore root dep locators when computing import paths
- 6b1e7cb ci: Add go-bindata to Dockerfile
- 6acc2f7 fix(npm): Don't include extraneous root
- 448c1fe feature(api): Serialize locators in FOSSA format
- cc1cc9a feat(ruby): Ruby path data parser
- 9e00849 Merge branch 'master' of github.com:fossas/fossa-cli
- 66bb021 feat(sbt): SBT path data parsing
- 0a58a70 feat(sbt): SBT path data parsing
- 75f22ce feat(pip): Pip path data parsing
- f14664e Merge branch 'next'
- 316fe02 feat(nuget): NuGet path data (very slow)
- ddd17ef [WIP] Path parsing for NuGet
- 574e421 fix(npm): Allow NPM to have errors because npm i is inconsistent
- 3a7c81b feat(nodejs): Add path data parsing
- 8ffd098 fix(go): Correctly handle internal and root packages
- c3f0847 feat(maven): Maven relationship data
- e1bb72e feat(gradle): Add gradle path data and fix bullshit memory bug
- 413f55a feat(go): Fast golang path data
- c21dc4c feat(go): Golang path data (very slow)
- 06d9cd8 feat(composer): Add composer path data
- c31a975 feat(bower): Add origin path detection
- 571cf4e refactor(cmd): Use IO services for effects [WIP]
- 013e269 feat(di): Implement common side-effecting services

---
Automated with [GoReleaser](https://github.com/goreleaser)
Built with go version go1.10.1 linux/amd64

## v0.5.1

- 64ddd93 Merge pull request #127 from fossas/fix/support-bower-custom-folder
- e142a95 fix(builders): #125 add bower component dir resolution
- da16a44 doc(readme): update badge to use provided build
- 986f053 chore: fix typo comments, remove dead code

---
Automated with [GoReleaser](https://github.com/goreleaser)
Built with go version go1.10 darwin/amd64

## v0.5.0

- 2954eee Merge pull request #121 from fossas/feat/nuget-support
- 8d58e9c test(builders): add nuget fixtures
- 6884192 doc(readme): update readme
- 99d3f8c Merge branch 'master' into feat/nuget-support
- 1dbda7d feat(build): turn built module error into a warning
- bc5811c doc(builders): add nuget docs
- 377a05a feat(builders): add nuget lockfile parsing
- 843299a feat(builders): add nuget support
- c168cce chore(deps): Update dependencies
- 5e146c5 feat(builders): Add Pip support

---
Automated with [GoReleaser](https://github.com/goreleaser)
Built with go version go1.10 darwin/amd64

## v0.4.6-1

- a708d86 fix(go): Work around golang/go#16333

---
Automated with [GoReleaser](https://github.com/goreleaser)
Built with go version go1.10 linux/amd64

## v0.4.6

- 85c1788 Merge pull request #116 from fossas/feat/support-gradle-root-deps
- 99a9552 fix(builders): fix PR comments
- 7ef81e0 feat(cmd): add spinner to init cmd
- 0583626 doc(builders): add another gradle common task
- 748f307 doc(builders): improve gradle builder docs
- bffa8df Merge branch 'feat/support-gradle-root-deps' of https://github.com/fossas/fossa-cli into feat/support-gradle-root-deps
- db5b36b fix(builders): fix gradle syntax err
- 60818b4 Merge branch 'master' into feat/support-gradle-root-deps
- 1030bd6 fix(builders): set TERM=dumb when running gradle dependencies task
- 15f5af5 doc(builders): add better gradle docs
- 5b73fa4 fix(builders): allow for empty configuration in gradle
- 97c7315 feat(builders): #114 support root dependencies task

---
Automated with [GoReleaser](https://github.com/goreleaser)
Built with go version go1.10 linux/amd64

## v0.4.5-1

- 8b28d1f fix(go): Don't require Go project folder for build, and do actual Go build
- 26c0d12 chore: update CHANGELOG

---
Automated with [GoReleaser](https://github.com/goreleaser)
Built with go version go1.10 linux/amd64

## v0.4.5

- 7ee5a3c fix(installer): Fallback to su if sudo is unavailable
- 70fc3a5 fix(builders): Don't fail on non-fatal missing binaries
- 91944c9 chore: Add TODOs, ignore third_party in autoconfig
- ceac46e Various improvements to install.sh (#109)
- 99cf015 test(fixtures): Use shell script instead of submodules for fixtures to avoid slow go get
- 3de42a8 test(java): Pin java submodule fixture commits
- 6c4db9b test(go): Ignore golang test fixture vendored dependencies
- b88e58e fix(update): Fix incorrect latest version check
- 019b3d0 fix(go): allowUnresolved should also suppress lockfile errors for builds
- 91183e7 doc(contributing): add issue assignment
- 73b55c9 Merge pull request #107 from fossas/add-code-of-conduct-1
- a6a1f97 doc(code): add code of conduct
- 52af690 doc(readme): add meetup link
- abc1399 feat(upload): switch url to dep report
- 7a7961d chore(license): switch to MPL-2.0
- c19b51b Refactor module functionality (#100)
- 6600859 build(Makefile): Build to GOPATH instead of local directory
- 4fde932 Improve Makefile, add multiple targets (#98)
- 44fb451  Introduce vendor directory into the repo (#99)
- 16cf268 Release v0.4.4

---
Automated with [GoReleaser](https://github.com/goreleaser)
Built with go version go1.10 linux/amd64

## v0.4.4

- 46d1dbd feat(go): Implement Go module discovery (#97)
- b476653 fix(go): Do Go import tracing with go list instead of depth (#96)
- 451ab20 README: Fix rendering of a link to `https://fossa.io` (#88)
- 2893145 chore(cli): update help text
- c285037 Merge branch 'master' of https://github.com/fossas/fossa-cli
- d604f5b release(0.4.3): update readme and installer
- 8235155 revert(install): remove sha validation

---
Automated with [GoReleaser](https://github.com/goreleaser)
Built with go version go1.10 linux/amd64

## v0.4.3

- 57b397c doc(notice): clean up notice
- 9d05a2f chore(installer): add original license notice
- 4c69500 doc(readme): add `fossa test` output
- 3826022 doc(readme): add goreportcard badge
- 1cd47e4 feat(report): add default report cmd
- 414ca08 doc(readme): fix notice links
- 8b1c3ba doc(notice): move notice to raw file
- d090cfd doc(report): add license notice docs
- 21f29ad docs(readme): add report feature
- d8e60d2 doc(readme): fix link to contribution guidelines
- c6640d0 doc(readme): add output examples
- b57d43b doc(readme): add report PV
- 87a3429 feat(cli): improve error messages from servers
- b8a2912 doc(readme): improve readme copy
- 6a72302 fix(golang): do not error on lack of vendor folder
- 869df5a doc(readme): additional cleanup
- 8957638 doc(readme): update background section
- 48107e1 doc(readme): resize header
- a69c9c5 doc(readme): refactor home doc and readme
- 7f10415 doc(readme): update readme and user guide
- 9e3bf98 Merge pull request #66 from fossas/feat/report-command
- 835c014 fix(upload): Add more debugging stuff to upload and use standard API function
- 83b0d07 fix(report): Add fetcher flag
- c6e9d2e feat(report): Implement reports using revisions API instead of dependencies
- e47ea99 fix(report): Use SPDX ID for licenses
- b6dbdfc feat(report): Add basic NOTICE generation
- 5635878 doc(cli): update project help text to enforce URL
- dc738e4 feat(config): refactor git normalizing into separate function
- 9bd1acc feat(upload): add title support for managed projects
- 08e3f61 test(fixtures): Use shallow submodules for fixtures to improve clone time
- 703578e chore(fixtures): Keep fixtures up to date
- dc0ac39 Merge pull request #84 from fossas/feat/add-build-interactive
- 6411b37 feat(build): add interactive feedback to `fossa build`
- 01e3820 Merge pull request #80 from fossas/fix/mvn-colors
- bfe8a33 Merge pull request #81 from fossas/fix/non-custom-fetchers
- 7f4d52f Merge pull request #82 from fossas/fix/fix-builders-config
- db9710b Merge pull request #83 from fossas/feat/install-script
- a5202e0 chore(builders): fix typo in comment
- c77092b fix(mvn): Run Maven in batch mode to turn off ANSI color chars
- 0b0c833 fix(builders): fix ruby build check
- 4a6e0dd style(installer): Use consistent whitespace (2 spaces)
- 6801f94 feat(builders): improve autoconfiguration for gradle
- b954112 fix(builders): fix relative path for maven
- 0c3de4a docs(installer): Update README with installer
- 150c2bc feat(installer): Add bash install script
- f0ac553 fix(ci): Fix .fossa.yaml to not use implicit managed builds

---
Automated with [GoReleaser](https://github.com/goreleaser)
Built with go version go1.10 darwin/amd64

## v0.4.2

- 5fe21df feat(builders): add ability to add configuration

---
Automated with [GoReleaser](https://github.com/goreleaser)
Built with go version go1.10 darwin/amd64

## v0.4.1

- d0720f8 Merge pull request #40 from fossas/alex/managed-builds
- c3aa016 doc(readme): #32 add one-liner install
- 3105635 Merge branch 'master' into alex/managed-builds
- ddcc341 Merge pull request #74 from fossas/feat/gradle-support
- d073805 Merge pull request #75 from fossas/fix/fix-builder-paths
- 5fdf4a5 doc(builders): add initial gradle docs
- c3ccc74 switch back to using fetcher
- 80555e4 chore(builders): fix comments and nits
- 5a63b9f test(submodules): Update submodule commits
- 93dee58 test(gradle): Add Gradle fixtures and Docker test tools
- f23ee34 fix(init): fix maven and ruby default module naming
- 272363c feat(init): add more ignores
- dbd8516 fix(builders): make relative paths for node and ruby builders
- f2e5560 feat(builders): add gradle task and dependency parsing
- 4d60fd3 feat(builders): add initial gradle builder
- 4d9806c change flag to ExistingProject in config. defaults to false
- 5c98745 add or clause with revision
- 12c077b added fix to function
- a1fb05f changes after rebase
- d7fbaf2 added custom-project flag
- 5c5bdcd updated comment
- c20e574 PR changes
- 0e52c61 fixed comment
- 1b87475 removed locator from config. We now have project and revision

---
Automated with [GoReleaser](https://github.com/goreleaser)
Built with go version go1.10 darwin/amd64

## v0.4.0

- a2b474c Merge pull request #73 from fossas/feat/upload-locators-flag
- b2c680a feat(upload): Add Locators flag and data format

---
Automated with [GoReleaser](https://github.com/goreleaser)
Built with go version go1.10 linux/amd64

## v0.3.1

- ec4e164 Merge pull request #36 from fossas/feat/selfupdate
- da90056 fix(http): Improve timeout handling
- d577588 fix(http): Correctly handle EOF timeouts
- 6300fa4 fix(http): Always close HTTP request connections
- 546d381 ci: Improve CI caching
- 29d496b ci: Improve logging and diagnostics on upload failure
- 7393553 style: fix PR nits
- 765cbcd fix(update): fix update default logic
- 7ce1571 feat(update): represent states better in update cmd
- 95e446e chore(update): fix nits
- 9e570f9 feat(update): add debug logging for update
- 5d76012 feat(update): add semver parsing
- 2e9af5d feat(update): #23 add fossa update command
- 89a8aa0 doc(go): document gdm support
- 49da5b4 doc(go): add gdm support
- 3f8f208 Merge pull request #37 from fossas/feat/go-gdm-integration
- 134b777 Add gdm to Dockerfile tools
- 056fca5 feat(go): Add gdm support
- e496598 docs: Add upload format user guide reference to walkthrough
- 5daa5be docs: Upload format documentation
- 0af727e Improve `user-guide.md` formatting
- 667cfb9 Merge pull request #34 from fossas/feat/docs
- a7e4b6d docs: README overhaul + user guide update
- 86089cb feat(upload): Add custom upload command
- 3115938 Merge pull request #28 from fossas/ci/run-provided-build
- 9d06606 ci(license-test): Run license check on CI
- ddc1bf7 Run FOSSA build after tests complete
- 0f0fe37 Merge pull request #25 from fossas/feat/add-test-command
- fcaca81 feat(test): Add JSON output to test cmd
- d65a651 fix(misc): Fix spinner issues, whitespace issues, golang isInternal, debug formatting, test unmarshalling
- 891526a refactor(test): Refactor test command and fix timeout
- 743c35f refactor(errors): Use errors.New instead of fmt.Errorf when there is no format string
- 283440e fix(test): fix timeout checks
- 71e6169 fix(config): fix locator normalization #21
- 2fef009 docs(test): properly document test cmd
- 37f8a21 fix(common): handle request errors properly
- 4ac31ad chore(errors): prefer fmt.Errorf to errors.New
- 89dcaea feat(test): add test command
- 661a7a5 Merge pull request #22 from fossas/refactor/common-build-utils
- 5c946b6 docs(readme): update readme
- 2f890b5 docs(readme): update readme
- f21c9ab refactor(sbt): Refactor SBT builder
- c76b0d4 refactor(ruby): Refactor Ruby builder
- 8feac38 refactor(nodejs): Refactor Nodejs builder
- 1f499e5 refactor(mvn): Refactor Maven builder
- c73cf5d refactor(go): Refactor Go builder
- 6284822 refactor(build): Refactor Composer builder
- e95f717 refactor(build): Refactor common utils + Bower builder
- 5e07519 Merge pull request #18 from fossas/feat/rpm-support
- fedeca4 Merge pull request #17 from fossas/fix/circleci-tests
- df44909 doc(build): add vendoredarchives docs
- f027f34 feat(build): add archive format support
- 455abd0 ci(circle-ci): Fix CircleCI config for new tests
- b7dff83 test(sbt): Add first test
- 920ac9b test(docker): Create docker image with build tools
- 7897993 doc(readme): update readme

---
Automated with [GoReleaser](https://github.com/goreleaser)
Built with go version go1.10 linux/amd64

## v0.3.0

- e84d0ea build(merge): Remove bad file merge
- 336406d Merge pull request #15 from fossas/feat/overhaul
- 3281995 feat(sbt): Improve SBT instrumentation
- 1929bef docs: Massive documentation overhaul
- becd5e3 Add SBT parsing + test fixtures
- baa673e feat(ruby): Add Ruby parsing + test fixtures
- b63d740 feat(mvn): add Maven support + test fixture
- 15e6175 refactor(logging): Use %#v for debug logging
- 6c4de98 feat(go): correctly resolve packages + add test fixtures
- d40578a feat(go): Add much better go support
- 60a1e38 docs: Add basic documentation
- 0634835 feat(composer): Add composer parsing + test fixtures
- 4fbc44f feat(bower): Add bower parsing + test fixtures
- 222bf74 feat(cmd): Add uploading to default command
- d909f16 refactor: Refactor CLI, with NodeJS support

---
Automated with [GoReleaser](https://github.com/goreleaser)
Built with go version go1.9.4 linux/amd64

## v0.2.6

- f53f6e1 Preliminary SBT support
- f6e14ea fix(go): Allow unresolved golang dependencies
- 9ad32d4 chore(readme): Update README with gigantic warning
- eba8735 fix(env): fix env var for fossa api key
- 4df5715 feat(docs): add maven docs and alpha notice
- e3ccd88 chore(doc): add status badges to README
- 0a2a634 Merge pull request #7 from fossas/ci/circleci-tests
- 21d5d2c ci(tests): Add CircleCI tests
- 17d5e5f chore(doc): add DCO
- 7d66202 Clean up unused Makefile lines

---
Automated with [GoReleaser](https://github.com/goreleaser)
Built with go version go1.9.2 darwin/amd64

## v0.2.5-1

- 605a9c0 build(versions): Fix version linking

---
Automated with [GoReleaser](https://github.com/goreleaser)
Built with go version go1.9.3 linux/amd64

## v0.2.5

- 20b2d6b chore(deps): Update deps, prune unused constraints
- b16e851 fix(commonjs): Substitute doublestar for zglob to fix data race
- c7d449d build(version): Add revision to --version output
- fdf200a fix(js): fix concurrency race condition
- 4a234b3 feat(config): Allow server endpoint to be set by environment variable
- 38d8615 chore(dep): Commit lockfile changes
- b5b71eb fix(maven): fix maven verify logic
- 79b5b64 fix(cmd): move validation to upload cmd

---
Automated with [GoReleaser](https://github.com/goreleaser)
Built with go version go1.9.3 linux/amd64

## v0.2.4

- b0d5c7a Release v0.2.4
- 0e20f0b chore(flags): clean up flag parsing
- 41c2d3e fix(config): refactor to fix locator flag setting
- 668a4f9 Release v0.2.3
- 4c0286c fix(cmd): make build cmd runnable again
- a848a58 chore(errors): reformat some error copy

---
Automated with [GoReleaser](https://github.com/goreleaser)
Built with go version go1.9.2 darwin/amd64

## v0.2.3

- 41c2d3e fix(config): refactor to fix locator flag setting
- 668a4f9 Release v0.2.3
- 4c0286c fix(cmd): make build cmd runnable again
- a848a58 chore(errors): reformat some error copy

---
Automated with [GoReleaser](https://github.com/goreleaser)
Built with go version go1.9.2 darwin/amd64

## v0.2.2

- 867cc0b Release v0.2.2
- 732038c feat(errors): better error handling and feedback
- b0ec539 feat(config): add ability to read from custom config file
- 2574402 fix(commonjs): fix node_modules traversal in subdir

---
Automated with [GoReleaser](https://github.com/goreleaser)
Built with go version go1.9.2 darwin/amd64

## v0.2.1

- 3f7ccf0 Release v0.2.1
- 5a6f382 feat(config): add default run mode to output json and exit w/o upload

---
Automated with [GoReleaser](https://github.com/goreleaser)
Built with go version go1.9.2 darwin/amd64

## v0.2.0

- 7243d0f Release v0.2.0
- eb054a3 feat(composer): support composer builds in subdirs
- 3c2bccc feat(gems): support bundler builds in subdirs
- 58d98df fix(maven): fix maven output command
- 811ecb0 feat(maven): use module manifest in builds
- 6c5ab1c feat(bower): support bower builds in subfolders
- 2c4b1a6 feat(build): support multi-module builds

---
Automated with [GoReleaser](https://github.com/goreleaser)
Built with go version go1.9.2 darwin/amd64

## v0.1.0

- f36ce39 fix(release): fix .goreleaser entry point
- 124bb47 chore(release): change package entry point
- 55acfd3 feat(upload): send report link
- f678cf0 fix(build): fix locator and build output
- 59eec8a fix(cmd): Guard against under-specified user input
- 5161162 feat(cmd): Refactor CLI and config structure
- 97626c5 feat(config): Read API key from environment variable
- 384b13d Merge pull request #6 from fossas/feat/3-upload-builds-results
- 0537aaf Merge branch 'feat/3-upload-builds-results' of github.com:fossas/fossa-cli into feat/3-upload-builds-results
- 4aec471 feat(upload): #3 add build upload cmd
- 271ba79 Merge pull request #5 from fossas/feat/4-fossa-yaml
- f70ca36 fix(config): Remove debugging statement
- 64c67ca feat(config): Add config options for locator
- 1e98346 feat(upload): #3 add build upload cmd
- d4383d2 fix(main): Remove debugging comment
- 0dd5ee9 feat(config): Set existing build options from configuration file
- 6010976 feat(config): Read config file values
- df2d7d8 Merge pull request #2 from fossas/feat/1-go-get
- b476866 feat(go): Run go get on incomplete builds
- 9f47778 fix(gem): install only production deps by default
- aa4ba7d fix(json): fix json keys in dependency

---
Automated with [GoReleaser](https://github.com/goreleaser)
Built with go version go1.9.2 darwin/amd64

## v0.0.0

- 699d58d feat(build): ignore RawDependencies in serialization
- 834466a feat(build): refactor dependency and logging
- 82f4830 chore(build): ignore dist folder
- 74edd98 Merge branch 'master' of https://github.com/fossas/fossa-cli
- 5e71265 feat(build): add release spec
- cf3de9b Merge branch 'master' of github.com:fossas/fossa-cli
- 0b7331d feat(go): Fall back to import path tracing when no lockfiles
- 7305c46 feat(log): add logging config
- b3d5b72 fix(gem): fix bundle command
- f87cc95 feat(composer): composer support
- f30e125 fix(build): fix build and maven command
- 9221cea feat(build): update logging and docs
- 36f5668 Merge branch 'master' of https://github.com/fossas/fossa-cli
- e2f557a feat(mvn): add maven support
- 5773c86 feat(go): Add glide, godep, govendor, vndr support
- 8ebfd7a feat(go): Add dep support
- f555b48 style(golint): Fix lint and vet warnings
- 7fa1098 doc(readme): update licensing guidance
- 1afe4a0 doc(readme): update readme
- 103d685 doc(license): add readme and license
- 1800cc3 Add Gopkg manifest
- 0d43673 feat(bower): add bower suppot
- 364cebf feat(cli): Refuse to build unless --install flag is explicitly passed
- 5f117dc fix(npm): Fix npm build logic
- 05ae3f5 Initial Commit

---
Automated with [GoReleaser](https://github.com/goreleaser)
Built with go version go1.9.2 darwin/amd64<|MERGE_RESOLUTION|>--- conflicted
+++ resolved
@@ -1,10 +1,9 @@
 # FOSSA CLI Changelog
 
-<<<<<<< HEAD
 ## Unreleased
 
 - Uses an ISO timestamp for the revision if no better revision can be inferred ([#1091](https://github.com/fossas/fossa-cli/pull/1091)).
-=======
+
 ## v3.6.2
 
 - Container Scanning: Fixes a bug where tar entry were not normalized within nested layer tar. [#1095](https://github.com/fossas/fossa-cli/pull/1095)
@@ -12,7 +11,6 @@
 ## v3.6.1
 
 - Container Scanning: Fixes a bug where image source parser ignored '-' in host. Also fixes an issue regarding to redirect headers when communicating with registry. [#1089](https://github.com/fossas/fossa-cli/pull/1089)
->>>>>>> f3748834
 
 ## v3.6.0
 
