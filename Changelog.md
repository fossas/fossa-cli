# FOSSA CLI Changelog

<<<<<<< HEAD
## 3.12.4
- Add a summary of the snippet scan when the `--x-snippet-scan` flag is used ([#1613](https://github.com/fossas/fossa-cli/pull/1613))
=======
## 3.13.0
- Change how debug logs are generated. They are now generated in a file called fossa.debug.zip, which can contain multiple files. For the common case of `fossa analyze --debug`, it will now contain the debug bundle (fossa.debug.json) and the telemetry json (fossa.telemetry.json). It will also contain Ficus logs if Ficus is run via --x-snippet-scan ([#1610](https://github.com/fossas/fossa-cli/pull/1610))
>>>>>>> 29614a0a

## 3.12.3
- Licensing: applies a fix for proprietary license detection ([#1616](https://github.com/fossas/fossa-cli/pull/1616))

## 3.12.2
- Update the latest version of a dependency for `--x-snippet-scan`. This update will start backfilling fingerprints for ~10% of files that were previously uploaded but do not have fingerprints ([#1611](https://github.com/fossas/fossa-cli/pull/1611))

## 3.12.1
- Update latest version of a dependency for `--x-snippet-scan`. This makes some changes to the data we send and store so that we can more easily update snippet data in the background ([#1587](https://github.com/fossas/fossa-cli/pull/1609))

## 3.12.0
- Python: Add support for projects using uv for package management ([#1604](https://github.com/fossas/fossa-cli/pull/1604))

## 3.11.12
- Allow empty `go.mod` files ([#1596](https://github.com/fossas/fossa-cli/pull/1596))
- Add new `--exclude-manifest-strategies` option ([#1597](https://github.com/fossas/fossa-cli/pull/1597))
- Remove reachability output from scan summary ([#1598](https://github.com/fossas/fossa-cli/pull/1598))
- Handle path dependencies in Cargo projects ([#1599](https://github.com/fossas/fossa-cli/pull/1599))
- Fix Cargo workspace members showing up as dependencies ([#1600](https://github.com/fossas/fossa-cli/pull/1600))
- Fix Pipenv projects reporting all dependencies as direct dependencies ([#1601](https://github.com/fossas/fossa-cli/pull/1601))
- Handle HTTP errors when fetching container image manifest ([#1602](https://github.com/fossas/fossa-cli/pull/1602))

## 3.11.11

- [Bug]The Ficus command was being constructed incorrectly if there were file exclusions in `.fossa.yml` ([#1595](https://github.com/fossas/fossa-cli/pull/1595))
- Update Ficus to fix a bug with Windows paths (No PR)

## 3.11.10

- Optimize snippet scanning for time and space.([#1591](https://github.com/fossas/fossa-cli/pull/1591))
- Go - multi line godebug and tool settings are properly parsed ([#1586](https://github.com/fossas/fossa-cli/pull/1586))

## 3.11.9

- Get the snippet-scan-retention-days setting from an organization, and pass it into Ficus ([#1586](https://github.com/fossas/fossa-cli/pull/1586))

## 3.11.8

- Update latest version of a dependency for `--x-snippet-scan`. This change outputs errors from the snippet scanning CLI so that we can debug more easily ([#1587](https://github.com/fossas/fossa-cli/pull/1587))

## 3.11.7

- Update latest version of a dependency for `--x-snippet-scan`. This change makes snippet scanning more resilient to errors when POSTing fingerprints and hashes, and ignores the `RUST_LOG` environment variable ([#1585](https://github.com/fossas/fossa-cli/pull/1585))

## 3.11.6
- Update latest version of a dependency for `--x-snippet-scan`. This change fixes a bug where snippet scans with large fingerprints were failing ([#1584](https://github.com/fossas/fossa-cli/pull/1584))

## 3.11.5

- Remove spurious log message. ([#1582](https://github.com/fossas/fossa-cli/pull/1582))
- Update latest version of a dependency for `--x-snippet-scan`. This change will speed up scans ([#1583](https://github.com/fossas/fossa-cli/pull/1583))

## 3.11.4

- Stops logging a secret under `--x-snippet-scan`. ([#1579](https://github.com/fossas/fossa-cli/pull/1580))

## 3.11.3

- Picks up the latest version of a dependency for `--x-snippet-scan`. ([#1579](https://github.com/fossas/fossa-cli/pull/1579))

## 3.11.2

- A performance fix for `--x-snippet-scan`. ([#1578](https://github.com/fossas/fossa-cli/pull/1578))

## 3.11.1

- Better document `--x-snippet-scan`.

## 3.11.0

- Add a dependency on Ficus, a new internal tool.
- Add the `--x-snippet-scan` flag, an experimental flag for using Ficus.

## 3.10.14

- gradle: Do not report version constraints, version contraints are contained within an`DependencyResult`, filter out any constraints by checking [`isConstraint()`](https://docs.gradle.org/current/javadoc/org/gradle/api/artifacts/result/DependencyResult.html#isConstraint()). ([#1563](https://github.com/fossas/fossa-cli/pull/1563))
- container scanning: search all layers for os information. ([#1566](https://github.com/fossas/fossa-cli/pull/1566))

## 3.10.13

- Updates the `fossa test` output to include severity data on supported FOSSA instances ([#1562](https://github.com/fossas/fossa-cli/pull/1562))

## 3.10.12

- PNPM: Initial support for lockfile version 9.0 ([#1561](https://github.com/fossas/fossa-cli/pull/1561))

## 3.10.11

- container scanning: fix unzipping JARs that symlink to other layers #1555 ([#1555](https://github.com/fossas/fossa-cli/pull/1555))

## 3.10.10

- go: support the `tool` directive introduced in go Feb 2025 ([#1553](https://github.com/fossas/fossa-cli/pull/1553))

## 3.10.9

- CLI Args: Add a `--tee-output` argument to allow uploading results and also printing them to stdout.([#1546](https://github.com/fossas/fossa-cli/pull/1546))

## 3.10.8

- Custom license scans: Apply `licenseScanPathFilters` to custom license scans ([#1535](https://github.com/fossas/fossa-cli/pull/1535)).

## 3.10.7

- Report: Allow generating SBOMs attribution reports using fossa-cli. ([#1534](https://github.com/fossas/fossa-cli/pull/1534))

## 3.10.6
- Licensing: Fix a bug where the scikit-learn had an incorrect license detected ([#1527](https://github.com/fossas/fossa-cli/pull/1527))
- Licensing: Adds support for the NREL disclaimer

## 3.10.5

Container scanning: Resolved a large number of issues with scanning containers ([#1514](https://github.com/fossas/fossa-cli/pull/1514), [#1521](https://github.com/fossas/fossa-cli/pull/1521))
- Pulling containers from recent versions of Docker are properly supported.
- OCI container hosts are better supported.
- Scanning exported containers from recent versions of Docker are properly supported.
- Authentication is better supported overall, it now integrates with native Docker authentication providers.
- The old container scanning functionality still exists in FOSSA CLI as a fallback if the new functionality fails.

> [!NOTE]
> FOSSA built a separate binary to handle pulling images; refer to [its repository](https://github.com/fossas/circe) for details.
> This binary is bundled into FOSSA CLI, you don't need to do anything special to use it.

## 3.10.4
- Erlang: Rebar config parsing bug fixes ([#1524](https://github.com/fossas/fossa-cli/pull/1522))

## 3.10.3
- PDM Parser: Proper parsing for PDM platform_machine line ([#1521](https://github.com/fossas/fossa-cli/pull/1521))
- License Scanning: Added the archive name to the path for licenses found inside of archives during vendored dependency and first-party license scanning ([#1520](https://github.com/fossas/fossa-cli/pull/1520))

## 3.10.2
- Cargo: Do not create Cargo.lock if it already exists ([#1516](https://github.com/fossas/fossa-cli/pull/1516))

## 3.10.1
- Swift: Add support for parsing path dependencies with names ([#1515](https://github.com/fossas/fossa-cli/pull/1515))

## 3.10.0
- Support for user-provided dependency labels in `fossa-deps` ([#1505](https://github.com/fossas/fossa-cli/pull/1505)).
  For details, see the [`fossa-deps` documentation](https://github.com/fossas/fossa-cli/blob/master/docs/references/files/fossa-deps.md).

## 3.9.48
- General: Fix a bug where directory traversal could fail if the user does not have permission to read a directory ([#1508](https://github.com/fossas/fossa-cli/pull/1508)).
- Performance: Fix timeout issues when uploading large numbers of license scans by processing them in smaller batches ([#1509](https://github.com/fossas/fossa-cli/pull/1509)).

## 3.9.47
- Licensing: Adds support for Zeebe Community License v1.1 and Camunda License v1.0
- NuGet: Consolidate `project.assets.json` and `PackageReference` strategies ([#1461](https://github.com/fossas/fossa-cli/pull/1461))

## 3.9.46
- Licensing: Fix a bug where the tzdata debian package copyright was not detected as a public domain license ([#1504](https://github.com/fossas/fossa-cli/pull/1504))
- Container scanning: Fix a bug where Docker URLs were being constructed incorrectly, resulting in a 403 error ([#1500](https://github.com/fossas/fossa-cli/pull/1500))

## 3.9.45
- Preflight: Fix a bug where the preflight checks fail for SBOM team analysis ([#1499](https://github.com/fossas/fossa-cli/pull/1499))

## 3.9.44
- Preflight: Fix a bug where the preflight check could fail if you ran fossa multiple times simultaneously ([#1498](https://github.com/fossas/fossa-cli/pull/1498))

## 3.9.43
- Discovery: Fix a bug where directories in paths.exclude may still be accessed during discovery which causes an error when users don't have permission to read those directories ([#1493](https://github.com/fossas/fossa-cli/pull/1493))

## 3.9.42
- Licensing: Adds support for the Text-Tabs+Wrap License

## 3.9.41
- GoModules: Expose a static only analysis method for Go. ([#1468](https://github.com/fossas/fossa-cli/pull/1486))

## 3.9.40
- Licensing: Fix a bug where license scanner output sometimes included log lines, which breaks JSON parsing

## 3.9.39
- Licensing: Add the PSF-3.12.7 license. Make a correction to the MulanPSL license. Add a new public-domain rule ([#1480](https://github.com/fossas/fossa-cli/pull/1480))

## 3.9.38
- Adds clarity to "Invalid project permission" error message, instructing user to specify a team using `fossa analyze --team` or in the `.fossa.yml` file. ([#1475](https://github.com/fossas/fossa-cli/pull/1475))
- Fixes a small typo in an error heading ([#1476](https://github.com/fossas/fossa-cli/pull/1476))
- Licensing: Adds support for a handful of new licenses and EULAs (No PR)
  - ActiPro License Agreement, Versions 2009, 2020, 2021, and 2021-10-28
  - Authorized Dynatrace Customer Subscription Agreement
  - Chilkat Software License Agreement
  - Google Play Core Software Development Kit Terms of Service
  - Krypton Toolkit Licence Agreement for End-Users
  - Madshi Software License Agreement
  - Microsoft SQL Server 2019 Developer, 2019 Evaluation, and 2019 Express
  - Microsoft SQL Server 2022 Enterprise, Standard, Web
  - Viskoe.dk Terms of Use
- Container scanning: Recursively find jars within jars ([#1478](https://github.com/fossas/fossa-cli/pull/1478))

## 3.9.37

- License Scanning: Update Themis to include NOTICE files, and parse the additional NOTICE file fields in Themis's output. ([#1466](https://github.com/fossas/fossa-cli/pull/1466))

## 3.9.36

- fossa-deps: Fixed an issue where Rocky Linux deps were not supported in the fossa-deps file ([#1473](https://github.com/fossas/fossa-cli/pull/1473))
- `fossa report`: Remove subscription type check in preflight checks ([#1474](https://github.com/fossas/fossa-cli/pull/1474))

## 3.9.35

- Licensing: Add to the list of ignored copyright phrases (No PR)

## 3.9.34

- `--strict`: Users can now enable strict mode for analysis. ([#1463](https://github.com/fossas/fossa-cli/pull/1463))

## 3.9.33

- MSB: Failure to resolve a linked project no longer causes the scan to fail ([[#1469](https://github.com/fossas/fossa-cli/pull/1469)]).

## 3.9.32

- Platform Support: Add a binary for ARM64 Linux environments. ([#1465](https://github.com/fossas/fossa-cli/pull/1465))

## 3.9.31

- Resolve an issue parsing toml configuration files. ([#1459](https://github.com/fossas/fossa-cli/pull/1459))
- Gradle: ignore deprecated configurations ([#1457](https://github.com/fossas/fossa-cli/pull/1457))
- Upgrade the GHC we use to build the CLI. ([#1460](https://github.com/fossas/fossa-cli/pull/1460))

## 3.9.30

- Vendored Dependencies: add support for metadata (description, and homepage) for dependencies. ([#1455](https://github.com/fossas/fossa-cli/pull/1455))

## 3.9.29
- install scripts: Surface curl errors and display http status code correctly. ([#1456](https://github.com/fossas/fossa-cli/pull/1456))
- Update jar-callgraph version to 1.0.2 [#1454](https://github.com/fossas/fossa-cli/pull/1454)

## 3.9.28

- Container Scanning: Distroless containers will now return results for non-system dependencies. ([#1448](https://github.com/fossas/fossa-cli/pull/1448))
- Warnings: Remove warnings about native container scanning and Go packages analysis. ([#1446](https://github.com/fossas/fossa-cli/pull/1446))

## 3.9.27

- Tar: Move to the upstream Haskell tar library. FOSSA CLI should now work more reliably when unpacking containers for analysis. ([#1452](https://github.com/fossas/fossa-cli/pull/1452))

## 3.9.26

- Reports: Add `includeCopyrightList` to JSON attribution report request. This will ensure that all copyrights are included in the JSON attribution report once the FOSSA API starts including them. All other formats of attribution reports will receive all copyrights without needing to add this query param. [#1450](https://github.com/fossas/fossa-cli/pull/1450)
- Resolves an issue where git projects cloned with an url including a username were unable to be found when running `fossa test`. [#1451](https://github.com/fossas/fossa-cli/pull/1451)

## 3.9.25

- Update jar-callgraph version [#1447](https://github.com/fossas/fossa-cli/pull/1447)

## 3.9.24

- Container Scanning: Attempt to find JAR files in container images and report them as dependencies. ([#1442](https://github.com/fossas/fossa-cli/pull/1442), [#1444](https://github.com/fossas/fossa-cli/pull/1444))

## 3.9.23

- Reachability: For organizations that don't have reachability turned on suppress messages about it. ([#1440](https://github.com/fossas/fossa-cli/pull/1440))

## 3.9.22
- Fixes release group flags for `fossa analyze` and `fossa container analyze`  ([#1439](https://github.com/fossas/fossa-cli/pull/1439))

## 3.9.21
- Add support for analyzing SBOM files ([#1435](https://github.com/fossas/fossa-cli/pull/1435))
- License Scanning: Add the Llama-3-community license (No PR)
- Yarn: Don't fail analysis if a dependency cannot be found. ([1436](https://github.com/fossas/fossa-cli/pull/1436))

## 3.9.20
- Fixes file matches for license scans ([#1434](https://github.com/fossas/fossa-cli/pull/1434)).

## v3.9.19
- Release a Mac arm64 binary. ([#1426](https://github.com/fossas/fossa-cli/pull/1426))
- Updated the license to CPAL, an OSI-approved license similar to MPL ([#1431](https://github.com/fossas/fossa-cli/pull/1431)).

## v3.9.18
- Resolves an issue where `vendored-dependencies` were rescanned locally, but not in the FOSSA service,
  when `forceRescans` was set to `true` ([#1423](https://github.com/fossas/fossa-cli/pull/1423)).

## v3.9.17
- Poetry: Adds partial support for dependency groups. ([#1420](https://github.com/fossas/fossa-cli/pull/1420)).

## v3.9.16
- Treat `targets` field in the issue summary loaded from Core as optional during `fossa test` and `fossa report` ([#1422](https://github.com/fossas/fossa-cli/pull/1422)).
- Adds support for SwiftPM v3 files ([#1424](https://github.com/fossas/fossa-cli/pull/1424)).
  Future SwiftPM file formats will be accepted automatically if they remain backwards compatible with the current parser.
- Updates parallel embedded binary extractions to be more properly isolated ([#1425](https://github.com/fossas/fossa-cli/pull/1425)).

## v3.9.15
- Change TLS to a version that takes advantage of but does not require 1.2 with EMS.
  This will be reverted in six months.
  On-prem users should upgrade their servers to support either TLS 1.2 with EMS or TLS 1.3.
  SAAS customers are unaffected. ([#1418](https://github.com/fossas/fossa-cli/pull/1418)).

## v3.9.14
- Cargo: Update cargo strategy to parse new `cargo metadata` format for cargo >= 1.77.0 ([#1416](https://github.com/fossas/fossa-cli/pull/1416)).
- `fossa release-group`: Add command to create a FOSSA release group release (`fossa release-group create-release`) [#1409](https://github.com/fossas/fossa-cli/pull/1409).
- `fossa project`: Adds commands to interact with FOSSA projects (`fossa project edit`) [#1394](https://github.com/fossas/fossa-cli/pull/1395).

## v3.9.13
- Support GIT dependencies in Bundler projects ([#1403](https://github.com/fossas/fossa-cli/pull/1403/files))
- Reports: Increase the timeout when hitting the report generation API endpoint ([#1412](https://github.com/fossas/fossa-cli/pull/1412)).

## v3.9.12
- `--detect-dynamic`: Fix deb tatic parsing ([#1401](https://github.com/fossas/fossa-cli/pull/1401)).

## v3.9.11
- Licensing: Add new rules for unity licenses. Add the Redis Source Available License.

## v3.9.10
- Support unarchiving `tgz`, `taz`, `txz`, `tbz`, `tbz2`, and `tz2` files for `--unpack-archives` ([#1402](https://github.com/fossas/fossa-cli/pull/1402/files))
- `fossa test`: improves diagnostic message ([#1403](https://github.com/fossas/fossa-cli/pull/1403/files))
- `fossa release-group`: Adds commands to interact with FOSSA release-groups (`fossa release-group add-projects`, `fossa release-group create`, `fossa release-group delete`, `fossa release-group delete-release`) [#1399](https://github.com/fossas/fossa-cli/pull/1399).

## v3.9.9
- `--without-default-filters`: Users can now disable default path filters ([#1396](https://github.com/fossas/fossa-cli/pull/1396/files)).

## v3.9.8
- Reachability: Users may now provide custom locations for the JAR files emitted by projects and used for reachability analysis ([#1382](https://github.com/fossas/fossa-cli/pull/1382)).

## v3.9.7
- Add preflight permission checks to validate token type, subscription type, project permissions, and release group permissions [#1383](https://github.com/fossas/fossa-cli/pull/1383)

## v3.9.6
- Add debug logs for build warnings in `analyze` commands [#1386](https://github.com/fossas/fossa-cli/pull/1386)

## v3.9.5
- Maven: Fix hanging maven analysis ([#1381](https://github.com/fossas/fossa-cli/pull/1381)).

## v3.9.4
- Reachability: Includes reachability analysis in scan summary ([#1379](https://github.com/fossas/fossa-cli/pull/1379)).

## v3.9.3
- Update error structure ([#1364](https://github.com/fossas/fossa-cli/pull/1364)).

## v3.9.2
- Maven: Adds reachability analysis ([#1372](https://github.com/fossas/fossa-cli/pull/1377)).
- Gradle: Adds reachability analysis ([#1377](https://github.com/fossas/fossa-cli/pull/1377)).

## v3.9.1
- `--detect-dynamic`: Safely ignores scenarios in ldd output parsing where we run into not found error ([#1376](https://github.com/fossas/fossa-cli/pull/1376)).

## v3.9.0
- Emits a warning instead of an error when no analysis targets are found ([#1375](https://github.com/fossas/fossa-cli/pull/1375)).

## 3.8.37

- Container Scans: Bugfix for some registry scans that fail with an STM error. ([#1370](https://github.com/fossas/fossa-cli/pull/1370)).

## v3.8.36
- `fossa feedback`: Allow users to provide feedback on their cli experience ([#1368](https://github.com/fossas/fossa-cli/pull/1368)).
- Add preflight checks to validate API key, connection to FOSSA app, and ability to write to temp directory in relevant commands.


## v3.8.35
- Running `fossa analyze --detect-vendored` no longer fails if there are no detected vendored dependencies ([#1373](https://github.com/fossas/fossa-cli/pull/1373)).

## v3.8.34
- Add color and update formatting in cli help commands ([#1367](https://github.com/fossas/fossa-cli/pull/1367)).

## v3.8.33
- Removes warnings and tracebacks to stderr ([#1358](https://github.com/fossas/fossa-cli/pull/1358)).

## v3.8.32

- Options: Add a `--static-only-analysis` option ([#1362](https://github.com/fossas/fossa-cli/pull/1362)).

## v3.8.31

- Container scanning: `BerkeleyDB` and `Sqlite` strategies now support RPM databases in non-standard locations ([#1365](https://github.com/fossas/fossa-cli/pull/1365)).
- Updates the license scanner to the latest version ([#1366](https://github.com/fossas/fossa-cli/pull/1366)).
  This update addresses several issues with the license scanner, primarily related to incorrect classification of GPL and AGPL licenses.

## v3.8.30

- Fix an issue with long-option syntax for older versions of `sbt` ([#1356](https://github.com/fossas/fossa-cli/pull/1356)).
- Debug: add more logging for debugging missing dependencies ([#1360](https://github.com/fossas/fossa-cli/pull/1360)).

## v3.8.29
- Prevents showing SCM warnings in fossa analyze, test, and report ([#1354](https://github.com/fossas/fossa-cli/pull/1354)).
- Pathfinder: Pathfinder has been deprecated and removed ([#1350](https://github.com/fossas/fossa-cli/pull/1350)).

## v3.8.28
- VSI: no longer reports paths inside of extracted archives with the `!_fossa.virtual_!` literal ([#1345](https://github.com/fossas/fossa-cli/pull/1345)).

## v3.8.27
- Maven: Fix a bug that broke maven analysis if the build directory was in a non-standard location ([#1343](https://github.com/fossas/fossa-cli/pull/1343)).

## v3.8.26
- Maven: add support for maven submodule filtering ([#1339](https://github.com/fossas/fossa-cli/pull/1339)).

## v3.8.25
- Maven: add support for maven scope filtering ([#1331](https://github.com/fossas/fossa-cli/pull/1331)).
- `fossa init`: adds new `fossa init` command which creates `.fossa.yml.example`, and `fossa-deps.yml.example` file. ([#1323](https://github.com/fossas/fossa-cli/pull/1323)).

## v3.8.24

- Python: use `pip` to determine transitive dependencies for setuptool projects that contain a req*.txt or setup.py file. ([#1334](https://github.com/fossas/fossa-cli/pull/1334)).
- Container Scanning: warn and exclude rpm packages that are missing attributes ([#1335](https://github.com/fossas/fossa-cli/pull/1335)).

## v3.8.23
- Custom License Scans: Support full-file uploads for custom license scans ([#1333](https://github.com/fossas/fossa-cli/pull/1333)).

## v3.8.22
- path: adds path dependency scanning functionality. ([#1327](https://github.com/fossas/fossa-cli/pull/1327))
- `pnpm`: Supports `6.0` version of `pnpm-lockfile.yaml` ([#1320])(https://github.com/fossas/fossa-cli/pull/1320)
- Maven: Fixes defect, where `fossa-cli` was sometimes ignoring dependency, if the dependency with multiple scopes was part of the project. ([#1322](https://github.com/fossas/fossa-cli/pull/1322))

## v3.8.21
- archive: considers 0-byte tar file to be valid tar file. ([#1311](https://github.com/fossas/fossa-cli/pull/1311))
- Cocoapods: Allow Podfile.lock without EXTERNAL SOURCES field ([#1279](https://github.com/fossas/fossa-cli/pull/1279))
- `fossa-deps`: `--fossa-deps-file` to specify custom fossa-deps file ([#1303](https://github.com/fossas/fossa-cli/pull/1303))
- install-latest.sh: Fixed a bug where install-latest.sh would result in a broken binary when run on some versions of macOS ([#1317](https://github.com/fossas/fossa-cli/pull/1317))

## v3.8.20
- container scanning: Fixes registry network calls, to ensure `fossa-cli` uses `Accept` header on `HEAD` network calls. ([#1309](https://github.com/fossas/fossa-cli/pull/1309))

## v3.8.19

- container scanning: fixes a defect which led to incorrect `NotTarFormat` errors when parsing container layer. ([#1305](https://github.com/fossas/fossa-cli/pull/1305))
- `--detect-vendored`: fix a defect which caused the `--detect-vendored` flag to fail on Windows ([#1300](https://github.com/fossas/fossa-cli/pull/1300))

## v3.8.18

- Removes the `fossa log4j` subcommand. ([#1291](https://github.com/fossas/fossa-cli/pull/1291))
- golang: Updates go.mod parser to be compatible with golang v1.21. ([#1304](https://github.com/fossas/fossa-cli/pull/1304))
- `fossa list-targets`: list-target command supports `--format` option with: `ndjson`, `text`, and `legacy`. ([#1296](https://github.com/fossas/fossa-cli/pull/1296))

## v3.8.17

Integrates FOSSA snippet scanning into the main application.
For more details and a quick start guide, see [the subcommand reference](./docs/references/subcommands/snippets.md).

## v3.8.16

Delivers another update to the `millhone` early preview of FOSSA snippet scanning:

- Fixes surprising semantics in some subcommands, especially `commit`.
- Sorts and makes unique dependencies written to `fossa-deps` files.
- Overly noisy snippets are filtered entirely.
- Adds C++ snippet parsing.
- Reduces config and logging verbosity.

## v3.8.15

This version is a special release: it does not alter anything in FOSSA CLI, but instead adds `millhone`,
the new snippet scanning functionality for FOSSA, as a release asset.

Future releases will bundle this functionality into FOSSA CLI instead,
but we're making this CLI available standalone for now to enable immediate use!

Initial documentation for this functionality is here.
When we integrate this functionality into FOSSA CLI itself we'll have improved documentation as well.

Note: FOSSA is still ingesting sources into the snippet scanning database;


## v3.8.14

- Custom License Searches and Keyword Searches allow you to search through your codebase, find matches to regular expressions and then either log the results to the scan summary (keyword search) or create a custom license match (custom license searches) ([#1274](https://github.com/fossas/fossa-cli/pull/1274))

## v3.8.13
- Maven: Prevent infinite recursion from Pom file property interpolation. ([#1271](https://github.com/fossas/fossa-cli/pull/1271))

## v3.8.12
- Conda: Support simple Pip packages in `environment.yml`. ([#1275](https://github.com/fossas/fossa-cli/pull/1275))

## v3.8.11
- Maven analysis: Prevent maven analysis from infinitely recursing when it encounters a recursive property ([#1268](https://github.com/fossas/fossa-cli/pull/1268))

## v3.8.10
- Reports: Can now export reports formatted as CycloneDX (json/xml), CSV, HTML, and JSON SPDX. ([#1266](https://github.com/fossas/fossa-cli/pull/1266))
- Containers: RPM packages installed in containers that use the NDB format for their RPM database are now parsed much faster. ([#1262](https://github.com/fossas/fossa-cli/pull/1262))

## v3.8.9
- CLI Binaries: Notarize Mac OS binaries. ([#1261](https://github.com/fossas/fossa-cli/pull/1261))

## v3.8.8
- CLI Binaries: Sign Mac OS builds using codesign. ([#1251](https://github.com/fossas/fossa-cli/pull/1251))
- CLI Binaries: Sign Linux builds using cosign. ([#1243](https://github.com/fossas/fossa-cli/pull/1243))

## v3.8.7
- Due to an issue with our release process [#1254](https://github.com/fossas/fossa-cli/pull/1254), this tag exists but was not released. The changes that would have been in 3.8.7 were released as v3.8.8.

## v3.8.6
- VSI: Fix a bug where root dependencies would cause analysis to fail. ([#1240](https://github.com/fossas/fossa-cli/pull/1240))
- Node (PNPM): Fixes a bug where analyses would fail when the `lockfileVersion` attribute was a string in `pnpm-lock.yaml`. ([1239](https://github.com/fossas/fossa-cli/pull/1239))
- License Scanning: Add a new "IBM type1 interpreter" license (no PR).

## v3.8.5
- Go: `--experimental-use-v3-go-resolver` is now the default. ([Documentation](./docs/references/strategies/languages/golang/v3-go-resolver-transition-qa.md). ([1224](https://github.com/fossas/fossa-cli/pull/1224))

## v3.8.4
- VSI: Report VSI rules and display them in FOSSA's UI. ([#1237](https://github.com/fossas/fossa-cli/pull/1237), [#1235](https://github.com/fossas/fossa-cli/pull/1235))

## v3.8.3
- Logging: Don't output the `[INFO]` prefix for regular CLI messages. ([#1226](https://github.com/fossas/fossa-cli/pull/1226))
- License Scanning: Fix a bug where we were identifying the "GPL with autoconf macro exception" license as "GPL with autoconf exception" in a few cases ([#1225](https://github.com/fossas/fossa-cli/pull/1225))
- Container Scanning: More resiliant os-release parser, accounting initial line comments in the file ([#1230](https://github.com/fossas/fossa-cli/pull/1230))
- Analysis: full paths to the files in archives are shown when running `fossa analyze --unpack-archives` ([#1231](https://github.com/fossas/fossa-cli/pull/1231))
- Telemetry: Collect GNU/Linux distribution information and `uname` output. ([#1222](https://github.com/fossas/fossa-cli/pull/1222))

## v3.8.2
- Poetry: Defaults `category` to `main` if not present in lockfile. ([#1211](https://github.com/fossas/fossa-cli/pull/1211))
- Maven: Revert ([#1218](https://github.com/fossas/fossa-cli/pull/1218)) from v3.8.2 due to performance impacts.

## v3.8.1
- Setup.py: Fixes an defect with `setup.py` parser, caused by failing to account for line comments or backslash. ([#1191](https://github.com/fossas/fossa-cli/pull/1191))
- Installation: `install-latest.sh` now directs `curl` and `wget` to pass `Cache-Control: no-cache` headers to the server. ([#1206](https://github.com/fossas/fossa-cli/pull/1206))
- `Go.mod`: Anaysis does not fail if `go.mod` includes `retract` block. ([#1213](https://github.com/fossas/fossa-cli/pull/1213))
- `.aar`: Supports `.aar` archive files with native license scanning, and with `--unpack-archives` option. ([#1217](https://github.com/fossas/fossa-cli/pull/1217))
- `remote-dependencies`: Analysis of `fossa-deps` fails, if remote-dependencies's character length is greater than maximum. It only applies during non-output mode. ([#1216](https://github.com/fossas/fossa-cli/pull/1216))
- Maven: Analyze a package separately from its parents if the module does not appear in its parent's `<modules>` tag when both the module and its parents are discovered as candidate targets. ([#1218](https://github.com/fossas/fossa-cli/pull/1218))
- Network requests: `fossa-cli` retries network requests which return response with status code of 502. ([#1220](https://github.com/fossas/fossa-cli/pull/1220))
- `PDM`: Adds support for PDM package manager. ([#1214](https://github.com/fossas/fossa-cli/pull/1214))

## v3.8.0
- License Scanning: You can license scan your first-party code with the `--experimental-force-first-party-scans` flag ([#1187](https://github.com/fossas/fossa-cli/pull/1187))
- Network requests: `fossa-cli` retries network requests, if it experiences timeout error. ([#1203](https://github.com/fossas/fossa-cli/pull/1203))
- Monorepo is no longer a supported feature of FOSSA. ([#1202](https://github.com/fossas/fossa-cli/pull/1202))
- `experimental-enable-binary-discovery`, `detect-vendored`: Redact file contents in debug bundles. ([#1201](https://github.com/fossas/fossa-cli/pull/1201))
- `setup.cfg`: Adds support for setup.cfg, in conjuction with `setup.py`. ([#1195](https://github.com/fossas/fossa-cli/pull/1195))
- Default Filters: Default filters are applied prior to analysis. Improves overall runtime performance. ([#1193](https://github.com/fossas/fossa-cli/pull/1194))
- `.fossa.yml` and CLI args: Allow setting a policy by id in addition to by name. ([#1203](https://github.com/fossas/fossa-cli/pull/1203))
- Doc only: Fixed an issue in the `fossa-deps` schema suggesting against the use of `name` for referenced RPM dependencies. If your editor utilizes SchemaStore, this file should now lint properly after this change propagates. ([#1199](https://github.com/fossas/fossa-cli/pull/1199)).

## v3.7.11
- `fossa-deps.yml`: Adds strict parsing to so that required field with only whitespace strings are prohibited early. Also throws an error, if incompatible character is used in vendor dependency's version field. ([#1192](https://github.com/fossas/fossa-cli/pull/1192))

## v3.7.10
- License Scanning: Fix a bug where the license scanner did not run on MacOS 13 on M1 Macs ([#1193](https://github.com/fossas/fossa-cli/pull/1193))
- Debug bundle: The raw dependency graph FOSSA CLI discovers is output in the FOSSA Debug Bundle. ([#1188](https://github.com/fossas/fossa-cli/pull/1188))

## v3.7.9
- License Scanning: Add support for "full file uploads" for CLI-side license scans. ([#1181](https://github.com/fossas/fossa-cli/pull/1181))

## v3.7.8
- Go: Do not fall back to module based analysis when using `--experimental-use-go-v3-resolver`. ([#1184](https://github.com/fossas/fossa-cli/pull/1184))

## v3.7.7
- Adds `--json` flag to `fossa container analyze` ([#1180](https://github.com/fossas/fossa-cli/pull/1180))
- License Scanning: Reduce false positives caused by indicator matches. This is done by only reporting indicator matches to SPDX keys and license names when we are scanning a manifest file ([#1182](https://github.com/fossas/fossa-cli/pull/1182))

## v3.7.6
- RPM: Support origin paths for RPM spec file analysis ([#1178](https://github.com/fossas/fossa-cli/pull/1178))
- Swift: Do not stop analysis if we encounter a badly formatted project.pbxproj file ([#1177](https://github.com/fossas/fossa-cli/pull/1177))

## v3.7.5
- Go: Introduce `--experimental-use-v3-go-resolver` to preview a new [tactic](./docs/references/strategies/languages/golang/gomodules.md#experimental-strategy-use-go-list-on-packages) for Go dependency scanning. ([#1168](https://github.com/fossas/fossa-cli/pull/1168),[#1173](https://github.com/fossas/fossa-cli/pull/1173))
- Themis: Update tag to support a new rule for the libdivide dependency. ([#1172](https://github.com/fossas/fossa-cli/pull/1172)

## v3.7.4
- Gradle: Fix possible ConcurrentModificationException that can occur when getting dependencies ([#1171](https://github.com/fossas/fossa-cli/pull/1171))

## v3.7.3
- Go: Collects environment variables in debug bundle. ([#1132](https://github.com/fossas/fossa-cli/pull/1132))
- Diagnostics: Improves user-facing error messages and debugging tips for external commands and some HTTP error conditions ([#1165](https://github.com/fossas/fossa-cli/pull/1165))
- License Scanning: Scan the full contents of "license.html" and "licence.html" for license content, not just the comments. ([#1169](https://github.com/fossas/fossa-cli/pull/1169))

## v3.7.2
- License Scanning: Add four new licenses: Pushwoosh, PalletsFlaskLogo, IntelDisclaimer and Instabug ([#1163](https://github.com/fossas/fossa-cli/pull/1163))

## v3.7.1
- Stack: Git based dependencies are detected and handled correctly. ([#1160](https://github.com/fossas/fossa-cli/pull/1160))

## v3.7.0
- Support Maven wrapper (`mvnw`) usage in Maven projects, and user-provided binary overrides for Maven projects ([#1149](https://github.com/fossas/fossa-cli/pull/1149))
  For more information, see the [Maven strategy documentation](./docs/references/strategies/languages/maven/maven.md).
- Installation Script: Verify that the sha256sum of the downloaded archive matches the recorded one. ([#1158](https://github.com/fossas/fossa-cli/pull/1158))

## v3.6.18
- License Scanning: Emit a warning if unarchiving fails rather than a fatal error. ([#1153](https://github.com/fossas/fossa-cli/pull/1153))

## v3.6.17

- Handle Leiningen deduped deps: expand groupID and artifactID in the leiningen tactic to satisfy the Maven fetcher ([#1152]](https://github.com/fossas/fossa-cli/pull/1152))

## v3.6.17

- `fossa test`: Display CVE, fixed version information, and issue dashboard links when possible. ([#1146](https://github.com/fossas/fossa-cli/pull/1146))

## v3.6.16

- Project labels: Support project labels from command line and configuration file ([1145](https://github.com/fossas/fossa-cli/pull/1145))

## v3.6.15

- Container scanning: support more tar formats. ([1142](https://github.com/fossas/fossa-cli/pull/1142))
- `--detect-dynamic`: Supports recursively inspecting binaries for dynamic dependencies. ([#1143](https://github.com/fossas/fossa-cli/pull/1143))

## v3.6.14

- `fossa test`: Improved reporting. ([#1135](https://github.com/fossas/fossa-cli/pull/1135))

## v3.6.13

- Vendored Dependencies: Add the unity companion license (https://unity.com/legal/licenses/unity-companion-license) and unity package distribution license (https://unity.com/legal/licenses/unity-package-distribution-license) to license scanning ([#1136](https://github.com/fossas/fossa-cli/pull/1136))

## v3.6.12

- Maven: If a package is both `"test"` and `"compile"`, it is no longer filtered ([#1138](https://github.com/fossas/fossa-cli/pull/1138)).

## v3.6.11

- Lib yarn protocol: When we encounter Yarn lib deps we should warn but not fail the scan ([#1134](https://github.com/fossas/fossa-cli/pull/1134))

## v3.6.10

- Vendored Dependencies: Allow path filtering when doing cli-side license scans ([#1128](https://github.com/fossas/fossa-cli/pull/1128))

## v3.6.9
- Yarn: Fix a bug where tarball URLs were recognized as git urls. ([#1126](https://github.com/fossas/fossa-cli/pull/1126))

## v3.6.8
- Go: Allow quotes module names in static analysis ([#1118](https://github.com/fossas/fossa-cli/pull/1118))
- `fossa test`: Includes revision summary and target information, when accessible ([#1119](https://github.com/fossas/fossa-cli/pull/1119))

## v3.6.7

- Rename `--experimental-license-scan` to `--license-scan` (https://github.com/fossas/fossa-cli/pull/1110)
- Emit a warning if the `--experimental-native-license-scan` flag is used

## v3.6.6

- Conda: Change dynamic strategy to simulate building an environment from `environment.yml` instead of reading from the currently active environment. ([#1099](https://github.com/fossas/fossa-cli/pull/1099))

## v3.6.5

- `fossa test`: deprecates `--json` flag in favor of `--format json` option. ([#1109](https://github.com/fossas/fossa-cli/pull/1109))
- `fossa container test`: deprecates `--json` flag in favor of `--format json` option. ([#1109](https://github.com/fossas/fossa-cli/pull/1109))
- UX: Added breadcrumb to main help output indicating that subcommands have additional options. ([#1106](https://github.com/fossas/fossa-cli/pull/1106))

## v3.6.4

- C/C++: Fixes `--detect-vendored` on Windows. ([#1096](https://github.com/fossas/fossa-cli/pull/1096))
- Uses an ISO timestamp for the revision if no better revision can be inferred. ([#1091](https://github.com/fossas/fossa-cli/pull/1091))

## v3.6.3

Gradle: Considers dependencies from `debugUnitTest*` configurations to be unused. ([#1097](https://github.com/fossas/fossa-cli/pull/1097))

## v3.6.2

- Don't promote transitive dependencies  [#1092](https://github.com/fossas/fossa-cli/pull/1092).
- Container Scanning: Fixes a bug where tar entry were not normalized within nested layer tar. [#1095](https://github.com/fossas/fossa-cli/pull/1095)

## v3.6.1

- Container Scanning: Fixes a bug where image source parser ignored '-' in host. Also fixes an issue regarding to redirect headers when communicating with registry. [#1089](https://github.com/fossas/fossa-cli/pull/1089)

## v3.6.0

- Promote C/C++ features to general availability ([#1087](https://github.com/fossas/fossa-cli/pull/1087)).
  - `--experimental-enable-vsi` is now `--detect-vendored`.
  - `--experimental-analyze-dynamic-deps` is now `--detect-dynamic`.

## v3.5.3

- Manual Dependencies: Linux Dependencies (`rpm-generic`, `apk`, `deb`) can be provided as reference dependency in fossa-deps file ([#1086](https://github.com/fossas/fossa-cli/pull/1086)).

## v3.5.2

- Container Scanning: Fixes an issue with base64 encoded raw authentications ([#1085](https://github.com/fossas/fossa-cli/pull/1085)).

## v3.5.1

- Contributor counting: update the contributor count range from 90 days to 365 days. ([#1083](https://github.com/fossas/fossa-cli/pull/1083))

## v3.5.0

- Container Scanning: Uses native container scanner, deprecates old container scanner ([#1078](https://github.com/fossas/fossa-cli/pull/1078)), ([#1079](https://github.com/fossas/fossa-cli/pull/1079)), ([#1080](https://github.com/fossas/fossa-cli/pull/1080)), ([1082](https://github.com/fossas/fossa-cli/pull/1082)).

_Notice:_

- Now, container scanning analyzes projects for applications (`npm`, `pip`, etc) dependencies.
- Now, container scanning can filter specific targets via target exclusions using [fossa configuration file](./docs/references/files/fossa-yml.md).
- Now, `fossa-cli`'s windows binary can perform container scanning.
- Now, container scanned projects will show origin path in FOSSA web UI.
- Now, container scanned projects can target specific architecture via digest.

You can use `--only-system-deps` flag to only scan for dependencies from `apk`, `dpkg`, `dpm`.
This will mimic behavior of older FOSSA CLI's container scanning (older than v3.5.0).

Learn more:
- [container scanner](./docs/references/subcommands/container/scanner.md)
- [fossa container analyze](./docs/references/subcommands/container.md)

If you experience any issue with this release, or have question, please contact [FOSSA Support](https://support.fossa.com).

## v3.4.11
- Npm (Lockfile v3) - Fixes a defect where, _sometimes_ wrong version of the dependency was reported if multiple version of the same dependency existed in the lock file. ([#1075](https://github.com/fossas/fossa-cli/pull/1075))
- Npm (Lockfile v2) - Fixes a defect where, _sometimes_ wrong version of the dependency was reported if multiple version of the same dependency existed in the lock file. ([#1075](https://github.com/fossas/fossa-cli/pull/1075))

## v3.4.10
- Scala: Supports analysis of multi-project sbt builds with `sbt-dependency-graph` plugin. ([#1074](https://github.com/fossas/fossa-cli/pull/1074)).

## v3.4.9
- Scan Summary: Identifies project skipped due to production path filtering, or exclusion filtering. ([#1071](https://github.com/fossas/fossa-cli/pull/1071))
- R: Adds support for `renv` package manager. ([#1062](https://github.com/fossas/fossa-cli/pull/1062))

## v3.4.8
- Report: Fixes a defect, where `report` command was failing due to invalid dependencies cache from endpoint ([#1068](https://github.com/fossas/fossa-cli/pull/1068)).

## v3.4.7
- Linux releases are now packaged as both tar.gz and zip to improve compatibility when installing ([#1066](https://github.com/fossas/fossa-cli/pull/1066))

## v3.4.6
- Container Scanning: Fixes a defect, where container registry `registry:3000/org/repo:tag` was incorrectly identifying `registry` as project name. ([#1050](https://github.com/fossas/fossa-cli/issues/1050))
- Container Scanning: Includes registry uri in project name (experimental scanner only). ([#1050](https://github.com/fossas/fossa-cli/issues/1050))

## v3.4.5
- FOSSA API: Adds resiliency against API errors occurring when retrieving endpoint versioning information. ([#1051](https://github.com/fossas/fossa-cli/pull/1051))

## v3.4.4
- Fix a bug in the v1 installers for Windows (install-v1.ps1 and install.ps1) ([#1052](https://github.com/fossas/fossa-cli/pull/1052))

## v3.4.3
- Container scanning: Supports hardlink file discovery for experimental scanner. ([#1047](https://github.com/fossas/fossa-cli/pull/1047))
- Container scanning: Supports busybox. ([#1047](https://github.com/fossas/fossa-cli/pull/1047))
- Container scanning: Increases timeout to 5 mins when extracting image from docker engine api for experimental scanner. ([#1047](https://github.com/fossas/fossa-cli/pull/1047))

## v3.4.2

- API: Error messages are more clear and provide user-actionable feedback. ([#1048](https://github.com/fossas/fossa-cli/pull/1048))
- Metrics: Reports the kind of CI environment in which FOSSA is running, if any. ([#1043](https://github.com/fossas/fossa-cli/pull/1043))

## v3.4.1

- Container scanning: RPM: Add support for the Sqlite backend. ([#1044](https://github.com/fossas/fossa-cli/pull/1044))
- Container scanning: RPM: Add support for the NDB backend. ([#1046](https://github.com/fossas/fossa-cli/pull/1046))

## v3.4.0

- Container scanning: New experimental scanner. ([#1001](https://github.com/fossas/fossa-cli/pull/1001), [#1002](https://github.com/fossas/fossa-cli/pull/1002), [#1003](https://github.com/fossas/fossa-cli/pull/1003), [#1004](https://github.com/fossas/fossa-cli/pull/1004), [#1005](https://github.com/fossas/fossa-cli/pull/1005), [#1006](https://github.com/fossas/fossa-cli/pull/1006), [#1010](https://github.com/fossas/fossa-cli/pull/1010), [#1011](https://github.com/fossas/fossa-cli/pull/1011), [#1012](https://github.com/fossas/fossa-cli/pull/1012), [#1014](https://github.com/fossas/fossa-cli/pull/1014), [#1016](https://github.com/fossas/fossa-cli/pull/1016), [#1017](https://github.com/fossas/fossa-cli/pull/1017), [#1021](https://github.com/fossas/fossa-cli/pull/1021), [#1025](https://github.com/fossas/fossa-cli/pull/1025), [#1026](https://github.com/fossas/fossa-cli/pull/1026), [#1029](https://github.com/fossas/fossa-cli/pull/1029), [#1031](https://github.com/fossas/fossa-cli/pull/1031), [#1032](https://github.com/fossas/fossa-cli/pull/1032), [#1034](https://github.com/fossas/fossa-cli/pull/1034))<br>
  For more information, see the [experimental container scanning documentation](./docs/references/subcommands/container/scanner.md).
- Filters: Add `dist-newstyle` to the list of automatically filtered directories. ([#1030](https://github.com/fossas/fossa-cli/pull/1035))
- `fossa-deps`: Fix a bug in `fossa-deps.schema.json`, it is now valid JSON. ([#1030](https://github.com/fossas/fossa-cli/pull/1030))

## v3.3.12

- CocoaPods: Fixes error when analyzing podspecs that print non-JSON text to stdout ([#1015](https://github.com/fossas/fossa-cli/pull/1015))
- VSI: Executes with at least two threads even on a single core system ([#1013](https://github.com/fossas/fossa-cli/pull/1013))
- VSI: Reports a better error when no dependencies are found ([#1023](https://github.com/fossas/fossa-cli/pull/1023)).

## v3.3.11

- `fossa test`: `fossa test --json` produces json output when there are 0 issues found. ([#999](https://github.com/fossas/fossa-cli/pull/999))

## v3.3.10

- Svn: Fixes project inference bug, where revision values included `\r`. ([#997](https://github.com/fossas/fossa-cli/pull/997))

## v3.3.9

- Maven: Always use Maven Install Plugin 3.0.0-M1 to install depgraph. This avoids a Maven bug with older versions failing to install the plugin correctly from a vendored JAR. ([#988](https://github.com/fossas/fossa-cli/pull/988/files))
- Cocoapods: Fixes podpsec bug in which nested subspecs (of external sources), were not appropriately handled. Improves logging. ([#994](https://github.com/fossas/fossa-cli/pull/994))

## v3.3.8

- Carthage: Fixes analysis of artifacts dervided from Github entry for GH enterprise urls. ([#989](https://github.com/fossas/fossa-cli/pull/989))

## v3.3.7

- Report: Changes copyrights field to copyrightsByLicense in the attribution report JSON output. [#966](https://github.com/fossas/fossa-cli/pull/966)
- Report: Always include the "downloadUrl" field in attribution reports, regardless of the setting in the FOSSA reports UI. ([#979](https://github.com/fossas/fossa-cli/pull/979))
- Debug: Includes version associated with endpoint in debug bundle, and scan summary. ([#984](https://github.com/fossas/fossa-cli/pull/984))
- Test: Adds `--diff` option for `fossa test` command. ([#986](https://github.com/fossas/fossa-cli/pull/986))

## v3.3.6
- License scanning: Make CLI-side license scanning the default method for `vendored-dependencies`.
- Maven: Report direct dependencies as direct rather than deep. ([#963](https://github.com/fossas/fossa-cli/pull/963))

## v3.3.5
- Pnpm: Adds support for dependency analysis using `pnpm-lock.yaml` file. ([#958](https://github.com/fossas/fossa-cli/pull/958))

## v3.3.4
- `fossa report attribution`: Removes copyright information from JSON output ([#945](https://github.com/fossas/fossa-cli/pull/945)) as it was never available from the server.
- VSI scans now automatically skip the `.git` directory inside the scan root ([#969](https://github.com/fossas/fossa-cli/pull/969)).

## v3.3.3
- Cocoapods: Cocoapods analyzer does not handle subspecs in vendored podspecs. ([#964](https://github.com/fossas/fossa-cli/pull/964/files))

## v3.3.2
- License scanning: Skip rescanning revisions that are already known to FOSSA. This can be overridden by using the `--force-vendored-dependency-rescans` flag.
- Swift: Added support for `Package.resolved` v2 files ([#957](https://github.com/fossas/fossa-cli/pull/957)).
- Perl: Updated version number parser to be more lenient on non-textual version numbers ([#960](https://github.com/fossas/fossa-cli/pull/960))

## v3.3.1
- Vendor Dependencies: Considers `licence` and `license` equivalent when performing native license scan ([#939](https://github.com/fossas/fossa-cli/pull/939)).
- Vendor Dependencies: Native license scanning works in alpine linux without additional dependencies ([#949](https://github.com/fossas/fossa-cli/pull/949)).
- `fossa report attribution`: Adds copyright information to JSON output ([#945](https://github.com/fossas/fossa-cli/pull/945)).
- Scala: non-multi sbt projects include deep dependencies ([#942](https://github.com/fossas/fossa-cli/pull/942)).

## v3.3.0
- Telemetry: CLI collects telemetry by default. ([#936](https://github.com/fossas/fossa-cli/pull/936))

Read more about telemetry: https://github.com/fossas/fossa-cli/blob/master/docs/telemetry.md. To opt-out of telemetry, provide `FOSSA_TELEMETRY_SCOPE` environment variable with value of: `off` in your shell prior to running fossa.

## v3.2.17
- Archive upload: Fix a bug when trying to tar to a filename that already exists. ([#927](https://github.com/fossas/fossa-cli/pull/927))
- Npm: Supports lockfile v3. ([#932](https://github.com/fossas/fossa-cli/pull/932))

## v3.2.16
- Go: When statically analyzing a project, apply reported replacements. ([#926](https://github.com/fossas/fossa-cli/pull/926))

## v3.2.15

- Maven: Update `depGraph` plugin to `4.0.1` and add a fallback ot the legacy `3.3.0` plugin ([#895](https://github.com/fossas/fossa-cli/pull/895))

## v3.2.14

- Gradle: Considers `testFixturesApi` and `testFixturesImplementation` to be test configuration, and it's dependencies are excluded in analyzed dependency graph. ([#920](https://github.com/fossas/fossa-cli/pull/920))

## v3.2.13

- Filters: Fixes the disabled path filtering in discovery exclusion. ([#908](https://github.com/fossas/fossa-cli/pull/908))

## v3.2.12

- `fossa report attribution`: Adds `text` as an option to `--format`. ([#921](https://github.com/fossas/fossa-cli/pull/921))
- Go: The standard library is no longer reported as a dependency. ([#918](https://github.com/fossas/fossa-cli/pull/918))

## v3.2.11

- nodejs: Refine how workspace packages are recognized/skipped. ([#916](https://github.com/fossas/fossa-cli/pull/916))
- Cocoapods: Resolves vendored local podspecs into their source Git repositories when possible. ([#875](https://github.com/fossas/fossa-cli/pull/875))

## v3.2.10

- Haskell: Generates build plan properly for multi-home Cabal projects (h/t [@jmickelin](https://github.com/jmickelin)) ([#910](https://github.com/fossas/fossa-cli/pull/910))

## v3.2.9

- Container Scanning: supports rpm databases using `ndb` or `sqlite` backend. ([#894](https://github.com/fossas/fossa-cli/pull/894))

## v3.2.8

- Filtering: Don't use included paths for discovery exclusion. ([#907](https://github.com/fossas/fossa-cli/pull/907))
- Filtering: add `--debug-no-discovery-exclusion` for client-side filter debugging. (#[901](https://github.com/fossas/fossa-cli/pull/901))

## v3.2.7

- Debug: Redact all known API keys from the debug bundle (#[897](https://github.com/fossas/fossa-cli/pull/897))
- Nodejs: Discover peer deps and transitive deps for name-spaced packages in package-lock.json. ([#882](https://github.com/fossas/fossa-cli/pull/882))

## v3.2.6

- Filters: Apply filters during the discvoery phase, reducing end-to-end runtime. ([#877](https://github.com/fossas/fossa-cli/pull/877))

## v3.2.5

- Debug: Reduce the size of debug bundles. ([#890](https://github.com/fossas/fossa-cli/pull/890))

## v3.2.4

- Nodejs: Fixed a bug where dev deps that only appear in requires were considered production dependencies. ([#884](https://github.com/fossas/fossa-cli/pull/884))

## v3.2.3

- Nodejs: Fixed a bug where some dev dependencies weren't removed during shrinking. ([#859](https://github.com/fossas/fossa-cli/pull/859))

## v3.2.2

- Nodejs: Fix a bug where cycles involved peer dependencies would cause an infinite loop. ([#870](https://github.com/fossas/fossa-cli/pull/870))
- Experimental: Allow local license scanning of vendored dependencies (specified in `fossa-deps.yml` file) when using `--experimental-native-license-scan`.
  - [#868](https://github.com/fossas/fossa-cli/pull/868)
  - [#858](https://github.com/fossas/fossa-cli/pull/858)
  - [#838](https://github.com/fossas/fossa-cli/pull/838)
  - [#814](https://github.com/fossas/fossa-cli/pull/814)
  - [#873](https://github.com/fossas/fossa-cli/pull/873)

## v3.2.1

- Experimental: native license scanning is now disabled by default. ([#865](https://github.com/fossas/fossa-cli/pull/865))

## v3.2.0
- Telemetry: Introduces fossa cli telemetry for fatal errors and warnings. By default, telemetry is disabled. ([#831](https://github.com/fossas/fossa-cli/pull/831))
Please read for details on telemetry [here](./docs/telemetry.md)

- Configuration: Fixes a bug where `.fossa.yml` was picked up only in the working directory, not in the analysis directory. ([#854](https://github.com/fossas/fossa-cli/pull/854))
- Configuration: Reports an error when provided API key is an empty string ([#856](https://github.com/fossas/fossa-cli/pull/856))

## v3.1.8

- Windows: Fixes a --version command for windows release binary.

## v3.1.7

- Configuration: Users can now use `.fossa.yaml` as a configuration file name. Previously, only `.fossa.yml` was supported. ([#851](https://github.com/fossas/fossa-cli/pull/851))
- fossa-deps: Fixes an archive uploading bug for vendor dependency by queuing archive builds individually. ([#826](https://github.com/fossas/fossa-cli/pull/826))
- nodejs: Capture peer dependencies transitively for npm `package-lock.json` files. ([#849](https://github.com/fossas/fossa-cli/pull/849))

## v3.1.6

- Respects Go module replacement directives in the Go Mod Graph strategy. ([#841](https://github.com/fossas/fossa-cli/pull/841))

## v3.1.5

- Adds `--format` to `fossa report attribution` and deprecates `--json`. ([#844](https://github.com/fossas/fossa-cli/pull/844))

## v3.1.4

- Handles symlink loops in directory structure. ([#827](https://github.com/fossas/fossa-cli/pull/827))
- No longer crashes when `fossa-deps.yml` exists but has an empty `archived-dependencies` property. ([#832](https://github.com/fossas/fossa-cli/pull/832))

## v3.1.3

- Adds support for identifying dynamically linked dependencies in an output binary. ([#818](https://github.com/fossas/fossa-cli/pull/818), [#788](https://github.com/fossas/fossa-cli/pull/788), [#780](https://github.com/fossas/fossa-cli/pull/780), [#788](https://github.com/fossas/fossa-cli/pull/778), [#771](https://github.com/fossas/fossa-cli/pull/771), [#770](https://github.com/fossas/fossa-cli/pull/770))

## v3.1.2

- Fixes a bug which ignored the `server` field in the config file. ([#821](https://github.com/fossas/fossa-cli/pull/821))

## v3.1.1

- UX: Parser error messages include call to action. ([#801](https://github.com/fossas/fossa-cli/pull/801))
- UX: Improves error message when executable is not found. ([#813](https://github.com/fossas/fossa-cli/pull/813))
- UX: Fixes minor scan summary ordering bug. ([#813](https://github.com/fossas/fossa-cli/pull/813))
- UX: Writes errors and warnings encountered in analyze to temp file. ([#813](https://github.com/fossas/fossa-cli/pull/813))
- Ruby: Improves error and warning messages. ([#800](https://github.com/fossas/fossa-cli/pull/800))
- Python: `setup.py` error messages are _less_ noisy. ([#801](https://github.com/fossas/fossa-cli/pull/801))
- Dart: Improves error and warning messages. ([#800](https://github.com/fossas/fossa-cli/pull/806))
- Pipenv: Improves error and warning messages. ([#803](https://github.com/fossas/fossa-cli/pull/803))
- Poetry: Improves error and warning messages. ([#803](https://github.com/fossas/fossa-cli/pull/803))
- Maven: Improves error and warning messages. ([#808](https://github.com/fossas/fossa-cli/pull/808))
- Nodejs: Improves error and warning messages. ([#805](https://github.com/fossas/fossa-cli/pull/805))
- Swift: Improves error and warning messages. ([#802](https://github.com/fossas/fossa-cli/pull/802))
- Cocoapods: Improves error and warning messages. ([#807](https://github.com/fossas/fossa-cli/pull/807))
- Golang: Improves error and warning messages. ([#809](https://github.com/fossas/fossa-cli/pull/809))
- Gradle: Improves error and warning messages. ([#804](https://github.com/fossas/fossa-cli/pull/804))
- Scala: Improves error and warning messages. ([#813](https://github.com/fossas/fossa-cli/pull/813))
- Clojure: Improves error and warning messages. ([#813](https://github.com/fossas/fossa-cli/pull/813))
- Nim: Improves error and warning messages. ([#813](https://github.com/fossas/fossa-cli/pull/813))
- Rust: Improves error and warning messages. ([#813](https://github.com/fossas/fossa-cli/pull/813))
- UX: Improves errors for dynamic deps, and binary deps analysis. ([#819](https://github.com/fossas/fossa-cli/pull/819))
- UX: Improves analysis scan summary rendering. ([#819](https://github.com/fossas/fossa-cli/pull/819))


## v3.1.0

- FOSSA API: Uses `SSL_CERT_FILE`, and `SSL_CERT_DIR` environment variable for certificates when provided. ([#760](https://github.com/fossas/fossa-cli/pull/760))
- UX: Uses error messages received from FOSSA api, when reporting API related errors. ([#792](https://github.com/fossas/fossa-cli/pull/792))
- UX: Adds scan summary tabulating errors, warnings, project directory, and skipped projects. ([#790](https://github.com/fossas/fossa-cli/pull/790))

## v3.0.18

- Fully percent-encode sub-paths in generated URLs. ([#789](https://github.com/fossas/fossa-cli/pull/789))
- Improve error tracking and outputs. ([#774](https://github.com/fossas/fossa-cli/pull/774))
- Cabal: Fixed a filter error that treated cabal projects as stack projects. ([#787](https://github.com/fossas/fossa-cli/pull/787))

## v3.0.17

- Npm: Fixes an issue where a package-lock.json dep with a boolean 'resolved' key wouldn't parse. ([#775](https://github.com/fossas/fossa-cli/pull/775))
- Npm: Fixes an issue where analyzing `package-lock.json` would miss duplicate packages with different versions. ([#779](https://github.com/fossas/fossa-cli/pull/779))
- Gradle: Projects with only a top-level `settings.gradle` file will now be detected. ([#785](https://github.com/fossas/fossa-cli/pull/785))

## v3.0.16

- Monorepo: Upload file data and licenses together during monorepo scans, speed up issue scans. ([#772](https://github.com/fossas/fossa-cli/pull/772))
- Improves the overall performance and progress reporting of VSI scans. ([#765](https://github.com/fossas/fossa-cli/pull/765))
- Rebar: Fix `rebar.config` parser failing on unneccessary escapes. ([#764](https://github.com/fossas/fossa-cli/pull/764))

## v3.0.15

- Improve archive upload logging. ([#761](https://github.com/fossas/fossa-cli/pull/761))

## v3.0.14

- Maven: Updates implementation to delineate classifier, and consequently maven dependencies with classifier can be scanned without failure in FOSSA. ([#755](https://github.com/fossas/fossa-cli/pull/755/))

## v3.0.13

- `package-lock.json` parser ignores name field. ([#757](https://github.com/fossas/fossa-cli/pull/757))

## v3.0.12

- log4j: Adds `fossa log4j` command to identify log4j dependencies. ([#744](https://github.com/fossas/fossa-cli/pull/744))

## v3.0.11

- Yarn: Fixes an issue, where entry missing `resolved` attribute in `yarn.lock` would throw exception. ([#741](https://github.com/fossas/fossa-cli/pull/741))

## v3.0.10

- Gradle: Uses ResolutionAPI for gradle analysis. ([#740](https://github.com/fossas/fossa-cli/pull/740/))
- Cleans up duplicated internal hashing primitives ([#737](https://github.com/fossas/fossa-cli/pull/737))
- Adds a prerequisite required for future VSI improvements ([#736](https://github.com/fossas/fossa-cli/pull/736))

## v3.0.9

- Makes experimental flags discoverable and documents them. ([#723](https://github.com/fossas/fossa-cli/pull/723))
- Supports extracting `.tar.xz` files ([#734](https://github.com/fossas/fossa-cli/pull/734))
- Supports extracting `.tar.bz2` files ([#734](https://github.com/fossas/fossa-cli/pull/734))
- Adds explicit `xz` support for `rpm` files ([#735](https://github.com/fossas/fossa-cli/pull/735))
- Adds `zstd` support for `rpm` files ([#735](https://github.com/fossas/fossa-cli/pull/735))
- Adds a prerequisite required for future VSI improvements ([#730](https://github.com/fossas/fossa-cli/pull/730))

## v3.0.8

- Nuget: Fixes analysis performance when working with `project.assets.json` ([#733](https://github.com/fossas/fossa-cli/pull/733))

## v3.0.7

- Go: `go mod graph` is used as default tactic for gomod strategy. ([#707](https://github.com/fossas/fossa-cli/pull/707))

## v3.0.6

- Yarn: Fixes a bug with yarn v1 lock file analysis, where direct dependencies were not reported sometimes. ([#716](https://github.com/fossas/fossa-cli/pull/716))

## v3.0.5

- Nim: Adds support for dependency analysis using `nimble.lock` file. ([#711](https://github.com/fossas/fossa-cli/pull/711))

## v3.0.4

- Npm: Fixes a bug where dev dependencies were not included in result when using `--include-unused-deps` ([#710](https://github.com/fossas/fossa-cli/pull/710))

## v3.0.3

- Increases default timeout to 3600 seconds (1 hour) for commands listed below ([#712](https://github.com/fossas/fossa-cli/pull/712))
  - `fossa test`
  - `fossa container test`
  - `fossa vps test`
  - `fossa report`
  - `fossa vps report`

## v3.0.2

- Nuget (projectassetsjson): Ignores project type dependencies in reporting ([#704](https://github.com/fossas/fossa-cli/pull/704))
- Nuget (projectassetsjson): Fixes a bug, where indirect dependencies where appearing as direct dependencies([#704](https://github.com/fossas/fossa-cli/pull/704))

## v3.0.1

- Deduplicates `vendored-dependencies` entries when possible, and provides a better error message when not. ([#689](https://github.com/fossas/fossa-cli/pull/689))
- Adds logging to `vendored-dependencies` processing. ([#703](https://github.com/fossas/fossa-cli/pull/703))

# Version 3 Changelog

- Migrates source code from [spectrometer](https://github.com/fossas/spectrometer) into fossa-cli (this repository).

# Version 2 Changelog

Releases for CLI 2.x can be found at: https://github.com/fossas/spectrometer/releases

## v2.19.9

- Go: Fixes a regression, where deep dependencies were reported as direct dependencies. ([#443](https://github.com/fossas/spectrometer/pull/443/))

## v2.19.8

- Perl: Adds support for Perl with parsing of `META.json`, `META.yml`, `MYMETA.yml`, `MYMETA.json`. ([#428](https://github.com/fossas/spectrometer/pull/428))

## v2.19.7

- Resolves a regression when parsing npm `package-lock.json` files that do not contain a `version` field ([#445](https://github.com/fossas/spectrometer/pull/445))

## v2.19.6

- Special cases scans with a single VSI only filter to skip other analysis strategies ([#407](https://github.com/fossas/spectrometer/pull/407))
- Adds the ability to skip resolving dependencies from FOSSA projects discovered during VSI scans ([#435](https://github.com/fossas/spectrometer/pull/435))

## v2.19.5

- Fixes an issue observed during VSI analysis where fingerprinting files with lines longer than 64KiB would fail. ([#427](https://github.com/fossas/spectrometer/pull/427))

## v2.19.4

- Adds experimental capability for filtering gradle configuration for analysis. ([#425](https://github.com/fossas/spectrometer/pull/425))

Refer to: [Gradle documentation](docs/references/strategies/languages/gradle/gradle.md#experimental-only-selecting-set-of-configurations-for-analysis) for more details.

## v2.19.3

- Removes `fossa compatibility` command. ([#383](https://github.com/fossas/spectrometer/pull/383))

Use [`fossa-deps.{yml,json}`](docs/features/vendored-dependencies.md) file to facilitate archive uploading capability, previously provided by `fossa compatibility` command.

## v2.19.2

- Adds `--config` flag, which can set custom path for configuration file. If `--config` flag is not used, base directory will scanned for `.fossa.yml` file. ([#415](https://github.com/fossas/spectrometer/pull/415))

## v2.19.1

- Fixes an issue where nodeJS errors were reported when no NodeJS project were discovered. ([#424](https://github.com/fossas/spectrometer/pull/424))

## v2.19.0

- Adds support for `fossa analyze --include-unused-deps`, which prevents filtering out non-production dependencies. ([#412](https://github.com/fossas/spectrometer/pull/412))
- Yarn: Adds support for workspaces. ([#374](https://github.com/fossas/spectrometer/pull/374))
- Npm: Adds support for workspaces. ([#374](https://github.com/fossas/spectrometer/pull/374))
- Npm: Removes unreliable `npm ls`-based analysis tactic. ([#374](https://github.com/fossas/spectrometer/pull/374))
- `fossa-deps`: Adds support for `bower`-type in `referenced-dependencies`. ([#406](https://github.com/fossas/spectrometer/pull/406))
- Monorepo: Chunk AOSP files when uploading ([#421](https://github.com/fossas/spectrometer/pull/421)).
- Monorepo: Don't fail on files that are filtered during expansion ([#421](https://github.com/fossas/spectrometer/pull/421)).

## v2.18.1

- Monorepo: Send error state to UI if the CLI crashes, so scans won't appear to hang forever. ([#409](https://github.com/fossas/spectrometer/pull/409))
- Monorepo: Fix parsing nomos output bug where files contain newlines. ([#409](https://github.com/fossas/spectrometer/pull/409))

## v2.18.0

- Improves performance in scenarios where cgroups are used to limit the amount of CPU time available, such as K8S containers ([#403](https://github.com/fossas/spectrometer/pull/403))

## v2.17.3

- Monorepo: adds some optimizations to reduce the amount of file buffering in memory during a scan, resulting in less memory pressure and faster scans. ([#402](https://github.com/fossas/spectrometer/pull/402))
- Adds compatibility script for `fossa report attribution --json` ([#397](https://github.com/fossas/spectrometer/pull/397))

## v2.17.2

- Fortran: Supports fortran package manager. ([#377](https://github.com/fossas/spectrometer/pull/377))

## v2.17.1

- Adds support for reporting origin path for binaries discovered via `--experimental-enable-binary-discovery` ([#396](https://github.com/fossas/spectrometer/pull/396))

## v2.17.0

- When running `fossa analyze` with the `--debug` flag, we now create a `fossa.debug.json.gz` file containing detailed runtime traces for project discovery and dependency analysis

## v2.16.6

- Monorepo: Adds automatic retries to failed API calls. ([#392](https://github.com/fossas/spectrometer/pull/392))

## v2.16.5

- Adds JSON Output for `fossa test --json` when there are no issues. ([#387](https://github.com/fossas/spectrometer/pull/387))

## v2.16.4

- Monorepo: Fixes bug with symlink logic mismatch between walker and buildspec uploader. ([#388](https://github.com/fossas/spectrometer/pull/388))

## v2.16.3

- Monorepo: Fixes bug with non-glob exclusions. ([#386](https://github.com/fossas/spectrometer/pull/386))

## v2.16.2

- Monorepo: Fixes crash when there are no ninja/buildspec files to upload. ([#385](https://github.com/fossas/spectrometer/pull/385))
- Monorepo: Fixes issue with only-path/exclude-path globs.

## v2.16.1

- Gradle: Supports analysis of projects using gralde v3.3 or below. ([#370](https://github.com/fossas/spectrometer/pull/370))

## v2.16.0

- Swift: Supports dependencies analysis for dependencies managed by Swift Package Manager. ([#354](https://github.com/fossas/spectrometer/pull/354))

## v2.15.24

- Leiningen: Executes `lein --version` before performing any analysis, to ensure Leiningen has performed its install tasks (done on its first invocation). ([#379](https://github.com/fossas/spectrometer/pull/379))

## v2.15.23

- Maven: Fixes `mvn:dependency` tactic to exclude root project as direct dependency. ([#375](https://github.com/fossas/spectrometer/pull/375))

## v2.15.22

- Adds branch and revision information to the URL reported at the end of a `fossa analyze --experimental-enable-monorepo` scan. ([#378](https://github.com/fossas/spectrometer/pull/378))

## v2.15.21

- When using `--experimental-enable-binary-discovery`, prepopulates information discovered in JAR manfiests. ([#372](https://github.com/fossas/spectrometer/pull/372))

## v2.15.20

- Yarn: Fixes potential runtime errors, when yarn.lock contains deep dependency without specification at root level in yarn.lock. ([#369](https://github.com/fossas/spectrometer/pull/369))

## v2.15.19

- Fixes an issue with `fossa-deps.yml` `vendored-dependencies` entries where uploads would fail if the dependency was in a subdirectory. ([#373](https://github.com/fossas/spectrometer/pull/373))

## v2.15.18

- Monorepo: Speeds up commercial phrase detection by doing a first pass before trying to parse context. ([#371](https://github.com/fossas/spectrometer/issues/371))

## v2.15.17

- Gradle: Classifies dependency from `testCompileClasspath` and `testRuntimeClasspath` configurations as test dependencies. ([#366](https://github.com/fossas/spectrometer/pull/366))

## v2.15.16

- Yarn: Analyzes yarn.lock without runtime error, when yarn.lock includes symlinked package. ([#363](https://github.com/fossas/spectrometer/pull/363))

## v2.15.15

- Monorepo: Efficiently upload binary blobs for ninja & buildspec files ([#362](https://github.com/fossas/spectrometer/pull/362)).

## v2.15.14

- Yarn: Fixes missing dependency from the analyses, when dependency has zero deep dependencies, and is not a deep dependency of any other dependency. ([#359](https://github.com/fossas/spectrometer/pull/359))

## v2.15.13

Adds another closed beta feature around FOSSA C/C++ support.
For now this functionality is considered publicly undocumented, and is only used with support from FOSSA engineering.

- Adds support for reporting detected binaries as unlicensed dependencies ([#353](https://github.com/fossas/spectrometer/pull/353))

## v2.15.12

- Yarn: Analyzes yarn.lock without runtime error, when yarn.lock includes directory dependency. ([#361](https://github.com/fossas/spectrometer/pull/361))

## v2.15.11

- Gradle: Classifies dependency's environment correctly, when originating from common android development and test configurations. ([#338](https://github.com/fossas/spectrometer/pull/338))

## v2.15.10

- Monorepo: Ignore permission errors when searching for ninja or buildspec files. ([#351](https://github.com/fossas/spectrometer/pull/351))

## v2.15.9

- CocoaPods: Supports git sources in `Podfile.lock` analysis. ([#345](https://github.com/fossas/spectrometer/pull/345))

## v2.15.8

- `fossa analyze --experimental-enable-monorepo` now turns off proprietary language scanning by default, and has this feature controlled by a feature flag ([#343](https://github.com/fossas/spectrometer/pull/343))

## v2.15.7

- Resolves an issue where errors running `fossa report` and `fossa test` would be made more confusing when the project isn't a monorepo project ([#321](https://github.com/fossas/spectrometer/pull/321))
- Prevents uploading standard analysis results to monorepo projects, where they'd be silently ignored ([#341](https://github.com/fossas/spectrometer/pull/341))

## v2.15.6

- CocoaPods: Fixes `Podfile.lock` parsing. It safely parses when Pod and Dependencies entries are enclosed with quotations. ([#337](https://github.com/fossas/spectrometer/pull/337))

## v2.15.5

- Fixes an issue where `--json` would output the raw project ID, instead of a normalized ID ([#339](https://github.com/fossas/spectrometer/pull/339))

## v2.15.4

- Gradle: Search parent directories for gradlew and gradlew.bat ([#336](https://github.com/fossas/spectrometer/pull/336))

This release also adds a number of closed beta features around FOSSA C/C++ support.
For now this functionality is considered publicly undocumented, and is only used with support from FOSSA engineering.

As such this new functionality is hidden from the help and other documentation in this repo.
For questions using the new functionality in this release please contact us!

- Support linking user-defined dependency binaries. ([#323](https://github.com/fossas/spectrometer/pull/323))
- Support resolving linked user-defined binaries found in projects when VSI is enabled. ([#328](https://github.com/fossas/spectrometer/pull/328))
- Support linking user project binaries. ([#333](https://github.com/fossas/spectrometer/pull/333))
- Support resolving linked user project binaries found in projects when VSI is enabled. ([#333](https://github.com/fossas/spectrometer/pull/333))

## v2.15.3

- Resolve a scan performance regression for `fossa vps` invocations. ([#335](https://github.com/fossas/spectrometer/pull/335))
- Resolve a scan performance regression for `fossa analyze --experimental-enable-monorepo` invocations. ([#335](https://github.com/fossas/spectrometer/pull/335))

## v2.15.2

- Maven: Fixes an issue where dependencies parsed from `dependency:tree` would fail to resolve when uploaded. ([#332](https://github.com/fossas/spectrometer/pull/332))

## v2.15.1

- Maven: Fixes an issue where dependencies with a platform specifier were not correctly parsed. ([#329](https://github.com/fossas/spectrometer/pull/329))

## v2.15.0

- Dart: Adds support for pub package manager. ([#313](https://github.com/fossas/spectrometer/pull/313))
- Analyzed dependencies now report what file they were found in. ([#316](https://github.com/fossas/spectrometer/pull/316))

## v2.14.5

- Maven: Fixes an issue where projects with `settings.xml` files would not be analyzed correctly using the `dependency:tree` tactic. ([#327](https://github.com/fossas/spectrometer/pull/327))

## v2.14.4

- Gradle: Fixes an issue where all dependencies would appear as direct. ([#319](https://github.com/fossas/spectrometer/pull/319))

## v2.14.3

- Monorepo: archive expansion now respects `--exclude-path` and `--only-path`. ([#320](https://github.com/fossas/spectrometer/pull/320))

## v2.14.2

- Maven: `mvn dependency:tree` now correctly cleans up temporary files after an exception, and correctly uses `settings.xml` when available. ([#318](https://github.com/fossas/spectrometer/pull/318))

## v2.14.1

- Expanded proprietary language snippets in monorepo scans. ([#317](https://github.com/fossas/spectrometer/pull/317))

## v2.13.1

- Adds support for a new Maven tactic that produces the full dependency graph if `mvn dependency:tree` is available but the plugin is not. ([#310](https://github.com/fossas/spectrometer/pull/287))

## v2.13.0

- Elixir: Adds support for Elixir projects using `mix`. ([#287](https://github.com/fossas/spectrometer/pull/287))

## v2.12.3

- Gradle: Fixes an issue where unresolvable Gradle configurations would cause Gradle analysis to show no dependencies ([#292](https://github.com/fossas/spectrometer/pull/292)).

## v2.12.2

- Python: Fixes an issue where older Poetry lockfiles were not correctly identified. ([#309](https://github.com/fossas/spectrometer/pull/309))

## v2.12.1

- VPS: Adds `--exclude-path` and `--only-path` to monorepo functionality in `fossa analyze`. ([#291](https://github.com/fossas/spectrometer/pull/291))
- VPS: Support globs in `--{exclude,only}-path` flags. ([#291](https://github.com/fossas/spectrometer/pull/291))

## v2.12.0

- Python: Adds support for the Poetry package manager. ([#300](https://github.com/fossas/spectrometer/pull/300))

## v2.11.1

- Perl: Adds support for CPAN dependencies in `fossa-deps`. ([#296](https://github.com/fossas/spectrometer/pull/296))

## v2.11.0

- Adds support for selecting which folders analysis targets are discovered in. ([#273](https://github.com/fossas/spectrometer/pull/273))
- VPS: Adds support for `fossa test` and `fossa report` for monorepo projects. ([#290](https://github.com/fossas/spectrometer/pull/290))
- Maven: Adds support for `${property}` substitution for `<groupId>` and `<artifactId>` fields in dependencies. ([#282](https://github.com/fossas/spectrometer/pull/282))

## v2.10.3

- Adds support for specifying a release group on project creation. ([#283](https://github.com/fossas/spectrometer/pull/283))
- Adds support for non-HTTPS backends for archive uploads (e.g. for on-premises deployments). ([#276](https://github.com/fossas/spectrometer/pull/276))
- Adds `--experimental-enable-monorepo` and other associated flags to `fossa analyze`, which enables experimental monorepo support. ([#286](https://github.com/fossas/spectrometer/pull/286))
- Deprecates `fossa vps` subcommands. ([#286](https://github.com/fossas/spectrometer/pull/286))

## v2.10.2

- Fixes an issue where some `fossa` commands (including `fossa test`) would exit non-zero on success. ([#278](https://github.com/fossas/spectrometer/pull/278)).

## v2.10.1

- Fixes an issue where `fossa container analyze` exited zero on failure. ([#275](https://github.com/fossas/spectrometer/pull/275))

## v2.10.0

- Adds support for short flags. ([#264](https://github.com/fossas/spectrometer/pull/264))
- Adds a `remote-dependencies` section in the `fossa-deps` file to support archives at specific URLs. ([#260](https://github.com/fossas/spectrometer/pull/260))
- Renames some fields for `custom-dependencies` to avoid confusion. ([#260](https://github.com/fossas/spectrometer/pull/260))

## v2.9.2

- Adds JSON-formatted project information to the output of `fossa analyze` with `--json`. ([#255](https://github.com/fossas/spectrometer/pull/255))

## v2.9.1

- VPS: Bump wiggins - Updated `vps aosp-notice-file` subcommand to upload ninja files & trigger async task. ([#272](https://github.com/fossas/spectrometer/pull/272))

## v2.9.0

- Fixes an issue where stdout doesn't always flush to the console. ([#265](https://github.com/fossas/spectrometer/pull/265))
- Fixes an issue when referenced-dependencies are not being uploaded. ([#262](https://github.com/fossas/spectrometer/pull/262))
- Adds support for `fossa-deps.json`. ([#261](https://github.com/fossas/spectrometer/pull/261))
- Adds support for `vendored-dependencies` to be license scanned. ([#257](https://github.com/fossas/spectrometer/pull/257))

## v2.8.0

- Adds support for `--branch` flag on `fossa container analyze` command. ([#253](https://github.com/fossas/spectrometer/pull/253))
- Adds support and documentation for user-defined dependencies. ([#245](https://github.com/fossas/spectrometer/pull/245))
- Allows using `.yml` or `.yaml` extensions for `fossa-deps` file, but not both. ([#245](https://github.com/fossas/spectrometer/pull/245))
- `fossa analyze` now checks `fossa-deps` before running analysis (instead of checking in parallel with other analyses). ([#245](https://github.com/fossas/spectrometer/pull/245))

## v2.7.2

- VSI: Updates the VSI Plugin.
- VSI: Adds support for VSI powered dependency discovery as a strategy.

## v2.7.1

- Re-enables status messages for commands like `fossa test` in non-ANSI environments. ([#248](https://github.com/fossas/spectrometer/pull/248))
- Yarn: Adds support for Yarn v2 lockfiles. ([#244](https://github.com/fossas/spectrometer/pull/244))
- NuGet: Fixes the dependency version parser for `.csproj`, `.vbproj`, and similar .NET files. ([#247](https://github.com/fossas/spectrometer/pull/247))

## v2.7.0

- Conda: Adds support for the Conda package manager. ([#226](https://github.com/fossas/spectrometer/pull/226))

## v2.6.1

- VPS: Adds `--follow` to the `vps analyze` subcommand, which allows for following symbolic links during VPS scans. ([#243](https://github.com/fossas/spectrometer/pull/243))

## v2.6.0

- Display the progress of `fossa analyze` while running. ([#239](https://github.com/fossas/spectrometer/pull/239))

## v2.5.18

- NPM: Fixes issue where transitive dependencies could be missing in NPM projects. ([#240](https://github.com/fossas/spectrometer/pull/240))

## v2.5.17

- Containers: Fixes an issue where `--project` and `--revision` were not correctly handled in `fossa container analyze`. ([#238](https://github.com/fossas/spectrometer/pull/238))

## v2.5.16

- Adds support for `fossa-deps.yml`. ([#236](https://github.com/fossas/spectrometer/pull/236))

## v2.5.15

- Python: Fixes an issue where parsing unsupported fields in `requirements.txt` could prevent Python analyses from terminating. ([#235](https://github.com/fossas/spectrometer/pull/235))

## v2.5.14

- Go: Upload module identifiers instead of package identifiers to the backend. ([#234](https://github.com/fossas/spectrometer/pull/234))

## v2.5.13

- VPS: Update VPS plugin to `2021-04-27-312bbe8`. ([#233](https://github.com/fossas/spectrometer/pull/233))
  - Improve performance of scanning projects
  - Reduce memory pressure when scanning large projects

## v2.5.12

- VPS: Update VPS plugin to `2021-04-19-9162a26`. ([#231](https://github.com/fossas/spectrometer/pull/231))

## v2.5.11

- Allow flags to be set via configuration file. ([#220](https://github.com/fossas/spectrometer/pull/220))
- Containers: add support for layers. ([#228](https://github.com/fossas/spectrometer/pull/228))

## v2.5.10

- Only activate replay/record mode using `--replay`/`--record` (previously it was turned on in `--debug` mode). ([#212](https://github.com/fossas/spectrometer/pull/212))
- Containers: Fixed a bug where container scanning failed when ignored artifacts aren't in the right shape. ([#223](https://github.com/fossas/spectrometer/pull/223))

## v2.5.9

- VPS: Update the VPS scanning plugin:
  - Resolve issues reading IPR files with null byte content.
  - Workaround recursive variable declarations when parsing Android.mk files.

## v2.5.8

- VPS: Support makefiles in `fossa vps aosp-notice-file`. ([#216](https://github.com/fossas/spectrometer/pull/216))
- VPS: Require paths to ninja files as arguments in `fossa vps aosp-notice-file`. ([#217](https://github.com/fossas/spectrometer/pull/217))

## v2.5.7

- VPS: Print project URL after `fossa vps analyze`. ([#215](https://github.com/fossas/spectrometer/pull/215))

## v2.5.6

- Gradle: Fixes an issue that sometimes prevented Gradle project analyses from terminating. ([#211](https://github.com/fossas/spectrometer/pull/211))

## v2.5.5

- PHP: Fixes an issue where Composer lockfiles could cause a crash when parsing. ([#207](https://github.com/fossas/spectrometer/pull/207))

## v2.5.4

- Scala: Fixes an issue that sometimes prevented Scala analyses from terminating. ([#206](https://github.com/fossas/spectrometer/pull/187))

## v2.5.0

- Containers: Add container analysis toolchain. ([#173](https://github.com/fossas/spectrometer/pull/173))

## v2.4.11

- Fixes several issues that caused analysis failures during upload. ([#187](https://github.com/fossas/spectrometer/pull/187), [#188](https://github.com/fossas/spectrometer/pull/188))

## v2.4.9

- Python: Fixes an issue with `requirements.txt` parsing line extensions. ([#183](https://github.com/fossas/spectrometer/pull/183))
- Fixes an issue where we didn't read the cached revision when picking a revision for `fossa test` in projects without VCS. ([#182](https://github.com/fossas/spectrometer/pull/182))
- Fixes an issue where invalid project URLs would be printed for projects without VCS when `--branch` was not specified. ([#181](https://github.com/fossas/spectrometer/pull/181))

## v2.4.8

- Introduce a new hidden `fossa compatibility` command which runs fossa v1 `fossa analyze` and allows users to access the archive uploader. ([#179](https://github.com/fossas/spectrometer/pull/179))

## v2.4.7

- Fixes an issue where `fossa test` would always exit zero for push-only API keys. ([#170](https://github.com/fossas/spectrometer/pull/170))
- Fixes an issue where dependency graphs would be filtered out if they had no direct dependencies (e.g. in strategies like Yarn where direct dependencies are unknown). ([#172](https://github.com/fossas/spectrometer/pull/172))
- Go: Fixes an issue with `glide.lock` parser. ([#175](https://github.com/fossas/spectrometer/pull/175))
- Go: Adds multi-module project support to `go.mod` static analysis. ([#171](https://github.com/fossas/spectrometer/pull/171))
- NPM, Yarn: Fixes an issue where subdirectories were erroneously ignored. ([#174](https://github.com/fossas/spectrometer/pull/174))

## v2.4.6

- VPS: Update Wiggins CLI plugin to version `2020-12-11-5d581ea`

## v2.4.5

- VPS: Update `fossa vps analyze` to use a new VPS project scanning engine:
  - Improve scan performance
  - Support "License Only" scans, where the project is scanned for licenses but is not inspected for vendored dependencies.

## v2.4.4

- Maven: Add limited support for POM `${property}` interpolation. ([#158](https://github.com/fossas/spectrometer/pull/158))

## v2.4.3

- Adds `--version` flag. ([#157](https://github.com/fossas/spectrometer/pull/157))

## v2.4

- RPM: Adds support for unpacking of gzipped RPMs. ([#154](https://github.com/fossas/spectrometer/pull/154))
- VPS: Integrates `vpscli scan` as `fossa vps analyze`. ([#148](https://github.com/fossas/spectrometer/pull/148))
- VPS: Removes `vpscli` binary. ([#148](https://github.com/fossas/spectrometer/pull/148))
- VPS: Adds support for `--team` and other metadata flags to VPS analysis. ([#149](https://github.com/fossas/spectrometer/pull/149))
- VPS: Adds `fossa vps test` command, analogous to `fossa test` for VPS projects. ([#150](https://github.com/fossas/spectrometer/pull/150))
- VPS: Adds `fossa vps report` command, analogous to `fossa report` for VPS projects. ([#150](https://github.com/fossas/spectrometer/pull/150))

## v2.3.2

- Adds `fossa list-targets` to list "analysis targets" (projects and subprojects) available for analysis. ([#140](https://github.com/fossas/spectrometer/pull/140))
- Adds `--filter TARGET` option to `fossa analyze`. ([#140](https://github.com/fossas/spectrometer/pull/140))
- Adds support for "detached HEAD" state in `git` and `svn`. ([#141](https://github.com/fossas/spectrometer/pull/141))
- Python: Dependencies found via `*req*.txt` and `setup.py` are now merged. ([#140](https://github.com/fossas/spectrometer/pull/140))
- Maven: Natively support multi-POM Maven projects. ([#140](https://github.com/fossas/spectrometer/pull/140))
- Gradle: Fixes an issue where subprojects were not handled correctly. ([#140](https://github.com/fossas/spectrometer/pull/140))

## v2.3.1

- RPM: Dependencies from multiple `*.spec` files in the same directory are now merged. ([#138](https://github.com/fossas/spectrometer/pull/138))
- Erlang: Aliased packages in `rebar3` are now resolved to their true names. ([#139](https://github.com/fossas/spectrometer/pull/139))
- Gradle: Support all build configurations (instead of a hard-coded list of known configuration names). ([#134](https://github.com/fossas/spectrometer/pull/134))

## v2.3.0

- Erlang: Fixes an issue where the `rebar3` strategy would incorrectly identify dependencies as top-level projects. ([#119](https://github.com/fossas/spectrometer/pull/119))
- Python: Fixes various issues in the `setup.py` parser. ([#119](https://github.com/fossas/spectrometer/pull/119))
- Haskell: Adds support for Haskell projects using `cabal-install`. ([#122](https://github.com/fossas/spectrometer/pull/122))
- PHP: Adds support for PHP projects using `composer`. ([#121](https://github.com/fossas/spectrometer/pull/121))

## v2.2.4

- Scala: Adds support for Scala projects using `sbt`. ([#54](https://github.com/fossas/spectrometer/pull/54))

## v2.2.1

- Python: Fixes an issue where the `req.txt` strategy would run even when no relevant files were present. ([#109](https://github.com/fossas/spectrometer/pull/109))

## v2.2.0

- Improves contributor counting accuracy using repository metadata. ([#94](https://github.com/fossas/spectrometer/pull/94))
- Improves parallelism of strategy discovery. ([#93](https://github.com/fossas/spectrometer/pull/93))
- Fixes an issue where URLs printed by `fossa test` and other commands were incorrect for `git` projects with `https` remotes. ([#92](https://github.com/fossas/spectrometer/pull/92))
- Fixes an issue where `IOException`s (like "command not found") would cause strategies to crash. ([#106](https://github.com/fossas/spectrometer/pull/106))
- Fixes an issue where with effect typechecking. ([#100](https://github.com/fossas/spectrometer/pull/100))
- Python: Dependencies of multiple `*req*.txt` files in a single project are now merged. ([#102](https://github.com/fossas/spectrometer/pull/102))
- Go: Re-enables deep dependency reporting (which was previously disabled for development purposes). ([#98](https://github.com/fossas/spectrometer/pull/98))
- NuGet: Adds support for analyzing `paket.lock` files. ([#107](https://github.com/fossas/spectrometer/pull/107))

# Version 1 Changelog

## v1.1.10

- 7013d3b fix: Remove evicted SBT dependencies (#667)
- 8aa77d8 Update genny calls to not use gopath (#668)
- 4e6cced fix: Unit test failures should cause CI failure (#666)

## v1.1.9

- a1ec875 Fix node_modules strategy (#665)

## v1.1.8

- 6ad8e86 fix ant subdirectoy analysis (#664)
- 4fe7d83 add faq (#661)

## v1.1.7

- 246294c fix downloaded parse error (#660)
- 2cd3dcd fix wrong config file field (#623)
- 01fe79a doc: Homebrew is no longer a supported installation method (#659)

## v1.1.6

- 9f7d083 Send projectURL on upload-project (#656)

## v1.1.5

- dd56406 Use gomodules instead of dep (#653)
- 9c1523e Ant: use pom.xml's <parent> version if one isn't declared at the top level (#652)

## v1.1.4

- fabc9ef Remove e2e test from blocking a release (#649)
- 44d13b2 Use 'go list' to determine transitive dependencies for gomodules projects (#648)
- 84818e9 Add support for titles with upload project (#646)
- 444330f SAML build link (#647)

## v1.1.3

- fc60c66 Update documentation for newer sbt versions (#638)
- 3255628 Add ARM64 in goreleaser (#626)
- 871e94f improve license scan fix (#643)

## v1.1.2

- b1e910a Fix Goreleaser after deprecation (#642)
- 89b8691 fossa upload-project command (#639)
- 38fdbac Update README.md (#636)

## v1.1.2-alpha.1

- 57fe304 feat: Use name field to name modules (#635)

## v1.1.1

- 94d95b5 Send CLI version in upload (#633)
- e41733a Update docs and help output for flags that only effective on project creation. (#632)
- a4bddd0 Handle multi module maven builds without distinct pom files (#631)
- 8330391 improve docs on `--suppress-issues` flag (#624)

## v1.1.0

- 1706109 chore: Update Docker development images (#601)
- 8aa42f0 remove mention of overwrite (#621)
- d7467dc Timeout flag correction (#619)
- 2cd9167 Add a pull request template (#618)
- ac0dc90 Replace "Python" with "Ruby" in Ruby documentation (#544)
- 11358c6 Fix typo on "options" param (#608)
- 1ae3c54 Update maven.md (#612)
- 028812f Replace .NET with nodejs on nodejs documentation (#610)
- 90d625c Git contrib count (#611)
- fff1e23 remove spectrometer install (#606)

## v1.0.30

- 09c02d6 Add site-packages to the list of ignored directories (#605)

## v1.0.29

- cc3b1ec fix: Do not fail when analyzing go.mod modules when lockfile is not in same directory as module (#602)

## v1.0.28

- 091f2a9 Allow double-quoted strings in setup.py (#600)

## v1.0.27

- f511238 Add -mod=readonly flag to gomodules resolver (#599)

## v1.0.26

- 55cc629 Use -mod=readonly flag for go list (#595)
- 7103b56 Go repository bazel files (#594)
- d4b00cd Use the same BINDIR for hscli (#592)

## v1.0.25

- 08dbd38 prevent comparison tooling with custom endpoint (#591)

## v1.0.24

- b530020 feat (npm dev) include npm development dependencies (#589)
- dff5651 Let hscli installation fail silently (#590)
- 22ca461 feat (yarn list) support for scanning yarn list output (#588)

## v1.0.23

- 7d22c91 CLI v2 Comparison (#568)
- 32b9351 Resolve documentation nits (#585)

## v1.0.22

- 6dee5c6 upload the policy paramater if a user adds it (#577)

## v1.0.21

- 7458683 Use unix file separators in archive uploads (#584)
- 6187e44 remove isbuilt errors and warnings for commands that we don't need (#576)

## v1.0.20

- 39656fd changes to scan ant better (#575)

## v1.0.19

- 3a98c56 Allow Leiningen to output on stderr without failing (#574)
- cf5391b feat (better bazel) support for bazel deps command (#570)
- 4efffa5 handle maven downloaded line (#573)
- f0abc89 flag change (#572)
- 4ccb6fd add title attribution row (#571)
- b431b2e docs update (#567)

## v1.0.18

- 4a98113 archive -> archives (#566)
- 244e757 return error so file info cannot be nil (#565)

## v1.0.17

- 85a7e9c fix (hanging commands) refactor sbt and timeout hanging commands (#563)
- b243965 revise ant options (#561)
- a0358b0 feat (pipenv discovery) (#560)

## v1.0.16

- 30316bc fix(json report) print json reports when provided json flag (#558)
- 3a27b27 remove gradle sub projects from dependency graph (#556)

## v1.0.15

- 98c3b7f Request download url when rendering reports (#557)

## v1.0.14

- 5296cf3 fix (gradle error) error on exit code and stderr (#555)
- 7c7aa6f [FC-1212] create integration with new report endpoint (#554)

## v1.0.13

- 701adbd remove .fossa.yml (#553)
- 8299613 feat (bazel files) parse bazel files for static support (#552)

## v1.0.12

- d6cab2c Add DownloadURL to Revision type. (#551)
- 35ce938 [FC-1059] Added consideration of lockfiles to nodejs IsBuilt() (#543)
- b2697e6 Updated README for generating license notices (#546)

## v1.0.11

- 3e7c7b3 [FC-977] Added strategy for parsing package-lock.json files (#541)

## v1.0.10

- 2961722 fix (log file sync) defer file syncing until after the command finishes (#539)
- d1fa5ed Fixed gradle project discovery (#538)

## v1.0.9

- 3ead389 fix (rpm install) return stdout instead of zero value (#537)
- d74872c Implement new python analyzer (#534)

## v1.0.8

- 36d3766 unmarshal additional information (#535)
- 877e552 feat (ruby v2 analysis) ruby analysis conforms to v2 format (#530)

## v1.0.7

- 4940add feat (rpm scanning) support for system level and individual rpms. (#520)

## v1.0.6

- 78d3b72 fix (type issue) handle empty pkg types (#532)
- eaf8b55 fix (update fail) don't fail when there are no updates available (#526)
- 9b5c9ff errors (extend errors) use the errors package in more places (#503)
- c160edb refactor (ruby) (#528)

## v1.0.5

- eaa6c94 turn off cgo (#529)
- ab7c478 new analysis strategies / fallbacks (#511)
- 69dc144 errors (wrong arguments) better errors when users manually specify modules. (#525)

## v1.0.4

- 6cad43a Trim $GOPATH from source path stacktraces (#524)
- 707ca11 add hash and version field to dep reports (#521)
- 2b63679 lint (golang ci) add custom linting configuration (#508)
- 6f324ad add the --server-scan flag to treat raw modules separately (#518)

## v1.0.3

- 638f9f7 fix (ruby errors) change is built check and fix errors (#519)

## v1.0.2

- 1c58d98 warn error and handle nil typed errors (#512)
- 4bc1dbc improve error messages when running commands (#510)
- 94be39b testing (fossa test) use a test server to test fossa test (#305)

## v1.0.1

- 39676c8 release (go version) (#507)
- d478879 release after approval (#506)
- 25ed63d feat (gomodules vendor) support users who vendor custom deps and use gomodules (#505)
- e72db93 feat (golang fallbacks) break go strategies down and fallback easier (#504)
- 4c5a991 fix (missing remote error) set project name to directory if git cannot be read. (#502)
- 72e21d6 feat (clojure support) clojure support through leiningen (#501)
- 7e64aa9 Fix parsing of gradle dependency tree (#500)

## v1.0.0

- 235c83318 better buck error (#499)
- a8412e0e2 Add setup.py scanning (#493)
- 1bdd0432d Log message if on Windows or not using ANSI (#438)
- 582091364 errors (better errors) extend the errors package further (#492)
- 953ec7464 Init: allow use of --project (and other API-related) flags (#498)
- 5c9f72c9e filter warnings prefix (#497)
- 4f90d785b feat (dep static analysis) read manifest and lockfiles created by dep (#491)
- 5a81a616a fix output requiring api key (#495)
- e6aefa91c golang: fix support for go modules in subdirectories (#439)
- 8af01eb7d Publish homebrew formula (#494)
- 1187e9d0a docs(readme): add download count (#490)
- d68373963 errors (no API key) Common error when users forget to add an API key.  (#489)
- 78a841865 feat (gomodules scanning) scan go.mod and go.sum for dependencies. (#488)

## Version 0 Changelog

We generally follow semantic versioning, but semantic versioning does not
specify pre-1.0.0 behavior. Here is how `fossa` <1.0.0 releases work:

- Any update that creates a breaking change (i.e. a change that causes a
  previously working configuration to fail) will bump the minor version.
- All other updates will bump the patch version.
- Preview, beta, and other special releases will have a pre-release identifer in
  the semantic version, and will be marked as pre-release on GitHub Releases.

## v0.7.34

- 0a838a506 Fix WalkUp to be OS-agnostic (#487)
- a5fcdca1b fix (requirements parser) whitespace in dependencies removed (#486)
- c2cbf8eac feat (errors) better errors package (#462)
- 8656b4e12 Use runtimeClasspath configuration for resolution (#484)
- b2d510c05 feat (clean debug logs) add --verbose flag to allow cleaner logs (#485)
- 643451839 docs (docker faq) update faq for custom docker images (#481)
- fd8fa7c17 Discover gradle projects using non-groovy dialects (#482) (Closes #395)
- 66e205192 Replace "Python" with "Ruby" in Ruby documentation (#483)
- 569f1e867 feat (rust support) Support rust through Cargo.lock parsing. (#474)
- c8d6e7dd5 feat (dependencyManagement field) add dependencyManagement parsing. (#477)
- 28096cc8b Haskell project support via cabal-install and stack (#444)
- 202eda88c fix (support method) change support to email (#476)

## v0.7.33

- 0567ca5 fix (zero deps error) log when a project has no dependencies (#473)
- 5d0e2b9 fix (nested poms) fix a bug where nested pom files could not be found  (#475)

## v0.7.32

- df7ee6967 Update how-it-works.md (#472)
- 4b85dce8b feat (license scan tar) use the rawLicenseScan parameter to run a full license scan (#469)

## v0.7.31

- b7cb71ad2 feat (fallbacks) don't look for setup.py and log if cocoapods is missing instead of failing (#470)
- fcc63f259 fix (sbt parsing) make a small change to ensure sbt graphs are created accurately. (#471)
- 9f346efc6 feat (buckw) discover buck command and prefer buckw (#467)
- 4d380793d fix (module filter) consider windows file paths when filtering modules (#466)
- 3bd9ffaec Update CONTRIBUTING.md (#465)
- 999641227 docs (golang) strategy and faq updates (#464)

## v0.7.30

- 5ec7a9e07 Add fallback to no VCS when VCS not supported, and support Mercurial (#463)
- f54ae192e copy installation (#461)

## v0.7.29

- 33808e000 remove upper bound on test (#460)
- ec5990cf7 Update how Maven modules are described in .fossa.yml (#459)
- 3c4e41f7d feat (command timeout) add timeout for gradle analyzer (#458)

## v0.7.28

- 94e829228 Fix gradle project name parsing for projects without group ID (#457)

## v0.7.27

- 5c59eafa2 improve dockerfiles (#456)
- e6da7d3ba feat (format fossa test) improve fossa test output for readability (#455)
- d184d6a5d Harden parsing of Gradle's output (#454)
- 9ea851336 Check each Maven POM manifest only once when discovering modules (#452)
- 89eb004f5 Improve discovery of Maven modules and dependencies (#449)
- bfdfaa1c4 feat (dotnet support) complete dotnet support with fallbacks. (#450)
- ad23bb55d Support projects without VCS and support Subversion (#448)
- 5a24f6891 fix empty Composer dependencies list parsing (#392)
- 92d9c9f98 Fix some typos in docs (#447)
- 4cfe1b459 remove comment and kill unused images (#446)
- e7319ddec Bump fossa/fossa-cli:base image's golang version to 1.12

## v0.7.26

- aad54f605 fix (api error) return api error messages with bad requests (#442)
- 47a005dd1 feat (report license text) add full license and attribution text for fossa report (#441)
- 368a1382b docs (FAQ page) add a faq page and other updates (#440)

## v0.7.25

- b0571b804 feat (gradle project dir) enable the gradle analyzer to work with a monorepo like structure (#434)
- 89aafbd77 test (carthage) add test structure for empty cartfile (#437)
- ebfa09147 fix (empty cartfile) Check for nil graph from empty Cartfile.resolved (#435)
- 7fd62b6b4 fix (report url) switch dependency url back to the full url (#436)
- f2d05aa12 fix (ruby tests) fix flaky ruby integration tests. (#426)
- 156ae380c fix (carthage error) improve carthage error message (#432)
- be9042349 feat (go dependency versions) Favor explicit versions instead of dependency hashes (#427)

## v0.7.24

- 7a5ba032b feat (buck all targets) add option to specify a target such as //third-party/... (#428)
- e9fd4642e fix (ant analyzer) clean up and prevent failure from missing binaries (#429)
- bb551cd04 refactor (gradle analysis) add a test suite and clean up code. (#425)
- 8e02a4a80 fix (.io to .com) update endpoints (#423)

## v0.7.23

- e26421e28 fix (gradle parser) bug related to windows line endings (#421)
- 75994dadf fix (windows script) add a correct download script for windows users to the cli manual (#422)
- cbd0f751a testing and comment logic (#420)
- 2a2a23f14 fix (report dependencies) Change report dependencies to track fossa.com results (#419)
- fa135e191 feat (test pass) add the --supress-issues flag to fossa test (#418)
- f6660fb91 fix (raw modules) prevent modules from appearing as projects (#416)
- 2068b2d8f fix (manual links) broken links on the cli manual (#415)
- 541beceee docs (manual rewrite) manual and user guide overhaul (#410)

## v0.7.22

- 5e22532 Update README.md (#412)
- c13d22c fix (gradle configurations) add default configurations and change how targets are handled (#411)

## v0.7.21

- 11d74e8 Fix (readtree generic) Fix bug that prevented dependencies from being listed in the transitive graph. (#407)

## v0.7.20

- 2f552ca feat (paket analyzer) introduce support for the paket package manager (#404)

## v0.7.19

- 757a3df feat (okbuck classpath) add a flag to buck analysis for specific types of dependencies. (#400)
- 5b86e5b fix (ruby no specs) Do not panic when Gemfile.lock has a malformed empty specs section (#402)
- 7ad3119 fix (go analyzer) do not fail when there are no go dependencies. (#401)

## v0.7.18

- 1ed03f7 feat(okbuck support) Provide support for analyzing software managed by okbuck. (#398)
- 34babdf fix (Gradle analyzer) Fix gradle discovery for root projects and add a flag to scan all submodules (#399)
- cef13fe fix(cmd): Correctly parse module options when passed from command line (#393)
- 28a6f0e feat (debian analysis) Build functionality to analyze debian packages (#388)
- 3e54a0b fix (fossa report licenses) change the way that we find dependency license information. (#390)
- 65c2534 fix (fossa test) Poll the fossa issues endpoint until a scan is complete. (#397)
- 4ccf0d5 feat(buck) add cli support for the Buck package manager (#380)

## v0.7.17

- be61f55 Gradle multi-configuration parsing (#387)
- b9cf6ae fix (ant discovery) ensure valid directories are discovered. (#384)
- f6731eb feat(build tags) analyze go build tags (#372)
- 098b089 fix (readtree) correct the way we parse dependency graphs (#385)
- 861f567 Fix csproj regex (#386)
- 1d39bb8 fix(ant) Fix error message (#363)
- d1c781d fix: Correctly set directory modules are passed in from the command line (#383)
- 9509164 Add machine-readable output format to license report (#379)
## v0.7.16-rc.1+buckpreview

- d8e6d3a add buck project discovery
- eb4bc12 basic functionality
- 7005a1e first fully working changes
- 9088c10 WIP push
- cb54eea WIP upload
- 301b654 WIP basic functionality

## v0.7.15

- 434a2ae Pass -no-colors about as two separate arguments to sbt, not one (#376)
- 740da0d Link to CONTRIBUTING.md was broken (#377)
- b9a1f3b update go-git to v4.7.1 (#374)

## v0.7.14

- 4821bdc feat(gomodules) add support for gomodules (#368)
- 2dd95e9 fix(python) Add options support to requirements.txt parsing (#370)
- 2347102 fix(python) requirements parses extras properly (#365)
- c6aceb3 fix(maven) fix line parsing in Windows OS (#362)
- 71b489c fix(upload) remove duplication of flags to fix upload (#366)
- 4f6199d fix(make) fix conflict with auto generated file (#364)
- 9e6a4d8 fix(npm) npm analyze incorrectly finds module from .fossa.yml (#355)

## v0.7.13

- 623f658 fix(module options) allow command line options for multi module builds (#359)
- f188555 feat(pipenv) add support for pipenv projects (#315)
- cb206fd fix(glide) ensure that glide checks for aliased packages (#352)
- bb05c2b fix (buildtools) logic for bower and pip (#350)

## v0.7.12

- 4bd3b42 Merge pull request #339 from fossas/fix/yml-relative-paths-golang
- 48e7afd chore(go): Import grouping
- 9632cbe Merge pull request #338 from fossas/feat/warn-old-config
- a3792d0 test(nodejs): Add tests for checking import graphs (#337)
- 9439aa0 feat(ruby analyzer integration test) add ruby analyzer integration test (#320)
- 94c5f92 refactor(integration test) do not use TestMain in integration tests (#336)
- f4fc244 nit: Remove debugging code
- eeb82cd Merge pull request #276 from fossas/fix/phpDeps
- b8baa4f feat(config): Warn on old configuration files
- 36cc01d fix(go): Use relative paths when discovering modules
- 2495072 Filter out deps with name 'php'
- 201b13f test(yarn fixtures) add rev not resolve to suffix fixture (#326)
- 4f8a134 Merge branch 'master' into test/nodeFixtures3
- 61ce589 build: Rebuild on source change, use MacOS-compatible find (#332)
- ccb3bec Merge branch 'master' of github.com:fossas/fossa-cli into test/nodeFixtures3
- 915c70f  update fixtures and tests according to fixture dir
- 77b64e5 define fixture
- 50277fa add second case for trans prod dep collisions
- cd8ef3c add trans dev dep case 1
- 10fff2b fix some naming to be more clear
- 4fc7473 rename directories
- 0d36e90 setup fixture

## v0.7.11

- 5f558c5 fix added for dep graph creation (#331)
- 2de096e test(yarn fixtures) define fixtures and tests for additional parsing edge cases (#325)
- 1d32b91 test(python analyzer) add native python analyzer integration tests (#307)
- e432486 feat(circle.yml) aggregate coverage for multiple reports within a single PR (#306)

## v0.7.10

- 58b0fb7 test(yarn fixtures) add name only collision with direct prod dep case (#324)
- 4c51b77 test(yarn fixtures) initial edge case fixture structure example for yarn tooling (#323)
- 3c243bc Make sure that release tags start with 'v' (#322)
- 5f47dc1 feat(yarn.lock parsing) do not include dev deps in lockfile parsing (#312)
- 146f015 feat(nodejs dev deps) filter nodejs dev deps when using npm ls (#314)
- 72f7ec7 fix(vndr user repos) add support for user specified package locations (#316) (#318)
- ca28520 feat(buildtools Dockerfile) add rails tooling on buildtools image (#319)
- 0ae2c5e feat(yarn/npm) do not eagerly fail if either yarn or npm is not available (#313)
- dbfbb85 refactor(integration tests) abstract/simplify project initialization post cloning (#310)

## v0.7.9

- adec6f3 build: Fix Makefile dependencies in release process (#309)
- 03b24fb Improve .NET analyzer performance by reducing logging (#296)
- e9ac753 test: Don't run integration tests while unit testing (#308)
- fcb3783 fix(Makefile) update dev-osx to not error out for missing run command (#304)
- 4e1af41 test(nodejs integration) add full nodejs integration test (#297)
- 54bed30 refactor(codegen): Clean up old code, make codegen consistent (#300)
- a938e90 Add dependency check to build (#302)
- fc78d44 fix(ci): Fix reversed coverage logic for CI unit tests (#301)
- 72d7ca4 refactor(install): Use godownloader instead of custom install script (#298)
- ce2e3bf coveralls removed for forked repos and alternate junit test path added (#299)
- 48afaf4 feat(yarn lockfile fallback) add yarn lockfile reading fallback (#293)
- c94e175 added flags for specifying the team in fossa, and a link (#287)
- 718bf28 test(yarn lockfile) improve fixture case coverage (#290)
- c90d051  feat(AnalyzerTest) canonical reference for slimming docker test image and native analyzer testing (#271)
- 67c2ff1 release(v0.7.8-1): Release version v0.7.8-1

## v0.7.8-1

- 67c2ff1 release(v0.7.8-1): Release version v0.7.8-1
- f7bc7ea Fix/test upload (#289)
- 70aa12a Overhaul FOSSA CLI CI (#286)
- 6e77c5b feat(yarn) add yarn lockfile parsing (#283)
- 6d8b99d fix(.circleci/config.yml) use test base docker image and check out branch cli code into the image (#277)

## v0.7.8

- 65a187a release(v0.7.8): Release version v0.7.8
- b03de4d Fix/test custom (#284)
- 4c9206d Issue #247, fix how custom fetchers are handled (#281)
- 9e52d6e feat(npm fallback) use node_modules to build dep graph if npm fails
- 6999ee6 Fix/go dep ignore (#272)
- 80e2819 fix(exec) append args provided in WithEnv instead of Env for cmds (#273)
- 5e040f8 default error value changed when an API key is not provided (#275)
- 12cd4c8 feat(npm buildtool) update FromManifest to return a package and rename it accordingly
- 9b6bc04 fully define TestFromNodeModules

## v0.7.7

- e874ec2 release(v0.7.7): Release version v0.7.7
- a66383e Work around NPM reporting for transitive dependencies with deduplication (#258)
- 27fcf55 Move fixtures to correct folder
- 551f5a4 refactor(npm): Move fixtures to correct folder
- dfcf109 Add NPM tests and mock NPM execution
- 42d448f Merge pull request #260 from fossas/ci/coveralls
- c75503c Merge branch 'master' into ci/coveralls
- 58e029f  Use CLI-specific API endpoints so that `fossa test` works with push-only API keys (#253)
- 7654166 coveralls support added
- ca66f70 feat(ruby analyzer) add fallback mechanism for ruby analyzers when bundler fails
- a1bcdc9 remove shouldFallback
- 000d93d remove trash
- 4742c3f flatten structure
- d2c7dda prefer fallbacks within switch statement
- 8bedfaf update to no longer need gemfile-lock-path
- 560691d add fallback option on each bundler command failure
- c864b74 remove dockerfile change in favor of separate PR
- f247dd9 remove shouldFallback from final fallback case
- 2ca741f fix fallback ordering
- 89df70d clean up tests; remove unused code
- 6a8dd6f correct ordering
- c46eba5 remove helper function
- 571be27 remove debugger line
- 996525a add remote debugging tools and settings
- b447304 update to not include lockfile path
- 41dba65 rename dev-mac -> dev-osx
- f8c5d93 reorder to check errs earlier, ensure that end result is actually populated
- 7a38c7f update buildTarget to use CWD
- e34bcad break out switch into functions
- b0a8ab3 Merge branch 'master' of github.com:fossas/fossa-cli into feat/rubyFallback
- eb8b518 use fallback strategy
- 8377bc7 add osx dev
- d9afc8f Correctly upload bad input with empty lines (#249)

## v0.7.6

- a35fd0b release(v0.7.6): Release version v0.7.6
- edecf87 fix(upload): add API flags (#248)
- 5b0c18b fix(install): Fix installer checksumming
- e290faf Added Jira project key and Project URL flags (#237)
- efa8f60 Improve default logging format (#244)
- f41a1c8 use shasum when available to verify download (#239)
- 92341dc lint(golangci): Fix GolangCI lints (#242)
- e7f9c39 Refactor logging: add structured fields and multiplexed backends (#241)
- 1206d63 allow local install without sudo using LOCAL=true (#238)
- b361644 test(flags): ignore order during combination test
- 7d8509c Support exclamation marks in Gemfile.lock (#230)

## v0.7.5

- 8e28232 release(v0.7.5): Release version v0.7.5
- abbe5d3 Tarball upload bugfixes (#228)
- 674e99b fix(gradle): Strip additional Gradle annotations (#229)

## v0.7.4

- ed1784b release(v0.7.4): Release version v0.7.4
- 6378305 Third-party tarballs (#227)
- 6719541 release(v0.7.3-2): Release version v0.7.3-2

## v0.7.3-2

- 6719541 release(v0.7.3-2): Release version v0.7.3-2
- ee7b30d chore: Add more .gitignore targets
- 14daf05 fix(readtree): Fix 1-index handling
- 2129901 release(v0.7.3-1): Release version v0.7.3-1

## v0.7.3-1

- 2129901 release(v0.7.3-1): Release version v0.7.3-1
- 33e478a fix(nodejs): Allow NPM errors by default
- 4e13873 Add init and analyze flags to default command (#225)

## v0.7.3

- fc83ebc release(v0.7.3): Release version v0.7.3
- 4157cc5 Do not cause config to fail if no supported VCS is detected (#224)
- b8a1457 Carthage support (#218)
- 983716a Added check for locator in upload response (#223)

## v0.7.2

- a259210 release(v0.7.2): Release version v0.7.2
- 017f69d fix(analyzers): Don't short-circuit module discovery on error
- 83fae0f Remove polymorphic monads (#219)

## v0.7.1

- 89661a4 release(v0.7.1): Release version v0.7.1
- eac7f22 fix(cmd): Correctly initialise main default command

## v0.7.0

- 917cd16 release(v0.7.0): Release version v0.7.0
- 4c96066 build(release): Do release preparation outside of Docker container for commit sign-off
- 8768224 build(release): Improve release abort
- 9a99d35 build(release): Improve release process (#217)
- 683d7c7 fix(bower): Fix undefined variable breakage due to bad refactor rebase
- e334f18 test(bower): Add .bowerrc directory handling tests
- 6961225 Merge pull request #214 from fossas/fix/bower-defaults
- 602a951 Refactor analyser discovery (#211)
- 8650211 fix(analzers): fix syntax err
- 6730b18 fix(analyzers): support relative paths in `.bowerrc`
- 1aafc1b fix(buildtools): add bower config constructor to apply defaults
- 9c0cbd2 fix(cmd): Main command should expose debug flag
- d41a952 chore: Consolidate GH templates
- ec6c681 Update issue templates (#208)
- 057e4f6 Enable unit tests in CI (#207)
- 72dc9ab feat(installer): Add install-latest in addition to stable

## v0.7.0-beta.9

- 357c041 chore: 0.7.0-beta.9 release
- 7abe7f4 fix(mvn): Fix Maven initialisation -- read POMs instead of parsing output (#206)
- dbabe3e feat(vcs): Correctly infer VCS settings when within a repo but not at the root (#205)
- 488b88c chore: update dependencies
- 4671510 refactor(init): Make explicit config file existence check for init
- 2f09aae feat(cmd): support --update flag in `fossa init`
- c5f82fe hotfix(install): Hotfix installer URL
- 6bea504 feat(ruby): Configurable `Gemfile.lock` path (#200)
- aa528bd fix(pkg): Fix Composer type parsing

## v0.7.0-beta.8

- 1626218 chore: release 0.7.0-beta.8
- 0ea3cce refactor(build): add releaser checks and fix installer generation
- 9823f3c feat(api): Enable proxy support via environment variables (#199)
- 2017bf9 fix(install): avoid hitting rate limit on install script (#197)

## v0.7.0-beta.7

- 3cd1ac9 fix(api): Correctly set SBT locators

---
Automated with [GoReleaser](https://github.com/goreleaser)
Built with go version go1.10.3 linux/amd64

## v0.7.0-beta.6

- 85d8f02 build(release): Remove development release options
- ef9e578 build(release): Correctly set GOVERSION on release
- b496f40 refactor(sbt): Use graph XML parsing instead of output parsing (#198)
- 1ac53ea fix(log): Do not use ANSI control characters on Windows (#194)

---
Automated with [GoReleaser](https://github.com/goreleaser)
Built with go version go1.10.3 linux/amd64

## v0.7.0-beta.5

- 4aa0803 feat(cmd): Add default command (#192)
- 90905f6 fix(test): Correctly generate URLs for custom fetchers (#191)
- b769ceb refactor(upload): Avoid redundant declarations
- 94b9162 fix(nodejs): Fix IsBuilt detection and Init target
- 971d844 chore: Add TODO structs, doc formatting nits

---
Automated with [GoReleaser](https://github.com/goreleaser)
Built with go version go1.10.3 linux/amd64

## v0.7.0-beta.4

- 6619d34 fix(sbt): Fix SBT project detection

---
Automated with [GoReleaser](https://github.com/goreleaser)
Built with go version go1.10.3 linux/amd64

## v0.7.0-beta.3

- 739329b fix(test): Fail on panic and returned errors
- 3a59e35 fix(sbt): Add ignored lines for SBT output parsing

---
Automated with [GoReleaser](https://github.com/goreleaser)
Built with go version go1.10.3 linux/amd64

## v0.7.0-beta.1

- 2e46b41 refactor(cmd): Refactor output commands
- 7e8b560 fix(test): Fix test bugs
- bb8f1a5 feat(test): Implement fossa test
- b0a8b72 refactor(api): Refactor api package
- fcec296 Implement the report command. (#171)
- d938632 chore: update deps
- ef7b165 feat(ant): Ant analyser ported
- 2b371d0 feat(cocoapods): Cocoapods analyser
- 17202fe WIP: cocoapods
- 902e56f fix(reports): Properly escape report URLs
- 6b5f59d fix(ruby): Parse direct imports from lockfiles
- d2e851f feat(scala): Implement scala analyser
- 4d35c6c fix(test): Fix Python test project name
- 94783fc fix(python): Fix pipdeptree parsing, add regression test

---
Automated with [GoReleaser](https://github.com/goreleaser)
Built with go version go1.10.3 linux/amd64

## v0.6.7

- 2588e95 Merge pull request #174 from fossas/feat/respect-node-unresolved-flag
- b4140c3 fix(builders): pass -B flag to maven analysis
- 867c912 feat(builders): add unresolved flag to nodejs builder
- 517d2c0 doc(builders): fix nuget doc file
- 41123fc doc(builders): update gradle config docs

---
Automated with [GoReleaser](https://github.com/goreleaser)
Built with go version go1.10 darwin/amd64
## v0.7.0-alpha.12

- 6796b63 feat(mvn): Add custom commands
- 506ce8b fix(config): Don't write branch name to config file
- e95e475 WIP: scala work

---
Automated with [GoReleaser](https://github.com/goreleaser)
Built with go version go1.10.3 linux/amd64

## v0.7.0-alpha.11

- 2e60b98 fix(python): Always set m.Deps
- dbb633e fix(api): Add default project title

---
Automated with [GoReleaser](https://github.com/goreleaser)
Built with go version go1.10.3 linux/amd64

## v0.7.0-alpha.10

- c1b7a43 fix(api): Add title flag to API flags
- 14fd035 ci(build): Use base image to avoid bad checkout

## v0.7.0-alpha.9

- 18a28a4 feat(nuget): Implement nuget analyzer
- 724d8fb WIP: NuGet
- b28604d feat(api): Send custom revision IDs
- 28b9461 feat(maven): Implement Maven analyser
- 156ccb4 refactor(graph): Use code generation instead of reflection
- 52d2482 WIP

## v0.5.2

- 09c0f55 backport(api): Backport branch flag to 0.5.x

## v0.7.0-alpha.4

- e4bf442 feat(go): Manifest strategies
- c6c959f feat(go): glide, gpm support
- 01edf8d refactor(go): Remove dead code, add make test command
- ecc397b ci: CircleCI configuration chores
- dd0772b ci: Don't use env vars in non-shell commands
- f72b2bc build(docker-test): Don't build all of Kubernetes (this kills the crab)
- 7d65cf2 refactor(docker): Use Quay for building Docker images
- 55ddd49 feat(go): vndr/gpm, multi-project vendoring support, integration tests on Docker
- 0250f61 feat(go): nested vendoring support, automated integration tests
- 23526c0 chore: Clean up merge cruft
- 2f83e6f Merge branch 'master' into wip/v0.7.0
- 89a3103 fix(api): Fix uploading UX nits and URL formatting issues
- fccaa00 refactor(go): Support Godep, add integration tests
- 79a162a refactor(api): Remove extraneous build data
- d90cc8a feat(api): Add normalized imports
- 1a88076 WIP: Go dep analysis
- dbd027b Merge branch 'wip/v2' of github.com:fossas/fossa-cli into wip/v2
- fae5186 WIP: Go option-based analyzers
- f943789 WIP: Go analyzer strategies
- c211600 WIP: analysis command refactor complete
- 85e221c WIP
- b4c5bda WIP
- a356dbf WIP
- 527ecce WIP
- 2171372 WIP
- cc58b15 WIP: Go option-based analyzers
- 8899464 WIP: Go analyzer strategies
- 64d77b4 WIP: analysis command refactor complete
- 20365ba WIP
- f4d22b6 WIP
- 1c6c5e8 WIP
- e8bfc5c WIP
- 52f7fd3 WIP

---
Automated with [GoReleaser](https://github.com/goreleaser)
Built with go version go1.10.3 linux/amd64

## v0.7.0-alpha.8

- da53a35 feat(php): Implement PHP analyser
- 4149700 feat(bower): Implement bower analysers
- dc57fe3 WIP: switching to config file v2

## v0.7.0-alpha.7

- 39b3d19 feat(gradle): Implement Gradle analyser
- 8ba5602 WIP: gradle
- 7cdef88 feat(config): Warn when users pass options but use config file
- 35638c7 fix(go): Don't include root in transitive dependency graph

## v0.7.0-alpha.6

- b9cddb0 feat(ruby): Add Ruby analysis
- b06eb62 test(fixtures): Remove obsolete fixtures
- 1c09b4e test(go): add Jaeger to testing suite
- 0de97ca feat(python): Python analyser
- 82397b2 feat(nodejs): Add NodeJS analyzer
- a0c22ff build(docker): Refactor test-base Dockerfile to avoid long build times
- 5cccf4e chore: Add ISSUE_TEMPLATE
- 7ab9965 Merge branch 'master' into wip/v0.7.0
- 515102d build: Rename docker-devel target to docker
- 9447e2d Merge pull request #160 from fossas/fix/fix-hash-calculation
- 1239291 fix(builders): fix hash calculation

---
Automated with [GoReleaser](https://github.com/goreleaser)
Built with go version go1.10.3 linux/amd64

## v0.7.0-alpha.5

- 1c09b4e test(go): add Jaeger to testing suite
- 0de97ca feat(python): Python analyser
- 82397b2 feat(nodejs): Add NodeJS analyzer
- a0c22ff build(docker): Refactor test-base Dockerfile to avoid long build times
- 5cccf4e chore: Add ISSUE_TEMPLATE
- 7ab9965 Merge branch 'master' into wip/v0.7.0
- 515102d build: Rename docker-devel target to docker
- 9447e2d Merge pull request #160 from fossas/fix/fix-hash-calculation
- 1239291 fix(builders): fix hash calculation

---
Automated with [GoReleaser](https://github.com/goreleaser)
Built with go version go1.10.3 linux/amd64

## v0.7.0-alpha.5

- 1c09b4e test(go): add Jaeger to testing suite
- 0de97ca feat(python): Python analyser
- 82397b2 feat(nodejs): Add NodeJS analyzer
- a0c22ff build(docker): Refactor test-base Dockerfile to avoid long build times
- 5cccf4e chore: Add ISSUE_TEMPLATE
- 7ab9965 Merge branch 'master' into wip/v0.7.0
- 515102d build: Rename docker-devel target to docker
- 9447e2d Merge pull request #160 from fossas/fix/fix-hash-calculation
- 1239291 fix(builders): fix hash calculation

---
Automated with [GoReleaser](https://github.com/goreleaser)
Built with go version go1.10.3 linux/amd64

## v0.7.0-alpha.3

- c6c959f feat(go): glide, gpm support
- 01edf8d refactor(go): Remove dead code, add make test command
- ecc397b ci: CircleCI configuration chores
- dd0772b ci: Don't use env vars in non-shell commands
- f72b2bc build(docker-test): Don't build all of Kubernetes (this kills the crab)
- 7d65cf2 refactor(docker): Use Quay for building Docker images
- 55ddd49 feat(go): vndr/gpm, multi-project vendoring support, integration tests on Docker

---
Automated with [GoReleaser](https://github.com/goreleaser)
Built with go version go1.10.3 linux/amd64

## v0.7.0-alpha.2

- 0250f61 feat(go): nested vendoring support, automated integration tests
- 23526c0 chore: Clean up merge cruft
- 2f83e6f Merge branch 'master' into wip/v0.7.0
- 607de55 fix(gradle): Improve gradle error logging
- 62ae510 fix(gradle): Fix gradle version detection
- cfe95a5 Merge pull request #151 from joshuapetryk/josh/powershell
- 6213639 Add Powershell streams
- ea187bb Fix syntax error with temp dir path join
- 9cc0989 fix(builders): fix go-bindata error
- 2c39f70 doc(license): add license header and link to pipdeptree

---
Automated with [GoReleaser](https://github.com/goreleaser)
Built with go version go1.10.3 linux/amd64

## v0.6.6

- 607de55 fix(gradle): Improve gradle error logging
- 62ae510 fix(gradle): Fix gradle version detection
- cfe95a5 Merge pull request #151 from joshuapetryk/josh/powershell
- 6213639 Add Powershell streams
- ea187bb Fix syntax error with temp dir path join

---
Automated with [GoReleaser](https://github.com/goreleaser)
Built with go version go1.10.3 linux/amd64

## v0.7.0-alpha.1

- 89a3103 fix(api): Fix uploading UX nits and URL formatting issues
- fccaa00 refactor(go): Support Godep, add integration tests
- 79a162a refactor(api): Remove extraneous build data
- d90cc8a feat(api): Add normalized imports
- 1a88076 WIP: Go dep analysis
- dbd027b Merge branch 'wip/v2' of github.com:fossas/fossa-cli into wip/v2
- fae5186 WIP: Go option-based analyzers
- f943789 WIP: Go analyzer strategies
- c211600 WIP: analysis command refactor complete
- 85e221c WIP
- b4c5bda WIP
- a356dbf WIP
- 527ecce WIP
- 2171372 WIP
- cc58b15 WIP: Go option-based analyzers
- 8899464 WIP: Go analyzer strategies
- 64d77b4 WIP: analysis command refactor complete
- 20365ba WIP
- f4d22b6 WIP
- 1c6c5e8 WIP
- e8bfc5c WIP
- 52f7fd3 WIP

---
Automated with [GoReleaser](https://github.com/goreleaser)
Built with go version go1.10.3 linux/amd64

## v0.6.5

- 9cc0989 fix(builders): fix go-bindata error
- 2c39f70 doc(license): add license header and link to pipdeptree

---
Automated with [GoReleaser](https://github.com/goreleaser)
Built with go version go1.10 darwin/amd64
## v0.6.4

- e17ebd5 fix(nuget): Fix NuGet discovery path
- 1423561 fix(install): fix powershell install script

---
Automated with [GoReleaser](https://github.com/goreleaser)
Built with go version go1.10.3 linux/amd64

## v0.6.3

- c86fa51 Merge pull request #143 from fossas/feat/compute-dependency-hashes
- 9049c67 fix(common): bump timeout to 60s
- e4a5aec Merge branch 'master' into feat/compute-dependency-hashes
- 9b8818f feat(install): modify windows install script
- a535311 test(go): Add previously ignored govendor manifest fixture
- 9b73bc7 Add Powershell script for Windows based CI pipeline
- e704dc6 chore(lint): correct lint ignore into golangci-lint format
- dc558a5 chore(lint): silence gas linter
- e323dd0 feat(builders): return hex string for hashing utils
- bd0af6a feat(builders): add dependency hashing for ant
- b908880 feat(module): define hashes type
- 01a97ce chore: Cleanup merge cruft
- 9204650 fix(bower): Fix bower IsBuilt check
- aae8bf6 refactor(builders): Separate builders into distinct packages
- 04248c7 doc(readme): add slack badge and link
- 92553b2 Detect and install go-bindata if missing
- 9c77639 fix(upload): Fix upload report link and API endpoint
- eb2d07d fix(npm): Allow empty node_modules folders when no dependencies

---
Automated with [GoReleaser](https://github.com/goreleaser)
Built with go version go1.10 darwin/amd64

## v0.6.2

- 3453eb5 feat(upload): Configurable upload branch

---
Automated with [GoReleaser](https://github.com/goreleaser)
Built with go version go1.10.2 linux/amd64

## v0.6.1

- 269a380 feat(builders): improve ant name parsing
- ec20967 fix(builders): #139 fix out of range error with ant
- 4898773 newline at end of file
- e197444 add override for zip format on windows to goreleaser
- f661ebf doc(support): document cocoapods support

---
Automated with [GoReleaser](https://github.com/goreleaser)
Built with go version go1.10 darwin/amd64

## v0.6.0-beta.1

- 41d8e4d fix(upload): Get custom project titles from 'project' configuration
- e37d325 fix(node): Use NPM_BINARY when set
- d50d94a chore: Update dependencies
- 4913fc0 refactor(cmd): Don't initialise API unless needed
- a8988f7 refactor(cmd): Remove IO services
- 604b036 fix(cmd): Fix merge conflicts
- 58e174a refactor(cmd): Move commands into one subtree
- f68b9ab refactor(cmd): Refactor upload, update, version commands
- 2d4a88c chore(builders): ignore generated files
- a66e3d4 Merge pull request #136 from fossas/fix/sbt-deps
- 1bd9039 changed fetcher type from sbt to mvn for the SBT Builder
- 980691d feat(log): Add structured field logging
- 6f8408a fix(go): Remove debugging around internal imports
- 7418dfa fix(go): Fix recursion in internal imports
- e702181 fix(go): Debug recursion in internal imports

---
Automated with [GoReleaser](https://github.com/goreleaser)
Built with go version go1.10.2 linux/amd64

## v0.6.0-alpha.4.gopaths

- fca1223 WIP
- 4b4d5a7 refactor(log): Improve logging diagnostics, fix Go project names
- cc9586b fix(go): Fix go import resolution from within vendored packages
- 9e856c8 chore: Add new dependencies to lockfiles
- 47b26f8 test: move fixtures to testdata/
- 3fe3ad3 feat(builders): refactor ant builder to avoid nesting
- f82135c fix(analyze): fix syntax error
- d9fc322 Merge pull request #134 from fossas/feat/ant-support
- 15743b6 Merge branch 'master' into feat/ant-support
- d6276f0 chore(builders): complete ant comment
- 1ed9769 test(builders): add ant fixture
- 022ff8f doc(readme): update api doc link
- 93ac0ea refactor(log): Migrate to idiomatic logging package
- a348971 refactor(log): Add idiomatic logging package
- 119c635 Update FOSSA status badge
- 27ea4ff feat(builders): add some basic jar name parsing for ant
- c6eb417 feat(analyze): refactor analysis data model
- b0cf179 doc(builders): add ant docs
- b888620 feat(builders): add ant support
- 31affba add more aliases (#133)

---
Automated with [GoReleaser](https://github.com/goreleaser)
Built with go version go1.10.2 linux/amd64

## v0.6.0-alpha.3

- 5f0299b fix(upload): Escape upload report URL

---
Automated with [GoReleaser](https://github.com/goreleaser)
Built with go version go1.10.1 linux/amd64

## v0.6.0-alpha.2

- 4a1bdd2 fix(upload): Fix managedBuild flag for custom fetcher upload
- 1e27f85 feat(builders): #44 add Cocoapods integration with path data (#130)

---
Automated with [GoReleaser](https://github.com/goreleaser)
Built with go version go1.10.1 linux/amd64

## v0.6.0-alpha.1

- 75e6747 fix: Ignore root dep locators when computing import paths
- 6b1e7cb ci: Add go-bindata to Dockerfile
- 6acc2f7 fix(npm): Don't include extraneous root
- 448c1fe feature(api): Serialize locators in FOSSA format
- cc1cc9a feat(ruby): Ruby path data parser
- 9e00849 Merge branch 'master' of github.com:fossas/fossa-cli
- 66bb021 feat(sbt): SBT path data parsing
- 0a58a70 feat(sbt): SBT path data parsing
- 75f22ce feat(pip): Pip path data parsing
- f14664e Merge branch 'next'
- 316fe02 feat(nuget): NuGet path data (very slow)
- ddd17ef [WIP] Path parsing for NuGet
- 574e421 fix(npm): Allow NPM to have errors because npm i is inconsistent
- 3a7c81b feat(nodejs): Add path data parsing
- 8ffd098 fix(go): Correctly handle internal and root packages
- c3f0847 feat(maven): Maven relationship data
- e1bb72e feat(gradle): Add gradle path data and fix bullshit memory bug
- 413f55a feat(go): Fast golang path data
- c21dc4c feat(go): Golang path data (very slow)
- 06d9cd8 feat(composer): Add composer path data
- c31a975 feat(bower): Add origin path detection
- 571cf4e refactor(cmd): Use IO services for effects [WIP]
- 013e269 feat(di): Implement common side-effecting services

---
Automated with [GoReleaser](https://github.com/goreleaser)
Built with go version go1.10.1 linux/amd64

## v0.5.1

- 64ddd93 Merge pull request #127 from fossas/fix/support-bower-custom-folder
- e142a95 fix(builders): #125 add bower component dir resolution
- da16a44 doc(readme): update badge to use provided build
- 986f053 chore: fix typo comments, remove dead code

---
Automated with [GoReleaser](https://github.com/goreleaser)
Built with go version go1.10 darwin/amd64

## v0.5.0

- 2954eee Merge pull request #121 from fossas/feat/nuget-support
- 8d58e9c test(builders): add nuget fixtures
- 6884192 doc(readme): update readme
- 99d3f8c Merge branch 'master' into feat/nuget-support
- 1dbda7d feat(build): turn built module error into a warning
- bc5811c doc(builders): add nuget docs
- 377a05a feat(builders): add nuget lockfile parsing
- 843299a feat(builders): add nuget support
- c168cce chore(deps): Update dependencies
- 5e146c5 feat(builders): Add Pip support

---
Automated with [GoReleaser](https://github.com/goreleaser)
Built with go version go1.10 darwin/amd64

## v0.4.6-1

- a708d86 fix(go): Work around golang/go#16333

---
Automated with [GoReleaser](https://github.com/goreleaser)
Built with go version go1.10 linux/amd64

## v0.4.6

- 85c1788 Merge pull request #116 from fossas/feat/support-gradle-root-deps
- 99a9552 fix(builders): fix PR comments
- 7ef81e0 feat(cmd): add spinner to init cmd
- 0583626 doc(builders): add another gradle common task
- 748f307 doc(builders): improve gradle builder docs
- bffa8df Merge branch 'feat/support-gradle-root-deps' of https://github.com/fossas/fossa-cli into feat/support-gradle-root-deps
- db5b36b fix(builders): fix gradle syntax err
- 60818b4 Merge branch 'master' into feat/support-gradle-root-deps
- 1030bd6 fix(builders): set TERM=dumb when running gradle dependencies task
- 15f5af5 doc(builders): add better gradle docs
- 5b73fa4 fix(builders): allow for empty configuration in gradle
- 97c7315 feat(builders): #114 support root dependencies task

---
Automated with [GoReleaser](https://github.com/goreleaser)
Built with go version go1.10 linux/amd64

## v0.4.5-1

- 8b28d1f fix(go): Don't require Go project folder for build, and do actual Go build
- 26c0d12 chore: update CHANGELOG

---
Automated with [GoReleaser](https://github.com/goreleaser)
Built with go version go1.10 linux/amd64

## v0.4.5

- 7ee5a3c fix(installer): Fallback to su if sudo is unavailable
- 70fc3a5 fix(builders): Don't fail on non-fatal missing binaries
- 91944c9 chore: Add TODOs, ignore third_party in autoconfig
- ceac46e Various improvements to install.sh (#109)
- 99cf015 test(fixtures): Use shell script instead of submodules for fixtures to avoid slow go get
- 3de42a8 test(java): Pin java submodule fixture commits
- 6c4db9b test(go): Ignore golang test fixture vendored dependencies
- b88e58e fix(update): Fix incorrect latest version check
- 019b3d0 fix(go): allowUnresolved should also suppress lockfile errors for builds
- 91183e7 doc(contributing): add issue assignment
- 73b55c9 Merge pull request #107 from fossas/add-code-of-conduct-1
- a6a1f97 doc(code): add code of conduct
- 52af690 doc(readme): add meetup link
- abc1399 feat(upload): switch url to dep report
- 7a7961d chore(license): switch to MPL-2.0
- c19b51b Refactor module functionality (#100)
- 6600859 build(Makefile): Build to GOPATH instead of local directory
- 4fde932 Improve Makefile, add multiple targets (#98)
- 44fb451  Introduce vendor directory into the repo (#99)
- 16cf268 Release v0.4.4

---
Automated with [GoReleaser](https://github.com/goreleaser)
Built with go version go1.10 linux/amd64

## v0.4.4

- 46d1dbd feat(go): Implement Go module discovery (#97)
- b476653 fix(go): Do Go import tracing with go list instead of depth (#96)
- 451ab20 README: Fix rendering of a link to `https://fossa.io` (#88)
- 2893145 chore(cli): update help text
- c285037 Merge branch 'master' of https://github.com/fossas/fossa-cli
- d604f5b release(0.4.3): update readme and installer
- 8235155 revert(install): remove sha validation

---
Automated with [GoReleaser](https://github.com/goreleaser)
Built with go version go1.10 linux/amd64

## v0.4.3

- 57b397c doc(notice): clean up notice
- 9d05a2f chore(installer): add original license notice
- 4c69500 doc(readme): add `fossa test` output
- 3826022 doc(readme): add goreportcard badge
- 1cd47e4 feat(report): add default report cmd
- 414ca08 doc(readme): fix notice links
- 8b1c3ba doc(notice): move notice to raw file
- d090cfd doc(report): add license notice docs
- 21f29ad docs(readme): add report feature
- d8e60d2 doc(readme): fix link to contribution guidelines
- c6640d0 doc(readme): add output examples
- b57d43b doc(readme): add report PV
- 87a3429 feat(cli): improve error messages from servers
- b8a2912 doc(readme): improve readme copy
- 6a72302 fix(golang): do not error on lack of vendor folder
- 869df5a doc(readme): additional cleanup
- 8957638 doc(readme): update background section
- 48107e1 doc(readme): resize header
- a69c9c5 doc(readme): refactor home doc and readme
- 7f10415 doc(readme): update readme and user guide
- 9e3bf98 Merge pull request #66 from fossas/feat/report-command
- 835c014 fix(upload): Add more debugging stuff to upload and use standard API function
- 83b0d07 fix(report): Add fetcher flag
- c6e9d2e feat(report): Implement reports using revisions API instead of dependencies
- e47ea99 fix(report): Use SPDX ID for licenses
- b6dbdfc feat(report): Add basic NOTICE generation
- 5635878 doc(cli): update project help text to enforce URL
- dc738e4 feat(config): refactor git normalizing into separate function
- 9bd1acc feat(upload): add title support for managed projects
- 08e3f61 test(fixtures): Use shallow submodules for fixtures to improve clone time
- 703578e chore(fixtures): Keep fixtures up to date
- dc0ac39 Merge pull request #84 from fossas/feat/add-build-interactive
- 6411b37 feat(build): add interactive feedback to `fossa build`
- 01e3820 Merge pull request #80 from fossas/fix/mvn-colors
- bfe8a33 Merge pull request #81 from fossas/fix/non-custom-fetchers
- 7f4d52f Merge pull request #82 from fossas/fix/fix-builders-config
- db9710b Merge pull request #83 from fossas/feat/install-script
- a5202e0 chore(builders): fix typo in comment
- c77092b fix(mvn): Run Maven in batch mode to turn off ANSI color chars
- 0b0c833 fix(builders): fix ruby build check
- 4a6e0dd style(installer): Use consistent whitespace (2 spaces)
- 6801f94 feat(builders): improve autoconfiguration for gradle
- b954112 fix(builders): fix relative path for maven
- 0c3de4a docs(installer): Update README with installer
- 150c2bc feat(installer): Add bash install script
- f0ac553 fix(ci): Fix .fossa.yaml to not use implicit managed builds

---
Automated with [GoReleaser](https://github.com/goreleaser)
Built with go version go1.10 darwin/amd64

## v0.4.2

- 5fe21df feat(builders): add ability to add configuration

---
Automated with [GoReleaser](https://github.com/goreleaser)
Built with go version go1.10 darwin/amd64

## v0.4.1

- d0720f8 Merge pull request #40 from fossas/alex/managed-builds
- c3aa016 doc(readme): #32 add one-liner install
- 3105635 Merge branch 'master' into alex/managed-builds
- ddcc341 Merge pull request #74 from fossas/feat/gradle-support
- d073805 Merge pull request #75 from fossas/fix/fix-builder-paths
- 5fdf4a5 doc(builders): add initial gradle docs
- c3ccc74 switch back to using fetcher
- 80555e4 chore(builders): fix comments and nits
- 5a63b9f test(submodules): Update submodule commits
- 93dee58 test(gradle): Add Gradle fixtures and Docker test tools
- f23ee34 fix(init): fix maven and ruby default module naming
- 272363c feat(init): add more ignores
- dbd8516 fix(builders): make relative paths for node and ruby builders
- f2e5560 feat(builders): add gradle task and dependency parsing
- 4d60fd3 feat(builders): add initial gradle builder
- 4d9806c change flag to ExistingProject in config. defaults to false
- 5c98745 add or clause with revision
- 12c077b added fix to function
- a1fb05f changes after rebase
- d7fbaf2 added custom-project flag
- 5c5bdcd updated comment
- c20e574 PR changes
- 0e52c61 fixed comment
- 1b87475 removed locator from config. We now have project and revision

---
Automated with [GoReleaser](https://github.com/goreleaser)
Built with go version go1.10 darwin/amd64

## v0.4.0

- a2b474c Merge pull request #73 from fossas/feat/upload-locators-flag
- b2c680a feat(upload): Add Locators flag and data format

---
Automated with [GoReleaser](https://github.com/goreleaser)
Built with go version go1.10 linux/amd64

## v0.3.1

- ec4e164 Merge pull request #36 from fossas/feat/selfupdate
- da90056 fix(http): Improve timeout handling
- d577588 fix(http): Correctly handle EOF timeouts
- 6300fa4 fix(http): Always close HTTP request connections
- 546d381 ci: Improve CI caching
- 29d496b ci: Improve logging and diagnostics on upload failure
- 7393553 style: fix PR nits
- 765cbcd fix(update): fix update default logic
- 7ce1571 feat(update): represent states better in update cmd
- 95e446e chore(update): fix nits
- 9e570f9 feat(update): add debug logging for update
- 5d76012 feat(update): add semver parsing
- 2e9af5d feat(update): #23 add fossa update command
- 89a8aa0 doc(go): document gdm support
- 49da5b4 doc(go): add gdm support
- 3f8f208 Merge pull request #37 from fossas/feat/go-gdm-integration
- 134b777 Add gdm to Dockerfile tools
- 056fca5 feat(go): Add gdm support
- e496598 docs: Add upload format user guide reference to walkthrough
- 5daa5be docs: Upload format documentation
- 0af727e Improve `user-guide.md` formatting
- 667cfb9 Merge pull request #34 from fossas/feat/docs
- a7e4b6d docs: README overhaul + user guide update
- 86089cb feat(upload): Add custom upload command
- 3115938 Merge pull request #28 from fossas/ci/run-provided-build
- 9d06606 ci(license-test): Run license check on CI
- ddc1bf7 Run FOSSA build after tests complete
- 0f0fe37 Merge pull request #25 from fossas/feat/add-test-command
- fcaca81 feat(test): Add JSON output to test cmd
- d65a651 fix(misc): Fix spinner issues, whitespace issues, golang isInternal, debug formatting, test unmarshalling
- 891526a refactor(test): Refactor test command and fix timeout
- 743c35f refactor(errors): Use errors.New instead of fmt.Errorf when there is no format string
- 283440e fix(test): fix timeout checks
- 71e6169 fix(config): fix locator normalization #21
- 2fef009 docs(test): properly document test cmd
- 37f8a21 fix(common): handle request errors properly
- 4ac31ad chore(errors): prefer fmt.Errorf to errors.New
- 89dcaea feat(test): add test command
- 661a7a5 Merge pull request #22 from fossas/refactor/common-build-utils
- 5c946b6 docs(readme): update readme
- 2f890b5 docs(readme): update readme
- f21c9ab refactor(sbt): Refactor SBT builder
- c76b0d4 refactor(ruby): Refactor Ruby builder
- 8feac38 refactor(nodejs): Refactor Nodejs builder
- 1f499e5 refactor(mvn): Refactor Maven builder
- c73cf5d refactor(go): Refactor Go builder
- 6284822 refactor(build): Refactor Composer builder
- e95f717 refactor(build): Refactor common utils + Bower builder
- 5e07519 Merge pull request #18 from fossas/feat/rpm-support
- fedeca4 Merge pull request #17 from fossas/fix/circleci-tests
- df44909 doc(build): add vendoredarchives docs
- f027f34 feat(build): add archive format support
- 455abd0 ci(circle-ci): Fix CircleCI config for new tests
- b7dff83 test(sbt): Add first test
- 920ac9b test(docker): Create docker image with build tools
- 7897993 doc(readme): update readme

---
Automated with [GoReleaser](https://github.com/goreleaser)
Built with go version go1.10 linux/amd64

## v0.3.0

- e84d0ea build(merge): Remove bad file merge
- 336406d Merge pull request #15 from fossas/feat/overhaul
- 3281995 feat(sbt): Improve SBT instrumentation
- 1929bef docs: Massive documentation overhaul
- becd5e3 Add SBT parsing + test fixtures
- baa673e feat(ruby): Add Ruby parsing + test fixtures
- b63d740 feat(mvn): add Maven support + test fixture
- 15e6175 refactor(logging): Use %#v for debug logging
- 6c4de98 feat(go): correctly resolve packages + add test fixtures
- d40578a feat(go): Add much better go support
- 60a1e38 docs: Add basic documentation
- 0634835 feat(composer): Add composer parsing + test fixtures
- 4fbc44f feat(bower): Add bower parsing + test fixtures
- 222bf74 feat(cmd): Add uploading to default command
- d909f16 refactor: Refactor CLI, with NodeJS support

---
Automated with [GoReleaser](https://github.com/goreleaser)
Built with go version go1.9.4 linux/amd64

## v0.2.6

- f53f6e1 Preliminary SBT support
- f6e14ea fix(go): Allow unresolved golang dependencies
- 9ad32d4 chore(readme): Update README with gigantic warning
- eba8735 fix(env): fix env var for fossa api key
- 4df5715 feat(docs): add maven docs and alpha notice
- e3ccd88 chore(doc): add status badges to README
- 0a2a634 Merge pull request #7 from fossas/ci/circleci-tests
- 21d5d2c ci(tests): Add CircleCI tests
- 17d5e5f chore(doc): add DCO
- 7d66202 Clean up unused Makefile lines

---
Automated with [GoReleaser](https://github.com/goreleaser)
Built with go version go1.9.2 darwin/amd64

## v0.2.5-1

- 605a9c0 build(versions): Fix version linking

---
Automated with [GoReleaser](https://github.com/goreleaser)
Built with go version go1.9.3 linux/amd64

## v0.2.5

- 20b2d6b chore(deps): Update deps, prune unused constraints
- b16e851 fix(commonjs): Substitute doublestar for zglob to fix data race
- c7d449d build(version): Add revision to --version output
- fdf200a fix(js): fix concurrency race condition
- 4a234b3 feat(config): Allow server endpoint to be set by environment variable
- 38d8615 chore(dep): Commit lockfile changes
- b5b71eb fix(maven): fix maven verify logic
- 79b5b64 fix(cmd): move validation to upload cmd

---
Automated with [GoReleaser](https://github.com/goreleaser)
Built with go version go1.9.3 linux/amd64

## v0.2.4

- b0d5c7a Release v0.2.4
- 0e20f0b chore(flags): clean up flag parsing
- 41c2d3e fix(config): refactor to fix locator flag setting
- 668a4f9 Release v0.2.3
- 4c0286c fix(cmd): make build cmd runnable again
- a848a58 chore(errors): reformat some error copy

---
Automated with [GoReleaser](https://github.com/goreleaser)
Built with go version go1.9.2 darwin/amd64

## v0.2.3

- 41c2d3e fix(config): refactor to fix locator flag setting
- 668a4f9 Release v0.2.3
- 4c0286c fix(cmd): make build cmd runnable again
- a848a58 chore(errors): reformat some error copy

---
Automated with [GoReleaser](https://github.com/goreleaser)
Built with go version go1.9.2 darwin/amd64

## v0.2.2

- 867cc0b Release v0.2.2
- 732038c feat(errors): better error handling and feedback
- b0ec539 feat(config): add ability to read from custom config file
- 2574402 fix(commonjs): fix node_modules traversal in subdir

---
Automated with [GoReleaser](https://github.com/goreleaser)
Built with go version go1.9.2 darwin/amd64

## v0.2.1

- 3f7ccf0 Release v0.2.1
- 5a6f382 feat(config): add default run mode to output json and exit w/o upload

---
Automated with [GoReleaser](https://github.com/goreleaser)
Built with go version go1.9.2 darwin/amd64

## v0.2.0

- 7243d0f Release v0.2.0
- eb054a3 feat(composer): support composer builds in subdirs
- 3c2bccc feat(gems): support bundler builds in subdirs
- 58d98df fix(maven): fix maven output command
- 811ecb0 feat(maven): use module manifest in builds
- 6c5ab1c feat(bower): support bower builds in subfolders
- 2c4b1a6 feat(build): support multi-module builds

---
Automated with [GoReleaser](https://github.com/goreleaser)
Built with go version go1.9.2 darwin/amd64

## v0.1.0

- f36ce39 fix(release): fix .goreleaser entry point
- 124bb47 chore(release): change package entry point
- 55acfd3 feat(upload): send report link
- f678cf0 fix(build): fix locator and build output
- 59eec8a fix(cmd): Guard against under-specified user input
- 5161162 feat(cmd): Refactor CLI and config structure
- 97626c5 feat(config): Read API key from environment variable
- 384b13d Merge pull request #6 from fossas/feat/3-upload-builds-results
- 0537aaf Merge branch 'feat/3-upload-builds-results' of github.com:fossas/fossa-cli into feat/3-upload-builds-results
- 4aec471 feat(upload): #3 add build upload cmd
- 271ba79 Merge pull request #5 from fossas/feat/4-fossa-yaml
- f70ca36 fix(config): Remove debugging statement
- 64c67ca feat(config): Add config options for locator
- 1e98346 feat(upload): #3 add build upload cmd
- d4383d2 fix(main): Remove debugging comment
- 0dd5ee9 feat(config): Set existing build options from configuration file
- 6010976 feat(config): Read config file values
- df2d7d8 Merge pull request #2 from fossas/feat/1-go-get
- b476866 feat(go): Run go get on incomplete builds
- 9f47778 fix(gem): install only production deps by default
- aa4ba7d fix(json): fix json keys in dependency

---
Automated with [GoReleaser](https://github.com/goreleaser)
Built with go version go1.9.2 darwin/amd64

## v0.0.0

- 699d58d feat(build): ignore RawDependencies in serialization
- 834466a feat(build): refactor dependency and logging
- 82f4830 chore(build): ignore dist folder
- 74edd98 Merge branch 'master' of https://github.com/fossas/fossa-cli
- 5e71265 feat(build): add release spec
- cf3de9b Merge branch 'master' of github.com:fossas/fossa-cli
- 0b7331d feat(go): Fall back to import path tracing when no lockfiles
- 7305c46 feat(log): add logging config
- b3d5b72 fix(gem): fix bundle command
- f87cc95 feat(composer): composer support
- f30e125 fix(build): fix build and maven command
- 9221cea feat(build): update logging and docs
- 36f5668 Merge branch 'master' of https://github.com/fossas/fossa-cli
- e2f557a feat(mvn): add maven support
- 5773c86 feat(go): Add glide, godep, govendor, vndr support
- 8ebfd7a feat(go): Add dep support
- f555b48 style(golint): Fix lint and vet warnings
- 7fa1098 doc(readme): update licensing guidance
- 1afe4a0 doc(readme): update readme
- 103d685 doc(license): add readme and license
- 1800cc3 Add Gopkg manifest
- 0d43673 feat(bower): add bower suppot
- 364cebf feat(cli): Refuse to build unless --install flag is explicitly passed
- 5f117dc fix(npm): Fix npm build logic
- 05ae3f5 Initial Commit

---
Automated with [GoReleaser](https://github.com/goreleaser)
Built with go version go1.9.2 darwin/amd64<|MERGE_RESOLUTION|>--- conflicted
+++ resolved
@@ -1,12 +1,10 @@
 # FOSSA CLI Changelog
 
-<<<<<<< HEAD
-## 3.12.4
+## 3.13.1
 - Add a summary of the snippet scan when the `--x-snippet-scan` flag is used ([#1613](https://github.com/fossas/fossa-cli/pull/1613))
-=======
+
 ## 3.13.0
 - Change how debug logs are generated. They are now generated in a file called fossa.debug.zip, which can contain multiple files. For the common case of `fossa analyze --debug`, it will now contain the debug bundle (fossa.debug.json) and the telemetry json (fossa.telemetry.json). It will also contain Ficus logs if Ficus is run via --x-snippet-scan ([#1610](https://github.com/fossas/fossa-cli/pull/1610))
->>>>>>> 29614a0a
 
 ## 3.12.3
 - Licensing: applies a fix for proprietary license detection ([#1616](https://github.com/fossas/fossa-cli/pull/1616))
