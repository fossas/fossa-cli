--- conflicted
+++ resolved
@@ -1,17 +1,9 @@
 # FOSSA CLI Changelog
 
 ## Unreleased
-<<<<<<< HEAD
-- archive: considers 0-byte tar file to be valid tar file. ([#1311](https://github.com/fossas/fossa-cli/pull/1311)) 
 - path: adds path dependency scanning functionality. ([#1327](https://github.com/fossas/fossa-cli/pull/1327))
-
-## v3.8.22
-
-- `fossa-deps`: `--fossa-deps-file` to specify custom fossa-deps file ([#1303](https://github.com/fossas/fossa-cli/pull/1303))
-=======
 - `pnpm`: Supports `6.0` version of `pnpm-lockfile.yaml` ([#1320])(https://github.com/fossas/fossa-cli/pull/1320)
-- Maven: Fixes defect, where `fossa-cli` was sometimes ignoring dependency, if the dependency with scopes was part of the project. ([#1322](https://github.com/fossas/fossa-cli/pull/1322))
->>>>>>> e26f21e0
+- Maven: Fixes defect, where `fossa-cli` was sometimes ignoring dependency, if the dependency with multiple scopes was part of the project. ([#1322](https://github.com/fossas/fossa-cli/pull/1322))
 
 ## v3.8.21
 - archive: considers 0-byte tar file to be valid tar file. ([#1311](https://github.com/fossas/fossa-cli/pull/1311))
