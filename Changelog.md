--- conflicted
+++ resolved
@@ -1,15 +1,10 @@
 # FOSSA CLI Changelog
 
-<<<<<<< HEAD
-### Unreleased
-
-- Doc only: Fixed an issue in the `fossa-deps` schema suggesting against the use of `name` for referenced RPM dependencies [#1199](https://github.com/fossas/fossa-cli/pull/1199). If your IDE is utilizing SchemaStore, this file should now lint properly.
-=======
 <!-- - title: description ([#](https://github.com/fossas/fossa-cli/pull/#)) -->
 ## Unreleased
+- Doc only: Fixed an issue in the `fossa-deps` schema suggesting against the use of `name` for referenced RPM dependencies [#1199](https://github.com/fossas/fossa-cli/pull/1199). If your IDE is utilizing SchemaStore, this file should now lint properly.
 - `setup.cfg`: Adds support for setup.cfg, in conjuction with `setup.py`. ([#1195](https://github.com/fossas/fossa-cli/pull/1195))
 - Default Filters: Default filters are applied prior to analysis. Improves overall runtime performance. ([#1193](https://github.com/fossas/fossa-cli/pull/1194))
->>>>>>> 98968458
 
 ## v3.7.11
 - `fossa-deps.yml`: Adds strict parsing to so that required field with only whitespace strings are prohibited early. Also throws an error, if incompatible character is used in vendor dependency's version field. ([#1192](https://github.com/fossas/fossa-cli/pull/1192))
