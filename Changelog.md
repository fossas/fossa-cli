--- conflicted
+++ resolved
@@ -1,14 +1,9 @@
 # Fossa CLI Changelog
 
-<<<<<<< HEAD
 ## v3.0.16
 
 - Improves the overall performance and progress reporting of VSI scans. ([#765](https://github.com/fossas/fossa-cli/pull/765))
-=======
-## Unreleased
-
 - Rebar: Fix `rebar.config` parser failing on unneccessary escapes. ([#764](https://github.com/fossas/fossa-cli/pull/764))
->>>>>>> da8312e1
 
 ## v3.0.15
 
