--- conflicted
+++ resolved
@@ -1,12 +1,10 @@
 # FOSSA CLI Changelog
 
-<<<<<<< HEAD
-## 3.13.2
+## 3.14.1
 - Add fork-aliasing. Use this if you are using a fork of a dependency, but want FOSSA to treat it as if you were using the base version that you forked from. ([#1620](https://github.com/fossas/fossa-cli/pull/1620))
-=======
+
 ## 3.14.0
 - Adds `--x-vendetta` flag for vendored dependency identification ([#1607](https://github.com/fossas/fossa-cli/pull/1607))
->>>>>>> e06faa09
 
 ## 3.13.1
 - Add a summary of the snippet scan when the `--x-snippet-scan` flag is used ([#1613](https://github.com/fossas/fossa-cli/pull/1613))
