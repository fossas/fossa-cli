# Fossa CLI Changelog

## v3.0.9

<<<<<<< HEAD
- Adds a prerequisite required for future VSI improvements ([#730](https://github.com/fossas/fossa-cli/pull/730))
=======
- Makes experimental flags discoverable and documents them. ([#723](https://github.com/fossas/fossa-cli/pull/723))
>>>>>>> f666b984

## v3.0.8

- Nuget: Fixes analysis performance when working with `project.assets.json` ([#733](https://github.com/fossas/fossa-cli/pull/733))

## v3.0.7

- Go: `go mod graph` is used as default tactic for gomod strategy. ([#707](https://github.com/fossas/fossa-cli/pull/707))

## v3.0.6

- Yarn: Fixes a bug with yarn v1 lock file analysis, where direct dependencies were not reported sometimes. ([#716](https://github.com/fossas/fossa-cli/pull/716))

## v3.0.5

- Nim: Adds support for dependency analysis using `nimble.lock` file. ([#711](https://github.com/fossas/fossa-cli/pull/711))

## v3.0.4

- Npm: Fixes a bug where dev dependencies were not included in result when using `--include-unused-deps` ([#710](https://github.com/fossas/fossa-cli/pull/710))

## v3.0.3

- Increases default timeout to 3600 seconds (1 hour) for commands listed below ([#712](https://github.com/fossas/fossa-cli/pull/712))
  - `fossa test`
  - `fossa container test`
  - `fossa vps test`
  - `fossa report`
  - `fossa vps report`

## v3.0.2

- Nuget (projectassetsjson): Ignores project type dependencies in reporting ([#704](https://github.com/fossas/fossa-cli/pull/704))
- Nuget (projectassetsjson): Fixes a bug, where indirect dependencies where appearing as direct dependencies([#704](https://github.com/fossas/fossa-cli/pull/704))

## v3.0.1

- Deduplicates `vendored-dependencies` entries when possible, and provides a better error message when not. ([#689](https://github.com/fossas/fossa-cli/pull/689))
- Adds logging to `vendored-dependencies` processing. ([#703](https://github.com/fossas/fossa-cli/pull/703))

# Version 3 Changelog

- Migrates source code from [spectrometer](https://github.com/fossas/spectrometer) into fossa-cli (this repository). 

# Version 2 Changelog

Releases for CLI 2.x can be found at: https://github.com/fossas/spectrometer/releases

## v2.19.9

- Go: Fixes a regression, where deep dependencies were reported as direct dependencies. ([#443](https://github.com/fossas/spectrometer/pull/443/))

## v2.19.8

- Perl: Adds support for Perl with parsing of `META.json`, `META.yml`, `MYMETA.yml`, `MYMETA.json`. ([#428](https://github.com/fossas/spectrometer/pull/428))

## v2.19.7

- Resolves a regression when parsing npm `package-lock.json` files that do not contain a `version` field ([#445](https://github.com/fossas/spectrometer/pull/445))

## v2.19.6

- Special cases scans with a single VSI only filter to skip other analysis strategies ([#407](https://github.com/fossas/spectrometer/pull/407))
- Adds the ability to skip resolving dependencies from FOSSA projects discovered during VSI scans ([#435](https://github.com/fossas/spectrometer/pull/435))

## v2.19.5

- Fixes an issue observed during VSI analysis where fingerprinting files with lines longer than 64KiB would fail. ([#427](https://github.com/fossas/spectrometer/pull/427))

## v2.19.4

- Adds experimental capability for filtering gradle configuration for analysis. ([#425](https://github.com/fossas/spectrometer/pull/425))

Refer to: [Gradle documentation](docs/references/strategies/languages/gradle/gradle.md#experimental-only-selecting-set-of-configurations-for-analysis) for more details.

## v2.19.3

- Removes `fossa compatibility` command. ([#383](https://github.com/fossas/spectrometer/pull/383))

Use [`fossa-deps.{yml,json}`](docs/features/vendored-dependencies.md) file to facilitate archive uploading capability, previously provided by `fossa compatibility` command.

## v2.19.2

- Adds `--config` flag, which can set custom path for configuration file. If `--config` flag is not used, base directory will scanned for `.fossa.yml` file. ([#415](https://github.com/fossas/spectrometer/pull/415))

## v2.19.1

- Fixes an issue where nodeJS errors were reported when no NodeJS project were discovered. ([#424](https://github.com/fossas/spectrometer/pull/424))

## v2.19.0

- Adds support for `fossa analyze --include-unused-deps`, which prevents filtering out non-production dependencies. ([#412](https://github.com/fossas/spectrometer/pull/412))
- Yarn: Adds support for workspaces. ([#374](https://github.com/fossas/spectrometer/pull/374))
- Npm: Adds support for workspaces. ([#374](https://github.com/fossas/spectrometer/pull/374))
- Npm: Removes unreliable `npm ls`-based analysis tactic. ([#374](https://github.com/fossas/spectrometer/pull/374))
- `fossa-deps`: Adds support for `bower`-type in `referenced-dependencies`. ([#406](https://github.com/fossas/spectrometer/pull/406))
- Monorepo: Chunk AOSP files when uploading ([#421](https://github.com/fossas/spectrometer/pull/421)).
- Monorepo: Don't fail on files that are filtered during expansion ([#421](https://github.com/fossas/spectrometer/pull/421)).

## v2.18.1

- Monorepo: Send error state to UI if the CLI crashes, so scans won't appear to hang forever. ([#409](https://github.com/fossas/spectrometer/pull/409))
- Monorepo: Fix parsing nomos output bug where files contain newlines. ([#409](https://github.com/fossas/spectrometer/pull/409))

## v2.18.0

- Improves performance in scenarios where cgroups are used to limit the amount of CPU time available, such as K8S containers ([#403](https://github.com/fossas/spectrometer/pull/403))

## v2.17.3

- Monorepo: adds some optimizations to reduce the amount of file buffering in memory during a scan, resulting in less memory pressure and faster scans. ([#402](https://github.com/fossas/spectrometer/pull/402))
- Adds compatibility script for `fossa report attribution --json` ([#397](https://github.com/fossas/spectrometer/pull/397))

## v2.17.2

- Fortran: Supports fortran package manager. ([#377](https://github.com/fossas/spectrometer/pull/377))

## v2.17.1

- Adds support for reporting origin path for binaries discovered via `--experimental-enable-binary-discovery` ([#396](https://github.com/fossas/spectrometer/pull/396))

## v2.17.0

- When running `fossa analyze` with the `--debug` flag, we now create a `fossa.debug.json.gz` file containing detailed runtime traces for project discovery and dependency analysis

## v2.16.6

- Monorepo: Adds automatic retries to failed API calls. ([#392](https://github.com/fossas/spectrometer/pull/392))

## v2.16.5

- Adds JSON Output for `fossa test --json` when there are no issues. ([#387](https://github.com/fossas/spectrometer/pull/387))

## v2.16.4

- Monorepo: Fixes bug with symlink logic mismatch between walker and buildspec uploader. ([#388](https://github.com/fossas/spectrometer/pull/388))

## v2.16.3

- Monorepo: Fixes bug with non-glob exclusions. ([#386](https://github.com/fossas/spectrometer/pull/386))

## v2.16.2

- Monorepo: Fixes crash when there are no ninja/buildspec files to upload. ([#385](https://github.com/fossas/spectrometer/pull/385))
- Monorepo: Fixes issue with only-path/exclude-path globs.

## v2.16.1

- Gradle: Supports analysis of projects using gralde v3.3 or below. ([#370](https://github.com/fossas/spectrometer/pull/370))

## v2.16.0

- Swift: Supports dependencies analysis for dependencies managed by Swift Package Manager. ([#354](https://github.com/fossas/spectrometer/pull/354))

## v2.15.24

- Leiningen: Executes `lein --version` before performing any analysis, to ensure Leiningen has performed its install tasks (done on its first invocation). ([#379](https://github.com/fossas/spectrometer/pull/379))

## v2.15.23

- Maven: Fixes `mvn:dependency` tactic to exclude root project as direct dependency. ([#375](https://github.com/fossas/spectrometer/pull/375))

## v2.15.22

- Adds branch and revision information to the URL reported at the end of a `fossa analyze --experimental-enable-monorepo` scan. ([#378](https://github.com/fossas/spectrometer/pull/378))

## v2.15.21

- When using `--experimental-enable-binary-discovery`, prepopulates information discovered in JAR manfiests. ([#372](https://github.com/fossas/spectrometer/pull/372))

## v2.15.20

- Yarn: Fixes potential runtime errors, when yarn.lock contains deep dependency without specification at root level in yarn.lock. ([#369](https://github.com/fossas/spectrometer/pull/369))

## v2.15.19

- Fixes an issue with `fossa-deps.yml` `vendored-dependencies` entries where uploads would fail if the dependency was in a subdirectory. ([#373](https://github.com/fossas/spectrometer/pull/373))

## v2.15.18

- Monorepo: Speeds up commercial phrase detection by doing a first pass before trying to parse context. ([#371](https://github.com/fossas/spectrometer/issues/371))

## v2.15.17

- Gradle: Classifies dependency from `testCompileClasspath` and `testRuntimeClasspath` configurations as test dependencies. ([#366](https://github.com/fossas/spectrometer/pull/366))

## v2.15.16

- Yarn: Analyzes yarn.lock without runtime error, when yarn.lock includes symlinked package. ([#363](https://github.com/fossas/spectrometer/pull/363))

## v2.15.15

- Monorepo: Efficiently upload binary blobs for ninja & buildspec files ([#362](https://github.com/fossas/spectrometer/pull/362)).

## v2.15.14

- Yarn: Fixes missing dependency from the analyses, when dependency has zero deep dependencies, and is not a deep dependency of any other dependency. ([#359](https://github.com/fossas/spectrometer/pull/359))

## v2.15.13

Adds another closed beta feature around FOSSA C/C++ support.
For now this functionality is considered publicly undocumented, and is only used with support from FOSSA engineering.

- Adds support for reporting detected binaries as unlicensed dependencies ([#353](https://github.com/fossas/spectrometer/pull/353))

## v2.15.12

- Yarn: Analyzes yarn.lock without runtime error, when yarn.lock includes directory dependency. ([#361](https://github.com/fossas/spectrometer/pull/361))

## v2.15.11

- Gradle: Classifies dependency's environment correctly, when originating from common android development and test configurations. ([#338](https://github.com/fossas/spectrometer/pull/338))

## v2.15.10

- Monorepo: Ignore permission errors when searching for ninja or buildspec files. ([#351](https://github.com/fossas/spectrometer/pull/351))

## v2.15.9

- CocoaPods: Supports git sources in `Podfile.lock` analysis. ([#345](https://github.com/fossas/spectrometer/pull/345))

## v2.15.8

- `fossa analyze --experimental-enable-monorepo` now turns off proprietary language scanning by default, and has this feature controlled by a feature flag ([#343](https://github.com/fossas/spectrometer/pull/343))

## v2.15.7

- Resolves an issue where errors running `fossa report` and `fossa test` would be made more confusing when the project isn't a monorepo project ([#321](https://github.com/fossas/spectrometer/pull/321))
- Prevents uploading standard analysis results to monorepo projects, where they'd be silently ignored ([#341](https://github.com/fossas/spectrometer/pull/341))

## v2.15.6

- CocoaPods: Fixes `Podfile.lock` parsing. It safely parses when Pod and Dependencies entries are enclosed with quotations. ([#337](https://github.com/fossas/spectrometer/pull/337))

## v2.15.5

- Fixes an issue where `--json` would output the raw project ID, instead of a normalized ID ([#339](https://github.com/fossas/spectrometer/pull/339))

## v2.15.4

- Gradle: Search parent directories for gradlew and gradlew.bat ([#336](https://github.com/fossas/spectrometer/pull/336))

This release also adds a number of closed beta features around FOSSA C/C++ support.
For now this functionality is considered publicly undocumented, and is only used with support from FOSSA engineering.

As such this new functionality is hidden from the help and other documentation in this repo.
For questions using the new functionality in this release please contact us!

- Support linking user-defined dependency binaries. ([#323](https://github.com/fossas/spectrometer/pull/323))
- Support resolving linked user-defined binaries found in projects when VSI is enabled. ([#328](https://github.com/fossas/spectrometer/pull/328))
- Support linking user project binaries. ([#333](https://github.com/fossas/spectrometer/pull/333))
- Support resolving linked user project binaries found in projects when VSI is enabled. ([#333](https://github.com/fossas/spectrometer/pull/333))

## v2.15.3

- Resolve a scan performance regression for `fossa vps` invocations. ([#335](https://github.com/fossas/spectrometer/pull/335))
- Resolve a scan performance regression for `fossa analyze --experimental-enable-monorepo` invocations. ([#335](https://github.com/fossas/spectrometer/pull/335))

## v2.15.2

- Maven: Fixes an issue where dependencies parsed from `dependency:tree` would fail to resolve when uploaded. ([#332](https://github.com/fossas/spectrometer/pull/332))

## v2.15.1

- Maven: Fixes an issue where dependencies with a platform specifier were not correctly parsed. ([#329](https://github.com/fossas/spectrometer/pull/329))

## v2.15.0

- Dart: Adds support for pub package manager. ([#313](https://github.com/fossas/spectrometer/pull/313))
- Analyzed dependencies now report what file they were found in. ([#316](https://github.com/fossas/spectrometer/pull/316))

## v2.14.5

- Maven: Fixes an issue where projects with `settings.xml` files would not be analyzed correctly using the `dependency:tree` tactic. ([#327](https://github.com/fossas/spectrometer/pull/327))

## v2.14.4

- Gradle: Fixes an issue where all dependencies would appear as direct. ([#319](https://github.com/fossas/spectrometer/pull/319))

## v2.14.3

- Monorepo: archive expansion now respects `--exclude-path` and `--only-path`. ([#320](https://github.com/fossas/spectrometer/pull/320))

## v2.14.2

- Maven: `mvn dependency:tree` now correctly cleans up temporary files after an exception, and correctly uses `settings.xml` when available. ([#318](https://github.com/fossas/spectrometer/pull/318))

## v2.14.1

- Expanded proprietary language snippets in monorepo scans. ([#317](https://github.com/fossas/spectrometer/pull/317))

## v2.13.1

- Adds support for a new Maven tactic that produces the full dependency graph if `mvn dependency:tree` is available but the plugin is not. ([#310](https://github.com/fossas/spectrometer/pull/287))

## v2.13.0

- Elixir: Adds support for Elixir projects using `mix`. ([#287](https://github.com/fossas/spectrometer/pull/287))

## v2.12.3

- Gradle: Fixes an issue where unresolvable Gradle configurations would cause Gradle analysis to show no dependencies ([#292](https://github.com/fossas/spectrometer/pull/292)).

## v2.12.2

- Python: Fixes an issue where older Poetry lockfiles were not correctly identified. ([#309](https://github.com/fossas/spectrometer/pull/309))

## v2.12.1

- VPS: Adds `--exclude-path` and `--only-path` to monorepo functionality in `fossa analyze`. ([#291](https://github.com/fossas/spectrometer/pull/291))
- VPS: Support globs in `--{exclude,only}-path` flags. ([#291](https://github.com/fossas/spectrometer/pull/291))

## v2.12.0

- Python: Adds support for the Poetry package manager. ([#300](https://github.com/fossas/spectrometer/pull/300))

## v2.11.1

- Perl: Adds support for CPAN dependencies in `fossa-deps`. ([#296](https://github.com/fossas/spectrometer/pull/296))

## v2.11.0

- Adds support for selecting which folders analysis targets are discovered in. ([#273](https://github.com/fossas/spectrometer/pull/273))
- VPS: Adds support for `fossa test` and `fossa report` for monorepo projects. ([#290](https://github.com/fossas/spectrometer/pull/290))
- Maven: Adds support for `${property}` substitution for `<groupId>` and `<artifactId>` fields in dependencies. ([#282](https://github.com/fossas/spectrometer/pull/282))

## v2.10.3

- Adds support for specifying a release group on project creation. ([#283](https://github.com/fossas/spectrometer/pull/283))
- Adds support for non-HTTPS backends for archive uploads (e.g. for on-premises deployments). ([#276](https://github.com/fossas/spectrometer/pull/276))
- Adds `--experimental-enable-monorepo` and other associated flags to `fossa analyze`, which enables experimental monorepo support. ([#286](https://github.com/fossas/spectrometer/pull/286))
- Deprecates `fossa vps` subcommands. ([#286](https://github.com/fossas/spectrometer/pull/286))

## v2.10.2

- Fixes an issue where some `fossa` commands (including `fossa test`) would exit non-zero on success. ([#278](https://github.com/fossas/spectrometer/pull/278)).

## v2.10.1

- Fixes an issue where `fossa container analyze` exited zero on failure. ([#275](https://github.com/fossas/spectrometer/pull/275))

## v2.10.0

- Adds support for short flags. ([#264](https://github.com/fossas/spectrometer/pull/264))
- Adds a `remote-dependencies` section in the `fossa-deps` file to support archives at specific URLs. ([#260](https://github.com/fossas/spectrometer/pull/260))
- Renames some fields for `custom-dependencies` to avoid confusion. ([#260](https://github.com/fossas/spectrometer/pull/260))

## v2.9.2

- Adds JSON-formatted project information to the output of `fossa analyze` with `--json`. ([#255](https://github.com/fossas/spectrometer/pull/255))

## v2.9.1

- VPS: Bump wiggins - Updated `vps aosp-notice-file` subcommand to upload ninja files & trigger async task. ([#272](https://github.com/fossas/spectrometer/pull/272))

## v2.9.0

- Fixes an issue where stdout doesn't always flush to the console. ([#265](https://github.com/fossas/spectrometer/pull/265))
- Fixes an issue when referenced-dependencies are not being uploaded. ([#262](https://github.com/fossas/spectrometer/pull/262))
- Adds support for `fossa-deps.json`. ([#261](https://github.com/fossas/spectrometer/pull/261))
- Adds support for `vendored-dependencies` to be license scanned. ([#257](https://github.com/fossas/spectrometer/pull/257))

## v2.8.0

- Adds support for `--branch` flag on `fossa container analyze` command. ([#253](https://github.com/fossas/spectrometer/pull/253))
- Adds support and documentation for user-defined dependencies. ([#245](https://github.com/fossas/spectrometer/pull/245))
- Allows using `.yml` or `.yaml` extensions for `fossa-deps` file, but not both. ([#245](https://github.com/fossas/spectrometer/pull/245))
- `fossa analyze` now checks `fossa-deps` before running analysis (instead of checking in parallel with other analyses). ([#245](https://github.com/fossas/spectrometer/pull/245))

## v2.7.2

- VSI: Updates the VSI Plugin.
- VSI: Adds support for VSI powered dependency discovery as a strategy.

## v2.7.1

- Re-enables status messages for commands like `fossa test` in non-ANSI environments. ([#248](https://github.com/fossas/spectrometer/pull/248))
- Yarn: Adds support for Yarn v2 lockfiles. ([#244](https://github.com/fossas/spectrometer/pull/244))
- NuGet: Fixes the dependency version parser for `.csproj`, `.vbproj`, and similar .NET files. ([#247](https://github.com/fossas/spectrometer/pull/247))

## v2.7.0

- Conda: Adds support for the Conda package manager. ([#226](https://github.com/fossas/spectrometer/pull/226))

## v2.6.1

- VPS: Adds `--follow` to the `vps analyze` subcommand, which allows for following symbolic links during VPS scans. ([#243](https://github.com/fossas/spectrometer/pull/243))

## v2.6.0

- Display the progress of `fossa analyze` while running. ([#239](https://github.com/fossas/spectrometer/pull/239))

## v2.5.18

- NPM: Fixes issue where transitive dependencies could be missing in NPM projects. ([#240](https://github.com/fossas/spectrometer/pull/240))

## v2.5.17

- Containers: Fixes an issue where `--project` and `--revision` were not correctly handled in `fossa container analyze`. ([#238](https://github.com/fossas/spectrometer/pull/238))

## v2.5.16

- Adds support for `fossa-deps.yml`. ([#236](https://github.com/fossas/spectrometer/pull/236))

## v2.5.15

- Python: Fixes an issue where parsing unsupported fields in `requirements.txt` could prevent Python analyses from terminating. ([#235](https://github.com/fossas/spectrometer/pull/235))

## v2.5.14

- Go: Upload module identifiers instead of package identifiers to the backend. ([#234](https://github.com/fossas/spectrometer/pull/234))

## v2.5.13

- VPS: Update VPS plugin to `2021-04-27-312bbe8`. ([#233](https://github.com/fossas/spectrometer/pull/233))
  - Improve performance of scanning projects
  - Reduce memory pressure when scanning large projects

## v2.5.12

- VPS: Update VPS plugin to `2021-04-19-9162a26`. ([#231](https://github.com/fossas/spectrometer/pull/231))

## v2.5.11

- Allow flags to be set via configuration file. ([#220](https://github.com/fossas/spectrometer/pull/220))
- Containers: add support for layers. ([#228](https://github.com/fossas/spectrometer/pull/228))

## v2.5.10

- Only activate replay/record mode using `--replay`/`--record` (previously it was turned on in `--debug` mode). ([#212](https://github.com/fossas/spectrometer/pull/212))
- Containers: Fixed a bug where container scanning failed when ignored artifacts aren't in the right shape. ([#223](https://github.com/fossas/spectrometer/pull/223))

## v2.5.9

- VPS: Update the VPS scanning plugin:
  - Resolve issues reading IPR files with null byte content.
  - Workaround recursive variable declarations when parsing Android.mk files.

## v2.5.8

- VPS: Support makefiles in `fossa vps aosp-notice-file`. ([#216](https://github.com/fossas/spectrometer/pull/216))
- VPS: Require paths to ninja files as arguments in `fossa vps aosp-notice-file`. ([#217](https://github.com/fossas/spectrometer/pull/217))

## v2.5.7

- VPS: Print project URL after `fossa vps analyze`. ([#215](https://github.com/fossas/spectrometer/pull/215))

## v2.5.6

- Gradle: Fixes an issue that sometimes prevented Gradle project analyses from terminating. ([#211](https://github.com/fossas/spectrometer/pull/211))

## v2.5.5

- PHP: Fixes an issue where Composer lockfiles could cause a crash when parsing. ([#207](https://github.com/fossas/spectrometer/pull/207))

## v2.5.4

- Scala: Fixes an issue that sometimes prevented Scala analyses from terminating. ([#206](https://github.com/fossas/spectrometer/pull/187))

## v2.5.0

- Containers: Add container analysis toolchain. ([#173](https://github.com/fossas/spectrometer/pull/173))

## v2.4.11

- Fixes several issues that caused analysis failures during upload. ([#187](https://github.com/fossas/spectrometer/pull/187), [#188](https://github.com/fossas/spectrometer/pull/188))

## v2.4.9

- Python: Fixes an issue with `requirements.txt` parsing line extensions. ([#183](https://github.com/fossas/spectrometer/pull/183))
- Fixes an issue where we didn't read the cached revision when picking a revision for `fossa test` in projects without VCS. ([#182](https://github.com/fossas/spectrometer/pull/182))
- Fixes an issue where invalid project URLs would be printed for projects without VCS when `--branch` was not specified. ([#181](https://github.com/fossas/spectrometer/pull/181))

## v2.4.8

- Introduce a new hidden `fossa compatibility` command which runs fossa v1 `fossa analyze` and allows users to access the archive uploader. ([#179](https://github.com/fossas/spectrometer/pull/179))

## v2.4.7

- Fixes an issue where `fossa test` would always exit zero for push-only API keys. ([#170](https://github.com/fossas/spectrometer/pull/170))
- Fixes an issue where dependency graphs would be filtered out if they had no direct dependencies (e.g. in strategies like Yarn where direct dependencies are unknown). ([#172](https://github.com/fossas/spectrometer/pull/172))
- Go: Fixes an issue with `glide.lock` parser. ([#175](https://github.com/fossas/spectrometer/pull/175))
- Go: Adds multi-module project support to `go.mod` static analysis. ([#171](https://github.com/fossas/spectrometer/pull/171))
- NPM, Yarn: Fixes an issue where subdirectories were erroneously ignored. ([#174](https://github.com/fossas/spectrometer/pull/174))

## v2.4.6

- VPS: Update Wiggins CLI plugin to version `2020-12-11-5d581ea`

## v2.4.5

- VPS: Update `fossa vps analyze` to use a new VPS project scanning engine:
  - Improve scan performance
  - Support "License Only" scans, where the project is scanned for licenses but is not inspected for vendored dependencies.

## v2.4.4

- Maven: Add limited support for POM `${property}` interpolation. ([#158](https://github.com/fossas/spectrometer/pull/158))

## v2.4.3

- Adds `--version` flag. ([#157](https://github.com/fossas/spectrometer/pull/157))

## v2.4

- RPM: Adds support for unpacking of gzipped RPMs. ([#154](https://github.com/fossas/spectrometer/pull/154))
- VPS: Integrates `vpscli scan` as `fossa vps analyze`. ([#148](https://github.com/fossas/spectrometer/pull/148))
- VPS: Removes `vpscli` binary. ([#148](https://github.com/fossas/spectrometer/pull/148))
- VPS: Adds support for `--team` and other metadata flags to VPS analysis. ([#149](https://github.com/fossas/spectrometer/pull/149))
- VPS: Adds `fossa vps test` command, analogous to `fossa test` for VPS projects. ([#150](https://github.com/fossas/spectrometer/pull/150))
- VPS: Adds `fossa vps report` command, analogous to `fossa report` for VPS projects. ([#150](https://github.com/fossas/spectrometer/pull/150))

## v2.3.2

- Adds `fossa list-targets` to list "analysis targets" (projects and subprojects) available for analysis. ([#140](https://github.com/fossas/spectrometer/pull/140))
- Adds `--filter TARGET` option to `fossa analyze`. ([#140](https://github.com/fossas/spectrometer/pull/140))
- Adds support for "detached HEAD" state in `git` and `svn`. ([#141](https://github.com/fossas/spectrometer/pull/141))
- Python: Dependencies found via `*req*.txt` and `setup.py` are now merged. ([#140](https://github.com/fossas/spectrometer/pull/140))
- Maven: Natively support multi-POM Maven projects. ([#140](https://github.com/fossas/spectrometer/pull/140))
- Gradle: Fixes an issue where subprojects were not handled correctly. ([#140](https://github.com/fossas/spectrometer/pull/140))

## v2.3.1

- RPM: Dependencies from multiple `*.spec` files in the same directory are now merged. ([#138](https://github.com/fossas/spectrometer/pull/138))
- Erlang: Aliased packages in `rebar3` are now resolved to their true names. ([#139](https://github.com/fossas/spectrometer/pull/139))
- Gradle: Support all build configurations (instead of a hard-coded list of known configuration names). ([#134](https://github.com/fossas/spectrometer/pull/134))

## v2.3.0

- Erlang: Fixes an issue where the `rebar3` strategy would incorrectly identify dependencies as top-level projects. ([#119](https://github.com/fossas/spectrometer/pull/119))
- Python: Fixes various issues in the `setup.py` parser. ([#119](https://github.com/fossas/spectrometer/pull/119))
- Haskell: Adds support for Haskell projects using `cabal-install`. ([#122](https://github.com/fossas/spectrometer/pull/122))
- PHP: Adds support for PHP projects using `composer`. ([#121](https://github.com/fossas/spectrometer/pull/121))

## v2.2.4

- Scala: Adds support for Scala projects using `sbt`. ([#54](https://github.com/fossas/spectrometer/pull/54))

## v2.2.1

- Python: Fixes an issue where the `req.txt` strategy would run even when no relevant files were present. ([#109](https://github.com/fossas/spectrometer/pull/109))

## v2.2.0

- Improves contributor counting accuracy using repository metadata. ([#94](https://github.com/fossas/spectrometer/pull/94))
- Improves parallelism of strategy discovery. ([#93](https://github.com/fossas/spectrometer/pull/93))
- Fixes an issue where URLs printed by `fossa test` and other commands were incorrect for `git` projects with `https` remotes. ([#92](https://github.com/fossas/spectrometer/pull/92))
- Fixes an issue where `IOException`s (like "command not found") would cause strategies to crash. ([#106](https://github.com/fossas/spectrometer/pull/106))
- Fixes an issue where with effect typechecking. ([#100](https://github.com/fossas/spectrometer/pull/100))
- Python: Dependencies of multiple `*req*.txt` files in a single project are now merged. ([#102](https://github.com/fossas/spectrometer/pull/102))
- Go: Re-enables deep dependency reporting (which was previously disabled for development purposes). ([#98](https://github.com/fossas/spectrometer/pull/98))
- NuGet: Adds support for analyzing `paket.lock` files. ([#107](https://github.com/fossas/spectrometer/pull/107))

# Version 1 Changelog

## v1.1.10

- 7013d3b fix: Remove evicted SBT dependencies (#667)
- 8aa77d8 Update genny calls to not use gopath (#668)
- 4e6cced fix: Unit test failures should cause CI failure (#666)

## v1.1.9

- a1ec875 Fix node_modules strategy (#665)

## v1.1.8

- 6ad8e86 fix ant subdirectoy analysis (#664)
- 4fe7d83 add faq (#661)

## v1.1.7

- 246294c fix downloaded parse error (#660)
- 2cd3dcd fix wrong config file field (#623)
- 01fe79a doc: Homebrew is no longer a supported installation method (#659)

## v1.1.6

- 9f7d083 Send projectURL on upload-project (#656)

## v1.1.5

- dd56406 Use gomodules instead of dep (#653)
- 9c1523e Ant: use pom.xml's <parent> version if one isn't declared at the top level (#652)

## v1.1.4

- fabc9ef Remove e2e test from blocking a release (#649)
- 44d13b2 Use 'go list' to determine transitive dependencies for gomodules projects (#648)
- 84818e9 Add support for titles with upload project (#646)
- 444330f SAML build link (#647)

## v1.1.3

- fc60c66 Update documentation for newer sbt versions (#638)
- 3255628 Add ARM64 in goreleaser (#626)
- 871e94f improve license scan fix (#643)

## v1.1.2

- b1e910a Fix Goreleaser after deprecation (#642)
- 89b8691 fossa upload-project command (#639)
- 38fdbac Update README.md (#636)

## v1.1.2-alpha.1

- 57fe304 feat: Use name field to name modules (#635)

## v1.1.1

- 94d95b5 Send CLI version in upload (#633)
- e41733a Update docs and help output for flags that only effective on project creation. (#632)
- a4bddd0 Handle multi module maven builds without distinct pom files (#631)
- 8330391 improve docs on `--suppress-issues` flag (#624)

## v1.1.0

- 1706109 chore: Update Docker development images (#601)
- 8aa42f0 remove mention of overwrite (#621)
- d7467dc Timeout flag correction (#619)
- 2cd9167 Add a pull request template (#618)
- ac0dc90 Replace "Python" with "Ruby" in Ruby documentation (#544)
- 11358c6 Fix typo on "options" param (#608)
- 1ae3c54 Update maven.md (#612)
- 028812f Replace .NET with nodejs on nodejs documentation (#610)
- 90d625c Git contrib count (#611)
- fff1e23 remove spectrometer install (#606)

## v1.0.30

- 09c02d6 Add site-packages to the list of ignored directories (#605)

## v1.0.29

- cc3b1ec fix: Do not fail when analyzing go.mod modules when lockfile is not in same directory as module (#602)

## v1.0.28

- 091f2a9 Allow double-quoted strings in setup.py (#600)

## v1.0.27

- f511238 Add -mod=readonly flag to gomodules resolver (#599)

## v1.0.26

- 55cc629 Use -mod=readonly flag for go list (#595)
- 7103b56 Go repository bazel files (#594)
- d4b00cd Use the same BINDIR for hscli (#592)

## v1.0.25

- 08dbd38 prevent comparison tooling with custom endpoint (#591)

## v1.0.24

- b530020 feat (npm dev) include npm development dependencies (#589)
- dff5651 Let hscli installation fail silently (#590)
- 22ca461 feat (yarn list) support for scanning yarn list output (#588)

## v1.0.23

- 7d22c91 CLI v2 Comparison (#568)
- 32b9351 Resolve documentation nits (#585)

## v1.0.22

- 6dee5c6 upload the policy paramater if a user adds it (#577)

## v1.0.21

- 7458683 Use unix file separators in archive uploads (#584)
- 6187e44 remove isbuilt errors and warnings for commands that we don't need (#576)

## v1.0.20

- 39656fd changes to scan ant better (#575)

## v1.0.19

- 3a98c56 Allow Leiningen to output on stderr without failing (#574)
- cf5391b feat (better bazel) support for bazel deps command (#570)
- 4efffa5 handle maven downloaded line (#573)
- f0abc89 flag change (#572)
- 4ccb6fd add title attribution row (#571)
- b431b2e docs update (#567)

## v1.0.18

- 4a98113 archive -> archives (#566)
- 244e757 return error so file info cannot be nil (#565)

## v1.0.17

- 85a7e9c fix (hanging commands) refactor sbt and timeout hanging commands (#563)
- b243965 revise ant options (#561)
- a0358b0 feat (pipenv discovery) (#560)

## v1.0.16

- 30316bc fix(json report) print json reports when provided json flag (#558)
- 3a27b27 remove gradle sub projects from dependency graph (#556)

## v1.0.15

- 98c3b7f Request download url when rendering reports (#557)

## v1.0.14

- 5296cf3 fix (gradle error) error on exit code and stderr (#555)
- 7c7aa6f [FC-1212] create integration with new report endpoint (#554)

## v1.0.13

- 701adbd remove .fossa.yml (#553)
- 8299613 feat (bazel files) parse bazel files for static support (#552)

## v1.0.12

- d6cab2c Add DownloadURL to Revision type. (#551)
- 35ce938 [FC-1059] Added consideration of lockfiles to nodejs IsBuilt() (#543)
- b2697e6 Updated README for generating license notices (#546)

## v1.0.11

- 3e7c7b3 [FC-977] Added strategy for parsing package-lock.json files (#541)

## v1.0.10

- 2961722 fix (log file sync) defer file syncing until after the command finishes (#539)
- d1fa5ed Fixed gradle project discovery (#538)

## v1.0.9

- 3ead389 fix (rpm install) return stdout instead of zero value (#537)
- d74872c Implement new python analyzer (#534)

## v1.0.8

- 36d3766 unmarshal additional information (#535)
- 877e552 feat (ruby v2 analysis) ruby analysis conforms to v2 format (#530)

## v1.0.7

- 4940add feat (rpm scanning) support for system level and individual rpms. (#520)

## v1.0.6

- 78d3b72 fix (type issue) handle empty pkg types (#532)
- eaf8b55 fix (update fail) don't fail when there are no updates available (#526)
- 9b5c9ff errors (extend errors) use the errors package in more places (#503)
- c160edb refactor (ruby) (#528)

## v1.0.5

- eaa6c94 turn off cgo (#529)
- ab7c478 new analysis strategies / fallbacks (#511)
- 69dc144 errors (wrong arguments) better errors when users manually specify modules. (#525)

## v1.0.4

- 6cad43a Trim $GOPATH from source path stacktraces (#524)
- 707ca11 add hash and version field to dep reports (#521)
- 2b63679 lint (golang ci) add custom linting configuration (#508)
- 6f324ad add the --server-scan flag to treat raw modules separately (#518)

## v1.0.3

- 638f9f7 fix (ruby errors) change is built check and fix errors (#519)

## v1.0.2

- 1c58d98 warn error and handle nil typed errors (#512)
- 4bc1dbc improve error messages when running commands (#510)
- 94be39b testing (fossa test) use a test server to test fossa test (#305)

## v1.0.1

- 39676c8 release (go version) (#507)
- d478879 release after approval (#506)
- 25ed63d feat (gomodules vendor) support users who vendor custom deps and use gomodules (#505)
- e72db93 feat (golang fallbacks) break go strategies down and fallback easier (#504)
- 4c5a991 fix (missing remote error) set project name to directory if git cannot be read. (#502)
- 72e21d6 feat (clojure support) clojure support through leiningen (#501)
- 7e64aa9 Fix parsing of gradle dependency tree (#500)

## v1.0.0

- 235c83318 better buck error (#499)
- a8412e0e2 Add setup.py scanning (#493)
- 1bdd0432d Log message if on Windows or not using ANSI (#438)
- 582091364 errors (better errors) extend the errors package further (#492)
- 953ec7464 Init: allow use of --project (and other API-related) flags (#498)
- 5c9f72c9e filter warnings prefix (#497)
- 4f90d785b feat (dep static analysis) read manifest and lockfiles created by dep (#491)
- 5a81a616a fix output requiring api key (#495)
- e6aefa91c golang: fix support for go modules in subdirectories (#439)
- 8af01eb7d Publish homebrew formula (#494)
- 1187e9d0a docs(readme): add download count (#490)
- d68373963 errors (no API key) Common error when users forget to add an API key.  (#489)
- 78a841865 feat (gomodules scanning) scan go.mod and go.sum for dependencies. (#488)

## Version 0 Changelog

We generally follow semantic versioning, but semantic versioning does not
specify pre-1.0.0 behavior. Here is how `fossa` <1.0.0 releases work:

- Any update that creates a breaking change (i.e. a change that causes a
  previously working configuration to fail) will bump the minor version.
- All other updates will bump the patch version.
- Preview, beta, and other special releases will have a pre-release identifer in
  the semantic version, and will be marked as pre-release on GitHub Releases.

## v0.7.34

- 0a838a506 Fix WalkUp to be OS-agnostic (#487)
- a5fcdca1b fix (requirements parser) whitespace in dependencies removed (#486)
- c2cbf8eac feat (errors) better errors package (#462)
- 8656b4e12 Use runtimeClasspath configuration for resolution (#484)
- b2d510c05 feat (clean debug logs) add --verbose flag to allow cleaner logs (#485)
- 643451839 docs (docker faq) update faq for custom docker images (#481)
- fd8fa7c17 Discover gradle projects using non-groovy dialects (#482) (Closes #395)
- 66e205192 Replace "Python" with "Ruby" in Ruby documentation (#483)
- 569f1e867 feat (rust support) Support rust through Cargo.lock parsing. (#474)
- c8d6e7dd5 feat (dependencyManagement field) add dependencyManagement parsing. (#477)
- 28096cc8b Haskell project support via cabal-install and stack (#444)
- 202eda88c fix (support method) change support to email (#476)

## v0.7.33

- 0567ca5 fix (zero deps error) log when a project has no dependencies (#473)
- 5d0e2b9 fix (nested poms) fix a bug where nested pom files could not be found  (#475)

## v0.7.32

- df7ee6967 Update how-it-works.md (#472)
- 4b85dce8b feat (license scan tar) use the rawLicenseScan parameter to run a full license scan (#469)

## v0.7.31

- b7cb71ad2 feat (fallbacks) don't look for setup.py and log if cocoapods is missing instead of failing (#470)
- fcc63f259 fix (sbt parsing) make a small change to ensure sbt graphs are created accurately. (#471)
- 9f346efc6 feat (buckw) discover buck command and prefer buckw (#467)
- 4d380793d fix (module filter) consider windows file paths when filtering modules (#466)
- 3bd9ffaec Update CONTRIBUTING.md (#465)
- 999641227 docs (golang) strategy and faq updates (#464)

## v0.7.30

- 5ec7a9e07 Add fallback to no VCS when VCS not supported, and support Mercurial (#463)
- f54ae192e copy installation (#461)

## v0.7.29

- 33808e000 remove upper bound on test (#460)
- ec5990cf7 Update how Maven modules are described in .fossa.yml (#459)
- 3c4e41f7d feat (command timeout) add timeout for gradle analyzer (#458)

## v0.7.28

- 94e829228 Fix gradle project name parsing for projects without group ID (#457)

## v0.7.27

- 5c59eafa2 improve dockerfiles (#456)
- e6da7d3ba feat (format fossa test) improve fossa test output for readability (#455)
- d184d6a5d Harden parsing of Gradle's output (#454)
- 9ea851336 Check each Maven POM manifest only once when discovering modules (#452)
- 89eb004f5 Improve discovery of Maven modules and dependencies (#449)
- bfdfaa1c4 feat (dotnet support) complete dotnet support with fallbacks. (#450)
- ad23bb55d Support projects without VCS and support Subversion (#448)
- 5a24f6891 fix empty Composer dependencies list parsing (#392)
- 92d9c9f98 Fix some typos in docs (#447)
- 4cfe1b459 remove comment and kill unused images (#446)
- e7319ddec Bump fossa/fossa-cli:base image's golang version to 1.12

## v0.7.26

- aad54f605 fix (api error) return api error messages with bad requests (#442)
- 47a005dd1 feat (report license text) add full license and attribution text for fossa report (#441)
- 368a1382b docs (FAQ page) add a faq page and other updates (#440)

## v0.7.25

- b0571b804 feat (gradle project dir) enable the gradle analyzer to work with a monorepo like structure (#434)
- 89aafbd77 test (carthage) add test structure for empty cartfile (#437)
- ebfa09147 fix (empty cartfile) Check for nil graph from empty Cartfile.resolved (#435)
- 7fd62b6b4 fix (report url) switch dependency url back to the full url (#436)
- f2d05aa12 fix (ruby tests) fix flaky ruby integration tests. (#426)
- 156ae380c fix (carthage error) improve carthage error message (#432)
- be9042349 feat (go dependency versions) Favor explicit versions instead of dependency hashes (#427)

## v0.7.24

- 7a5ba032b feat (buck all targets) add option to specify a target such as //third-party/... (#428)
- e9fd4642e fix (ant analyzer) clean up and prevent failure from missing binaries (#429)
- bb551cd04 refactor (gradle analysis) add a test suite and clean up code. (#425)
- 8e02a4a80 fix (.io to .com) update endpoints (#423)

## v0.7.23

- e26421e28 fix (gradle parser) bug related to windows line endings (#421)
- 75994dadf fix (windows script) add a correct download script for windows users to the cli manual (#422)
- cbd0f751a testing and comment logic (#420)
- 2a2a23f14 fix (report dependencies) Change report dependencies to track Fossa.com results (#419)
- fa135e191 feat (test pass) add the --supress-issues flag to fossa test (#418)
- f6660fb91 fix (raw modules) prevent modules from appearing as projects (#416)
- 2068b2d8f fix (manual links) broken links on the cli manual (#415)
- 541beceee docs (manual rewrite) manual and user guide overhaul (#410)

## v0.7.22

- 5e22532 Update README.md (#412)
- c13d22c fix (gradle configurations) add default configurations and change how targets are handled (#411)

## v0.7.21

- 11d74e8 Fix (readtree generic) Fix bug that prevented dependencies from being listed in the transitive graph. (#407)

## v0.7.20

- 2f552ca feat (paket analyzer) introduce support for the paket package manager (#404)

## v0.7.19

- 757a3df feat (okbuck classpath) add a flag to buck analysis for specific types of dependencies. (#400)
- 5b86e5b fix (ruby no specs) Do not panic when Gemfile.lock has a malformed empty specs section (#402)
- 7ad3119 fix (go analyzer) do not fail when there are no go dependencies. (#401)

## v0.7.18

- 1ed03f7 feat(okbuck support) Provide support for analyzing software managed by okbuck. (#398)
- 34babdf fix (Gradle analyzer) Fix gradle discovery for root projects and add a flag to scan all submodules (#399)
- cef13fe fix(cmd): Correctly parse module options when passed from command line (#393)
- 28a6f0e feat (debian analysis) Build functionality to analyze debian packages (#388)
- 3e54a0b fix (fossa report licenses) change the way that we find dependency license information. (#390)
- 65c2534 fix (fossa test) Poll the fossa issues endpoint until a scan is complete. (#397)
- 4ccf0d5 feat(buck) add cli support for the Buck package manager (#380)

## v0.7.17

- be61f55 Gradle multi-configuration parsing (#387)
- b9cf6ae fix (ant discovery) ensure valid directories are discovered. (#384)
- f6731eb feat(build tags) analyze go build tags (#372)
- 098b089 fix (readtree) correct the way we parse dependency graphs (#385)
- 861f567 Fix csproj regex (#386)
- 1d39bb8 fix(ant) Fix error message (#363)
- d1c781d fix: Correctly set directory modules are passed in from the command line (#383)
- 9509164 Add machine-readable output format to license report (#379)
## v0.7.16-rc.1+buckpreview

- d8e6d3a add buck project discovery
- eb4bc12 basic functionality
- 7005a1e first fully working changes
- 9088c10 WIP push
- cb54eea WIP upload
- 301b654 WIP basic functionality

## v0.7.15

- 434a2ae Pass -no-colors about as two separate arguments to sbt, not one (#376)
- 740da0d Link to CONTRIBUTING.md was broken (#377)
- b9a1f3b update go-git to v4.7.1 (#374)

## v0.7.14

- 4821bdc feat(gomodules) add support for gomodules (#368)
- 2dd95e9 fix(python) Add options support to requirements.txt parsing (#370)
- 2347102 fix(python) requirements parses extras properly (#365)
- c6aceb3 fix(maven) fix line parsing in Windows OS (#362)
- 71b489c fix(upload) remove duplication of flags to fix upload (#366)
- 4f6199d fix(make) fix conflict with auto generated file (#364)
- 9e6a4d8 fix(npm) npm analyze incorrectly finds module from .fossa.yml (#355)

## v0.7.13

- 623f658 fix(module options) allow command line options for multi module builds (#359)
- f188555 feat(pipenv) add support for pipenv projects (#315)
- cb206fd fix(glide) ensure that glide checks for aliased packages (#352)
- bb05c2b fix (buildtools) logic for bower and pip (#350)

## v0.7.12

- 4bd3b42 Merge pull request #339 from fossas/fix/yml-relative-paths-golang
- 48e7afd chore(go): Import grouping
- 9632cbe Merge pull request #338 from fossas/feat/warn-old-config
- a3792d0 test(nodejs): Add tests for checking import graphs (#337)
- 9439aa0 feat(ruby analyzer integration test) add ruby analyzer integration test (#320)
- 94c5f92 refactor(integration test) do not use TestMain in integration tests (#336)
- f4fc244 nit: Remove debugging code
- eeb82cd Merge pull request #276 from fossas/fix/phpDeps
- b8baa4f feat(config): Warn on old configuration files
- 36cc01d fix(go): Use relative paths when discovering modules
- 2495072 Filter out deps with name 'php'
- 201b13f test(yarn fixtures) add rev not resolve to suffix fixture (#326)
- 4f8a134 Merge branch 'master' into test/nodeFixtures3
- 61ce589 build: Rebuild on source change, use MacOS-compatible find (#332)
- ccb3bec Merge branch 'master' of github.com:fossas/fossa-cli into test/nodeFixtures3
- 915c70f  update fixtures and tests according to fixture dir
- 77b64e5 define fixture
- 50277fa add second case for trans prod dep collisions
- cd8ef3c add trans dev dep case 1
- 10fff2b fix some naming to be more clear
- 4fc7473 rename directories
- 0d36e90 setup fixture

## v0.7.11

- 5f558c5 fix added for dep graph creation (#331)
- 2de096e test(yarn fixtures) define fixtures and tests for additional parsing edge cases (#325)
- 1d32b91 test(python analyzer) add native python analyzer integration tests (#307)
- e432486 feat(circle.yml) aggregate coverage for multiple reports within a single PR (#306)

## v0.7.10

- 58b0fb7 test(yarn fixtures) add name only collision with direct prod dep case (#324)
- 4c51b77 test(yarn fixtures) initial edge case fixture structure example for yarn tooling (#323)
- 3c243bc Make sure that release tags start with 'v' (#322)
- 5f47dc1 feat(yarn.lock parsing) do not include dev deps in lockfile parsing (#312)
- 146f015 feat(nodejs dev deps) filter nodejs dev deps when using npm ls (#314)
- 72f7ec7 fix(vndr user repos) add support for user specified package locations (#316) (#318)
- ca28520 feat(buildtools Dockerfile) add rails tooling on buildtools image (#319)
- 0ae2c5e feat(yarn/npm) do not eagerly fail if either yarn or npm is not available (#313)
- dbfbb85 refactor(integration tests) abstract/simplify project initialization post cloning (#310)

## v0.7.9

- adec6f3 build: Fix Makefile dependencies in release process (#309)
- 03b24fb Improve .NET analyzer performance by reducing logging (#296)
- e9ac753 test: Don't run integration tests while unit testing (#308)
- fcb3783 fix(Makefile) update dev-osx to not error out for missing run command (#304)
- 4e1af41 test(nodejs integration) add full nodejs integration test (#297)
- 54bed30 refactor(codegen): Clean up old code, make codegen consistent (#300)
- a938e90 Add dependency check to build (#302)
- fc78d44 fix(ci): Fix reversed coverage logic for CI unit tests (#301)
- 72d7ca4 refactor(install): Use godownloader instead of custom install script (#298)
- ce2e3bf coveralls removed for forked repos and alternate junit test path added (#299)
- 48afaf4 feat(yarn lockfile fallback) add yarn lockfile reading fallback (#293)
- c94e175 added flags for specifying the team in fossa, and a link (#287)
- 718bf28 test(yarn lockfile) improve fixture case coverage (#290)
- c90d051  feat(AnalyzerTest) canonical reference for slimming docker test image and native analyzer testing (#271)
- 67c2ff1 release(v0.7.8-1): Release version v0.7.8-1

## v0.7.8-1

- 67c2ff1 release(v0.7.8-1): Release version v0.7.8-1
- f7bc7ea Fix/test upload (#289)
- 70aa12a Overhaul FOSSA CLI CI (#286)
- 6e77c5b feat(yarn) add yarn lockfile parsing (#283)
- 6d8b99d fix(.circleci/config.yml) use test base docker image and check out branch cli code into the image (#277)

## v0.7.8

- 65a187a release(v0.7.8): Release version v0.7.8
- b03de4d Fix/test custom (#284)
- 4c9206d Issue #247, fix how custom fetchers are handled (#281)
- 9e52d6e feat(npm fallback) use node_modules to build dep graph if npm fails
- 6999ee6 Fix/go dep ignore (#272)
- 80e2819 fix(exec) append args provided in WithEnv instead of Env for cmds (#273)
- 5e040f8 default error value changed when an API key is not provided (#275)
- 12cd4c8 feat(npm buildtool) update FromManifest to return a package and rename it accordingly
- 9b6bc04 fully define TestFromNodeModules

## v0.7.7

- e874ec2 release(v0.7.7): Release version v0.7.7
- a66383e Work around NPM reporting for transitive dependencies with deduplication (#258)
- 27fcf55 Move fixtures to correct folder
- 551f5a4 refactor(npm): Move fixtures to correct folder
- dfcf109 Add NPM tests and mock NPM execution
- 42d448f Merge pull request #260 from fossas/ci/coveralls
- c75503c Merge branch 'master' into ci/coveralls
- 58e029f  Use CLI-specific API endpoints so that `fossa test` works with push-only API keys (#253)
- 7654166 coveralls support added
- ca66f70 feat(ruby analyzer) add fallback mechanism for ruby analyzers when bundler fails
- a1bcdc9 remove shouldFallback
- 000d93d remove trash
- 4742c3f flatten structure
- d2c7dda prefer fallbacks within switch statement
- 8bedfaf update to no longer need gemfile-lock-path
- 560691d add fallback option on each bundler command failure
- c864b74 remove dockerfile change in favor of separate PR
- f247dd9 remove shouldFallback from final fallback case
- 2ca741f fix fallback ordering
- 89df70d clean up tests; remove unused code
- 6a8dd6f correct ordering
- c46eba5 remove helper function
- 571be27 remove debugger line
- 996525a add remote debugging tools and settings
- b447304 update to not include lockfile path
- 41dba65 rename dev-mac -> dev-osx
- f8c5d93 reorder to check errs earlier, ensure that end result is actually populated
- 7a38c7f update buildTarget to use CWD
- e34bcad break out switch into functions
- b0a8ab3 Merge branch 'master' of github.com:fossas/fossa-cli into feat/rubyFallback
- eb8b518 use fallback strategy
- 8377bc7 add osx dev
- d9afc8f Correctly upload bad input with empty lines (#249)

## v0.7.6

- a35fd0b release(v0.7.6): Release version v0.7.6
- edecf87 fix(upload): add API flags (#248)
- 5b0c18b fix(install): Fix installer checksumming
- e290faf Added Jira project key and Project URL flags (#237)
- efa8f60 Improve default logging format (#244)
- f41a1c8 use shasum when available to verify download (#239)
- 92341dc lint(golangci): Fix GolangCI lints (#242)
- e7f9c39 Refactor logging: add structured fields and multiplexed backends (#241)
- 1206d63 allow local install without sudo using LOCAL=true (#238)
- b361644 test(flags): ignore order during combination test
- 7d8509c Support exclamation marks in Gemfile.lock (#230)

## v0.7.5

- 8e28232 release(v0.7.5): Release version v0.7.5
- abbe5d3 Tarball upload bugfixes (#228)
- 674e99b fix(gradle): Strip additional Gradle annotations (#229)

## v0.7.4

- ed1784b release(v0.7.4): Release version v0.7.4
- 6378305 Third-party tarballs (#227)
- 6719541 release(v0.7.3-2): Release version v0.7.3-2

## v0.7.3-2

- 6719541 release(v0.7.3-2): Release version v0.7.3-2
- ee7b30d chore: Add more .gitignore targets
- 14daf05 fix(readtree): Fix 1-index handling
- 2129901 release(v0.7.3-1): Release version v0.7.3-1

## v0.7.3-1

- 2129901 release(v0.7.3-1): Release version v0.7.3-1
- 33e478a fix(nodejs): Allow NPM errors by default
- 4e13873 Add init and analyze flags to default command (#225)

## v0.7.3

- fc83ebc release(v0.7.3): Release version v0.7.3
- 4157cc5 Do not cause config to fail if no supported VCS is detected (#224)
- b8a1457 Carthage support (#218)
- 983716a Added check for locator in upload response (#223)

## v0.7.2

- a259210 release(v0.7.2): Release version v0.7.2
- 017f69d fix(analyzers): Don't short-circuit module discovery on error
- 83fae0f Remove polymorphic monads (#219)

## v0.7.1

- 89661a4 release(v0.7.1): Release version v0.7.1
- eac7f22 fix(cmd): Correctly initialise main default command

## v0.7.0

- 917cd16 release(v0.7.0): Release version v0.7.0
- 4c96066 build(release): Do release preparation outside of Docker container for commit sign-off
- 8768224 build(release): Improve release abort
- 9a99d35 build(release): Improve release process (#217)
- 683d7c7 fix(bower): Fix undefined variable breakage due to bad refactor rebase
- e334f18 test(bower): Add .bowerrc directory handling tests
- 6961225 Merge pull request #214 from fossas/fix/bower-defaults
- 602a951 Refactor analyser discovery (#211)
- 8650211 fix(analzers): fix syntax err
- 6730b18 fix(analyzers): support relative paths in `.bowerrc`
- 1aafc1b fix(buildtools): add bower config constructor to apply defaults
- 9c0cbd2 fix(cmd): Main command should expose debug flag
- d41a952 chore: Consolidate GH templates
- ec6c681 Update issue templates (#208)
- 057e4f6 Enable unit tests in CI (#207)
- 72dc9ab feat(installer): Add install-latest in addition to stable

## v0.7.0-beta.9

- 357c041 chore: 0.7.0-beta.9 release
- 7abe7f4 fix(mvn): Fix Maven initialisation -- read POMs instead of parsing output (#206)
- dbabe3e feat(vcs): Correctly infer VCS settings when within a repo but not at the root (#205)
- 488b88c chore: update dependencies
- 4671510 refactor(init): Make explicit config file existence check for init
- 2f09aae feat(cmd): support --update flag in `fossa init`
- c5f82fe hotfix(install): Hotfix installer URL
- 6bea504 feat(ruby): Configurable `Gemfile.lock` path (#200)
- aa528bd fix(pkg): Fix Composer type parsing

## v0.7.0-beta.8

- 1626218 chore: release 0.7.0-beta.8
- 0ea3cce refactor(build): add releaser checks and fix installer generation
- 9823f3c feat(api): Enable proxy support via environment variables (#199)
- 2017bf9 fix(install): avoid hitting rate limit on install script (#197)

## v0.7.0-beta.7

- 3cd1ac9 fix(api): Correctly set SBT locators

---
Automated with [GoReleaser](https://github.com/goreleaser)
Built with go version go1.10.3 linux/amd64

## v0.7.0-beta.6

- 85d8f02 build(release): Remove development release options
- ef9e578 build(release): Correctly set GOVERSION on release
- b496f40 refactor(sbt): Use graph XML parsing instead of output parsing (#198)
- 1ac53ea fix(log): Do not use ANSI control characters on Windows (#194)

---
Automated with [GoReleaser](https://github.com/goreleaser)
Built with go version go1.10.3 linux/amd64

## v0.7.0-beta.5

- 4aa0803 feat(cmd): Add default command (#192)
- 90905f6 fix(test): Correctly generate URLs for custom fetchers (#191)
- b769ceb refactor(upload): Avoid redundant declarations
- 94b9162 fix(nodejs): Fix IsBuilt detection and Init target
- 971d844 chore: Add TODO structs, doc formatting nits

---
Automated with [GoReleaser](https://github.com/goreleaser)
Built with go version go1.10.3 linux/amd64

## v0.7.0-beta.4

- 6619d34 fix(sbt): Fix SBT project detection

---
Automated with [GoReleaser](https://github.com/goreleaser)
Built with go version go1.10.3 linux/amd64

## v0.7.0-beta.3

- 739329b fix(test): Fail on panic and returned errors
- 3a59e35 fix(sbt): Add ignored lines for SBT output parsing

---
Automated with [GoReleaser](https://github.com/goreleaser)
Built with go version go1.10.3 linux/amd64

## v0.7.0-beta.1

- 2e46b41 refactor(cmd): Refactor output commands
- 7e8b560 fix(test): Fix test bugs
- bb8f1a5 feat(test): Implement fossa test
- b0a8b72 refactor(api): Refactor api package
- fcec296 Implement the report command. (#171)
- d938632 chore: update deps
- ef7b165 feat(ant): Ant analyser ported
- 2b371d0 feat(cocoapods): Cocoapods analyser
- 17202fe WIP: cocoapods
- 902e56f fix(reports): Properly escape report URLs
- 6b5f59d fix(ruby): Parse direct imports from lockfiles
- d2e851f feat(scala): Implement scala analyser
- 4d35c6c fix(test): Fix Python test project name
- 94783fc fix(python): Fix pipdeptree parsing, add regression test

---
Automated with [GoReleaser](https://github.com/goreleaser)
Built with go version go1.10.3 linux/amd64

## v0.6.7

- 2588e95 Merge pull request #174 from fossas/feat/respect-node-unresolved-flag
- b4140c3 fix(builders): pass -B flag to maven analysis
- 867c912 feat(builders): add unresolved flag to nodejs builder
- 517d2c0 doc(builders): fix nuget doc file
- 41123fc doc(builders): update gradle config docs

---
Automated with [GoReleaser](https://github.com/goreleaser)
Built with go version go1.10 darwin/amd64
## v0.7.0-alpha.12

- 6796b63 feat(mvn): Add custom commands
- 506ce8b fix(config): Don't write branch name to config file
- e95e475 WIP: scala work

---
Automated with [GoReleaser](https://github.com/goreleaser)
Built with go version go1.10.3 linux/amd64

## v0.7.0-alpha.11

- 2e60b98 fix(python): Always set m.Deps
- dbb633e fix(api): Add default project title

---
Automated with [GoReleaser](https://github.com/goreleaser)
Built with go version go1.10.3 linux/amd64

## v0.7.0-alpha.10

- c1b7a43 fix(api): Add title flag to API flags
- 14fd035 ci(build): Use base image to avoid bad checkout

## v0.7.0-alpha.9

- 18a28a4 feat(nuget): Implement nuget analyzer
- 724d8fb WIP: NuGet
- b28604d feat(api): Send custom revision IDs
- 28b9461 feat(maven): Implement Maven analyser
- 156ccb4 refactor(graph): Use code generation instead of reflection
- 52d2482 WIP

## v0.5.2

- 09c0f55 backport(api): Backport branch flag to 0.5.x

## v0.7.0-alpha.4

- e4bf442 feat(go): Manifest strategies
- c6c959f feat(go): glide, gpm support
- 01edf8d refactor(go): Remove dead code, add make test command
- ecc397b ci: CircleCI configuration chores
- dd0772b ci: Don't use env vars in non-shell commands
- f72b2bc build(docker-test): Don't build all of Kubernetes (this kills the crab)
- 7d65cf2 refactor(docker): Use Quay for building Docker images
- 55ddd49 feat(go): vndr/gpm, multi-project vendoring support, integration tests on Docker
- 0250f61 feat(go): nested vendoring support, automated integration tests
- 23526c0 chore: Clean up merge cruft
- 2f83e6f Merge branch 'master' into wip/v0.7.0
- 89a3103 fix(api): Fix uploading UX nits and URL formatting issues
- fccaa00 refactor(go): Support Godep, add integration tests
- 79a162a refactor(api): Remove extraneous build data
- d90cc8a feat(api): Add normalized imports
- 1a88076 WIP: Go dep analysis
- dbd027b Merge branch 'wip/v2' of github.com:fossas/fossa-cli into wip/v2
- fae5186 WIP: Go option-based analyzers
- f943789 WIP: Go analyzer strategies
- c211600 WIP: analysis command refactor complete
- 85e221c WIP
- b4c5bda WIP
- a356dbf WIP
- 527ecce WIP
- 2171372 WIP
- cc58b15 WIP: Go option-based analyzers
- 8899464 WIP: Go analyzer strategies
- 64d77b4 WIP: analysis command refactor complete
- 20365ba WIP
- f4d22b6 WIP
- 1c6c5e8 WIP
- e8bfc5c WIP
- 52f7fd3 WIP

---
Automated with [GoReleaser](https://github.com/goreleaser)
Built with go version go1.10.3 linux/amd64

## v0.7.0-alpha.8

- da53a35 feat(php): Implement PHP analyser
- 4149700 feat(bower): Implement bower analysers
- dc57fe3 WIP: switching to config file v2

## v0.7.0-alpha.7

- 39b3d19 feat(gradle): Implement Gradle analyser
- 8ba5602 WIP: gradle
- 7cdef88 feat(config): Warn when users pass options but use config file
- 35638c7 fix(go): Don't include root in transitive dependency graph

## v0.7.0-alpha.6

- b9cddb0 feat(ruby): Add Ruby analysis
- b06eb62 test(fixtures): Remove obsolete fixtures
- 1c09b4e test(go): add Jaeger to testing suite
- 0de97ca feat(python): Python analyser
- 82397b2 feat(nodejs): Add NodeJS analyzer
- a0c22ff build(docker): Refactor test-base Dockerfile to avoid long build times
- 5cccf4e chore: Add ISSUE_TEMPLATE
- 7ab9965 Merge branch 'master' into wip/v0.7.0
- 515102d build: Rename docker-devel target to docker
- 9447e2d Merge pull request #160 from fossas/fix/fix-hash-calculation
- 1239291 fix(builders): fix hash calculation

---
Automated with [GoReleaser](https://github.com/goreleaser)
Built with go version go1.10.3 linux/amd64

## v0.7.0-alpha.5

- 1c09b4e test(go): add Jaeger to testing suite
- 0de97ca feat(python): Python analyser
- 82397b2 feat(nodejs): Add NodeJS analyzer
- a0c22ff build(docker): Refactor test-base Dockerfile to avoid long build times
- 5cccf4e chore: Add ISSUE_TEMPLATE
- 7ab9965 Merge branch 'master' into wip/v0.7.0
- 515102d build: Rename docker-devel target to docker
- 9447e2d Merge pull request #160 from fossas/fix/fix-hash-calculation
- 1239291 fix(builders): fix hash calculation

---
Automated with [GoReleaser](https://github.com/goreleaser)
Built with go version go1.10.3 linux/amd64

## v0.7.0-alpha.5

- 1c09b4e test(go): add Jaeger to testing suite
- 0de97ca feat(python): Python analyser
- 82397b2 feat(nodejs): Add NodeJS analyzer
- a0c22ff build(docker): Refactor test-base Dockerfile to avoid long build times
- 5cccf4e chore: Add ISSUE_TEMPLATE
- 7ab9965 Merge branch 'master' into wip/v0.7.0
- 515102d build: Rename docker-devel target to docker
- 9447e2d Merge pull request #160 from fossas/fix/fix-hash-calculation
- 1239291 fix(builders): fix hash calculation

---
Automated with [GoReleaser](https://github.com/goreleaser)
Built with go version go1.10.3 linux/amd64

## v0.7.0-alpha.3

- c6c959f feat(go): glide, gpm support
- 01edf8d refactor(go): Remove dead code, add make test command
- ecc397b ci: CircleCI configuration chores
- dd0772b ci: Don't use env vars in non-shell commands
- f72b2bc build(docker-test): Don't build all of Kubernetes (this kills the crab)
- 7d65cf2 refactor(docker): Use Quay for building Docker images
- 55ddd49 feat(go): vndr/gpm, multi-project vendoring support, integration tests on Docker

---
Automated with [GoReleaser](https://github.com/goreleaser)
Built with go version go1.10.3 linux/amd64

## v0.7.0-alpha.2

- 0250f61 feat(go): nested vendoring support, automated integration tests
- 23526c0 chore: Clean up merge cruft
- 2f83e6f Merge branch 'master' into wip/v0.7.0
- 607de55 fix(gradle): Improve gradle error logging
- 62ae510 fix(gradle): Fix gradle version detection
- cfe95a5 Merge pull request #151 from joshuapetryk/josh/powershell
- 6213639 Add Powershell streams
- ea187bb Fix syntax error with temp dir path join
- 9cc0989 fix(builders): fix go-bindata error
- 2c39f70 doc(license): add license header and link to pipdeptree

---
Automated with [GoReleaser](https://github.com/goreleaser)
Built with go version go1.10.3 linux/amd64

## v0.6.6

- 607de55 fix(gradle): Improve gradle error logging
- 62ae510 fix(gradle): Fix gradle version detection
- cfe95a5 Merge pull request #151 from joshuapetryk/josh/powershell
- 6213639 Add Powershell streams
- ea187bb Fix syntax error with temp dir path join

---
Automated with [GoReleaser](https://github.com/goreleaser)
Built with go version go1.10.3 linux/amd64

## v0.7.0-alpha.1

- 89a3103 fix(api): Fix uploading UX nits and URL formatting issues
- fccaa00 refactor(go): Support Godep, add integration tests
- 79a162a refactor(api): Remove extraneous build data
- d90cc8a feat(api): Add normalized imports
- 1a88076 WIP: Go dep analysis
- dbd027b Merge branch 'wip/v2' of github.com:fossas/fossa-cli into wip/v2
- fae5186 WIP: Go option-based analyzers
- f943789 WIP: Go analyzer strategies
- c211600 WIP: analysis command refactor complete
- 85e221c WIP
- b4c5bda WIP
- a356dbf WIP
- 527ecce WIP
- 2171372 WIP
- cc58b15 WIP: Go option-based analyzers
- 8899464 WIP: Go analyzer strategies
- 64d77b4 WIP: analysis command refactor complete
- 20365ba WIP
- f4d22b6 WIP
- 1c6c5e8 WIP
- e8bfc5c WIP
- 52f7fd3 WIP

---
Automated with [GoReleaser](https://github.com/goreleaser)
Built with go version go1.10.3 linux/amd64

## v0.6.5

- 9cc0989 fix(builders): fix go-bindata error
- 2c39f70 doc(license): add license header and link to pipdeptree

---
Automated with [GoReleaser](https://github.com/goreleaser)
Built with go version go1.10 darwin/amd64
## v0.6.4

- e17ebd5 fix(nuget): Fix NuGet discovery path
- 1423561 fix(install): fix powershell install script

---
Automated with [GoReleaser](https://github.com/goreleaser)
Built with go version go1.10.3 linux/amd64

## v0.6.3

- c86fa51 Merge pull request #143 from fossas/feat/compute-dependency-hashes
- 9049c67 fix(common): bump timeout to 60s
- e4a5aec Merge branch 'master' into feat/compute-dependency-hashes
- 9b8818f feat(install): modify windows install script
- a535311 test(go): Add previously ignored govendor manifest fixture
- 9b73bc7 Add Powershell script for Windows based CI pipeline
- e704dc6 chore(lint): correct lint ignore into golangci-lint format
- dc558a5 chore(lint): silence gas linter
- e323dd0 feat(builders): return hex string for hashing utils
- bd0af6a feat(builders): add dependency hashing for ant
- b908880 feat(module): define hashes type
- 01a97ce chore: Cleanup merge cruft
- 9204650 fix(bower): Fix bower IsBuilt check
- aae8bf6 refactor(builders): Separate builders into distinct packages
- 04248c7 doc(readme): add slack badge and link
- 92553b2 Detect and install go-bindata if missing
- 9c77639 fix(upload): Fix upload report link and API endpoint
- eb2d07d fix(npm): Allow empty node_modules folders when no dependencies

---
Automated with [GoReleaser](https://github.com/goreleaser)
Built with go version go1.10 darwin/amd64

## v0.6.2

- 3453eb5 feat(upload): Configurable upload branch

---
Automated with [GoReleaser](https://github.com/goreleaser)
Built with go version go1.10.2 linux/amd64

## v0.6.1

- 269a380 feat(builders): improve ant name parsing
- ec20967 fix(builders): #139 fix out of range error with ant
- 4898773 newline at end of file
- e197444 add override for zip format on windows to goreleaser
- f661ebf doc(support): document cocoapods support

---
Automated with [GoReleaser](https://github.com/goreleaser)
Built with go version go1.10 darwin/amd64

## v0.6.0-beta.1

- 41d8e4d fix(upload): Get custom project titles from 'project' configuration
- e37d325 fix(node): Use NPM_BINARY when set
- d50d94a chore: Update dependencies
- 4913fc0 refactor(cmd): Don't initialise API unless needed
- a8988f7 refactor(cmd): Remove IO services
- 604b036 fix(cmd): Fix merge conflicts
- 58e174a refactor(cmd): Move commands into one subtree
- f68b9ab refactor(cmd): Refactor upload, update, version commands
- 2d4a88c chore(builders): ignore generated files
- a66e3d4 Merge pull request #136 from fossas/fix/sbt-deps
- 1bd9039 changed fetcher type from sbt to mvn for the SBT Builder
- 980691d feat(log): Add structured field logging
- 6f8408a fix(go): Remove debugging around internal imports
- 7418dfa fix(go): Fix recursion in internal imports
- e702181 fix(go): Debug recursion in internal imports

---
Automated with [GoReleaser](https://github.com/goreleaser)
Built with go version go1.10.2 linux/amd64

## v0.6.0-alpha.4.gopaths

- fca1223 WIP
- 4b4d5a7 refactor(log): Improve logging diagnostics, fix Go project names
- cc9586b fix(go): Fix go import resolution from within vendored packages
- 9e856c8 chore: Add new dependencies to lockfiles
- 47b26f8 test: move fixtures to testdata/
- 3fe3ad3 feat(builders): refactor ant builder to avoid nesting
- f82135c fix(analyze): fix syntax error
- d9fc322 Merge pull request #134 from fossas/feat/ant-support
- 15743b6 Merge branch 'master' into feat/ant-support
- d6276f0 chore(builders): complete ant comment
- 1ed9769 test(builders): add ant fixture
- 022ff8f doc(readme): update api doc link
- 93ac0ea refactor(log): Migrate to idiomatic logging package
- a348971 refactor(log): Add idiomatic logging package
- 119c635 Update FOSSA status badge
- 27ea4ff feat(builders): add some basic jar name parsing for ant
- c6eb417 feat(analyze): refactor analysis data model
- b0cf179 doc(builders): add ant docs
- b888620 feat(builders): add ant support
- 31affba add more aliases (#133)

---
Automated with [GoReleaser](https://github.com/goreleaser)
Built with go version go1.10.2 linux/amd64

## v0.6.0-alpha.3

- 5f0299b fix(upload): Escape upload report URL

---
Automated with [GoReleaser](https://github.com/goreleaser)
Built with go version go1.10.1 linux/amd64

## v0.6.0-alpha.2

- 4a1bdd2 fix(upload): Fix managedBuild flag for custom fetcher upload
- 1e27f85 feat(builders): #44 add Cocoapods integration with path data (#130)

---
Automated with [GoReleaser](https://github.com/goreleaser)
Built with go version go1.10.1 linux/amd64

## v0.6.0-alpha.1

- 75e6747 fix: Ignore root dep locators when computing import paths
- 6b1e7cb ci: Add go-bindata to Dockerfile
- 6acc2f7 fix(npm): Don't include extraneous root
- 448c1fe feature(api): Serialize locators in FOSSA format
- cc1cc9a feat(ruby): Ruby path data parser
- 9e00849 Merge branch 'master' of github.com:fossas/fossa-cli
- 66bb021 feat(sbt): SBT path data parsing
- 0a58a70 feat(sbt): SBT path data parsing
- 75f22ce feat(pip): Pip path data parsing
- f14664e Merge branch 'next'
- 316fe02 feat(nuget): NuGet path data (very slow)
- ddd17ef [WIP] Path parsing for NuGet
- 574e421 fix(npm): Allow NPM to have errors because npm i is inconsistent
- 3a7c81b feat(nodejs): Add path data parsing
- 8ffd098 fix(go): Correctly handle internal and root packages
- c3f0847 feat(maven): Maven relationship data
- e1bb72e feat(gradle): Add gradle path data and fix bullshit memory bug
- 413f55a feat(go): Fast golang path data
- c21dc4c feat(go): Golang path data (very slow)
- 06d9cd8 feat(composer): Add composer path data
- c31a975 feat(bower): Add origin path detection
- 571cf4e refactor(cmd): Use IO services for effects [WIP]
- 013e269 feat(di): Implement common side-effecting services

---
Automated with [GoReleaser](https://github.com/goreleaser)
Built with go version go1.10.1 linux/amd64

## v0.5.1

- 64ddd93 Merge pull request #127 from fossas/fix/support-bower-custom-folder
- e142a95 fix(builders): #125 add bower component dir resolution
- da16a44 doc(readme): update badge to use provided build
- 986f053 chore: fix typo comments, remove dead code

---
Automated with [GoReleaser](https://github.com/goreleaser)
Built with go version go1.10 darwin/amd64

## v0.5.0

- 2954eee Merge pull request #121 from fossas/feat/nuget-support
- 8d58e9c test(builders): add nuget fixtures
- 6884192 doc(readme): update readme
- 99d3f8c Merge branch 'master' into feat/nuget-support
- 1dbda7d feat(build): turn built module error into a warning
- bc5811c doc(builders): add nuget docs
- 377a05a feat(builders): add nuget lockfile parsing
- 843299a feat(builders): add nuget support
- c168cce chore(deps): Update dependencies
- 5e146c5 feat(builders): Add Pip support

---
Automated with [GoReleaser](https://github.com/goreleaser)
Built with go version go1.10 darwin/amd64

## v0.4.6-1

- a708d86 fix(go): Work around golang/go#16333

---
Automated with [GoReleaser](https://github.com/goreleaser)
Built with go version go1.10 linux/amd64

## v0.4.6

- 85c1788 Merge pull request #116 from fossas/feat/support-gradle-root-deps
- 99a9552 fix(builders): fix PR comments
- 7ef81e0 feat(cmd): add spinner to init cmd
- 0583626 doc(builders): add another gradle common task
- 748f307 doc(builders): improve gradle builder docs
- bffa8df Merge branch 'feat/support-gradle-root-deps' of https://github.com/fossas/fossa-cli into feat/support-gradle-root-deps
- db5b36b fix(builders): fix gradle syntax err
- 60818b4 Merge branch 'master' into feat/support-gradle-root-deps
- 1030bd6 fix(builders): set TERM=dumb when running gradle dependencies task
- 15f5af5 doc(builders): add better gradle docs
- 5b73fa4 fix(builders): allow for empty configuration in gradle
- 97c7315 feat(builders): #114 support root dependencies task

---
Automated with [GoReleaser](https://github.com/goreleaser)
Built with go version go1.10 linux/amd64

## v0.4.5-1

- 8b28d1f fix(go): Don't require Go project folder for build, and do actual Go build
- 26c0d12 chore: update CHANGELOG

---
Automated with [GoReleaser](https://github.com/goreleaser)
Built with go version go1.10 linux/amd64

## v0.4.5

- 7ee5a3c fix(installer): Fallback to su if sudo is unavailable
- 70fc3a5 fix(builders): Don't fail on non-fatal missing binaries
- 91944c9 chore: Add TODOs, ignore third_party in autoconfig
- ceac46e Various improvements to install.sh (#109)
- 99cf015 test(fixtures): Use shell script instead of submodules for fixtures to avoid slow go get
- 3de42a8 test(java): Pin java submodule fixture commits
- 6c4db9b test(go): Ignore golang test fixture vendored dependencies
- b88e58e fix(update): Fix incorrect latest version check
- 019b3d0 fix(go): allowUnresolved should also suppress lockfile errors for builds
- 91183e7 doc(contributing): add issue assignment
- 73b55c9 Merge pull request #107 from fossas/add-code-of-conduct-1
- a6a1f97 doc(code): add code of conduct
- 52af690 doc(readme): add meetup link
- abc1399 feat(upload): switch url to dep report
- 7a7961d chore(license): switch to MPL-2.0
- c19b51b Refactor module functionality (#100)
- 6600859 build(Makefile): Build to GOPATH instead of local directory
- 4fde932 Improve Makefile, add multiple targets (#98)
- 44fb451  Introduce vendor directory into the repo (#99)
- 16cf268 Release v0.4.4

---
Automated with [GoReleaser](https://github.com/goreleaser)
Built with go version go1.10 linux/amd64

## v0.4.4

- 46d1dbd feat(go): Implement Go module discovery (#97)
- b476653 fix(go): Do Go import tracing with go list instead of depth (#96)
- 451ab20 README: Fix rendering of a link to `https://fossa.io` (#88)
- 2893145 chore(cli): update help text
- c285037 Merge branch 'master' of https://github.com/fossas/fossa-cli
- d604f5b release(0.4.3): update readme and installer
- 8235155 revert(install): remove sha validation

---
Automated with [GoReleaser](https://github.com/goreleaser)
Built with go version go1.10 linux/amd64

## v0.4.3

- 57b397c doc(notice): clean up notice
- 9d05a2f chore(installer): add original license notice
- 4c69500 doc(readme): add `fossa test` output
- 3826022 doc(readme): add goreportcard badge
- 1cd47e4 feat(report): add default report cmd
- 414ca08 doc(readme): fix notice links
- 8b1c3ba doc(notice): move notice to raw file
- d090cfd doc(report): add license notice docs
- 21f29ad docs(readme): add report feature
- d8e60d2 doc(readme): fix link to contribution guidelines
- c6640d0 doc(readme): add output examples
- b57d43b doc(readme): add report PV
- 87a3429 feat(cli): improve error messages from servers
- b8a2912 doc(readme): improve readme copy
- 6a72302 fix(golang): do not error on lack of vendor folder
- 869df5a doc(readme): additional cleanup
- 8957638 doc(readme): update background section
- 48107e1 doc(readme): resize header
- a69c9c5 doc(readme): refactor home doc and readme
- 7f10415 doc(readme): update readme and user guide
- 9e3bf98 Merge pull request #66 from fossas/feat/report-command
- 835c014 fix(upload): Add more debugging stuff to upload and use standard API function
- 83b0d07 fix(report): Add fetcher flag
- c6e9d2e feat(report): Implement reports using revisions API instead of dependencies
- e47ea99 fix(report): Use SPDX ID for licenses
- b6dbdfc feat(report): Add basic NOTICE generation
- 5635878 doc(cli): update project help text to enforce URL
- dc738e4 feat(config): refactor git normalizing into separate function
- 9bd1acc feat(upload): add title support for managed projects
- 08e3f61 test(fixtures): Use shallow submodules for fixtures to improve clone time
- 703578e chore(fixtures): Keep fixtures up to date
- dc0ac39 Merge pull request #84 from fossas/feat/add-build-interactive
- 6411b37 feat(build): add interactive feedback to `fossa build`
- 01e3820 Merge pull request #80 from fossas/fix/mvn-colors
- bfe8a33 Merge pull request #81 from fossas/fix/non-custom-fetchers
- 7f4d52f Merge pull request #82 from fossas/fix/fix-builders-config
- db9710b Merge pull request #83 from fossas/feat/install-script
- a5202e0 chore(builders): fix typo in comment
- c77092b fix(mvn): Run Maven in batch mode to turn off ANSI color chars
- 0b0c833 fix(builders): fix ruby build check
- 4a6e0dd style(installer): Use consistent whitespace (2 spaces)
- 6801f94 feat(builders): improve autoconfiguration for gradle
- b954112 fix(builders): fix relative path for maven
- 0c3de4a docs(installer): Update README with installer
- 150c2bc feat(installer): Add bash install script
- f0ac553 fix(ci): Fix .fossa.yaml to not use implicit managed builds

---
Automated with [GoReleaser](https://github.com/goreleaser)
Built with go version go1.10 darwin/amd64

## v0.4.2

- 5fe21df feat(builders): add ability to add configuration

---
Automated with [GoReleaser](https://github.com/goreleaser)
Built with go version go1.10 darwin/amd64

## v0.4.1

- d0720f8 Merge pull request #40 from fossas/alex/managed-builds
- c3aa016 doc(readme): #32 add one-liner install
- 3105635 Merge branch 'master' into alex/managed-builds
- ddcc341 Merge pull request #74 from fossas/feat/gradle-support
- d073805 Merge pull request #75 from fossas/fix/fix-builder-paths
- 5fdf4a5 doc(builders): add initial gradle docs
- c3ccc74 switch back to using fetcher
- 80555e4 chore(builders): fix comments and nits
- 5a63b9f test(submodules): Update submodule commits
- 93dee58 test(gradle): Add Gradle fixtures and Docker test tools
- f23ee34 fix(init): fix maven and ruby default module naming
- 272363c feat(init): add more ignores
- dbd8516 fix(builders): make relative paths for node and ruby builders
- f2e5560 feat(builders): add gradle task and dependency parsing
- 4d60fd3 feat(builders): add initial gradle builder
- 4d9806c change flag to ExistingProject in config. defaults to false
- 5c98745 add or clause with revision
- 12c077b added fix to function
- a1fb05f changes after rebase
- d7fbaf2 added custom-project flag
- 5c5bdcd updated comment
- c20e574 PR changes
- 0e52c61 fixed comment
- 1b87475 removed locator from config. We now have project and revision

---
Automated with [GoReleaser](https://github.com/goreleaser)
Built with go version go1.10 darwin/amd64

## v0.4.0

- a2b474c Merge pull request #73 from fossas/feat/upload-locators-flag
- b2c680a feat(upload): Add Locators flag and data format

---
Automated with [GoReleaser](https://github.com/goreleaser)
Built with go version go1.10 linux/amd64

## v0.3.1

- ec4e164 Merge pull request #36 from fossas/feat/selfupdate
- da90056 fix(http): Improve timeout handling
- d577588 fix(http): Correctly handle EOF timeouts
- 6300fa4 fix(http): Always close HTTP request connections
- 546d381 ci: Improve CI caching
- 29d496b ci: Improve logging and diagnostics on upload failure
- 7393553 style: fix PR nits
- 765cbcd fix(update): fix update default logic
- 7ce1571 feat(update): represent states better in update cmd
- 95e446e chore(update): fix nits
- 9e570f9 feat(update): add debug logging for update
- 5d76012 feat(update): add semver parsing
- 2e9af5d feat(update): #23 add fossa update command
- 89a8aa0 doc(go): document gdm support
- 49da5b4 doc(go): add gdm support
- 3f8f208 Merge pull request #37 from fossas/feat/go-gdm-integration
- 134b777 Add gdm to Dockerfile tools
- 056fca5 feat(go): Add gdm support
- e496598 docs: Add upload format user guide reference to walkthrough
- 5daa5be docs: Upload format documentation
- 0af727e Improve `user-guide.md` formatting
- 667cfb9 Merge pull request #34 from fossas/feat/docs
- a7e4b6d docs: README overhaul + user guide update
- 86089cb feat(upload): Add custom upload command
- 3115938 Merge pull request #28 from fossas/ci/run-provided-build
- 9d06606 ci(license-test): Run license check on CI
- ddc1bf7 Run FOSSA build after tests complete
- 0f0fe37 Merge pull request #25 from fossas/feat/add-test-command
- fcaca81 feat(test): Add JSON output to test cmd
- d65a651 fix(misc): Fix spinner issues, whitespace issues, golang isInternal, debug formatting, test unmarshalling
- 891526a refactor(test): Refactor test command and fix timeout
- 743c35f refactor(errors): Use errors.New instead of fmt.Errorf when there is no format string
- 283440e fix(test): fix timeout checks
- 71e6169 fix(config): fix locator normalization #21
- 2fef009 docs(test): properly document test cmd
- 37f8a21 fix(common): handle request errors properly
- 4ac31ad chore(errors): prefer fmt.Errorf to errors.New
- 89dcaea feat(test): add test command
- 661a7a5 Merge pull request #22 from fossas/refactor/common-build-utils
- 5c946b6 docs(readme): update readme
- 2f890b5 docs(readme): update readme
- f21c9ab refactor(sbt): Refactor SBT builder
- c76b0d4 refactor(ruby): Refactor Ruby builder
- 8feac38 refactor(nodejs): Refactor Nodejs builder
- 1f499e5 refactor(mvn): Refactor Maven builder
- c73cf5d refactor(go): Refactor Go builder
- 6284822 refactor(build): Refactor Composer builder
- e95f717 refactor(build): Refactor common utils + Bower builder
- 5e07519 Merge pull request #18 from fossas/feat/rpm-support
- fedeca4 Merge pull request #17 from fossas/fix/circleci-tests
- df44909 doc(build): add vendoredarchives docs
- f027f34 feat(build): add archive format support
- 455abd0 ci(circle-ci): Fix CircleCI config for new tests
- b7dff83 test(sbt): Add first test
- 920ac9b test(docker): Create docker image with build tools
- 7897993 doc(readme): update readme
 
---
Automated with [GoReleaser](https://github.com/goreleaser)
Built with go version go1.10 linux/amd64

## v0.3.0

- e84d0ea build(merge): Remove bad file merge
- 336406d Merge pull request #15 from fossas/feat/overhaul
- 3281995 feat(sbt): Improve SBT instrumentation
- 1929bef docs: Massive documentation overhaul
- becd5e3 Add SBT parsing + test fixtures
- baa673e feat(ruby): Add Ruby parsing + test fixtures
- b63d740 feat(mvn): add Maven support + test fixture
- 15e6175 refactor(logging): Use %#v for debug logging
- 6c4de98 feat(go): correctly resolve packages + add test fixtures
- d40578a feat(go): Add much better go support
- 60a1e38 docs: Add basic documentation
- 0634835 feat(composer): Add composer parsing + test fixtures
- 4fbc44f feat(bower): Add bower parsing + test fixtures
- 222bf74 feat(cmd): Add uploading to default command
- d909f16 refactor: Refactor CLI, with NodeJS support

---
Automated with [GoReleaser](https://github.com/goreleaser)
Built with go version go1.9.4 linux/amd64

## v0.2.6

- f53f6e1 Preliminary SBT support
- f6e14ea fix(go): Allow unresolved golang dependencies
- 9ad32d4 chore(readme): Update README with gigantic warning
- eba8735 fix(env): fix env var for fossa api key
- 4df5715 feat(docs): add maven docs and alpha notice
- e3ccd88 chore(doc): add status badges to README
- 0a2a634 Merge pull request #7 from fossas/ci/circleci-tests
- 21d5d2c ci(tests): Add CircleCI tests
- 17d5e5f chore(doc): add DCO
- 7d66202 Clean up unused Makefile lines

---
Automated with [GoReleaser](https://github.com/goreleaser)
Built with go version go1.9.2 darwin/amd64

## v0.2.5-1

- 605a9c0 build(versions): Fix version linking

---
Automated with [GoReleaser](https://github.com/goreleaser)
Built with go version go1.9.3 linux/amd64

## v0.2.5

- 20b2d6b chore(deps): Update deps, prune unused constraints
- b16e851 fix(commonjs): Substitute doublestar for zglob to fix data race
- c7d449d build(version): Add revision to --version output
- fdf200a fix(js): fix concurrency race condition
- 4a234b3 feat(config): Allow server endpoint to be set by environment variable
- 38d8615 chore(dep): Commit lockfile changes
- b5b71eb fix(maven): fix maven verify logic
- 79b5b64 fix(cmd): move validation to upload cmd

---
Automated with [GoReleaser](https://github.com/goreleaser)
Built with go version go1.9.3 linux/amd64

## v0.2.4

- b0d5c7a Release v0.2.4
- 0e20f0b chore(flags): clean up flag parsing
- 41c2d3e fix(config): refactor to fix locator flag setting
- 668a4f9 Release v0.2.3
- 4c0286c fix(cmd): make build cmd runnable again
- a848a58 chore(errors): reformat some error copy

---
Automated with [GoReleaser](https://github.com/goreleaser)
Built with go version go1.9.2 darwin/amd64

## v0.2.3

- 41c2d3e fix(config): refactor to fix locator flag setting
- 668a4f9 Release v0.2.3
- 4c0286c fix(cmd): make build cmd runnable again
- a848a58 chore(errors): reformat some error copy

---
Automated with [GoReleaser](https://github.com/goreleaser)
Built with go version go1.9.2 darwin/amd64

## v0.2.2

- 867cc0b Release v0.2.2
- 732038c feat(errors): better error handling and feedback
- b0ec539 feat(config): add ability to read from custom config file
- 2574402 fix(commonjs): fix node_modules traversal in subdir

---
Automated with [GoReleaser](https://github.com/goreleaser)
Built with go version go1.9.2 darwin/amd64

## v0.2.1

- 3f7ccf0 Release v0.2.1
- 5a6f382 feat(config): add default run mode to output json and exit w/o upload

---
Automated with [GoReleaser](https://github.com/goreleaser)
Built with go version go1.9.2 darwin/amd64

## v0.2.0

- 7243d0f Release v0.2.0
- eb054a3 feat(composer): support composer builds in subdirs
- 3c2bccc feat(gems): support bundler builds in subdirs
- 58d98df fix(maven): fix maven output command
- 811ecb0 feat(maven): use module manifest in builds
- 6c5ab1c feat(bower): support bower builds in subfolders
- 2c4b1a6 feat(build): support multi-module builds

---
Automated with [GoReleaser](https://github.com/goreleaser)
Built with go version go1.9.2 darwin/amd64

## v0.1.0

- f36ce39 fix(release): fix .goreleaser entry point
- 124bb47 chore(release): change package entry point
- 55acfd3 feat(upload): send report link
- f678cf0 fix(build): fix locator and build output
- 59eec8a fix(cmd): Guard against under-specified user input
- 5161162 feat(cmd): Refactor CLI and config structure
- 97626c5 feat(config): Read API key from environment variable
- 384b13d Merge pull request #6 from fossas/feat/3-upload-builds-results
- 0537aaf Merge branch 'feat/3-upload-builds-results' of github.com:fossas/fossa-cli into feat/3-upload-builds-results
- 4aec471 feat(upload): #3 add build upload cmd
- 271ba79 Merge pull request #5 from fossas/feat/4-fossa-yaml
- f70ca36 fix(config): Remove debugging statement
- 64c67ca feat(config): Add config options for locator
- 1e98346 feat(upload): #3 add build upload cmd
- d4383d2 fix(main): Remove debugging comment
- 0dd5ee9 feat(config): Set existing build options from configuration file
- 6010976 feat(config): Read config file values
- df2d7d8 Merge pull request #2 from fossas/feat/1-go-get
- b476866 feat(go): Run go get on incomplete builds
- 9f47778 fix(gem): install only production deps by default
- aa4ba7d fix(json): fix json keys in dependency

---
Automated with [GoReleaser](https://github.com/goreleaser)
Built with go version go1.9.2 darwin/amd64

## v0.0.0

- 699d58d feat(build): ignore RawDependencies in serialization
- 834466a feat(build): refactor dependency and logging
- 82f4830 chore(build): ignore dist folder
- 74edd98 Merge branch 'master' of https://github.com/fossas/fossa-cli
- 5e71265 feat(build): add release spec
- cf3de9b Merge branch 'master' of github.com:fossas/fossa-cli
- 0b7331d feat(go): Fall back to import path tracing when no lockfiles
- 7305c46 feat(log): add logging config
- b3d5b72 fix(gem): fix bundle command
- f87cc95 feat(composer): composer support
- f30e125 fix(build): fix build and maven command
- 9221cea feat(build): update logging and docs
- 36f5668 Merge branch 'master' of https://github.com/fossas/fossa-cli
- e2f557a feat(mvn): add maven support
- 5773c86 feat(go): Add glide, godep, govendor, vndr support
- 8ebfd7a feat(go): Add dep support
- f555b48 style(golint): Fix lint and vet warnings
- 7fa1098 doc(readme): update licensing guidance
- 1afe4a0 doc(readme): update readme
- 103d685 doc(license): add readme and license
- 1800cc3 Add Gopkg manifest
- 0d43673 feat(bower): add bower suppot
- 364cebf feat(cli): Refuse to build unless --install flag is explicitly passed
- 5f117dc fix(npm): Fix npm build logic
- 05ae3f5 Initial Commit

---
Automated with [GoReleaser](https://github.com/goreleaser)
Built with go version go1.9.2 darwin/amd64<|MERGE_RESOLUTION|>--- conflicted
+++ resolved
@@ -2,11 +2,8 @@
 
 ## v3.0.9
 
-<<<<<<< HEAD
 - Adds a prerequisite required for future VSI improvements ([#730](https://github.com/fossas/fossa-cli/pull/730))
-=======
 - Makes experimental flags discoverable and documents them. ([#723](https://github.com/fossas/fossa-cli/pull/723))
->>>>>>> f666b984
 
 ## v3.0.8
 
