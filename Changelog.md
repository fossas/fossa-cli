# FOSSA CLI Changelog

## Unreleased

<<<<<<< HEAD
- Vendored Dependencies: add support for metadata (description, and homepage) for dependencies. ([#1455](https://github.com/fossas/fossa-cli/pull/1455))
=======
- install scripts: Surface curl errors and display http status code correctly. ([#1456](https://github.com/fossas/fossa-cli/pull/1456))
>>>>>>> 5f03c78d

## 3.9.28

- Container Scanning: Distroless containers will now return results for non-system dependencies. ([#1448](https://github.com/fossas/fossa-cli/pull/1448))
- Warnings: Remove warnings about native container scanning and Go packages analysis. ([#1446](https://github.com/fossas/fossa-cli/pull/1446))

## 3.9.27

- Tar: Move to the upstream Haskell tar library. FOSSA CLI should now work more reliably when unpacking containers for analysis. ([#1452](https://github.com/fossas/fossa-cli/pull/1452))

## 3.9.26

- Reports: Add `includeCopyrightList` to JSON attribution report request. This will ensure that all copyrights are included in the JSON attribution report once the FOSSA API starts including them. All other formats of attribution reports will receive all copyrights without needing to add this query param. [#1450](https://github.com/fossas/fossa-cli/pull/1450)
- Resolves an issue where git projects cloned with an url including a username were unable to be found when running `fossa test`. [#1451](https://github.com/fossas/fossa-cli/pull/1451)

## 3.9.25

- Update jar-callgraph version [#1447](https://github.com/fossas/fossa-cli/pull/1447)

## 3.9.24

- Container Scanning: Attempt to find JAR files in container images and report them as dependencies. ([#1442](https://github.com/fossas/fossa-cli/pull/1442), [#1444](https://github.com/fossas/fossa-cli/pull/1444))

## 3.9.23

- Reachability: For organizations that don't have reachability turned on suppress messages about it. ([#1440](https://github.com/fossas/fossa-cli/pull/1440))

## 3.9.22
- Fixes release group flags for `fossa analyze` and `fossa container analyze`  ([#1439](https://github.com/fossas/fossa-cli/pull/1439))

## 3.9.21
- Add support for analyzing SBOM files ([#1435](https://github.com/fossas/fossa-cli/pull/1435))
- License Scanning: Add the Llama-3-community license (No PR)
- Yarn: Don't fail analysis if a dependency cannot be found. ([1436](https://github.com/fossas/fossa-cli/pull/1436))

## 3.9.20
- Fixes file matches for license scans ([#1434](https://github.com/fossas/fossa-cli/pull/1434)).

## v3.9.19
- Release a Mac arm64 binary. ([#1426](https://github.com/fossas/fossa-cli/pull/1426))
- Updated the license to CPAL, an OSI-approved license similar to MPL ([#1431](https://github.com/fossas/fossa-cli/pull/1431)).

## v3.9.18
- Resolves an issue where `vendored-dependencies` were rescanned locally, but not in the FOSSA service,
  when `forceRescans` was set to `true` ([#1423](https://github.com/fossas/fossa-cli/pull/1423)).

## v3.9.17
- Poetry: Adds partial support for dependency groups. ([#1420](https://github.com/fossas/fossa-cli/pull/1420)).

## v3.9.16
- Treat `targets` field in the issue summary loaded from Core as optional during `fossa test` and `fossa report` ([#1422](https://github.com/fossas/fossa-cli/pull/1422)).
- Adds support for SwiftPM v3 files ([#1424](https://github.com/fossas/fossa-cli/pull/1424)).
  Future SwiftPM file formats will be accepted automatically if they remain backwards compatible with the current parser.
- Updates parallel embedded binary extractions to be more properly isolated ([#1425](https://github.com/fossas/fossa-cli/pull/1425)).

## v3.9.15
- Change TLS to a version that takes advantage of but does not require 1.2 with EMS.
  This will be reverted in six months.
  On-prem users should upgrade their servers to support either TLS 1.2 with EMS or TLS 1.3.
  SAAS customers are unaffected. ([#1418](https://github.com/fossas/fossa-cli/pull/1418)).

## v3.9.14
- Cargo: Update cargo strategy to parse new `cargo metadata` format for cargo >= 1.77.0 ([#1416](https://github.com/fossas/fossa-cli/pull/1416)).
- `fossa release-group`: Add command to create a FOSSA release group release (`fossa release-group create-release`) [#1409](https://github.com/fossas/fossa-cli/pull/1409).
- `fossa project`: Adds commands to interact with FOSSA projects (`fossa project edit`) [#1394](https://github.com/fossas/fossa-cli/pull/1395).

## v3.9.13
- Support GIT dependencies in Bundler projects ([#1403](https://github.com/fossas/fossa-cli/pull/1403/files))
- Reports: Increase the timeout when hitting the report generation API endpoint ([#1412](https://github.com/fossas/fossa-cli/pull/1412)).

## v3.9.12
- `--detect-dynamic`: Fix deb tatic parsing ([#1401](https://github.com/fossas/fossa-cli/pull/1401)).

## v3.9.11
- Licensing: Add new rules for unity licenses. Add the Redis Source Available License.

## v3.9.10
- Support unarchiving `tgz`, `taz`, `txz`, `tbz`, `tbz2`, and `tz2` files for `--unpack-archives` ([#1402](https://github.com/fossas/fossa-cli/pull/1402/files))
- `fossa test`: improves diagnostic message ([#1403](https://github.com/fossas/fossa-cli/pull/1403/files))
- `fossa release-group`: Adds commands to interact with FOSSA release-groups (`fossa release-group add-projects`, `fossa release-group create`, `fossa release-group delete`, `fossa release-group delete-release`) [#1399](https://github.com/fossas/fossa-cli/pull/1399).

## v3.9.9
- `--without-default-filters`: Users can now disable default path filters ([#1396](https://github.com/fossas/fossa-cli/pull/1396/files)).

## v3.9.8
- Reachability: Users may now provide custom locations for the JAR files emitted by projects and used for reachability analysis ([#1382](https://github.com/fossas/fossa-cli/pull/1382)).

## v3.9.7
- Add preflight permission checks to validate token type, subscription type, project permissions, and release group permissions [#1383](https://github.com/fossas/fossa-cli/pull/1383)

## v3.9.6
- Add debug logs for build warnings in `analyze` commands [#1386](https://github.com/fossas/fossa-cli/pull/1386)

## v3.9.5
- Maven: Fix hanging maven analysis ([#1381](https://github.com/fossas/fossa-cli/pull/1381)).

## v3.9.4
- Reachability: Includes reachability analysis in scan summary ([#1379](https://github.com/fossas/fossa-cli/pull/1379)).

## v3.9.3
- Update error structure ([#1364](https://github.com/fossas/fossa-cli/pull/1364)).

## v3.9.2
- Maven: Adds reachability analysis ([#1372](https://github.com/fossas/fossa-cli/pull/1377)).
- Gradle: Adds reachability analysis ([#1377](https://github.com/fossas/fossa-cli/pull/1377)).

## v3.9.1
- `--detect-dynamic`: Safely ignores scenarios in ldd output parsing where we run into not found error ([#1376](https://github.com/fossas/fossa-cli/pull/1376)).

## v3.9.0
- Emits a warning instead of an error when no analysis targets are found ([#1375](https://github.com/fossas/fossa-cli/pull/1375)).

## 3.8.37

- Container Scans: Bugfix for some registry scans that fail with an STM error. ([#1370](https://github.com/fossas/fossa-cli/pull/1370)).

## v3.8.36
- `fossa feedback`: Allow users to provide feedback on their cli experience ([#1368](https://github.com/fossas/fossa-cli/pull/1368)).
- Add preflight checks to validate API key, connection to FOSSA app, and ability to write to temp directory in relevant commands.


## v3.8.35
- Running `fossa analyze --detect-vendored` no longer fails if there are no detected vendored dependencies ([#1373](https://github.com/fossas/fossa-cli/pull/1373)).

## v3.8.34
- Add color and update formatting in cli help commands ([#1367](https://github.com/fossas/fossa-cli/pull/1367)).

## v3.8.33
- Removes warnings and tracebacks to stderr ([#1358](https://github.com/fossas/fossa-cli/pull/1358)).

## v3.8.32

- Options: Add a `--static-only-analysis` option ([#1362](https://github.com/fossas/fossa-cli/pull/1362)).

## v3.8.31

- Container scanning: `BerkeleyDB` and `Sqlite` strategies now support RPM databases in non-standard locations ([#1365](https://github.com/fossas/fossa-cli/pull/1365)).
- Updates the license scanner to the latest version ([#1366](https://github.com/fossas/fossa-cli/pull/1366)).
  This update addresses several issues with the license scanner, primarily related to incorrect classification of GPL and AGPL licenses.

## v3.8.30

- Fix an issue with long-option syntax for older versions of `sbt` ([#1356](https://github.com/fossas/fossa-cli/pull/1356)).
- Debug: add more logging for debugging missing dependencies ([#1360](https://github.com/fossas/fossa-cli/pull/1360)).

## v3.8.29
- Prevents showing SCM warnings in fossa analyze, test, and report ([#1354](https://github.com/fossas/fossa-cli/pull/1354)).
- Pathfinder: Pathfinder has been deprecated and removed ([#1350](https://github.com/fossas/fossa-cli/pull/1350)).

## v3.8.28
- VSI: no longer reports paths inside of extracted archives with the `!_fossa.virtual_!` literal ([#1345](https://github.com/fossas/fossa-cli/pull/1345)).

## v3.8.27
- Maven: Fix a bug that broke maven analysis if the build directory was in a non-standard location ([#1343](https://github.com/fossas/fossa-cli/pull/1343)).

## v3.8.26
- Maven: add support for maven submodule filtering ([#1339](https://github.com/fossas/fossa-cli/pull/1339)).

## v3.8.25
- Maven: add support for maven scope filtering ([#1331](https://github.com/fossas/fossa-cli/pull/1331)).
- `fossa init`: adds new `fossa init` command which creates `.fossa.yml.example`, and `fossa-deps.yml.example` file. ([#1323](https://github.com/fossas/fossa-cli/pull/1323)).

## v3.8.24

- Python: use `pip` to determine transitive dependencies for setuptool projects that contain a req*.txt or setup.py file. ([#1334](https://github.com/fossas/fossa-cli/pull/1334)).
- Container Scanning: warn and exclude rpm packages that are missing attributes ([#1335](https://github.com/fossas/fossa-cli/pull/1335)).

## v3.8.23
- Custom License Scans: Support full-file uploads for custom license scans ([#1333](https://github.com/fossas/fossa-cli/pull/1333)).

## v3.8.22
- path: adds path dependency scanning functionality. ([#1327](https://github.com/fossas/fossa-cli/pull/1327))
- `pnpm`: Supports `6.0` version of `pnpm-lockfile.yaml` ([#1320])(https://github.com/fossas/fossa-cli/pull/1320)
- Maven: Fixes defect, where `fossa-cli` was sometimes ignoring dependency, if the dependency with multiple scopes was part of the project. ([#1322](https://github.com/fossas/fossa-cli/pull/1322))

## v3.8.21
- archive: considers 0-byte tar file to be valid tar file. ([#1311](https://github.com/fossas/fossa-cli/pull/1311))
- Cocoapods: Allow Podfile.lock without EXTERNAL SOURCES field ([#1279](https://github.com/fossas/fossa-cli/pull/1279))
- `fossa-deps`: `--fossa-deps-file` to specify custom fossa-deps file ([#1303](https://github.com/fossas/fossa-cli/pull/1303))
- install-latest.sh: Fixed a bug where install-latest.sh would result in a broken binary when run on some versions of macOS ([#1317](https://github.com/fossas/fossa-cli/pull/1317))

## v3.8.20
- container scanning: Fixes registry network calls, to ensure `fossa-cli` uses `Accept` header on `HEAD` network calls. ([#1309](https://github.com/fossas/fossa-cli/pull/1309))

## v3.8.19

- container scanning: fixes a defect which led to incorrect `NotTarFormat` errors when parsing container layer. ([#1305](https://github.com/fossas/fossa-cli/pull/1305))
- `--detect-vendored`: fix a defect which caused the `--detect-vendored` flag to fail on Windows ([#1300](https://github.com/fossas/fossa-cli/pull/1300))

## v3.8.18

- Removes the `fossa log4j` subcommand. ([#1291](https://github.com/fossas/fossa-cli/pull/1291))
- golang: Updates go.mod parser to be compatible with golang v1.21. ([#1304](https://github.com/fossas/fossa-cli/pull/1304))
- `fossa list-targets`: list-target command supports `--format` option with: `ndjson`, `text`, and `legacy`. ([#1296](https://github.com/fossas/fossa-cli/pull/1296))

## v3.8.17

Integrates FOSSA snippet scanning into the main application.
For more details and a quick start guide, see [the subcommand reference](./docs/references/subcommands/snippets.md).

## v3.8.16

Delivers another update to the `millhone` early preview of FOSSA snippet scanning:

- Fixes surprising semantics in some subcommands, especially `commit`.
- Sorts and makes unique dependencies written to `fossa-deps` files.
- Overly noisy snippets are filtered entirely.
- Adds C++ snippet parsing.
- Reduces config and logging verbosity.

## v3.8.15

This version is a special release: it does not alter anything in FOSSA CLI, but instead adds `millhone`,
the new snippet scanning functionality for FOSSA, as a release asset.

Future releases will bundle this functionality into FOSSA CLI instead,
but we're making this CLI available standalone for now to enable immediate use!

Initial documentation for this functionality is here.
When we integrate this functionality into FOSSA CLI itself we'll have improved documentation as well.

Note: FOSSA is still ingesting sources into the snippet scanning database;


## v3.8.14

- Custom License Searches and Keyword Searches allow you to search through your codebase, find matches to regular expressions and then either log the results to the scan summary (keyword search) or create a custom license match (custom license searches) ([#1274](https://github.com/fossas/fossa-cli/pull/1274))

## v3.8.13
- Maven: Prevent infinite recursion from Pom file property interpolation. ([#1271](https://github.com/fossas/fossa-cli/pull/1271))

## v3.8.12
- Conda: Support simple Pip packages in `environment.yml`. ([#1275](https://github.com/fossas/fossa-cli/pull/1275))

## v3.8.11
- Maven analysis: Prevent maven analysis from infinitely recursing when it encounters a recursive property ([#1268](https://github.com/fossas/fossa-cli/pull/1268))

## v3.8.10
- Reports: Can now export reports formatted as CycloneDX (json/xml), CSV, HTML, and JSON SPDX. ([#1266](https://github.com/fossas/fossa-cli/pull/1266))
- Containers: RPM packages installed in containers that use the NDB format for their RPM database are now parsed much faster. ([#1262](https://github.com/fossas/fossa-cli/pull/1262))

## v3.8.9
- CLI Binaries: Notarize Mac OS binaries. ([#1261](https://github.com/fossas/fossa-cli/pull/1261))

## v3.8.8
- CLI Binaries: Sign Mac OS builds using codesign. ([#1251](https://github.com/fossas/fossa-cli/pull/1251))
- CLI Binaries: Sign Linux builds using cosign. ([#1243](https://github.com/fossas/fossa-cli/pull/1243))

## v3.8.7
- Due to an issue with our release process [#1254](https://github.com/fossas/fossa-cli/pull/1254), this tag exists but was not released. The changes that would have been in 3.8.7 were released as v3.8.8.

## v3.8.6
- VSI: Fix a bug where root dependencies would cause analysis to fail. ([#1240](https://github.com/fossas/fossa-cli/pull/1240))
- Node (PNPM): Fixes a bug where analyses would fail when the `lockfileVersion` attribute was a string in `pnpm-lock.yaml`. ([1239](https://github.com/fossas/fossa-cli/pull/1239))
- License Scanning: Add a new "IBM type1 interpreter" license (no PR).

## v3.8.5
- Go: `--experimental-use-v3-go-resolver` is now the default. ([Documentation](./docs/references/strategies/languages/golang/v3-go-resolver-transition-qa.md). ([1224](https://github.com/fossas/fossa-cli/pull/1224))

## v3.8.4
- VSI: Report VSI rules and display them in FOSSA's UI. ([#1237](https://github.com/fossas/fossa-cli/pull/1237), [#1235](https://github.com/fossas/fossa-cli/pull/1235))

## v3.8.3
- Logging: Don't output the `[INFO]` prefix for regular CLI messages. ([#1226](https://github.com/fossas/fossa-cli/pull/1226))
- License Scanning: Fix a bug where we were identifying the "GPL with autoconf macro exception" license as "GPL with autoconf exception" in a few cases ([#1225](https://github.com/fossas/fossa-cli/pull/1225))
- Container Scanning: More resiliant os-release parser, accounting initial line comments in the file ([#1230](https://github.com/fossas/fossa-cli/pull/1230))
- Analysis: full paths to the files in archives are shown when running `fossa analyze --unpack-archives` ([#1231](https://github.com/fossas/fossa-cli/pull/1231))
- Telemetry: Collect GNU/Linux distribution information and `uname` output. ([#1222](https://github.com/fossas/fossa-cli/pull/1222))

## v3.8.2
- Poetry: Defaults `category` to `main` if not present in lockfile. ([#1211](https://github.com/fossas/fossa-cli/pull/1211))
- Maven: Revert ([#1218](https://github.com/fossas/fossa-cli/pull/1218)) from v3.8.2 due to performance impacts.

## v3.8.1
- Setup.py: Fixes an defect with `setup.py` parser, caused by failing to account for line comments or backslash. ([#1191](https://github.com/fossas/fossa-cli/pull/1191))
- Installation: `install-latest.sh` now directs `curl` and `wget` to pass `Cache-Control: no-cache` headers to the server. ([#1206](https://github.com/fossas/fossa-cli/pull/1206))
- `Go.mod`: Anaysis does not fail if `go.mod` includes `retract` block. ([#1213](https://github.com/fossas/fossa-cli/pull/1213))
- `.aar`: Supports `.aar` archive files with native license scanning, and with `--unpack-archives` option. ([#1217](https://github.com/fossas/fossa-cli/pull/1217))
- `remote-dependencies`: Analysis of `fossa-deps` fails, if remote-dependencies's character length is greater than maximum. It only applies during non-output mode. ([#1216](https://github.com/fossas/fossa-cli/pull/1216))
- Maven: Analyze a package separately from its parents if the module does not appear in its parent's `<modules>` tag when both the module and its parents are discovered as candidate targets. ([#1218](https://github.com/fossas/fossa-cli/pull/1218))
- Network requests: `fossa-cli` retries network requests which return response with status code of 502. ([#1220](https://github.com/fossas/fossa-cli/pull/1220))
- `PDM`: Adds support for PDM package manager. ([#1214](https://github.com/fossas/fossa-cli/pull/1214))

## v3.8.0
- License Scanning: You can license scan your first-party code with the `--experimental-force-first-party-scans` flag ([#1187](https://github.com/fossas/fossa-cli/pull/1187))
- Network requests: `fossa-cli` retries network requests, if it experiences timeout error. ([#1203](https://github.com/fossas/fossa-cli/pull/1203))
- Monorepo is no longer a supported feature of FOSSA. ([#1202](https://github.com/fossas/fossa-cli/pull/1202))
- `experimental-enable-binary-discovery`, `detect-vendored`: Redact file contents in debug bundles. ([#1201](https://github.com/fossas/fossa-cli/pull/1201))
- `setup.cfg`: Adds support for setup.cfg, in conjuction with `setup.py`. ([#1195](https://github.com/fossas/fossa-cli/pull/1195))
- Default Filters: Default filters are applied prior to analysis. Improves overall runtime performance. ([#1193](https://github.com/fossas/fossa-cli/pull/1194))
- `.fossa.yml` and CLI args: Allow setting a policy by id in addition to by name. ([#1203](https://github.com/fossas/fossa-cli/pull/1203))
- Doc only: Fixed an issue in the `fossa-deps` schema suggesting against the use of `name` for referenced RPM dependencies. If your editor utilizes SchemaStore, this file should now lint properly after this change propagates. ([#1199](https://github.com/fossas/fossa-cli/pull/1199)).

## v3.7.11
- `fossa-deps.yml`: Adds strict parsing to so that required field with only whitespace strings are prohibited early. Also throws an error, if incompatible character is used in vendor dependency's version field. ([#1192](https://github.com/fossas/fossa-cli/pull/1192))

## v3.7.10
- License Scanning: Fix a bug where the license scanner did not run on MacOS 13 on M1 Macs ([#1193](https://github.com/fossas/fossa-cli/pull/1193))
- Debug bundle: The raw dependency graph FOSSA CLI discovers is output in the FOSSA Debug Bundle. ([#1188](https://github.com/fossas/fossa-cli/pull/1188))

## v3.7.9
- License Scanning: Add support for "full file uploads" for CLI-side license scans. ([#1181](https://github.com/fossas/fossa-cli/pull/1181))

## v3.7.8
- Go: Do not fall back to module based analysis when using `--experimental-use-go-v3-resolver`. ([#1184](https://github.com/fossas/fossa-cli/pull/1184))

## v3.7.7
- Adds `--json` flag to `fossa container analyze` ([#1180](https://github.com/fossas/fossa-cli/pull/1180))
- License Scanning: Reduce false positives caused by indicator matches. This is done by only reporting indicator matches to SPDX keys and license names when we are scanning a manifest file ([#1182](https://github.com/fossas/fossa-cli/pull/1182))

## v3.7.6
- RPM: Support origin paths for RPM spec file analysis ([#1178](https://github.com/fossas/fossa-cli/pull/1178))
- Swift: Do not stop analysis if we encounter a badly formatted project.pbxproj file ([#1177](https://github.com/fossas/fossa-cli/pull/1177))

## v3.7.5
- Go: Introduce `--experimental-use-v3-go-resolver` to preview a new [tactic](./docs/references/strategies/languages/golang/gomodules.md#experimental-strategy-use-go-list-on-packages) for Go dependency scanning. ([#1168](https://github.com/fossas/fossa-cli/pull/1168),[#1173](https://github.com/fossas/fossa-cli/pull/1173))
- Themis: Update tag to support a new rule for the libdivide dependency. ([#1172](https://github.com/fossas/fossa-cli/pull/1172)

## v3.7.4
- Gradle: Fix possible ConcurrentModificationException that can occur when getting dependencies ([#1171](https://github.com/fossas/fossa-cli/pull/1171))

## v3.7.3
- Go: Collects environment variables in debug bundle. ([#1132](https://github.com/fossas/fossa-cli/pull/1132))
- Diagnostics: Improves user-facing error messages and debugging tips for external commands and some HTTP error conditions ([#1165](https://github.com/fossas/fossa-cli/pull/1165))
- License Scanning: Scan the full contents of "license.html" and "licence.html" for license content, not just the comments. ([#1169](https://github.com/fossas/fossa-cli/pull/1169))

## v3.7.2
- License Scanning: Add four new licenses: Pushwoosh, PalletsFlaskLogo, IntelDisclaimer and Instabug ([#1163](https://github.com/fossas/fossa-cli/pull/1163))

## v3.7.1
- Stack: Git based dependencies are detected and handled correctly. ([#1160](https://github.com/fossas/fossa-cli/pull/1160))

## v3.7.0
- Support Maven wrapper (`mvnw`) usage in Maven projects, and user-provided binary overrides for Maven projects ([#1149](https://github.com/fossas/fossa-cli/pull/1149))
  For more information, see the [Maven strategy documentation](./docs/references/strategies/languages/maven/maven.md).
- Installation Script: Verify that the sha256sum of the downloaded archive matches the recorded one. ([#1158](https://github.com/fossas/fossa-cli/pull/1158))

## v3.6.18
- License Scanning: Emit a warning if unarchiving fails rather than a fatal error. ([#1153](https://github.com/fossas/fossa-cli/pull/1153))

## v3.6.17

- Handle Leiningen deduped deps: expand groupID and artifactID in the leiningen tactic to satisfy the Maven fetcher ([#1152]](https://github.com/fossas/fossa-cli/pull/1152))

## v3.6.17

- `fossa test`: Display CVE, fixed version information, and issue dashboard links when possible. ([#1146](https://github.com/fossas/fossa-cli/pull/1146))

## v3.6.16

- Project labels: Support project labels from command line and configuration file ([1145](https://github.com/fossas/fossa-cli/pull/1145))

## v3.6.15

- Container scanning: support more tar formats. ([1142](https://github.com/fossas/fossa-cli/pull/1142))
- `--detect-dynamic`: Supports recursively inspecting binaries for dynamic dependencies. ([#1143](https://github.com/fossas/fossa-cli/pull/1143))

## v3.6.14

- `fossa test`: Improved reporting. ([#1135](https://github.com/fossas/fossa-cli/pull/1135))

## v3.6.13

- Vendored Dependencies: Add the unity companion license (https://unity.com/legal/licenses/unity-companion-license) and unity package distribution license (https://unity.com/legal/licenses/unity-package-distribution-license) to license scanning ([#1136](https://github.com/fossas/fossa-cli/pull/1136))

## v3.6.12

- Maven: If a package is both `"test"` and `"compile"`, it is no longer filtered ([#1138](https://github.com/fossas/fossa-cli/pull/1138)).

## v3.6.11

- Lib yarn protocol: When we encounter Yarn lib deps we should warn but not fail the scan ([#1134](https://github.com/fossas/fossa-cli/pull/1134))

## v3.6.10

- Vendored Dependencies: Allow path filtering when doing cli-side license scans ([#1128](https://github.com/fossas/fossa-cli/pull/1128))

## v3.6.9
- Yarn: Fix a bug where tarball URLs were recognized as git urls. ([#1126](https://github.com/fossas/fossa-cli/pull/1126))

## v3.6.8
- Go: Allow quotes module names in static analysis ([#1118](https://github.com/fossas/fossa-cli/pull/1118))
- `fossa test`: Includes revision summary and target information, when accessible ([#1119](https://github.com/fossas/fossa-cli/pull/1119))

## v3.6.7

- Rename `--experimental-license-scan` to `--license-scan` (https://github.com/fossas/fossa-cli/pull/1110)
- Emit a warning if the `--experimental-native-license-scan` flag is used

## v3.6.6

- Conda: Change dynamic strategy to simulate building an environment from `environment.yml` instead of reading from the currently active environment. ([#1099](https://github.com/fossas/fossa-cli/pull/1099))

## v3.6.5

- `fossa test`: deprecates `--json` flag in favor of `--format json` option. ([#1109](https://github.com/fossas/fossa-cli/pull/1109))
- `fossa container test`: deprecates `--json` flag in favor of `--format json` option. ([#1109](https://github.com/fossas/fossa-cli/pull/1109))
- UX: Added breadcrumb to main help output indicating that subcommands have additional options. ([#1106](https://github.com/fossas/fossa-cli/pull/1106))

## v3.6.4

- C/C++: Fixes `--detect-vendored` on Windows. ([#1096](https://github.com/fossas/fossa-cli/pull/1096))
- Uses an ISO timestamp for the revision if no better revision can be inferred. ([#1091](https://github.com/fossas/fossa-cli/pull/1091))

## v3.6.3

Gradle: Considers dependencies from `debugUnitTest*` configurations to be unused. ([#1097](https://github.com/fossas/fossa-cli/pull/1097))

## v3.6.2

- Don't promote transitive dependencies  [#1092](https://github.com/fossas/fossa-cli/pull/1092).
- Container Scanning: Fixes a bug where tar entry were not normalized within nested layer tar. [#1095](https://github.com/fossas/fossa-cli/pull/1095)

## v3.6.1

- Container Scanning: Fixes a bug where image source parser ignored '-' in host. Also fixes an issue regarding to redirect headers when communicating with registry. [#1089](https://github.com/fossas/fossa-cli/pull/1089)

## v3.6.0

- Promote C/C++ features to general availability ([#1087](https://github.com/fossas/fossa-cli/pull/1087)).
  - `--experimental-enable-vsi` is now `--detect-vendored`.
  - `--experimental-analyze-dynamic-deps` is now `--detect-dynamic`.

## v3.5.3

- Manual Dependencies: Linux Dependencies (`rpm-generic`, `apk`, `deb`) can be provided as reference dependency in fossa-deps file ([#1086](https://github.com/fossas/fossa-cli/pull/1086)).

## v3.5.2

- Container Scanning: Fixes an issue with base64 encoded raw authentications ([#1085](https://github.com/fossas/fossa-cli/pull/1085)).

## v3.5.1

- Contributor counting: update the contributor count range from 90 days to 365 days. ([#1083](https://github.com/fossas/fossa-cli/pull/1083))

## v3.5.0

- Container Scanning: Uses native container scanner, deprecates old container scanner ([#1078](https://github.com/fossas/fossa-cli/pull/1078)), ([#1079](https://github.com/fossas/fossa-cli/pull/1079)), ([#1080](https://github.com/fossas/fossa-cli/pull/1080)), ([1082](https://github.com/fossas/fossa-cli/pull/1082)).

_Notice:_

- Now, container scanning analyzes projects for applications (`npm`, `pip`, etc) dependencies.
- Now, container scanning can filter specific targets via target exclusions using [fossa configuration file](./docs/references/files/fossa-yml.md).
- Now, `fossa-cli`'s windows binary can perform container scanning.
- Now, container scanned projects will show origin path in FOSSA web UI.
- Now, container scanned projects can target specific architecture via digest.

You can use `--only-system-deps` flag to only scan for dependencies from `apk`, `dpkg`, `dpm`.
This will mimic behavior of older FOSSA CLI's container scanning (older than v3.5.0).

Learn more:
- [container scanner](./docs/references/subcommands/container/scanner.md)
- [fossa container analyze](./docs/references/subcommands/container.md)

If you experience any issue with this release, or have question, please contact [FOSSA Support](https://support.fossa.com).

## v3.4.11
- Npm (Lockfile v3) - Fixes a defect where, _sometimes_ wrong version of the dependency was reported if multiple version of the same dependency existed in the lock file. ([#1075](https://github.com/fossas/fossa-cli/pull/1075))
- Npm (Lockfile v2) - Fixes a defect where, _sometimes_ wrong version of the dependency was reported if multiple version of the same dependency existed in the lock file. ([#1075](https://github.com/fossas/fossa-cli/pull/1075))

## v3.4.10
- Scala: Supports analysis of multi-project sbt builds with `sbt-dependency-graph` plugin. ([#1074](https://github.com/fossas/fossa-cli/pull/1074)).

## v3.4.9
- Scan Summary: Identifies project skipped due to production path filtering, or exclusion filtering. ([#1071](https://github.com/fossas/fossa-cli/pull/1071))
- R: Adds support for `renv` package manager. ([#1062](https://github.com/fossas/fossa-cli/pull/1062))

## v3.4.8
- Report: Fixes a defect, where `report` command was failing due to invalid dependencies cache from endpoint ([#1068](https://github.com/fossas/fossa-cli/pull/1068)).

## v3.4.7
- Linux releases are now packaged as both tar.gz and zip to improve compatibility when installing ([#1066](https://github.com/fossas/fossa-cli/pull/1066))

## v3.4.6
- Container Scanning: Fixes a defect, where container registry `registry:3000/org/repo:tag` was incorrectly identifying `registry` as project name. ([#1050](https://github.com/fossas/fossa-cli/issues/1050))
- Container Scanning: Includes registry uri in project name (experimental scanner only). ([#1050](https://github.com/fossas/fossa-cli/issues/1050))

## v3.4.5
- FOSSA API: Adds resiliency against API errors occurring when retrieving endpoint versioning information. ([#1051](https://github.com/fossas/fossa-cli/pull/1051))

## v3.4.4
- Fix a bug in the v1 installers for Windows (install-v1.ps1 and install.ps1) ([#1052](https://github.com/fossas/fossa-cli/pull/1052))

## v3.4.3
- Container scanning: Supports hardlink file discovery for experimental scanner. ([#1047](https://github.com/fossas/fossa-cli/pull/1047))
- Container scanning: Supports busybox. ([#1047](https://github.com/fossas/fossa-cli/pull/1047))
- Container scanning: Increases timeout to 5 mins when extracting image from docker engine api for experimental scanner. ([#1047](https://github.com/fossas/fossa-cli/pull/1047))

## v3.4.2

- API: Error messages are more clear and provide user-actionable feedback. ([#1048](https://github.com/fossas/fossa-cli/pull/1048))
- Metrics: Reports the kind of CI environment in which FOSSA is running, if any. ([#1043](https://github.com/fossas/fossa-cli/pull/1043))

## v3.4.1

- Container scanning: RPM: Add support for the Sqlite backend. ([#1044](https://github.com/fossas/fossa-cli/pull/1044))
- Container scanning: RPM: Add support for the NDB backend. ([#1046](https://github.com/fossas/fossa-cli/pull/1046))

## v3.4.0

- Container scanning: New experimental scanner. ([#1001](https://github.com/fossas/fossa-cli/pull/1001), [#1002](https://github.com/fossas/fossa-cli/pull/1002), [#1003](https://github.com/fossas/fossa-cli/pull/1003), [#1004](https://github.com/fossas/fossa-cli/pull/1004), [#1005](https://github.com/fossas/fossa-cli/pull/1005), [#1006](https://github.com/fossas/fossa-cli/pull/1006), [#1010](https://github.com/fossas/fossa-cli/pull/1010), [#1011](https://github.com/fossas/fossa-cli/pull/1011), [#1012](https://github.com/fossas/fossa-cli/pull/1012), [#1014](https://github.com/fossas/fossa-cli/pull/1014), [#1016](https://github.com/fossas/fossa-cli/pull/1016), [#1017](https://github.com/fossas/fossa-cli/pull/1017), [#1021](https://github.com/fossas/fossa-cli/pull/1021), [#1025](https://github.com/fossas/fossa-cli/pull/1025), [#1026](https://github.com/fossas/fossa-cli/pull/1026), [#1029](https://github.com/fossas/fossa-cli/pull/1029), [#1031](https://github.com/fossas/fossa-cli/pull/1031), [#1032](https://github.com/fossas/fossa-cli/pull/1032), [#1034](https://github.com/fossas/fossa-cli/pull/1034))<br>
  For more information, see the [experimental container scanning documentation](./docs/references/subcommands/container/scanner.md).
- Filters: Add `dist-newstyle` to the list of automatically filtered directories. ([#1030](https://github.com/fossas/fossa-cli/pull/1035))
- `fossa-deps`: Fix a bug in `fossa-deps.schema.json`, it is now valid JSON. ([#1030](https://github.com/fossas/fossa-cli/pull/1030))

## v3.3.12

- CocoaPods: Fixes error when analyzing podspecs that print non-JSON text to stdout ([#1015](https://github.com/fossas/fossa-cli/pull/1015))
- VSI: Executes with at least two threads even on a single core system ([#1013](https://github.com/fossas/fossa-cli/pull/1013))
- VSI: Reports a better error when no dependencies are found ([#1023](https://github.com/fossas/fossa-cli/pull/1023)).

## v3.3.11

- `fossa test`: `fossa test --json` produces json output when there are 0 issues found. ([#999](https://github.com/fossas/fossa-cli/pull/999))

## v3.3.10

- Svn: Fixes project inference bug, where revision values included `\r`. ([#997](https://github.com/fossas/fossa-cli/pull/997))

## v3.3.9

- Maven: Always use Maven Install Plugin 3.0.0-M1 to install depgraph. This avoids a Maven bug with older versions failing to install the plugin correctly from a vendored JAR. ([#988](https://github.com/fossas/fossa-cli/pull/988/files))
- Cocoapods: Fixes podpsec bug in which nested subspecs (of external sources), were not appropriately handled. Improves logging. ([#994](https://github.com/fossas/fossa-cli/pull/994))

## v3.3.8

- Carthage: Fixes analysis of artifacts dervided from Github entry for GH enterprise urls. ([#989](https://github.com/fossas/fossa-cli/pull/989))

## v3.3.7

- Report: Changes copyrights field to copyrightsByLicense in the attribution report JSON output. [#966](https://github.com/fossas/fossa-cli/pull/966)
- Report: Always include the "downloadUrl" field in attribution reports, regardless of the setting in the FOSSA reports UI. ([#979](https://github.com/fossas/fossa-cli/pull/979))
- Debug: Includes version associated with endpoint in debug bundle, and scan summary. ([#984](https://github.com/fossas/fossa-cli/pull/984))
- Test: Adds `--diff` option for `fossa test` command. ([#986](https://github.com/fossas/fossa-cli/pull/986))

## v3.3.6
- License scanning: Make CLI-side license scanning the default method for `vendored-dependencies`.
- Maven: Report direct dependencies as direct rather than deep. ([#963](https://github.com/fossas/fossa-cli/pull/963))

## v3.3.5
- Pnpm: Adds support for dependency analysis using `pnpm-lock.yaml` file. ([#958](https://github.com/fossas/fossa-cli/pull/958))

## v3.3.4
- `fossa report attribution`: Removes copyright information from JSON output ([#945](https://github.com/fossas/fossa-cli/pull/945)) as it was never available from the server.
- VSI scans now automatically skip the `.git` directory inside the scan root ([#969](https://github.com/fossas/fossa-cli/pull/969)).

## v3.3.3
- Cocoapods: Cocoapods analyzer does not handle subspecs in vendored podspecs. ([#964](https://github.com/fossas/fossa-cli/pull/964/files))

## v3.3.2
- License scanning: Skip rescanning revisions that are already known to FOSSA. This can be overridden by using the `--force-vendored-dependency-rescans` flag.
- Swift: Added support for `Package.resolved` v2 files ([#957](https://github.com/fossas/fossa-cli/pull/957)).
- Perl: Updated version number parser to be more lenient on non-textual version numbers ([#960](https://github.com/fossas/fossa-cli/pull/960))

## v3.3.1
- Vendor Dependencies: Considers `licence` and `license` equivalent when performing native license scan ([#939](https://github.com/fossas/fossa-cli/pull/939)).
- Vendor Dependencies: Native license scanning works in alpine linux without additional dependencies ([#949](https://github.com/fossas/fossa-cli/pull/949)).
- `fossa report attribution`: Adds copyright information to JSON output ([#945](https://github.com/fossas/fossa-cli/pull/945)).
- Scala: non-multi sbt projects include deep dependencies ([#942](https://github.com/fossas/fossa-cli/pull/942)).

## v3.3.0
- Telemetry: CLI collects telemetry by default. ([#936](https://github.com/fossas/fossa-cli/pull/936))

Read more about telemetry: https://github.com/fossas/fossa-cli/blob/master/docs/telemetry.md. To opt-out of telemetry, provide `FOSSA_TELEMETRY_SCOPE` environment variable with value of: `off` in your shell prior to running fossa.

## v3.2.17
- Archive upload: Fix a bug when trying to tar to a filename that already exists. ([#927](https://github.com/fossas/fossa-cli/pull/927))
- Npm: Supports lockfile v3. ([#932](https://github.com/fossas/fossa-cli/pull/932))

## v3.2.16
- Go: When statically analyzing a project, apply reported replacements. ([#926](https://github.com/fossas/fossa-cli/pull/926))

## v3.2.15

- Maven: Update `depGraph` plugin to `4.0.1` and add a fallback ot the legacy `3.3.0` plugin ([#895](https://github.com/fossas/fossa-cli/pull/895))

## v3.2.14

- Gradle: Considers `testFixturesApi` and `testFixturesImplementation` to be test configuration, and it's dependencies are excluded in analyzed dependency graph. ([#920](https://github.com/fossas/fossa-cli/pull/920))

## v3.2.13

- Filters: Fixes the disabled path filtering in discovery exclusion. ([#908](https://github.com/fossas/fossa-cli/pull/908))

## v3.2.12

- `fossa report attribution`: Adds `text` as an option to `--format`. ([#921](https://github.com/fossas/fossa-cli/pull/921))
- Go: The standard library is no longer reported as a dependency. ([#918](https://github.com/fossas/fossa-cli/pull/918))

## v3.2.11

- nodejs: Refine how workspace packages are recognized/skipped. ([#916](https://github.com/fossas/fossa-cli/pull/916))
- Cocoapods: Resolves vendored local podspecs into their source Git repositories when possible. ([#875](https://github.com/fossas/fossa-cli/pull/875))

## v3.2.10

- Haskell: Generates build plan properly for multi-home Cabal projects (h/t [@jmickelin](https://github.com/jmickelin)) ([#910](https://github.com/fossas/fossa-cli/pull/910))

## v3.2.9

- Container Scanning: supports rpm databases using `ndb` or `sqlite` backend. ([#894](https://github.com/fossas/fossa-cli/pull/894))

## v3.2.8

- Filtering: Don't use included paths for discovery exclusion. ([#907](https://github.com/fossas/fossa-cli/pull/907))
- Filtering: add `--debug-no-discovery-exclusion` for client-side filter debugging. (#[901](https://github.com/fossas/fossa-cli/pull/901))

## v3.2.7

- Debug: Redact all known API keys from the debug bundle (#[897](https://github.com/fossas/fossa-cli/pull/897))
- Nodejs: Discover peer deps and transitive deps for name-spaced packages in package-lock.json. ([#882](https://github.com/fossas/fossa-cli/pull/882))

## v3.2.6

- Filters: Apply filters during the discvoery phase, reducing end-to-end runtime. ([#877](https://github.com/fossas/fossa-cli/pull/877))

## v3.2.5

- Debug: Reduce the size of debug bundles. ([#890](https://github.com/fossas/fossa-cli/pull/890))

## v3.2.4

- Nodejs: Fixed a bug where dev deps that only appear in requires were considered production dependencies. ([#884](https://github.com/fossas/fossa-cli/pull/884))

## v3.2.3

- Nodejs: Fixed a bug where some dev dependencies weren't removed during shrinking. ([#859](https://github.com/fossas/fossa-cli/pull/859))

## v3.2.2

- Nodejs: Fix a bug where cycles involved peer dependencies would cause an infinite loop. ([#870](https://github.com/fossas/fossa-cli/pull/870))
- Experimental: Allow local license scanning of vendored dependencies (specified in `fossa-deps.yml` file) when using `--experimental-native-license-scan`.
  - [#868](https://github.com/fossas/fossa-cli/pull/868)
  - [#858](https://github.com/fossas/fossa-cli/pull/858)
  - [#838](https://github.com/fossas/fossa-cli/pull/838)
  - [#814](https://github.com/fossas/fossa-cli/pull/814)
  - [#873](https://github.com/fossas/fossa-cli/pull/873)

## v3.2.1

- Experimental: native license scanning is now disabled by default. ([#865](https://github.com/fossas/fossa-cli/pull/865))

## v3.2.0
- Telemetry: Introduces fossa cli telemetry for fatal errors and warnings. By default, telemetry is disabled. ([#831](https://github.com/fossas/fossa-cli/pull/831))
Please read for details on telemetry [here](./docs/telemetry.md)

- Configuration: Fixes a bug where `.fossa.yml` was picked up only in the working directory, not in the analysis directory. ([#854](https://github.com/fossas/fossa-cli/pull/854))
- Configuration: Reports an error when provided API key is an empty string ([#856](https://github.com/fossas/fossa-cli/pull/856))

## v3.1.8

- Windows: Fixes a --version command for windows release binary.

## v3.1.7

- Configuration: Users can now use `.fossa.yaml` as a configuration file name. Previously, only `.fossa.yml` was supported. ([#851](https://github.com/fossas/fossa-cli/pull/851))
- fossa-deps: Fixes an archive uploading bug for vendor dependency by queuing archive builds individually. ([#826](https://github.com/fossas/fossa-cli/pull/826))
- nodejs: Capture peer dependencies transitively for npm `package-lock.json` files. ([#849](https://github.com/fossas/fossa-cli/pull/849))

## v3.1.6

- Respects Go module replacement directives in the Go Mod Graph strategy. ([#841](https://github.com/fossas/fossa-cli/pull/841))

## v3.1.5

- Adds `--format` to `fossa report attribution` and deprecates `--json`. ([#844](https://github.com/fossas/fossa-cli/pull/844))

## v3.1.4

- Handles symlink loops in directory structure. ([#827](https://github.com/fossas/fossa-cli/pull/827))
- No longer crashes when `fossa-deps.yml` exists but has an empty `archived-dependencies` property. ([#832](https://github.com/fossas/fossa-cli/pull/832))

## v3.1.3

- Adds support for identifying dynamically linked dependencies in an output binary. ([#818](https://github.com/fossas/fossa-cli/pull/818), [#788](https://github.com/fossas/fossa-cli/pull/788), [#780](https://github.com/fossas/fossa-cli/pull/780), [#788](https://github.com/fossas/fossa-cli/pull/778), [#771](https://github.com/fossas/fossa-cli/pull/771), [#770](https://github.com/fossas/fossa-cli/pull/770))

## v3.1.2

- Fixes a bug which ignored the `server` field in the config file. ([#821](https://github.com/fossas/fossa-cli/pull/821))

## v3.1.1

- UX: Parser error messages include call to action. ([#801](https://github.com/fossas/fossa-cli/pull/801))
- UX: Improves error message when executable is not found. ([#813](https://github.com/fossas/fossa-cli/pull/813))
- UX: Fixes minor scan summary ordering bug. ([#813](https://github.com/fossas/fossa-cli/pull/813))
- UX: Writes errors and warnings encountered in analyze to temp file. ([#813](https://github.com/fossas/fossa-cli/pull/813))
- Ruby: Improves error and warning messages. ([#800](https://github.com/fossas/fossa-cli/pull/800))
- Python: `setup.py` error messages are _less_ noisy. ([#801](https://github.com/fossas/fossa-cli/pull/801))
- Dart: Improves error and warning messages. ([#800](https://github.com/fossas/fossa-cli/pull/806))
- Pipenv: Improves error and warning messages. ([#803](https://github.com/fossas/fossa-cli/pull/803))
- Poetry: Improves error and warning messages. ([#803](https://github.com/fossas/fossa-cli/pull/803))
- Maven: Improves error and warning messages. ([#808](https://github.com/fossas/fossa-cli/pull/808))
- Nodejs: Improves error and warning messages. ([#805](https://github.com/fossas/fossa-cli/pull/805))
- Swift: Improves error and warning messages. ([#802](https://github.com/fossas/fossa-cli/pull/802))
- Cocoapods: Improves error and warning messages. ([#807](https://github.com/fossas/fossa-cli/pull/807))
- Golang: Improves error and warning messages. ([#809](https://github.com/fossas/fossa-cli/pull/809))
- Gradle: Improves error and warning messages. ([#804](https://github.com/fossas/fossa-cli/pull/804))
- Scala: Improves error and warning messages. ([#813](https://github.com/fossas/fossa-cli/pull/813))
- Clojure: Improves error and warning messages. ([#813](https://github.com/fossas/fossa-cli/pull/813))
- Nim: Improves error and warning messages. ([#813](https://github.com/fossas/fossa-cli/pull/813))
- Rust: Improves error and warning messages. ([#813](https://github.com/fossas/fossa-cli/pull/813))
- UX: Improves errors for dynamic deps, and binary deps analysis. ([#819](https://github.com/fossas/fossa-cli/pull/819))
- UX: Improves analysis scan summary rendering. ([#819](https://github.com/fossas/fossa-cli/pull/819))


## v3.1.0

- FOSSA API: Uses `SSL_CERT_FILE`, and `SSL_CERT_DIR` environment variable for certificates when provided. ([#760](https://github.com/fossas/fossa-cli/pull/760))
- UX: Uses error messages received from FOSSA api, when reporting API related errors. ([#792](https://github.com/fossas/fossa-cli/pull/792))
- UX: Adds scan summary tabulating errors, warnings, project directory, and skipped projects. ([#790](https://github.com/fossas/fossa-cli/pull/790))

## v3.0.18

- Fully percent-encode sub-paths in generated URLs. ([#789](https://github.com/fossas/fossa-cli/pull/789))
- Improve error tracking and outputs. ([#774](https://github.com/fossas/fossa-cli/pull/774))
- Cabal: Fixed a filter error that treated cabal projects as stack projects. ([#787](https://github.com/fossas/fossa-cli/pull/787))

## v3.0.17

- Npm: Fixes an issue where a package-lock.json dep with a boolean 'resolved' key wouldn't parse. ([#775](https://github.com/fossas/fossa-cli/pull/775))
- Npm: Fixes an issue where analyzing `package-lock.json` would miss duplicate packages with different versions. ([#779](https://github.com/fossas/fossa-cli/pull/779))
- Gradle: Projects with only a top-level `settings.gradle` file will now be detected. ([#785](https://github.com/fossas/fossa-cli/pull/785))

## v3.0.16

- Monorepo: Upload file data and licenses together during monorepo scans, speed up issue scans. ([#772](https://github.com/fossas/fossa-cli/pull/772))
- Improves the overall performance and progress reporting of VSI scans. ([#765](https://github.com/fossas/fossa-cli/pull/765))
- Rebar: Fix `rebar.config` parser failing on unneccessary escapes. ([#764](https://github.com/fossas/fossa-cli/pull/764))

## v3.0.15

- Improve archive upload logging. ([#761](https://github.com/fossas/fossa-cli/pull/761))

## v3.0.14

- Maven: Updates implementation to delineate classifier, and consequently maven dependencies with classifier can be scanned without failure in FOSSA. ([#755](https://github.com/fossas/fossa-cli/pull/755/))

## v3.0.13

- `package-lock.json` parser ignores name field. ([#757](https://github.com/fossas/fossa-cli/pull/757))

## v3.0.12

- log4j: Adds `fossa log4j` command to identify log4j dependencies. ([#744](https://github.com/fossas/fossa-cli/pull/744))

## v3.0.11

- Yarn: Fixes an issue, where entry missing `resolved` attribute in `yarn.lock` would throw exception. ([#741](https://github.com/fossas/fossa-cli/pull/741))

## v3.0.10

- Gradle: Uses ResolutionAPI for gradle analysis. ([#740](https://github.com/fossas/fossa-cli/pull/740/))
- Cleans up duplicated internal hashing primitives ([#737](https://github.com/fossas/fossa-cli/pull/737))
- Adds a prerequisite required for future VSI improvements ([#736](https://github.com/fossas/fossa-cli/pull/736))

## v3.0.9

- Makes experimental flags discoverable and documents them. ([#723](https://github.com/fossas/fossa-cli/pull/723))
- Supports extracting `.tar.xz` files ([#734](https://github.com/fossas/fossa-cli/pull/734))
- Supports extracting `.tar.bz2` files ([#734](https://github.com/fossas/fossa-cli/pull/734))
- Adds explicit `xz` support for `rpm` files ([#735](https://github.com/fossas/fossa-cli/pull/735))
- Adds `zstd` support for `rpm` files ([#735](https://github.com/fossas/fossa-cli/pull/735))
- Adds a prerequisite required for future VSI improvements ([#730](https://github.com/fossas/fossa-cli/pull/730))

## v3.0.8

- Nuget: Fixes analysis performance when working with `project.assets.json` ([#733](https://github.com/fossas/fossa-cli/pull/733))

## v3.0.7

- Go: `go mod graph` is used as default tactic for gomod strategy. ([#707](https://github.com/fossas/fossa-cli/pull/707))

## v3.0.6

- Yarn: Fixes a bug with yarn v1 lock file analysis, where direct dependencies were not reported sometimes. ([#716](https://github.com/fossas/fossa-cli/pull/716))

## v3.0.5

- Nim: Adds support for dependency analysis using `nimble.lock` file. ([#711](https://github.com/fossas/fossa-cli/pull/711))

## v3.0.4

- Npm: Fixes a bug where dev dependencies were not included in result when using `--include-unused-deps` ([#710](https://github.com/fossas/fossa-cli/pull/710))

## v3.0.3

- Increases default timeout to 3600 seconds (1 hour) for commands listed below ([#712](https://github.com/fossas/fossa-cli/pull/712))
  - `fossa test`
  - `fossa container test`
  - `fossa vps test`
  - `fossa report`
  - `fossa vps report`

## v3.0.2

- Nuget (projectassetsjson): Ignores project type dependencies in reporting ([#704](https://github.com/fossas/fossa-cli/pull/704))
- Nuget (projectassetsjson): Fixes a bug, where indirect dependencies where appearing as direct dependencies([#704](https://github.com/fossas/fossa-cli/pull/704))

## v3.0.1

- Deduplicates `vendored-dependencies` entries when possible, and provides a better error message when not. ([#689](https://github.com/fossas/fossa-cli/pull/689))
- Adds logging to `vendored-dependencies` processing. ([#703](https://github.com/fossas/fossa-cli/pull/703))

# Version 3 Changelog

- Migrates source code from [spectrometer](https://github.com/fossas/spectrometer) into fossa-cli (this repository).

# Version 2 Changelog

Releases for CLI 2.x can be found at: https://github.com/fossas/spectrometer/releases

## v2.19.9

- Go: Fixes a regression, where deep dependencies were reported as direct dependencies. ([#443](https://github.com/fossas/spectrometer/pull/443/))

## v2.19.8

- Perl: Adds support for Perl with parsing of `META.json`, `META.yml`, `MYMETA.yml`, `MYMETA.json`. ([#428](https://github.com/fossas/spectrometer/pull/428))

## v2.19.7

- Resolves a regression when parsing npm `package-lock.json` files that do not contain a `version` field ([#445](https://github.com/fossas/spectrometer/pull/445))

## v2.19.6

- Special cases scans with a single VSI only filter to skip other analysis strategies ([#407](https://github.com/fossas/spectrometer/pull/407))
- Adds the ability to skip resolving dependencies from FOSSA projects discovered during VSI scans ([#435](https://github.com/fossas/spectrometer/pull/435))

## v2.19.5

- Fixes an issue observed during VSI analysis where fingerprinting files with lines longer than 64KiB would fail. ([#427](https://github.com/fossas/spectrometer/pull/427))

## v2.19.4

- Adds experimental capability for filtering gradle configuration for analysis. ([#425](https://github.com/fossas/spectrometer/pull/425))

Refer to: [Gradle documentation](docs/references/strategies/languages/gradle/gradle.md#experimental-only-selecting-set-of-configurations-for-analysis) for more details.

## v2.19.3

- Removes `fossa compatibility` command. ([#383](https://github.com/fossas/spectrometer/pull/383))

Use [`fossa-deps.{yml,json}`](docs/features/vendored-dependencies.md) file to facilitate archive uploading capability, previously provided by `fossa compatibility` command.

## v2.19.2

- Adds `--config` flag, which can set custom path for configuration file. If `--config` flag is not used, base directory will scanned for `.fossa.yml` file. ([#415](https://github.com/fossas/spectrometer/pull/415))

## v2.19.1

- Fixes an issue where nodeJS errors were reported when no NodeJS project were discovered. ([#424](https://github.com/fossas/spectrometer/pull/424))

## v2.19.0

- Adds support for `fossa analyze --include-unused-deps`, which prevents filtering out non-production dependencies. ([#412](https://github.com/fossas/spectrometer/pull/412))
- Yarn: Adds support for workspaces. ([#374](https://github.com/fossas/spectrometer/pull/374))
- Npm: Adds support for workspaces. ([#374](https://github.com/fossas/spectrometer/pull/374))
- Npm: Removes unreliable `npm ls`-based analysis tactic. ([#374](https://github.com/fossas/spectrometer/pull/374))
- `fossa-deps`: Adds support for `bower`-type in `referenced-dependencies`. ([#406](https://github.com/fossas/spectrometer/pull/406))
- Monorepo: Chunk AOSP files when uploading ([#421](https://github.com/fossas/spectrometer/pull/421)).
- Monorepo: Don't fail on files that are filtered during expansion ([#421](https://github.com/fossas/spectrometer/pull/421)).

## v2.18.1

- Monorepo: Send error state to UI if the CLI crashes, so scans won't appear to hang forever. ([#409](https://github.com/fossas/spectrometer/pull/409))
- Monorepo: Fix parsing nomos output bug where files contain newlines. ([#409](https://github.com/fossas/spectrometer/pull/409))

## v2.18.0

- Improves performance in scenarios where cgroups are used to limit the amount of CPU time available, such as K8S containers ([#403](https://github.com/fossas/spectrometer/pull/403))

## v2.17.3

- Monorepo: adds some optimizations to reduce the amount of file buffering in memory during a scan, resulting in less memory pressure and faster scans. ([#402](https://github.com/fossas/spectrometer/pull/402))
- Adds compatibility script for `fossa report attribution --json` ([#397](https://github.com/fossas/spectrometer/pull/397))

## v2.17.2

- Fortran: Supports fortran package manager. ([#377](https://github.com/fossas/spectrometer/pull/377))

## v2.17.1

- Adds support for reporting origin path for binaries discovered via `--experimental-enable-binary-discovery` ([#396](https://github.com/fossas/spectrometer/pull/396))

## v2.17.0

- When running `fossa analyze` with the `--debug` flag, we now create a `fossa.debug.json.gz` file containing detailed runtime traces for project discovery and dependency analysis

## v2.16.6

- Monorepo: Adds automatic retries to failed API calls. ([#392](https://github.com/fossas/spectrometer/pull/392))

## v2.16.5

- Adds JSON Output for `fossa test --json` when there are no issues. ([#387](https://github.com/fossas/spectrometer/pull/387))

## v2.16.4

- Monorepo: Fixes bug with symlink logic mismatch between walker and buildspec uploader. ([#388](https://github.com/fossas/spectrometer/pull/388))

## v2.16.3

- Monorepo: Fixes bug with non-glob exclusions. ([#386](https://github.com/fossas/spectrometer/pull/386))

## v2.16.2

- Monorepo: Fixes crash when there are no ninja/buildspec files to upload. ([#385](https://github.com/fossas/spectrometer/pull/385))
- Monorepo: Fixes issue with only-path/exclude-path globs.

## v2.16.1

- Gradle: Supports analysis of projects using gralde v3.3 or below. ([#370](https://github.com/fossas/spectrometer/pull/370))

## v2.16.0

- Swift: Supports dependencies analysis for dependencies managed by Swift Package Manager. ([#354](https://github.com/fossas/spectrometer/pull/354))

## v2.15.24

- Leiningen: Executes `lein --version` before performing any analysis, to ensure Leiningen has performed its install tasks (done on its first invocation). ([#379](https://github.com/fossas/spectrometer/pull/379))

## v2.15.23

- Maven: Fixes `mvn:dependency` tactic to exclude root project as direct dependency. ([#375](https://github.com/fossas/spectrometer/pull/375))

## v2.15.22

- Adds branch and revision information to the URL reported at the end of a `fossa analyze --experimental-enable-monorepo` scan. ([#378](https://github.com/fossas/spectrometer/pull/378))

## v2.15.21

- When using `--experimental-enable-binary-discovery`, prepopulates information discovered in JAR manfiests. ([#372](https://github.com/fossas/spectrometer/pull/372))

## v2.15.20

- Yarn: Fixes potential runtime errors, when yarn.lock contains deep dependency without specification at root level in yarn.lock. ([#369](https://github.com/fossas/spectrometer/pull/369))

## v2.15.19

- Fixes an issue with `fossa-deps.yml` `vendored-dependencies` entries where uploads would fail if the dependency was in a subdirectory. ([#373](https://github.com/fossas/spectrometer/pull/373))

## v2.15.18

- Monorepo: Speeds up commercial phrase detection by doing a first pass before trying to parse context. ([#371](https://github.com/fossas/spectrometer/issues/371))

## v2.15.17

- Gradle: Classifies dependency from `testCompileClasspath` and `testRuntimeClasspath` configurations as test dependencies. ([#366](https://github.com/fossas/spectrometer/pull/366))

## v2.15.16

- Yarn: Analyzes yarn.lock without runtime error, when yarn.lock includes symlinked package. ([#363](https://github.com/fossas/spectrometer/pull/363))

## v2.15.15

- Monorepo: Efficiently upload binary blobs for ninja & buildspec files ([#362](https://github.com/fossas/spectrometer/pull/362)).

## v2.15.14

- Yarn: Fixes missing dependency from the analyses, when dependency has zero deep dependencies, and is not a deep dependency of any other dependency. ([#359](https://github.com/fossas/spectrometer/pull/359))

## v2.15.13

Adds another closed beta feature around FOSSA C/C++ support.
For now this functionality is considered publicly undocumented, and is only used with support from FOSSA engineering.

- Adds support for reporting detected binaries as unlicensed dependencies ([#353](https://github.com/fossas/spectrometer/pull/353))

## v2.15.12

- Yarn: Analyzes yarn.lock without runtime error, when yarn.lock includes directory dependency. ([#361](https://github.com/fossas/spectrometer/pull/361))

## v2.15.11

- Gradle: Classifies dependency's environment correctly, when originating from common android development and test configurations. ([#338](https://github.com/fossas/spectrometer/pull/338))

## v2.15.10

- Monorepo: Ignore permission errors when searching for ninja or buildspec files. ([#351](https://github.com/fossas/spectrometer/pull/351))

## v2.15.9

- CocoaPods: Supports git sources in `Podfile.lock` analysis. ([#345](https://github.com/fossas/spectrometer/pull/345))

## v2.15.8

- `fossa analyze --experimental-enable-monorepo` now turns off proprietary language scanning by default, and has this feature controlled by a feature flag ([#343](https://github.com/fossas/spectrometer/pull/343))

## v2.15.7

- Resolves an issue where errors running `fossa report` and `fossa test` would be made more confusing when the project isn't a monorepo project ([#321](https://github.com/fossas/spectrometer/pull/321))
- Prevents uploading standard analysis results to monorepo projects, where they'd be silently ignored ([#341](https://github.com/fossas/spectrometer/pull/341))

## v2.15.6

- CocoaPods: Fixes `Podfile.lock` parsing. It safely parses when Pod and Dependencies entries are enclosed with quotations. ([#337](https://github.com/fossas/spectrometer/pull/337))

## v2.15.5

- Fixes an issue where `--json` would output the raw project ID, instead of a normalized ID ([#339](https://github.com/fossas/spectrometer/pull/339))

## v2.15.4

- Gradle: Search parent directories for gradlew and gradlew.bat ([#336](https://github.com/fossas/spectrometer/pull/336))

This release also adds a number of closed beta features around FOSSA C/C++ support.
For now this functionality is considered publicly undocumented, and is only used with support from FOSSA engineering.

As such this new functionality is hidden from the help and other documentation in this repo.
For questions using the new functionality in this release please contact us!

- Support linking user-defined dependency binaries. ([#323](https://github.com/fossas/spectrometer/pull/323))
- Support resolving linked user-defined binaries found in projects when VSI is enabled. ([#328](https://github.com/fossas/spectrometer/pull/328))
- Support linking user project binaries. ([#333](https://github.com/fossas/spectrometer/pull/333))
- Support resolving linked user project binaries found in projects when VSI is enabled. ([#333](https://github.com/fossas/spectrometer/pull/333))

## v2.15.3

- Resolve a scan performance regression for `fossa vps` invocations. ([#335](https://github.com/fossas/spectrometer/pull/335))
- Resolve a scan performance regression for `fossa analyze --experimental-enable-monorepo` invocations. ([#335](https://github.com/fossas/spectrometer/pull/335))

## v2.15.2

- Maven: Fixes an issue where dependencies parsed from `dependency:tree` would fail to resolve when uploaded. ([#332](https://github.com/fossas/spectrometer/pull/332))

## v2.15.1

- Maven: Fixes an issue where dependencies with a platform specifier were not correctly parsed. ([#329](https://github.com/fossas/spectrometer/pull/329))

## v2.15.0

- Dart: Adds support for pub package manager. ([#313](https://github.com/fossas/spectrometer/pull/313))
- Analyzed dependencies now report what file they were found in. ([#316](https://github.com/fossas/spectrometer/pull/316))

## v2.14.5

- Maven: Fixes an issue where projects with `settings.xml` files would not be analyzed correctly using the `dependency:tree` tactic. ([#327](https://github.com/fossas/spectrometer/pull/327))

## v2.14.4

- Gradle: Fixes an issue where all dependencies would appear as direct. ([#319](https://github.com/fossas/spectrometer/pull/319))

## v2.14.3

- Monorepo: archive expansion now respects `--exclude-path` and `--only-path`. ([#320](https://github.com/fossas/spectrometer/pull/320))

## v2.14.2

- Maven: `mvn dependency:tree` now correctly cleans up temporary files after an exception, and correctly uses `settings.xml` when available. ([#318](https://github.com/fossas/spectrometer/pull/318))

## v2.14.1

- Expanded proprietary language snippets in monorepo scans. ([#317](https://github.com/fossas/spectrometer/pull/317))

## v2.13.1

- Adds support for a new Maven tactic that produces the full dependency graph if `mvn dependency:tree` is available but the plugin is not. ([#310](https://github.com/fossas/spectrometer/pull/287))

## v2.13.0

- Elixir: Adds support for Elixir projects using `mix`. ([#287](https://github.com/fossas/spectrometer/pull/287))

## v2.12.3

- Gradle: Fixes an issue where unresolvable Gradle configurations would cause Gradle analysis to show no dependencies ([#292](https://github.com/fossas/spectrometer/pull/292)).

## v2.12.2

- Python: Fixes an issue where older Poetry lockfiles were not correctly identified. ([#309](https://github.com/fossas/spectrometer/pull/309))

## v2.12.1

- VPS: Adds `--exclude-path` and `--only-path` to monorepo functionality in `fossa analyze`. ([#291](https://github.com/fossas/spectrometer/pull/291))
- VPS: Support globs in `--{exclude,only}-path` flags. ([#291](https://github.com/fossas/spectrometer/pull/291))

## v2.12.0

- Python: Adds support for the Poetry package manager. ([#300](https://github.com/fossas/spectrometer/pull/300))

## v2.11.1

- Perl: Adds support for CPAN dependencies in `fossa-deps`. ([#296](https://github.com/fossas/spectrometer/pull/296))

## v2.11.0

- Adds support for selecting which folders analysis targets are discovered in. ([#273](https://github.com/fossas/spectrometer/pull/273))
- VPS: Adds support for `fossa test` and `fossa report` for monorepo projects. ([#290](https://github.com/fossas/spectrometer/pull/290))
- Maven: Adds support for `${property}` substitution for `<groupId>` and `<artifactId>` fields in dependencies. ([#282](https://github.com/fossas/spectrometer/pull/282))

## v2.10.3

- Adds support for specifying a release group on project creation. ([#283](https://github.com/fossas/spectrometer/pull/283))
- Adds support for non-HTTPS backends for archive uploads (e.g. for on-premises deployments). ([#276](https://github.com/fossas/spectrometer/pull/276))
- Adds `--experimental-enable-monorepo` and other associated flags to `fossa analyze`, which enables experimental monorepo support. ([#286](https://github.com/fossas/spectrometer/pull/286))
- Deprecates `fossa vps` subcommands. ([#286](https://github.com/fossas/spectrometer/pull/286))

## v2.10.2

- Fixes an issue where some `fossa` commands (including `fossa test`) would exit non-zero on success. ([#278](https://github.com/fossas/spectrometer/pull/278)).

## v2.10.1

- Fixes an issue where `fossa container analyze` exited zero on failure. ([#275](https://github.com/fossas/spectrometer/pull/275))

## v2.10.0

- Adds support for short flags. ([#264](https://github.com/fossas/spectrometer/pull/264))
- Adds a `remote-dependencies` section in the `fossa-deps` file to support archives at specific URLs. ([#260](https://github.com/fossas/spectrometer/pull/260))
- Renames some fields for `custom-dependencies` to avoid confusion. ([#260](https://github.com/fossas/spectrometer/pull/260))

## v2.9.2

- Adds JSON-formatted project information to the output of `fossa analyze` with `--json`. ([#255](https://github.com/fossas/spectrometer/pull/255))

## v2.9.1

- VPS: Bump wiggins - Updated `vps aosp-notice-file` subcommand to upload ninja files & trigger async task. ([#272](https://github.com/fossas/spectrometer/pull/272))

## v2.9.0

- Fixes an issue where stdout doesn't always flush to the console. ([#265](https://github.com/fossas/spectrometer/pull/265))
- Fixes an issue when referenced-dependencies are not being uploaded. ([#262](https://github.com/fossas/spectrometer/pull/262))
- Adds support for `fossa-deps.json`. ([#261](https://github.com/fossas/spectrometer/pull/261))
- Adds support for `vendored-dependencies` to be license scanned. ([#257](https://github.com/fossas/spectrometer/pull/257))

## v2.8.0

- Adds support for `--branch` flag on `fossa container analyze` command. ([#253](https://github.com/fossas/spectrometer/pull/253))
- Adds support and documentation for user-defined dependencies. ([#245](https://github.com/fossas/spectrometer/pull/245))
- Allows using `.yml` or `.yaml` extensions for `fossa-deps` file, but not both. ([#245](https://github.com/fossas/spectrometer/pull/245))
- `fossa analyze` now checks `fossa-deps` before running analysis (instead of checking in parallel with other analyses). ([#245](https://github.com/fossas/spectrometer/pull/245))

## v2.7.2

- VSI: Updates the VSI Plugin.
- VSI: Adds support for VSI powered dependency discovery as a strategy.

## v2.7.1

- Re-enables status messages for commands like `fossa test` in non-ANSI environments. ([#248](https://github.com/fossas/spectrometer/pull/248))
- Yarn: Adds support for Yarn v2 lockfiles. ([#244](https://github.com/fossas/spectrometer/pull/244))
- NuGet: Fixes the dependency version parser for `.csproj`, `.vbproj`, and similar .NET files. ([#247](https://github.com/fossas/spectrometer/pull/247))

## v2.7.0

- Conda: Adds support for the Conda package manager. ([#226](https://github.com/fossas/spectrometer/pull/226))

## v2.6.1

- VPS: Adds `--follow` to the `vps analyze` subcommand, which allows for following symbolic links during VPS scans. ([#243](https://github.com/fossas/spectrometer/pull/243))

## v2.6.0

- Display the progress of `fossa analyze` while running. ([#239](https://github.com/fossas/spectrometer/pull/239))

## v2.5.18

- NPM: Fixes issue where transitive dependencies could be missing in NPM projects. ([#240](https://github.com/fossas/spectrometer/pull/240))

## v2.5.17

- Containers: Fixes an issue where `--project` and `--revision` were not correctly handled in `fossa container analyze`. ([#238](https://github.com/fossas/spectrometer/pull/238))

## v2.5.16

- Adds support for `fossa-deps.yml`. ([#236](https://github.com/fossas/spectrometer/pull/236))

## v2.5.15

- Python: Fixes an issue where parsing unsupported fields in `requirements.txt` could prevent Python analyses from terminating. ([#235](https://github.com/fossas/spectrometer/pull/235))

## v2.5.14

- Go: Upload module identifiers instead of package identifiers to the backend. ([#234](https://github.com/fossas/spectrometer/pull/234))

## v2.5.13

- VPS: Update VPS plugin to `2021-04-27-312bbe8`. ([#233](https://github.com/fossas/spectrometer/pull/233))
  - Improve performance of scanning projects
  - Reduce memory pressure when scanning large projects

## v2.5.12

- VPS: Update VPS plugin to `2021-04-19-9162a26`. ([#231](https://github.com/fossas/spectrometer/pull/231))

## v2.5.11

- Allow flags to be set via configuration file. ([#220](https://github.com/fossas/spectrometer/pull/220))
- Containers: add support for layers. ([#228](https://github.com/fossas/spectrometer/pull/228))

## v2.5.10

- Only activate replay/record mode using `--replay`/`--record` (previously it was turned on in `--debug` mode). ([#212](https://github.com/fossas/spectrometer/pull/212))
- Containers: Fixed a bug where container scanning failed when ignored artifacts aren't in the right shape. ([#223](https://github.com/fossas/spectrometer/pull/223))

## v2.5.9

- VPS: Update the VPS scanning plugin:
  - Resolve issues reading IPR files with null byte content.
  - Workaround recursive variable declarations when parsing Android.mk files.

## v2.5.8

- VPS: Support makefiles in `fossa vps aosp-notice-file`. ([#216](https://github.com/fossas/spectrometer/pull/216))
- VPS: Require paths to ninja files as arguments in `fossa vps aosp-notice-file`. ([#217](https://github.com/fossas/spectrometer/pull/217))

## v2.5.7

- VPS: Print project URL after `fossa vps analyze`. ([#215](https://github.com/fossas/spectrometer/pull/215))

## v2.5.6

- Gradle: Fixes an issue that sometimes prevented Gradle project analyses from terminating. ([#211](https://github.com/fossas/spectrometer/pull/211))

## v2.5.5

- PHP: Fixes an issue where Composer lockfiles could cause a crash when parsing. ([#207](https://github.com/fossas/spectrometer/pull/207))

## v2.5.4

- Scala: Fixes an issue that sometimes prevented Scala analyses from terminating. ([#206](https://github.com/fossas/spectrometer/pull/187))

## v2.5.0

- Containers: Add container analysis toolchain. ([#173](https://github.com/fossas/spectrometer/pull/173))

## v2.4.11

- Fixes several issues that caused analysis failures during upload. ([#187](https://github.com/fossas/spectrometer/pull/187), [#188](https://github.com/fossas/spectrometer/pull/188))

## v2.4.9

- Python: Fixes an issue with `requirements.txt` parsing line extensions. ([#183](https://github.com/fossas/spectrometer/pull/183))
- Fixes an issue where we didn't read the cached revision when picking a revision for `fossa test` in projects without VCS. ([#182](https://github.com/fossas/spectrometer/pull/182))
- Fixes an issue where invalid project URLs would be printed for projects without VCS when `--branch` was not specified. ([#181](https://github.com/fossas/spectrometer/pull/181))

## v2.4.8

- Introduce a new hidden `fossa compatibility` command which runs fossa v1 `fossa analyze` and allows users to access the archive uploader. ([#179](https://github.com/fossas/spectrometer/pull/179))

## v2.4.7

- Fixes an issue where `fossa test` would always exit zero for push-only API keys. ([#170](https://github.com/fossas/spectrometer/pull/170))
- Fixes an issue where dependency graphs would be filtered out if they had no direct dependencies (e.g. in strategies like Yarn where direct dependencies are unknown). ([#172](https://github.com/fossas/spectrometer/pull/172))
- Go: Fixes an issue with `glide.lock` parser. ([#175](https://github.com/fossas/spectrometer/pull/175))
- Go: Adds multi-module project support to `go.mod` static analysis. ([#171](https://github.com/fossas/spectrometer/pull/171))
- NPM, Yarn: Fixes an issue where subdirectories were erroneously ignored. ([#174](https://github.com/fossas/spectrometer/pull/174))

## v2.4.6

- VPS: Update Wiggins CLI plugin to version `2020-12-11-5d581ea`

## v2.4.5

- VPS: Update `fossa vps analyze` to use a new VPS project scanning engine:
  - Improve scan performance
  - Support "License Only" scans, where the project is scanned for licenses but is not inspected for vendored dependencies.

## v2.4.4

- Maven: Add limited support for POM `${property}` interpolation. ([#158](https://github.com/fossas/spectrometer/pull/158))

## v2.4.3

- Adds `--version` flag. ([#157](https://github.com/fossas/spectrometer/pull/157))

## v2.4

- RPM: Adds support for unpacking of gzipped RPMs. ([#154](https://github.com/fossas/spectrometer/pull/154))
- VPS: Integrates `vpscli scan` as `fossa vps analyze`. ([#148](https://github.com/fossas/spectrometer/pull/148))
- VPS: Removes `vpscli` binary. ([#148](https://github.com/fossas/spectrometer/pull/148))
- VPS: Adds support for `--team` and other metadata flags to VPS analysis. ([#149](https://github.com/fossas/spectrometer/pull/149))
- VPS: Adds `fossa vps test` command, analogous to `fossa test` for VPS projects. ([#150](https://github.com/fossas/spectrometer/pull/150))
- VPS: Adds `fossa vps report` command, analogous to `fossa report` for VPS projects. ([#150](https://github.com/fossas/spectrometer/pull/150))

## v2.3.2

- Adds `fossa list-targets` to list "analysis targets" (projects and subprojects) available for analysis. ([#140](https://github.com/fossas/spectrometer/pull/140))
- Adds `--filter TARGET` option to `fossa analyze`. ([#140](https://github.com/fossas/spectrometer/pull/140))
- Adds support for "detached HEAD" state in `git` and `svn`. ([#141](https://github.com/fossas/spectrometer/pull/141))
- Python: Dependencies found via `*req*.txt` and `setup.py` are now merged. ([#140](https://github.com/fossas/spectrometer/pull/140))
- Maven: Natively support multi-POM Maven projects. ([#140](https://github.com/fossas/spectrometer/pull/140))
- Gradle: Fixes an issue where subprojects were not handled correctly. ([#140](https://github.com/fossas/spectrometer/pull/140))

## v2.3.1

- RPM: Dependencies from multiple `*.spec` files in the same directory are now merged. ([#138](https://github.com/fossas/spectrometer/pull/138))
- Erlang: Aliased packages in `rebar3` are now resolved to their true names. ([#139](https://github.com/fossas/spectrometer/pull/139))
- Gradle: Support all build configurations (instead of a hard-coded list of known configuration names). ([#134](https://github.com/fossas/spectrometer/pull/134))

## v2.3.0

- Erlang: Fixes an issue where the `rebar3` strategy would incorrectly identify dependencies as top-level projects. ([#119](https://github.com/fossas/spectrometer/pull/119))
- Python: Fixes various issues in the `setup.py` parser. ([#119](https://github.com/fossas/spectrometer/pull/119))
- Haskell: Adds support for Haskell projects using `cabal-install`. ([#122](https://github.com/fossas/spectrometer/pull/122))
- PHP: Adds support for PHP projects using `composer`. ([#121](https://github.com/fossas/spectrometer/pull/121))

## v2.2.4

- Scala: Adds support for Scala projects using `sbt`. ([#54](https://github.com/fossas/spectrometer/pull/54))

## v2.2.1

- Python: Fixes an issue where the `req.txt` strategy would run even when no relevant files were present. ([#109](https://github.com/fossas/spectrometer/pull/109))

## v2.2.0

- Improves contributor counting accuracy using repository metadata. ([#94](https://github.com/fossas/spectrometer/pull/94))
- Improves parallelism of strategy discovery. ([#93](https://github.com/fossas/spectrometer/pull/93))
- Fixes an issue where URLs printed by `fossa test` and other commands were incorrect for `git` projects with `https` remotes. ([#92](https://github.com/fossas/spectrometer/pull/92))
- Fixes an issue where `IOException`s (like "command not found") would cause strategies to crash. ([#106](https://github.com/fossas/spectrometer/pull/106))
- Fixes an issue where with effect typechecking. ([#100](https://github.com/fossas/spectrometer/pull/100))
- Python: Dependencies of multiple `*req*.txt` files in a single project are now merged. ([#102](https://github.com/fossas/spectrometer/pull/102))
- Go: Re-enables deep dependency reporting (which was previously disabled for development purposes). ([#98](https://github.com/fossas/spectrometer/pull/98))
- NuGet: Adds support for analyzing `paket.lock` files. ([#107](https://github.com/fossas/spectrometer/pull/107))

# Version 1 Changelog

## v1.1.10

- 7013d3b fix: Remove evicted SBT dependencies (#667)
- 8aa77d8 Update genny calls to not use gopath (#668)
- 4e6cced fix: Unit test failures should cause CI failure (#666)

## v1.1.9

- a1ec875 Fix node_modules strategy (#665)

## v1.1.8

- 6ad8e86 fix ant subdirectoy analysis (#664)
- 4fe7d83 add faq (#661)

## v1.1.7

- 246294c fix downloaded parse error (#660)
- 2cd3dcd fix wrong config file field (#623)
- 01fe79a doc: Homebrew is no longer a supported installation method (#659)

## v1.1.6

- 9f7d083 Send projectURL on upload-project (#656)

## v1.1.5

- dd56406 Use gomodules instead of dep (#653)
- 9c1523e Ant: use pom.xml's <parent> version if one isn't declared at the top level (#652)

## v1.1.4

- fabc9ef Remove e2e test from blocking a release (#649)
- 44d13b2 Use 'go list' to determine transitive dependencies for gomodules projects (#648)
- 84818e9 Add support for titles with upload project (#646)
- 444330f SAML build link (#647)

## v1.1.3

- fc60c66 Update documentation for newer sbt versions (#638)
- 3255628 Add ARM64 in goreleaser (#626)
- 871e94f improve license scan fix (#643)

## v1.1.2

- b1e910a Fix Goreleaser after deprecation (#642)
- 89b8691 fossa upload-project command (#639)
- 38fdbac Update README.md (#636)

## v1.1.2-alpha.1

- 57fe304 feat: Use name field to name modules (#635)

## v1.1.1

- 94d95b5 Send CLI version in upload (#633)
- e41733a Update docs and help output for flags that only effective on project creation. (#632)
- a4bddd0 Handle multi module maven builds without distinct pom files (#631)
- 8330391 improve docs on `--suppress-issues` flag (#624)

## v1.1.0

- 1706109 chore: Update Docker development images (#601)
- 8aa42f0 remove mention of overwrite (#621)
- d7467dc Timeout flag correction (#619)
- 2cd9167 Add a pull request template (#618)
- ac0dc90 Replace "Python" with "Ruby" in Ruby documentation (#544)
- 11358c6 Fix typo on "options" param (#608)
- 1ae3c54 Update maven.md (#612)
- 028812f Replace .NET with nodejs on nodejs documentation (#610)
- 90d625c Git contrib count (#611)
- fff1e23 remove spectrometer install (#606)

## v1.0.30

- 09c02d6 Add site-packages to the list of ignored directories (#605)

## v1.0.29

- cc3b1ec fix: Do not fail when analyzing go.mod modules when lockfile is not in same directory as module (#602)

## v1.0.28

- 091f2a9 Allow double-quoted strings in setup.py (#600)

## v1.0.27

- f511238 Add -mod=readonly flag to gomodules resolver (#599)

## v1.0.26

- 55cc629 Use -mod=readonly flag for go list (#595)
- 7103b56 Go repository bazel files (#594)
- d4b00cd Use the same BINDIR for hscli (#592)

## v1.0.25

- 08dbd38 prevent comparison tooling with custom endpoint (#591)

## v1.0.24

- b530020 feat (npm dev) include npm development dependencies (#589)
- dff5651 Let hscli installation fail silently (#590)
- 22ca461 feat (yarn list) support for scanning yarn list output (#588)

## v1.0.23

- 7d22c91 CLI v2 Comparison (#568)
- 32b9351 Resolve documentation nits (#585)

## v1.0.22

- 6dee5c6 upload the policy paramater if a user adds it (#577)

## v1.0.21

- 7458683 Use unix file separators in archive uploads (#584)
- 6187e44 remove isbuilt errors and warnings for commands that we don't need (#576)

## v1.0.20

- 39656fd changes to scan ant better (#575)

## v1.0.19

- 3a98c56 Allow Leiningen to output on stderr without failing (#574)
- cf5391b feat (better bazel) support for bazel deps command (#570)
- 4efffa5 handle maven downloaded line (#573)
- f0abc89 flag change (#572)
- 4ccb6fd add title attribution row (#571)
- b431b2e docs update (#567)

## v1.0.18

- 4a98113 archive -> archives (#566)
- 244e757 return error so file info cannot be nil (#565)

## v1.0.17

- 85a7e9c fix (hanging commands) refactor sbt and timeout hanging commands (#563)
- b243965 revise ant options (#561)
- a0358b0 feat (pipenv discovery) (#560)

## v1.0.16

- 30316bc fix(json report) print json reports when provided json flag (#558)
- 3a27b27 remove gradle sub projects from dependency graph (#556)

## v1.0.15

- 98c3b7f Request download url when rendering reports (#557)

## v1.0.14

- 5296cf3 fix (gradle error) error on exit code and stderr (#555)
- 7c7aa6f [FC-1212] create integration with new report endpoint (#554)

## v1.0.13

- 701adbd remove .fossa.yml (#553)
- 8299613 feat (bazel files) parse bazel files for static support (#552)

## v1.0.12

- d6cab2c Add DownloadURL to Revision type. (#551)
- 35ce938 [FC-1059] Added consideration of lockfiles to nodejs IsBuilt() (#543)
- b2697e6 Updated README for generating license notices (#546)

## v1.0.11

- 3e7c7b3 [FC-977] Added strategy for parsing package-lock.json files (#541)

## v1.0.10

- 2961722 fix (log file sync) defer file syncing until after the command finishes (#539)
- d1fa5ed Fixed gradle project discovery (#538)

## v1.0.9

- 3ead389 fix (rpm install) return stdout instead of zero value (#537)
- d74872c Implement new python analyzer (#534)

## v1.0.8

- 36d3766 unmarshal additional information (#535)
- 877e552 feat (ruby v2 analysis) ruby analysis conforms to v2 format (#530)

## v1.0.7

- 4940add feat (rpm scanning) support for system level and individual rpms. (#520)

## v1.0.6

- 78d3b72 fix (type issue) handle empty pkg types (#532)
- eaf8b55 fix (update fail) don't fail when there are no updates available (#526)
- 9b5c9ff errors (extend errors) use the errors package in more places (#503)
- c160edb refactor (ruby) (#528)

## v1.0.5

- eaa6c94 turn off cgo (#529)
- ab7c478 new analysis strategies / fallbacks (#511)
- 69dc144 errors (wrong arguments) better errors when users manually specify modules. (#525)

## v1.0.4

- 6cad43a Trim $GOPATH from source path stacktraces (#524)
- 707ca11 add hash and version field to dep reports (#521)
- 2b63679 lint (golang ci) add custom linting configuration (#508)
- 6f324ad add the --server-scan flag to treat raw modules separately (#518)

## v1.0.3

- 638f9f7 fix (ruby errors) change is built check and fix errors (#519)

## v1.0.2

- 1c58d98 warn error and handle nil typed errors (#512)
- 4bc1dbc improve error messages when running commands (#510)
- 94be39b testing (fossa test) use a test server to test fossa test (#305)

## v1.0.1

- 39676c8 release (go version) (#507)
- d478879 release after approval (#506)
- 25ed63d feat (gomodules vendor) support users who vendor custom deps and use gomodules (#505)
- e72db93 feat (golang fallbacks) break go strategies down and fallback easier (#504)
- 4c5a991 fix (missing remote error) set project name to directory if git cannot be read. (#502)
- 72e21d6 feat (clojure support) clojure support through leiningen (#501)
- 7e64aa9 Fix parsing of gradle dependency tree (#500)

## v1.0.0

- 235c83318 better buck error (#499)
- a8412e0e2 Add setup.py scanning (#493)
- 1bdd0432d Log message if on Windows or not using ANSI (#438)
- 582091364 errors (better errors) extend the errors package further (#492)
- 953ec7464 Init: allow use of --project (and other API-related) flags (#498)
- 5c9f72c9e filter warnings prefix (#497)
- 4f90d785b feat (dep static analysis) read manifest and lockfiles created by dep (#491)
- 5a81a616a fix output requiring api key (#495)
- e6aefa91c golang: fix support for go modules in subdirectories (#439)
- 8af01eb7d Publish homebrew formula (#494)
- 1187e9d0a docs(readme): add download count (#490)
- d68373963 errors (no API key) Common error when users forget to add an API key.  (#489)
- 78a841865 feat (gomodules scanning) scan go.mod and go.sum for dependencies. (#488)

## Version 0 Changelog

We generally follow semantic versioning, but semantic versioning does not
specify pre-1.0.0 behavior. Here is how `fossa` <1.0.0 releases work:

- Any update that creates a breaking change (i.e. a change that causes a
  previously working configuration to fail) will bump the minor version.
- All other updates will bump the patch version.
- Preview, beta, and other special releases will have a pre-release identifer in
  the semantic version, and will be marked as pre-release on GitHub Releases.

## v0.7.34

- 0a838a506 Fix WalkUp to be OS-agnostic (#487)
- a5fcdca1b fix (requirements parser) whitespace in dependencies removed (#486)
- c2cbf8eac feat (errors) better errors package (#462)
- 8656b4e12 Use runtimeClasspath configuration for resolution (#484)
- b2d510c05 feat (clean debug logs) add --verbose flag to allow cleaner logs (#485)
- 643451839 docs (docker faq) update faq for custom docker images (#481)
- fd8fa7c17 Discover gradle projects using non-groovy dialects (#482) (Closes #395)
- 66e205192 Replace "Python" with "Ruby" in Ruby documentation (#483)
- 569f1e867 feat (rust support) Support rust through Cargo.lock parsing. (#474)
- c8d6e7dd5 feat (dependencyManagement field) add dependencyManagement parsing. (#477)
- 28096cc8b Haskell project support via cabal-install and stack (#444)
- 202eda88c fix (support method) change support to email (#476)

## v0.7.33

- 0567ca5 fix (zero deps error) log when a project has no dependencies (#473)
- 5d0e2b9 fix (nested poms) fix a bug where nested pom files could not be found  (#475)

## v0.7.32

- df7ee6967 Update how-it-works.md (#472)
- 4b85dce8b feat (license scan tar) use the rawLicenseScan parameter to run a full license scan (#469)

## v0.7.31

- b7cb71ad2 feat (fallbacks) don't look for setup.py and log if cocoapods is missing instead of failing (#470)
- fcc63f259 fix (sbt parsing) make a small change to ensure sbt graphs are created accurately. (#471)
- 9f346efc6 feat (buckw) discover buck command and prefer buckw (#467)
- 4d380793d fix (module filter) consider windows file paths when filtering modules (#466)
- 3bd9ffaec Update CONTRIBUTING.md (#465)
- 999641227 docs (golang) strategy and faq updates (#464)

## v0.7.30

- 5ec7a9e07 Add fallback to no VCS when VCS not supported, and support Mercurial (#463)
- f54ae192e copy installation (#461)

## v0.7.29

- 33808e000 remove upper bound on test (#460)
- ec5990cf7 Update how Maven modules are described in .fossa.yml (#459)
- 3c4e41f7d feat (command timeout) add timeout for gradle analyzer (#458)

## v0.7.28

- 94e829228 Fix gradle project name parsing for projects without group ID (#457)

## v0.7.27

- 5c59eafa2 improve dockerfiles (#456)
- e6da7d3ba feat (format fossa test) improve fossa test output for readability (#455)
- d184d6a5d Harden parsing of Gradle's output (#454)
- 9ea851336 Check each Maven POM manifest only once when discovering modules (#452)
- 89eb004f5 Improve discovery of Maven modules and dependencies (#449)
- bfdfaa1c4 feat (dotnet support) complete dotnet support with fallbacks. (#450)
- ad23bb55d Support projects without VCS and support Subversion (#448)
- 5a24f6891 fix empty Composer dependencies list parsing (#392)
- 92d9c9f98 Fix some typos in docs (#447)
- 4cfe1b459 remove comment and kill unused images (#446)
- e7319ddec Bump fossa/fossa-cli:base image's golang version to 1.12

## v0.7.26

- aad54f605 fix (api error) return api error messages with bad requests (#442)
- 47a005dd1 feat (report license text) add full license and attribution text for fossa report (#441)
- 368a1382b docs (FAQ page) add a faq page and other updates (#440)

## v0.7.25

- b0571b804 feat (gradle project dir) enable the gradle analyzer to work with a monorepo like structure (#434)
- 89aafbd77 test (carthage) add test structure for empty cartfile (#437)
- ebfa09147 fix (empty cartfile) Check for nil graph from empty Cartfile.resolved (#435)
- 7fd62b6b4 fix (report url) switch dependency url back to the full url (#436)
- f2d05aa12 fix (ruby tests) fix flaky ruby integration tests. (#426)
- 156ae380c fix (carthage error) improve carthage error message (#432)
- be9042349 feat (go dependency versions) Favor explicit versions instead of dependency hashes (#427)

## v0.7.24

- 7a5ba032b feat (buck all targets) add option to specify a target such as //third-party/... (#428)
- e9fd4642e fix (ant analyzer) clean up and prevent failure from missing binaries (#429)
- bb551cd04 refactor (gradle analysis) add a test suite and clean up code. (#425)
- 8e02a4a80 fix (.io to .com) update endpoints (#423)

## v0.7.23

- e26421e28 fix (gradle parser) bug related to windows line endings (#421)
- 75994dadf fix (windows script) add a correct download script for windows users to the cli manual (#422)
- cbd0f751a testing and comment logic (#420)
- 2a2a23f14 fix (report dependencies) Change report dependencies to track fossa.com results (#419)
- fa135e191 feat (test pass) add the --supress-issues flag to fossa test (#418)
- f6660fb91 fix (raw modules) prevent modules from appearing as projects (#416)
- 2068b2d8f fix (manual links) broken links on the cli manual (#415)
- 541beceee docs (manual rewrite) manual and user guide overhaul (#410)

## v0.7.22

- 5e22532 Update README.md (#412)
- c13d22c fix (gradle configurations) add default configurations and change how targets are handled (#411)

## v0.7.21

- 11d74e8 Fix (readtree generic) Fix bug that prevented dependencies from being listed in the transitive graph. (#407)

## v0.7.20

- 2f552ca feat (paket analyzer) introduce support for the paket package manager (#404)

## v0.7.19

- 757a3df feat (okbuck classpath) add a flag to buck analysis for specific types of dependencies. (#400)
- 5b86e5b fix (ruby no specs) Do not panic when Gemfile.lock has a malformed empty specs section (#402)
- 7ad3119 fix (go analyzer) do not fail when there are no go dependencies. (#401)

## v0.7.18

- 1ed03f7 feat(okbuck support) Provide support for analyzing software managed by okbuck. (#398)
- 34babdf fix (Gradle analyzer) Fix gradle discovery for root projects and add a flag to scan all submodules (#399)
- cef13fe fix(cmd): Correctly parse module options when passed from command line (#393)
- 28a6f0e feat (debian analysis) Build functionality to analyze debian packages (#388)
- 3e54a0b fix (fossa report licenses) change the way that we find dependency license information. (#390)
- 65c2534 fix (fossa test) Poll the fossa issues endpoint until a scan is complete. (#397)
- 4ccf0d5 feat(buck) add cli support for the Buck package manager (#380)

## v0.7.17

- be61f55 Gradle multi-configuration parsing (#387)
- b9cf6ae fix (ant discovery) ensure valid directories are discovered. (#384)
- f6731eb feat(build tags) analyze go build tags (#372)
- 098b089 fix (readtree) correct the way we parse dependency graphs (#385)
- 861f567 Fix csproj regex (#386)
- 1d39bb8 fix(ant) Fix error message (#363)
- d1c781d fix: Correctly set directory modules are passed in from the command line (#383)
- 9509164 Add machine-readable output format to license report (#379)
## v0.7.16-rc.1+buckpreview

- d8e6d3a add buck project discovery
- eb4bc12 basic functionality
- 7005a1e first fully working changes
- 9088c10 WIP push
- cb54eea WIP upload
- 301b654 WIP basic functionality

## v0.7.15

- 434a2ae Pass -no-colors about as two separate arguments to sbt, not one (#376)
- 740da0d Link to CONTRIBUTING.md was broken (#377)
- b9a1f3b update go-git to v4.7.1 (#374)

## v0.7.14

- 4821bdc feat(gomodules) add support for gomodules (#368)
- 2dd95e9 fix(python) Add options support to requirements.txt parsing (#370)
- 2347102 fix(python) requirements parses extras properly (#365)
- c6aceb3 fix(maven) fix line parsing in Windows OS (#362)
- 71b489c fix(upload) remove duplication of flags to fix upload (#366)
- 4f6199d fix(make) fix conflict with auto generated file (#364)
- 9e6a4d8 fix(npm) npm analyze incorrectly finds module from .fossa.yml (#355)

## v0.7.13

- 623f658 fix(module options) allow command line options for multi module builds (#359)
- f188555 feat(pipenv) add support for pipenv projects (#315)
- cb206fd fix(glide) ensure that glide checks for aliased packages (#352)
- bb05c2b fix (buildtools) logic for bower and pip (#350)

## v0.7.12

- 4bd3b42 Merge pull request #339 from fossas/fix/yml-relative-paths-golang
- 48e7afd chore(go): Import grouping
- 9632cbe Merge pull request #338 from fossas/feat/warn-old-config
- a3792d0 test(nodejs): Add tests for checking import graphs (#337)
- 9439aa0 feat(ruby analyzer integration test) add ruby analyzer integration test (#320)
- 94c5f92 refactor(integration test) do not use TestMain in integration tests (#336)
- f4fc244 nit: Remove debugging code
- eeb82cd Merge pull request #276 from fossas/fix/phpDeps
- b8baa4f feat(config): Warn on old configuration files
- 36cc01d fix(go): Use relative paths when discovering modules
- 2495072 Filter out deps with name 'php'
- 201b13f test(yarn fixtures) add rev not resolve to suffix fixture (#326)
- 4f8a134 Merge branch 'master' into test/nodeFixtures3
- 61ce589 build: Rebuild on source change, use MacOS-compatible find (#332)
- ccb3bec Merge branch 'master' of github.com:fossas/fossa-cli into test/nodeFixtures3
- 915c70f  update fixtures and tests according to fixture dir
- 77b64e5 define fixture
- 50277fa add second case for trans prod dep collisions
- cd8ef3c add trans dev dep case 1
- 10fff2b fix some naming to be more clear
- 4fc7473 rename directories
- 0d36e90 setup fixture

## v0.7.11

- 5f558c5 fix added for dep graph creation (#331)
- 2de096e test(yarn fixtures) define fixtures and tests for additional parsing edge cases (#325)
- 1d32b91 test(python analyzer) add native python analyzer integration tests (#307)
- e432486 feat(circle.yml) aggregate coverage for multiple reports within a single PR (#306)

## v0.7.10

- 58b0fb7 test(yarn fixtures) add name only collision with direct prod dep case (#324)
- 4c51b77 test(yarn fixtures) initial edge case fixture structure example for yarn tooling (#323)
- 3c243bc Make sure that release tags start with 'v' (#322)
- 5f47dc1 feat(yarn.lock parsing) do not include dev deps in lockfile parsing (#312)
- 146f015 feat(nodejs dev deps) filter nodejs dev deps when using npm ls (#314)
- 72f7ec7 fix(vndr user repos) add support for user specified package locations (#316) (#318)
- ca28520 feat(buildtools Dockerfile) add rails tooling on buildtools image (#319)
- 0ae2c5e feat(yarn/npm) do not eagerly fail if either yarn or npm is not available (#313)
- dbfbb85 refactor(integration tests) abstract/simplify project initialization post cloning (#310)

## v0.7.9

- adec6f3 build: Fix Makefile dependencies in release process (#309)
- 03b24fb Improve .NET analyzer performance by reducing logging (#296)
- e9ac753 test: Don't run integration tests while unit testing (#308)
- fcb3783 fix(Makefile) update dev-osx to not error out for missing run command (#304)
- 4e1af41 test(nodejs integration) add full nodejs integration test (#297)
- 54bed30 refactor(codegen): Clean up old code, make codegen consistent (#300)
- a938e90 Add dependency check to build (#302)
- fc78d44 fix(ci): Fix reversed coverage logic for CI unit tests (#301)
- 72d7ca4 refactor(install): Use godownloader instead of custom install script (#298)
- ce2e3bf coveralls removed for forked repos and alternate junit test path added (#299)
- 48afaf4 feat(yarn lockfile fallback) add yarn lockfile reading fallback (#293)
- c94e175 added flags for specifying the team in fossa, and a link (#287)
- 718bf28 test(yarn lockfile) improve fixture case coverage (#290)
- c90d051  feat(AnalyzerTest) canonical reference for slimming docker test image and native analyzer testing (#271)
- 67c2ff1 release(v0.7.8-1): Release version v0.7.8-1

## v0.7.8-1

- 67c2ff1 release(v0.7.8-1): Release version v0.7.8-1
- f7bc7ea Fix/test upload (#289)
- 70aa12a Overhaul FOSSA CLI CI (#286)
- 6e77c5b feat(yarn) add yarn lockfile parsing (#283)
- 6d8b99d fix(.circleci/config.yml) use test base docker image and check out branch cli code into the image (#277)

## v0.7.8

- 65a187a release(v0.7.8): Release version v0.7.8
- b03de4d Fix/test custom (#284)
- 4c9206d Issue #247, fix how custom fetchers are handled (#281)
- 9e52d6e feat(npm fallback) use node_modules to build dep graph if npm fails
- 6999ee6 Fix/go dep ignore (#272)
- 80e2819 fix(exec) append args provided in WithEnv instead of Env for cmds (#273)
- 5e040f8 default error value changed when an API key is not provided (#275)
- 12cd4c8 feat(npm buildtool) update FromManifest to return a package and rename it accordingly
- 9b6bc04 fully define TestFromNodeModules

## v0.7.7

- e874ec2 release(v0.7.7): Release version v0.7.7
- a66383e Work around NPM reporting for transitive dependencies with deduplication (#258)
- 27fcf55 Move fixtures to correct folder
- 551f5a4 refactor(npm): Move fixtures to correct folder
- dfcf109 Add NPM tests and mock NPM execution
- 42d448f Merge pull request #260 from fossas/ci/coveralls
- c75503c Merge branch 'master' into ci/coveralls
- 58e029f  Use CLI-specific API endpoints so that `fossa test` works with push-only API keys (#253)
- 7654166 coveralls support added
- ca66f70 feat(ruby analyzer) add fallback mechanism for ruby analyzers when bundler fails
- a1bcdc9 remove shouldFallback
- 000d93d remove trash
- 4742c3f flatten structure
- d2c7dda prefer fallbacks within switch statement
- 8bedfaf update to no longer need gemfile-lock-path
- 560691d add fallback option on each bundler command failure
- c864b74 remove dockerfile change in favor of separate PR
- f247dd9 remove shouldFallback from final fallback case
- 2ca741f fix fallback ordering
- 89df70d clean up tests; remove unused code
- 6a8dd6f correct ordering
- c46eba5 remove helper function
- 571be27 remove debugger line
- 996525a add remote debugging tools and settings
- b447304 update to not include lockfile path
- 41dba65 rename dev-mac -> dev-osx
- f8c5d93 reorder to check errs earlier, ensure that end result is actually populated
- 7a38c7f update buildTarget to use CWD
- e34bcad break out switch into functions
- b0a8ab3 Merge branch 'master' of github.com:fossas/fossa-cli into feat/rubyFallback
- eb8b518 use fallback strategy
- 8377bc7 add osx dev
- d9afc8f Correctly upload bad input with empty lines (#249)

## v0.7.6

- a35fd0b release(v0.7.6): Release version v0.7.6
- edecf87 fix(upload): add API flags (#248)
- 5b0c18b fix(install): Fix installer checksumming
- e290faf Added Jira project key and Project URL flags (#237)
- efa8f60 Improve default logging format (#244)
- f41a1c8 use shasum when available to verify download (#239)
- 92341dc lint(golangci): Fix GolangCI lints (#242)
- e7f9c39 Refactor logging: add structured fields and multiplexed backends (#241)
- 1206d63 allow local install without sudo using LOCAL=true (#238)
- b361644 test(flags): ignore order during combination test
- 7d8509c Support exclamation marks in Gemfile.lock (#230)

## v0.7.5

- 8e28232 release(v0.7.5): Release version v0.7.5
- abbe5d3 Tarball upload bugfixes (#228)
- 674e99b fix(gradle): Strip additional Gradle annotations (#229)

## v0.7.4

- ed1784b release(v0.7.4): Release version v0.7.4
- 6378305 Third-party tarballs (#227)
- 6719541 release(v0.7.3-2): Release version v0.7.3-2

## v0.7.3-2

- 6719541 release(v0.7.3-2): Release version v0.7.3-2
- ee7b30d chore: Add more .gitignore targets
- 14daf05 fix(readtree): Fix 1-index handling
- 2129901 release(v0.7.3-1): Release version v0.7.3-1

## v0.7.3-1

- 2129901 release(v0.7.3-1): Release version v0.7.3-1
- 33e478a fix(nodejs): Allow NPM errors by default
- 4e13873 Add init and analyze flags to default command (#225)

## v0.7.3

- fc83ebc release(v0.7.3): Release version v0.7.3
- 4157cc5 Do not cause config to fail if no supported VCS is detected (#224)
- b8a1457 Carthage support (#218)
- 983716a Added check for locator in upload response (#223)

## v0.7.2

- a259210 release(v0.7.2): Release version v0.7.2
- 017f69d fix(analyzers): Don't short-circuit module discovery on error
- 83fae0f Remove polymorphic monads (#219)

## v0.7.1

- 89661a4 release(v0.7.1): Release version v0.7.1
- eac7f22 fix(cmd): Correctly initialise main default command

## v0.7.0

- 917cd16 release(v0.7.0): Release version v0.7.0
- 4c96066 build(release): Do release preparation outside of Docker container for commit sign-off
- 8768224 build(release): Improve release abort
- 9a99d35 build(release): Improve release process (#217)
- 683d7c7 fix(bower): Fix undefined variable breakage due to bad refactor rebase
- e334f18 test(bower): Add .bowerrc directory handling tests
- 6961225 Merge pull request #214 from fossas/fix/bower-defaults
- 602a951 Refactor analyser discovery (#211)
- 8650211 fix(analzers): fix syntax err
- 6730b18 fix(analyzers): support relative paths in `.bowerrc`
- 1aafc1b fix(buildtools): add bower config constructor to apply defaults
- 9c0cbd2 fix(cmd): Main command should expose debug flag
- d41a952 chore: Consolidate GH templates
- ec6c681 Update issue templates (#208)
- 057e4f6 Enable unit tests in CI (#207)
- 72dc9ab feat(installer): Add install-latest in addition to stable

## v0.7.0-beta.9

- 357c041 chore: 0.7.0-beta.9 release
- 7abe7f4 fix(mvn): Fix Maven initialisation -- read POMs instead of parsing output (#206)
- dbabe3e feat(vcs): Correctly infer VCS settings when within a repo but not at the root (#205)
- 488b88c chore: update dependencies
- 4671510 refactor(init): Make explicit config file existence check for init
- 2f09aae feat(cmd): support --update flag in `fossa init`
- c5f82fe hotfix(install): Hotfix installer URL
- 6bea504 feat(ruby): Configurable `Gemfile.lock` path (#200)
- aa528bd fix(pkg): Fix Composer type parsing

## v0.7.0-beta.8

- 1626218 chore: release 0.7.0-beta.8
- 0ea3cce refactor(build): add releaser checks and fix installer generation
- 9823f3c feat(api): Enable proxy support via environment variables (#199)
- 2017bf9 fix(install): avoid hitting rate limit on install script (#197)

## v0.7.0-beta.7

- 3cd1ac9 fix(api): Correctly set SBT locators

---
Automated with [GoReleaser](https://github.com/goreleaser)
Built with go version go1.10.3 linux/amd64

## v0.7.0-beta.6

- 85d8f02 build(release): Remove development release options
- ef9e578 build(release): Correctly set GOVERSION on release
- b496f40 refactor(sbt): Use graph XML parsing instead of output parsing (#198)
- 1ac53ea fix(log): Do not use ANSI control characters on Windows (#194)

---
Automated with [GoReleaser](https://github.com/goreleaser)
Built with go version go1.10.3 linux/amd64

## v0.7.0-beta.5

- 4aa0803 feat(cmd): Add default command (#192)
- 90905f6 fix(test): Correctly generate URLs for custom fetchers (#191)
- b769ceb refactor(upload): Avoid redundant declarations
- 94b9162 fix(nodejs): Fix IsBuilt detection and Init target
- 971d844 chore: Add TODO structs, doc formatting nits

---
Automated with [GoReleaser](https://github.com/goreleaser)
Built with go version go1.10.3 linux/amd64

## v0.7.0-beta.4

- 6619d34 fix(sbt): Fix SBT project detection

---
Automated with [GoReleaser](https://github.com/goreleaser)
Built with go version go1.10.3 linux/amd64

## v0.7.0-beta.3

- 739329b fix(test): Fail on panic and returned errors
- 3a59e35 fix(sbt): Add ignored lines for SBT output parsing

---
Automated with [GoReleaser](https://github.com/goreleaser)
Built with go version go1.10.3 linux/amd64

## v0.7.0-beta.1

- 2e46b41 refactor(cmd): Refactor output commands
- 7e8b560 fix(test): Fix test bugs
- bb8f1a5 feat(test): Implement fossa test
- b0a8b72 refactor(api): Refactor api package
- fcec296 Implement the report command. (#171)
- d938632 chore: update deps
- ef7b165 feat(ant): Ant analyser ported
- 2b371d0 feat(cocoapods): Cocoapods analyser
- 17202fe WIP: cocoapods
- 902e56f fix(reports): Properly escape report URLs
- 6b5f59d fix(ruby): Parse direct imports from lockfiles
- d2e851f feat(scala): Implement scala analyser
- 4d35c6c fix(test): Fix Python test project name
- 94783fc fix(python): Fix pipdeptree parsing, add regression test

---
Automated with [GoReleaser](https://github.com/goreleaser)
Built with go version go1.10.3 linux/amd64

## v0.6.7

- 2588e95 Merge pull request #174 from fossas/feat/respect-node-unresolved-flag
- b4140c3 fix(builders): pass -B flag to maven analysis
- 867c912 feat(builders): add unresolved flag to nodejs builder
- 517d2c0 doc(builders): fix nuget doc file
- 41123fc doc(builders): update gradle config docs

---
Automated with [GoReleaser](https://github.com/goreleaser)
Built with go version go1.10 darwin/amd64
## v0.7.0-alpha.12

- 6796b63 feat(mvn): Add custom commands
- 506ce8b fix(config): Don't write branch name to config file
- e95e475 WIP: scala work

---
Automated with [GoReleaser](https://github.com/goreleaser)
Built with go version go1.10.3 linux/amd64

## v0.7.0-alpha.11

- 2e60b98 fix(python): Always set m.Deps
- dbb633e fix(api): Add default project title

---
Automated with [GoReleaser](https://github.com/goreleaser)
Built with go version go1.10.3 linux/amd64

## v0.7.0-alpha.10

- c1b7a43 fix(api): Add title flag to API flags
- 14fd035 ci(build): Use base image to avoid bad checkout

## v0.7.0-alpha.9

- 18a28a4 feat(nuget): Implement nuget analyzer
- 724d8fb WIP: NuGet
- b28604d feat(api): Send custom revision IDs
- 28b9461 feat(maven): Implement Maven analyser
- 156ccb4 refactor(graph): Use code generation instead of reflection
- 52d2482 WIP

## v0.5.2

- 09c0f55 backport(api): Backport branch flag to 0.5.x

## v0.7.0-alpha.4

- e4bf442 feat(go): Manifest strategies
- c6c959f feat(go): glide, gpm support
- 01edf8d refactor(go): Remove dead code, add make test command
- ecc397b ci: CircleCI configuration chores
- dd0772b ci: Don't use env vars in non-shell commands
- f72b2bc build(docker-test): Don't build all of Kubernetes (this kills the crab)
- 7d65cf2 refactor(docker): Use Quay for building Docker images
- 55ddd49 feat(go): vndr/gpm, multi-project vendoring support, integration tests on Docker
- 0250f61 feat(go): nested vendoring support, automated integration tests
- 23526c0 chore: Clean up merge cruft
- 2f83e6f Merge branch 'master' into wip/v0.7.0
- 89a3103 fix(api): Fix uploading UX nits and URL formatting issues
- fccaa00 refactor(go): Support Godep, add integration tests
- 79a162a refactor(api): Remove extraneous build data
- d90cc8a feat(api): Add normalized imports
- 1a88076 WIP: Go dep analysis
- dbd027b Merge branch 'wip/v2' of github.com:fossas/fossa-cli into wip/v2
- fae5186 WIP: Go option-based analyzers
- f943789 WIP: Go analyzer strategies
- c211600 WIP: analysis command refactor complete
- 85e221c WIP
- b4c5bda WIP
- a356dbf WIP
- 527ecce WIP
- 2171372 WIP
- cc58b15 WIP: Go option-based analyzers
- 8899464 WIP: Go analyzer strategies
- 64d77b4 WIP: analysis command refactor complete
- 20365ba WIP
- f4d22b6 WIP
- 1c6c5e8 WIP
- e8bfc5c WIP
- 52f7fd3 WIP

---
Automated with [GoReleaser](https://github.com/goreleaser)
Built with go version go1.10.3 linux/amd64

## v0.7.0-alpha.8

- da53a35 feat(php): Implement PHP analyser
- 4149700 feat(bower): Implement bower analysers
- dc57fe3 WIP: switching to config file v2

## v0.7.0-alpha.7

- 39b3d19 feat(gradle): Implement Gradle analyser
- 8ba5602 WIP: gradle
- 7cdef88 feat(config): Warn when users pass options but use config file
- 35638c7 fix(go): Don't include root in transitive dependency graph

## v0.7.0-alpha.6

- b9cddb0 feat(ruby): Add Ruby analysis
- b06eb62 test(fixtures): Remove obsolete fixtures
- 1c09b4e test(go): add Jaeger to testing suite
- 0de97ca feat(python): Python analyser
- 82397b2 feat(nodejs): Add NodeJS analyzer
- a0c22ff build(docker): Refactor test-base Dockerfile to avoid long build times
- 5cccf4e chore: Add ISSUE_TEMPLATE
- 7ab9965 Merge branch 'master' into wip/v0.7.0
- 515102d build: Rename docker-devel target to docker
- 9447e2d Merge pull request #160 from fossas/fix/fix-hash-calculation
- 1239291 fix(builders): fix hash calculation

---
Automated with [GoReleaser](https://github.com/goreleaser)
Built with go version go1.10.3 linux/amd64

## v0.7.0-alpha.5

- 1c09b4e test(go): add Jaeger to testing suite
- 0de97ca feat(python): Python analyser
- 82397b2 feat(nodejs): Add NodeJS analyzer
- a0c22ff build(docker): Refactor test-base Dockerfile to avoid long build times
- 5cccf4e chore: Add ISSUE_TEMPLATE
- 7ab9965 Merge branch 'master' into wip/v0.7.0
- 515102d build: Rename docker-devel target to docker
- 9447e2d Merge pull request #160 from fossas/fix/fix-hash-calculation
- 1239291 fix(builders): fix hash calculation

---
Automated with [GoReleaser](https://github.com/goreleaser)
Built with go version go1.10.3 linux/amd64

## v0.7.0-alpha.5

- 1c09b4e test(go): add Jaeger to testing suite
- 0de97ca feat(python): Python analyser
- 82397b2 feat(nodejs): Add NodeJS analyzer
- a0c22ff build(docker): Refactor test-base Dockerfile to avoid long build times
- 5cccf4e chore: Add ISSUE_TEMPLATE
- 7ab9965 Merge branch 'master' into wip/v0.7.0
- 515102d build: Rename docker-devel target to docker
- 9447e2d Merge pull request #160 from fossas/fix/fix-hash-calculation
- 1239291 fix(builders): fix hash calculation

---
Automated with [GoReleaser](https://github.com/goreleaser)
Built with go version go1.10.3 linux/amd64

## v0.7.0-alpha.3

- c6c959f feat(go): glide, gpm support
- 01edf8d refactor(go): Remove dead code, add make test command
- ecc397b ci: CircleCI configuration chores
- dd0772b ci: Don't use env vars in non-shell commands
- f72b2bc build(docker-test): Don't build all of Kubernetes (this kills the crab)
- 7d65cf2 refactor(docker): Use Quay for building Docker images
- 55ddd49 feat(go): vndr/gpm, multi-project vendoring support, integration tests on Docker

---
Automated with [GoReleaser](https://github.com/goreleaser)
Built with go version go1.10.3 linux/amd64

## v0.7.0-alpha.2

- 0250f61 feat(go): nested vendoring support, automated integration tests
- 23526c0 chore: Clean up merge cruft
- 2f83e6f Merge branch 'master' into wip/v0.7.0
- 607de55 fix(gradle): Improve gradle error logging
- 62ae510 fix(gradle): Fix gradle version detection
- cfe95a5 Merge pull request #151 from joshuapetryk/josh/powershell
- 6213639 Add Powershell streams
- ea187bb Fix syntax error with temp dir path join
- 9cc0989 fix(builders): fix go-bindata error
- 2c39f70 doc(license): add license header and link to pipdeptree

---
Automated with [GoReleaser](https://github.com/goreleaser)
Built with go version go1.10.3 linux/amd64

## v0.6.6

- 607de55 fix(gradle): Improve gradle error logging
- 62ae510 fix(gradle): Fix gradle version detection
- cfe95a5 Merge pull request #151 from joshuapetryk/josh/powershell
- 6213639 Add Powershell streams
- ea187bb Fix syntax error with temp dir path join

---
Automated with [GoReleaser](https://github.com/goreleaser)
Built with go version go1.10.3 linux/amd64

## v0.7.0-alpha.1

- 89a3103 fix(api): Fix uploading UX nits and URL formatting issues
- fccaa00 refactor(go): Support Godep, add integration tests
- 79a162a refactor(api): Remove extraneous build data
- d90cc8a feat(api): Add normalized imports
- 1a88076 WIP: Go dep analysis
- dbd027b Merge branch 'wip/v2' of github.com:fossas/fossa-cli into wip/v2
- fae5186 WIP: Go option-based analyzers
- f943789 WIP: Go analyzer strategies
- c211600 WIP: analysis command refactor complete
- 85e221c WIP
- b4c5bda WIP
- a356dbf WIP
- 527ecce WIP
- 2171372 WIP
- cc58b15 WIP: Go option-based analyzers
- 8899464 WIP: Go analyzer strategies
- 64d77b4 WIP: analysis command refactor complete
- 20365ba WIP
- f4d22b6 WIP
- 1c6c5e8 WIP
- e8bfc5c WIP
- 52f7fd3 WIP

---
Automated with [GoReleaser](https://github.com/goreleaser)
Built with go version go1.10.3 linux/amd64

## v0.6.5

- 9cc0989 fix(builders): fix go-bindata error
- 2c39f70 doc(license): add license header and link to pipdeptree

---
Automated with [GoReleaser](https://github.com/goreleaser)
Built with go version go1.10 darwin/amd64
## v0.6.4

- e17ebd5 fix(nuget): Fix NuGet discovery path
- 1423561 fix(install): fix powershell install script

---
Automated with [GoReleaser](https://github.com/goreleaser)
Built with go version go1.10.3 linux/amd64

## v0.6.3

- c86fa51 Merge pull request #143 from fossas/feat/compute-dependency-hashes
- 9049c67 fix(common): bump timeout to 60s
- e4a5aec Merge branch 'master' into feat/compute-dependency-hashes
- 9b8818f feat(install): modify windows install script
- a535311 test(go): Add previously ignored govendor manifest fixture
- 9b73bc7 Add Powershell script for Windows based CI pipeline
- e704dc6 chore(lint): correct lint ignore into golangci-lint format
- dc558a5 chore(lint): silence gas linter
- e323dd0 feat(builders): return hex string for hashing utils
- bd0af6a feat(builders): add dependency hashing for ant
- b908880 feat(module): define hashes type
- 01a97ce chore: Cleanup merge cruft
- 9204650 fix(bower): Fix bower IsBuilt check
- aae8bf6 refactor(builders): Separate builders into distinct packages
- 04248c7 doc(readme): add slack badge and link
- 92553b2 Detect and install go-bindata if missing
- 9c77639 fix(upload): Fix upload report link and API endpoint
- eb2d07d fix(npm): Allow empty node_modules folders when no dependencies

---
Automated with [GoReleaser](https://github.com/goreleaser)
Built with go version go1.10 darwin/amd64

## v0.6.2

- 3453eb5 feat(upload): Configurable upload branch

---
Automated with [GoReleaser](https://github.com/goreleaser)
Built with go version go1.10.2 linux/amd64

## v0.6.1

- 269a380 feat(builders): improve ant name parsing
- ec20967 fix(builders): #139 fix out of range error with ant
- 4898773 newline at end of file
- e197444 add override for zip format on windows to goreleaser
- f661ebf doc(support): document cocoapods support

---
Automated with [GoReleaser](https://github.com/goreleaser)
Built with go version go1.10 darwin/amd64

## v0.6.0-beta.1

- 41d8e4d fix(upload): Get custom project titles from 'project' configuration
- e37d325 fix(node): Use NPM_BINARY when set
- d50d94a chore: Update dependencies
- 4913fc0 refactor(cmd): Don't initialise API unless needed
- a8988f7 refactor(cmd): Remove IO services
- 604b036 fix(cmd): Fix merge conflicts
- 58e174a refactor(cmd): Move commands into one subtree
- f68b9ab refactor(cmd): Refactor upload, update, version commands
- 2d4a88c chore(builders): ignore generated files
- a66e3d4 Merge pull request #136 from fossas/fix/sbt-deps
- 1bd9039 changed fetcher type from sbt to mvn for the SBT Builder
- 980691d feat(log): Add structured field logging
- 6f8408a fix(go): Remove debugging around internal imports
- 7418dfa fix(go): Fix recursion in internal imports
- e702181 fix(go): Debug recursion in internal imports

---
Automated with [GoReleaser](https://github.com/goreleaser)
Built with go version go1.10.2 linux/amd64

## v0.6.0-alpha.4.gopaths

- fca1223 WIP
- 4b4d5a7 refactor(log): Improve logging diagnostics, fix Go project names
- cc9586b fix(go): Fix go import resolution from within vendored packages
- 9e856c8 chore: Add new dependencies to lockfiles
- 47b26f8 test: move fixtures to testdata/
- 3fe3ad3 feat(builders): refactor ant builder to avoid nesting
- f82135c fix(analyze): fix syntax error
- d9fc322 Merge pull request #134 from fossas/feat/ant-support
- 15743b6 Merge branch 'master' into feat/ant-support
- d6276f0 chore(builders): complete ant comment
- 1ed9769 test(builders): add ant fixture
- 022ff8f doc(readme): update api doc link
- 93ac0ea refactor(log): Migrate to idiomatic logging package
- a348971 refactor(log): Add idiomatic logging package
- 119c635 Update FOSSA status badge
- 27ea4ff feat(builders): add some basic jar name parsing for ant
- c6eb417 feat(analyze): refactor analysis data model
- b0cf179 doc(builders): add ant docs
- b888620 feat(builders): add ant support
- 31affba add more aliases (#133)

---
Automated with [GoReleaser](https://github.com/goreleaser)
Built with go version go1.10.2 linux/amd64

## v0.6.0-alpha.3

- 5f0299b fix(upload): Escape upload report URL

---
Automated with [GoReleaser](https://github.com/goreleaser)
Built with go version go1.10.1 linux/amd64

## v0.6.0-alpha.2

- 4a1bdd2 fix(upload): Fix managedBuild flag for custom fetcher upload
- 1e27f85 feat(builders): #44 add Cocoapods integration with path data (#130)

---
Automated with [GoReleaser](https://github.com/goreleaser)
Built with go version go1.10.1 linux/amd64

## v0.6.0-alpha.1

- 75e6747 fix: Ignore root dep locators when computing import paths
- 6b1e7cb ci: Add go-bindata to Dockerfile
- 6acc2f7 fix(npm): Don't include extraneous root
- 448c1fe feature(api): Serialize locators in FOSSA format
- cc1cc9a feat(ruby): Ruby path data parser
- 9e00849 Merge branch 'master' of github.com:fossas/fossa-cli
- 66bb021 feat(sbt): SBT path data parsing
- 0a58a70 feat(sbt): SBT path data parsing
- 75f22ce feat(pip): Pip path data parsing
- f14664e Merge branch 'next'
- 316fe02 feat(nuget): NuGet path data (very slow)
- ddd17ef [WIP] Path parsing for NuGet
- 574e421 fix(npm): Allow NPM to have errors because npm i is inconsistent
- 3a7c81b feat(nodejs): Add path data parsing
- 8ffd098 fix(go): Correctly handle internal and root packages
- c3f0847 feat(maven): Maven relationship data
- e1bb72e feat(gradle): Add gradle path data and fix bullshit memory bug
- 413f55a feat(go): Fast golang path data
- c21dc4c feat(go): Golang path data (very slow)
- 06d9cd8 feat(composer): Add composer path data
- c31a975 feat(bower): Add origin path detection
- 571cf4e refactor(cmd): Use IO services for effects [WIP]
- 013e269 feat(di): Implement common side-effecting services

---
Automated with [GoReleaser](https://github.com/goreleaser)
Built with go version go1.10.1 linux/amd64

## v0.5.1

- 64ddd93 Merge pull request #127 from fossas/fix/support-bower-custom-folder
- e142a95 fix(builders): #125 add bower component dir resolution
- da16a44 doc(readme): update badge to use provided build
- 986f053 chore: fix typo comments, remove dead code

---
Automated with [GoReleaser](https://github.com/goreleaser)
Built with go version go1.10 darwin/amd64

## v0.5.0

- 2954eee Merge pull request #121 from fossas/feat/nuget-support
- 8d58e9c test(builders): add nuget fixtures
- 6884192 doc(readme): update readme
- 99d3f8c Merge branch 'master' into feat/nuget-support
- 1dbda7d feat(build): turn built module error into a warning
- bc5811c doc(builders): add nuget docs
- 377a05a feat(builders): add nuget lockfile parsing
- 843299a feat(builders): add nuget support
- c168cce chore(deps): Update dependencies
- 5e146c5 feat(builders): Add Pip support

---
Automated with [GoReleaser](https://github.com/goreleaser)
Built with go version go1.10 darwin/amd64

## v0.4.6-1

- a708d86 fix(go): Work around golang/go#16333

---
Automated with [GoReleaser](https://github.com/goreleaser)
Built with go version go1.10 linux/amd64

## v0.4.6

- 85c1788 Merge pull request #116 from fossas/feat/support-gradle-root-deps
- 99a9552 fix(builders): fix PR comments
- 7ef81e0 feat(cmd): add spinner to init cmd
- 0583626 doc(builders): add another gradle common task
- 748f307 doc(builders): improve gradle builder docs
- bffa8df Merge branch 'feat/support-gradle-root-deps' of https://github.com/fossas/fossa-cli into feat/support-gradle-root-deps
- db5b36b fix(builders): fix gradle syntax err
- 60818b4 Merge branch 'master' into feat/support-gradle-root-deps
- 1030bd6 fix(builders): set TERM=dumb when running gradle dependencies task
- 15f5af5 doc(builders): add better gradle docs
- 5b73fa4 fix(builders): allow for empty configuration in gradle
- 97c7315 feat(builders): #114 support root dependencies task

---
Automated with [GoReleaser](https://github.com/goreleaser)
Built with go version go1.10 linux/amd64

## v0.4.5-1

- 8b28d1f fix(go): Don't require Go project folder for build, and do actual Go build
- 26c0d12 chore: update CHANGELOG

---
Automated with [GoReleaser](https://github.com/goreleaser)
Built with go version go1.10 linux/amd64

## v0.4.5

- 7ee5a3c fix(installer): Fallback to su if sudo is unavailable
- 70fc3a5 fix(builders): Don't fail on non-fatal missing binaries
- 91944c9 chore: Add TODOs, ignore third_party in autoconfig
- ceac46e Various improvements to install.sh (#109)
- 99cf015 test(fixtures): Use shell script instead of submodules for fixtures to avoid slow go get
- 3de42a8 test(java): Pin java submodule fixture commits
- 6c4db9b test(go): Ignore golang test fixture vendored dependencies
- b88e58e fix(update): Fix incorrect latest version check
- 019b3d0 fix(go): allowUnresolved should also suppress lockfile errors for builds
- 91183e7 doc(contributing): add issue assignment
- 73b55c9 Merge pull request #107 from fossas/add-code-of-conduct-1
- a6a1f97 doc(code): add code of conduct
- 52af690 doc(readme): add meetup link
- abc1399 feat(upload): switch url to dep report
- 7a7961d chore(license): switch to MPL-2.0
- c19b51b Refactor module functionality (#100)
- 6600859 build(Makefile): Build to GOPATH instead of local directory
- 4fde932 Improve Makefile, add multiple targets (#98)
- 44fb451  Introduce vendor directory into the repo (#99)
- 16cf268 Release v0.4.4

---
Automated with [GoReleaser](https://github.com/goreleaser)
Built with go version go1.10 linux/amd64

## v0.4.4

- 46d1dbd feat(go): Implement Go module discovery (#97)
- b476653 fix(go): Do Go import tracing with go list instead of depth (#96)
- 451ab20 README: Fix rendering of a link to `https://fossa.io` (#88)
- 2893145 chore(cli): update help text
- c285037 Merge branch 'master' of https://github.com/fossas/fossa-cli
- d604f5b release(0.4.3): update readme and installer
- 8235155 revert(install): remove sha validation

---
Automated with [GoReleaser](https://github.com/goreleaser)
Built with go version go1.10 linux/amd64

## v0.4.3

- 57b397c doc(notice): clean up notice
- 9d05a2f chore(installer): add original license notice
- 4c69500 doc(readme): add `fossa test` output
- 3826022 doc(readme): add goreportcard badge
- 1cd47e4 feat(report): add default report cmd
- 414ca08 doc(readme): fix notice links
- 8b1c3ba doc(notice): move notice to raw file
- d090cfd doc(report): add license notice docs
- 21f29ad docs(readme): add report feature
- d8e60d2 doc(readme): fix link to contribution guidelines
- c6640d0 doc(readme): add output examples
- b57d43b doc(readme): add report PV
- 87a3429 feat(cli): improve error messages from servers
- b8a2912 doc(readme): improve readme copy
- 6a72302 fix(golang): do not error on lack of vendor folder
- 869df5a doc(readme): additional cleanup
- 8957638 doc(readme): update background section
- 48107e1 doc(readme): resize header
- a69c9c5 doc(readme): refactor home doc and readme
- 7f10415 doc(readme): update readme and user guide
- 9e3bf98 Merge pull request #66 from fossas/feat/report-command
- 835c014 fix(upload): Add more debugging stuff to upload and use standard API function
- 83b0d07 fix(report): Add fetcher flag
- c6e9d2e feat(report): Implement reports using revisions API instead of dependencies
- e47ea99 fix(report): Use SPDX ID for licenses
- b6dbdfc feat(report): Add basic NOTICE generation
- 5635878 doc(cli): update project help text to enforce URL
- dc738e4 feat(config): refactor git normalizing into separate function
- 9bd1acc feat(upload): add title support for managed projects
- 08e3f61 test(fixtures): Use shallow submodules for fixtures to improve clone time
- 703578e chore(fixtures): Keep fixtures up to date
- dc0ac39 Merge pull request #84 from fossas/feat/add-build-interactive
- 6411b37 feat(build): add interactive feedback to `fossa build`
- 01e3820 Merge pull request #80 from fossas/fix/mvn-colors
- bfe8a33 Merge pull request #81 from fossas/fix/non-custom-fetchers
- 7f4d52f Merge pull request #82 from fossas/fix/fix-builders-config
- db9710b Merge pull request #83 from fossas/feat/install-script
- a5202e0 chore(builders): fix typo in comment
- c77092b fix(mvn): Run Maven in batch mode to turn off ANSI color chars
- 0b0c833 fix(builders): fix ruby build check
- 4a6e0dd style(installer): Use consistent whitespace (2 spaces)
- 6801f94 feat(builders): improve autoconfiguration for gradle
- b954112 fix(builders): fix relative path for maven
- 0c3de4a docs(installer): Update README with installer
- 150c2bc feat(installer): Add bash install script
- f0ac553 fix(ci): Fix .fossa.yaml to not use implicit managed builds

---
Automated with [GoReleaser](https://github.com/goreleaser)
Built with go version go1.10 darwin/amd64

## v0.4.2

- 5fe21df feat(builders): add ability to add configuration

---
Automated with [GoReleaser](https://github.com/goreleaser)
Built with go version go1.10 darwin/amd64

## v0.4.1

- d0720f8 Merge pull request #40 from fossas/alex/managed-builds
- c3aa016 doc(readme): #32 add one-liner install
- 3105635 Merge branch 'master' into alex/managed-builds
- ddcc341 Merge pull request #74 from fossas/feat/gradle-support
- d073805 Merge pull request #75 from fossas/fix/fix-builder-paths
- 5fdf4a5 doc(builders): add initial gradle docs
- c3ccc74 switch back to using fetcher
- 80555e4 chore(builders): fix comments and nits
- 5a63b9f test(submodules): Update submodule commits
- 93dee58 test(gradle): Add Gradle fixtures and Docker test tools
- f23ee34 fix(init): fix maven and ruby default module naming
- 272363c feat(init): add more ignores
- dbd8516 fix(builders): make relative paths for node and ruby builders
- f2e5560 feat(builders): add gradle task and dependency parsing
- 4d60fd3 feat(builders): add initial gradle builder
- 4d9806c change flag to ExistingProject in config. defaults to false
- 5c98745 add or clause with revision
- 12c077b added fix to function
- a1fb05f changes after rebase
- d7fbaf2 added custom-project flag
- 5c5bdcd updated comment
- c20e574 PR changes
- 0e52c61 fixed comment
- 1b87475 removed locator from config. We now have project and revision

---
Automated with [GoReleaser](https://github.com/goreleaser)
Built with go version go1.10 darwin/amd64

## v0.4.0

- a2b474c Merge pull request #73 from fossas/feat/upload-locators-flag
- b2c680a feat(upload): Add Locators flag and data format

---
Automated with [GoReleaser](https://github.com/goreleaser)
Built with go version go1.10 linux/amd64

## v0.3.1

- ec4e164 Merge pull request #36 from fossas/feat/selfupdate
- da90056 fix(http): Improve timeout handling
- d577588 fix(http): Correctly handle EOF timeouts
- 6300fa4 fix(http): Always close HTTP request connections
- 546d381 ci: Improve CI caching
- 29d496b ci: Improve logging and diagnostics on upload failure
- 7393553 style: fix PR nits
- 765cbcd fix(update): fix update default logic
- 7ce1571 feat(update): represent states better in update cmd
- 95e446e chore(update): fix nits
- 9e570f9 feat(update): add debug logging for update
- 5d76012 feat(update): add semver parsing
- 2e9af5d feat(update): #23 add fossa update command
- 89a8aa0 doc(go): document gdm support
- 49da5b4 doc(go): add gdm support
- 3f8f208 Merge pull request #37 from fossas/feat/go-gdm-integration
- 134b777 Add gdm to Dockerfile tools
- 056fca5 feat(go): Add gdm support
- e496598 docs: Add upload format user guide reference to walkthrough
- 5daa5be docs: Upload format documentation
- 0af727e Improve `user-guide.md` formatting
- 667cfb9 Merge pull request #34 from fossas/feat/docs
- a7e4b6d docs: README overhaul + user guide update
- 86089cb feat(upload): Add custom upload command
- 3115938 Merge pull request #28 from fossas/ci/run-provided-build
- 9d06606 ci(license-test): Run license check on CI
- ddc1bf7 Run FOSSA build after tests complete
- 0f0fe37 Merge pull request #25 from fossas/feat/add-test-command
- fcaca81 feat(test): Add JSON output to test cmd
- d65a651 fix(misc): Fix spinner issues, whitespace issues, golang isInternal, debug formatting, test unmarshalling
- 891526a refactor(test): Refactor test command and fix timeout
- 743c35f refactor(errors): Use errors.New instead of fmt.Errorf when there is no format string
- 283440e fix(test): fix timeout checks
- 71e6169 fix(config): fix locator normalization #21
- 2fef009 docs(test): properly document test cmd
- 37f8a21 fix(common): handle request errors properly
- 4ac31ad chore(errors): prefer fmt.Errorf to errors.New
- 89dcaea feat(test): add test command
- 661a7a5 Merge pull request #22 from fossas/refactor/common-build-utils
- 5c946b6 docs(readme): update readme
- 2f890b5 docs(readme): update readme
- f21c9ab refactor(sbt): Refactor SBT builder
- c76b0d4 refactor(ruby): Refactor Ruby builder
- 8feac38 refactor(nodejs): Refactor Nodejs builder
- 1f499e5 refactor(mvn): Refactor Maven builder
- c73cf5d refactor(go): Refactor Go builder
- 6284822 refactor(build): Refactor Composer builder
- e95f717 refactor(build): Refactor common utils + Bower builder
- 5e07519 Merge pull request #18 from fossas/feat/rpm-support
- fedeca4 Merge pull request #17 from fossas/fix/circleci-tests
- df44909 doc(build): add vendoredarchives docs
- f027f34 feat(build): add archive format support
- 455abd0 ci(circle-ci): Fix CircleCI config for new tests
- b7dff83 test(sbt): Add first test
- 920ac9b test(docker): Create docker image with build tools
- 7897993 doc(readme): update readme

---
Automated with [GoReleaser](https://github.com/goreleaser)
Built with go version go1.10 linux/amd64

## v0.3.0

- e84d0ea build(merge): Remove bad file merge
- 336406d Merge pull request #15 from fossas/feat/overhaul
- 3281995 feat(sbt): Improve SBT instrumentation
- 1929bef docs: Massive documentation overhaul
- becd5e3 Add SBT parsing + test fixtures
- baa673e feat(ruby): Add Ruby parsing + test fixtures
- b63d740 feat(mvn): add Maven support + test fixture
- 15e6175 refactor(logging): Use %#v for debug logging
- 6c4de98 feat(go): correctly resolve packages + add test fixtures
- d40578a feat(go): Add much better go support
- 60a1e38 docs: Add basic documentation
- 0634835 feat(composer): Add composer parsing + test fixtures
- 4fbc44f feat(bower): Add bower parsing + test fixtures
- 222bf74 feat(cmd): Add uploading to default command
- d909f16 refactor: Refactor CLI, with NodeJS support

---
Automated with [GoReleaser](https://github.com/goreleaser)
Built with go version go1.9.4 linux/amd64

## v0.2.6

- f53f6e1 Preliminary SBT support
- f6e14ea fix(go): Allow unresolved golang dependencies
- 9ad32d4 chore(readme): Update README with gigantic warning
- eba8735 fix(env): fix env var for fossa api key
- 4df5715 feat(docs): add maven docs and alpha notice
- e3ccd88 chore(doc): add status badges to README
- 0a2a634 Merge pull request #7 from fossas/ci/circleci-tests
- 21d5d2c ci(tests): Add CircleCI tests
- 17d5e5f chore(doc): add DCO
- 7d66202 Clean up unused Makefile lines

---
Automated with [GoReleaser](https://github.com/goreleaser)
Built with go version go1.9.2 darwin/amd64

## v0.2.5-1

- 605a9c0 build(versions): Fix version linking

---
Automated with [GoReleaser](https://github.com/goreleaser)
Built with go version go1.9.3 linux/amd64

## v0.2.5

- 20b2d6b chore(deps): Update deps, prune unused constraints
- b16e851 fix(commonjs): Substitute doublestar for zglob to fix data race
- c7d449d build(version): Add revision to --version output
- fdf200a fix(js): fix concurrency race condition
- 4a234b3 feat(config): Allow server endpoint to be set by environment variable
- 38d8615 chore(dep): Commit lockfile changes
- b5b71eb fix(maven): fix maven verify logic
- 79b5b64 fix(cmd): move validation to upload cmd

---
Automated with [GoReleaser](https://github.com/goreleaser)
Built with go version go1.9.3 linux/amd64

## v0.2.4

- b0d5c7a Release v0.2.4
- 0e20f0b chore(flags): clean up flag parsing
- 41c2d3e fix(config): refactor to fix locator flag setting
- 668a4f9 Release v0.2.3
- 4c0286c fix(cmd): make build cmd runnable again
- a848a58 chore(errors): reformat some error copy

---
Automated with [GoReleaser](https://github.com/goreleaser)
Built with go version go1.9.2 darwin/amd64

## v0.2.3

- 41c2d3e fix(config): refactor to fix locator flag setting
- 668a4f9 Release v0.2.3
- 4c0286c fix(cmd): make build cmd runnable again
- a848a58 chore(errors): reformat some error copy

---
Automated with [GoReleaser](https://github.com/goreleaser)
Built with go version go1.9.2 darwin/amd64

## v0.2.2

- 867cc0b Release v0.2.2
- 732038c feat(errors): better error handling and feedback
- b0ec539 feat(config): add ability to read from custom config file
- 2574402 fix(commonjs): fix node_modules traversal in subdir

---
Automated with [GoReleaser](https://github.com/goreleaser)
Built with go version go1.9.2 darwin/amd64

## v0.2.1

- 3f7ccf0 Release v0.2.1
- 5a6f382 feat(config): add default run mode to output json and exit w/o upload

---
Automated with [GoReleaser](https://github.com/goreleaser)
Built with go version go1.9.2 darwin/amd64

## v0.2.0

- 7243d0f Release v0.2.0
- eb054a3 feat(composer): support composer builds in subdirs
- 3c2bccc feat(gems): support bundler builds in subdirs
- 58d98df fix(maven): fix maven output command
- 811ecb0 feat(maven): use module manifest in builds
- 6c5ab1c feat(bower): support bower builds in subfolders
- 2c4b1a6 feat(build): support multi-module builds

---
Automated with [GoReleaser](https://github.com/goreleaser)
Built with go version go1.9.2 darwin/amd64

## v0.1.0

- f36ce39 fix(release): fix .goreleaser entry point
- 124bb47 chore(release): change package entry point
- 55acfd3 feat(upload): send report link
- f678cf0 fix(build): fix locator and build output
- 59eec8a fix(cmd): Guard against under-specified user input
- 5161162 feat(cmd): Refactor CLI and config structure
- 97626c5 feat(config): Read API key from environment variable
- 384b13d Merge pull request #6 from fossas/feat/3-upload-builds-results
- 0537aaf Merge branch 'feat/3-upload-builds-results' of github.com:fossas/fossa-cli into feat/3-upload-builds-results
- 4aec471 feat(upload): #3 add build upload cmd
- 271ba79 Merge pull request #5 from fossas/feat/4-fossa-yaml
- f70ca36 fix(config): Remove debugging statement
- 64c67ca feat(config): Add config options for locator
- 1e98346 feat(upload): #3 add build upload cmd
- d4383d2 fix(main): Remove debugging comment
- 0dd5ee9 feat(config): Set existing build options from configuration file
- 6010976 feat(config): Read config file values
- df2d7d8 Merge pull request #2 from fossas/feat/1-go-get
- b476866 feat(go): Run go get on incomplete builds
- 9f47778 fix(gem): install only production deps by default
- aa4ba7d fix(json): fix json keys in dependency

---
Automated with [GoReleaser](https://github.com/goreleaser)
Built with go version go1.9.2 darwin/amd64

## v0.0.0

- 699d58d feat(build): ignore RawDependencies in serialization
- 834466a feat(build): refactor dependency and logging
- 82f4830 chore(build): ignore dist folder
- 74edd98 Merge branch 'master' of https://github.com/fossas/fossa-cli
- 5e71265 feat(build): add release spec
- cf3de9b Merge branch 'master' of github.com:fossas/fossa-cli
- 0b7331d feat(go): Fall back to import path tracing when no lockfiles
- 7305c46 feat(log): add logging config
- b3d5b72 fix(gem): fix bundle command
- f87cc95 feat(composer): composer support
- f30e125 fix(build): fix build and maven command
- 9221cea feat(build): update logging and docs
- 36f5668 Merge branch 'master' of https://github.com/fossas/fossa-cli
- e2f557a feat(mvn): add maven support
- 5773c86 feat(go): Add glide, godep, govendor, vndr support
- 8ebfd7a feat(go): Add dep support
- f555b48 style(golint): Fix lint and vet warnings
- 7fa1098 doc(readme): update licensing guidance
- 1afe4a0 doc(readme): update readme
- 103d685 doc(license): add readme and license
- 1800cc3 Add Gopkg manifest
- 0d43673 feat(bower): add bower suppot
- 364cebf feat(cli): Refuse to build unless --install flag is explicitly passed
- 5f117dc fix(npm): Fix npm build logic
- 05ae3f5 Initial Commit

---
Automated with [GoReleaser](https://github.com/goreleaser)
Built with go version go1.9.2 darwin/amd64<|MERGE_RESOLUTION|>--- conflicted
+++ resolved
@@ -1,12 +1,9 @@
 # FOSSA CLI Changelog
 
-## Unreleased
-
-<<<<<<< HEAD
+## 3.9.29
+
 - Vendored Dependencies: add support for metadata (description, and homepage) for dependencies. ([#1455](https://github.com/fossas/fossa-cli/pull/1455))
-=======
-- install scripts: Surface curl errors and display http status code correctly. ([#1456](https://github.com/fossas/fossa-cli/pull/1456))
->>>>>>> 5f03c78d
+- Installation: Surface curl errors and display http status code correctly in install scripts. ([#1456](https://github.com/fossas/fossa-cli/pull/1456))
 
 ## 3.9.28
 
