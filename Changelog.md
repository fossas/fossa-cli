# FOSSA CLI Changelog

<<<<<<< HEAD
## 3.11.0

- Replace Lernie with Ficus.([#1547](https://github.com/fossas/fossa-cli/pull/1547))
=======
## 3.10.10

- go: support the `tool` directive introduced in go Feb 2025 ([#1553](https://github.com/fossas/fossa-cli/pull/1553))
>>>>>>> 3a5b4731

## 3.10.9

- CLI Args: Add a `--tee-output` argument to allow uploading results and also printing them to stdout.([#1546](https://github.com/fossas/fossa-cli/pull/1546))

## 3.10.8

- Custom license scans: Apply `licenseScanPathFilters` to custom license scans ([#1535](https://github.com/fossas/fossa-cli/pull/1535)).

## 3.10.7

- Report: Allow generating SBOMs attribution reports using fossa-cli. ([#1534](https://github.com/fossas/fossa-cli/pull/1534))

## 3.10.6
- Licensing: Fix a bug where the scikit-learn had an incorrect license detected ([#1527](https://github.com/fossas/fossa-cli/pull/1527))
- Licensing: Adds support for the NREL disclaimer

## 3.10.5

Container scanning: Resolved a large number of issues with scanning containers ([#1514](https://github.com/fossas/fossa-cli/pull/1514), [#1521](https://github.com/fossas/fossa-cli/pull/1521))
- Pulling containers from recent versions of Docker are properly supported.
- OCI container hosts are better supported.
- Scanning exported containers from recent versions of Docker are properly supported.
- Authentication is better supported overall, it now integrates with native Docker authentication providers.
- The old container scanning functionality still exists in FOSSA CLI as a fallback if the new functionality fails.

> [!NOTE]
> FOSSA built a separate binary to handle pulling images; refer to [its repository](https://github.com/fossas/circe) for details.
> This binary is bundled into FOSSA CLI, you don't need to do anything special to use it.

## 3.10.4
- Erlang: Rebar config parsing bug fixes ([#1524](https://github.com/fossas/fossa-cli/pull/1522))

## 3.10.3
- PDM Parser: Proper parsing for PDM platform_machine line ([#1521](https://github.com/fossas/fossa-cli/pull/1521))
- License Scanning: Added the archive name to the path for licenses found inside of archives during vendored dependency and first-party license scanning ([#1520](https://github.com/fossas/fossa-cli/pull/1520))

## 3.10.2
- Cargo: Do not create Cargo.lock if it already exists ([#1516](https://github.com/fossas/fossa-cli/pull/1516))

## 3.10.1
- Swift: Add support for parsing path dependencies with names ([#1515](https://github.com/fossas/fossa-cli/pull/1515))

## 3.10.0
- Support for user-provided dependency labels in `fossa-deps` ([#1505](https://github.com/fossas/fossa-cli/pull/1505)).
  For details, see the [`fossa-deps` documentation](https://github.com/fossas/fossa-cli/blob/master/docs/references/files/fossa-deps.md).

## 3.9.48
- General: Fix a bug where directory traversal could fail if the user does not have permission to read a directory ([#1508](https://github.com/fossas/fossa-cli/pull/1508)).
- Performance: Fix timeout issues when uploading large numbers of license scans by processing them in smaller batches ([#1509](https://github.com/fossas/fossa-cli/pull/1509)).

## 3.9.47
- Licensing: Adds support for Zeebe Community License v1.1 and Camunda License v1.0
- NuGet: Consolidate `project.assets.json` and `PackageReference` strategies ([#1461](https://github.com/fossas/fossa-cli/pull/1461))

## 3.9.46
- Licensing: Fix a bug where the tzdata debian package copyright was not detected as a public domain license ([#1504](https://github.com/fossas/fossa-cli/pull/1504))
- Container scanning: Fix a bug where Docker URLs were being constructed incorrectly, resulting in a 403 error ([#1500](https://github.com/fossas/fossa-cli/pull/1500))

## 3.9.45
- Preflight: Fix a bug where the preflight checks fail for SBOM team analysis ([#1499](https://github.com/fossas/fossa-cli/pull/1499))

## 3.9.44
- Preflight: Fix a bug where the preflight check could fail if you ran fossa multiple times simultaneously ([#1498](https://github.com/fossas/fossa-cli/pull/1498))

## 3.9.43
- Discovery: Fix a bug where directories in paths.exclude may still be accessed during discovery which causes an error when users don't have permission to read those directories ([#1493](https://github.com/fossas/fossa-cli/pull/1493))

## 3.9.42
- Licensing: Adds support for the Text-Tabs+Wrap License

## 3.9.41
- GoModules: Expose a static only analysis method for Go. ([#1468](https://github.com/fossas/fossa-cli/pull/1486))

## 3.9.40
- Licensing: Fix a bug where license scanner output sometimes included log lines, which breaks JSON parsing

## 3.9.39
- Licensing: Add the PSF-3.12.7 license. Make a correction to the MulanPSL license. Add a new public-domain rule ([#1480](https://github.com/fossas/fossa-cli/pull/1480))

## 3.9.38
- Adds clarity to "Invalid project permission" error message, instructing user to specify a team using `fossa analyze --team` or in the `.fossa.yml` file. ([#1475](https://github.com/fossas/fossa-cli/pull/1475))
- Fixes a small typo in an error heading ([#1476](https://github.com/fossas/fossa-cli/pull/1476))
- Licensing: Adds support for a handful of new licenses and EULAs (No PR)
  - ActiPro License Agreement, Versions 2009, 2020, 2021, and 2021-10-28
  - Authorized Dynatrace Customer Subscription Agreement
  - Chilkat Software License Agreement
  - Google Play Core Software Development Kit Terms of Service
  - Krypton Toolkit Licence Agreement for End-Users
  - Madshi Software License Agreement
  - Microsoft SQL Server 2019 Developer, 2019 Evaluation, and 2019 Express
  - Microsoft SQL Server 2022 Enterprise, Standard, Web
  - Viskoe.dk Terms of Use
- Container scanning: Recursively find jars within jars ([#1478](https://github.com/fossas/fossa-cli/pull/1478))

## 3.9.37

- License Scanning: Update Themis to include NOTICE files, and parse the additional NOTICE file fields in Themis's output. ([#1466](https://github.com/fossas/fossa-cli/pull/1466))

## 3.9.36

- fossa-deps: Fixed an issue where Rocky Linux deps were not supported in the fossa-deps file ([#1473](https://github.com/fossas/fossa-cli/pull/1473))
- `fossa report`: Remove subscription type check in preflight checks ([#1474](https://github.com/fossas/fossa-cli/pull/1474))

## 3.9.35

- Licensing: Add to the list of ignored copyright phrases (No PR)

## 3.9.34

- `--strict`: Users can now enable strict mode for analysis. ([#1463](https://github.com/fossas/fossa-cli/pull/1463))

## 3.9.33

- MSB: Failure to resolve a linked project no longer causes the scan to fail ([[#1469](https://github.com/fossas/fossa-cli/pull/1469)]).

## 3.9.32

- Platform Support: Add a binary for ARM64 Linux environments. ([#1465](https://github.com/fossas/fossa-cli/pull/1465))

## 3.9.31

- Resolve an issue parsing toml configuration files. ([#1459](https://github.com/fossas/fossa-cli/pull/1459))
- Gradle: ignore deprecated configurations ([#1457](https://github.com/fossas/fossa-cli/pull/1457))
- Upgrade the GHC we use to build the CLI. ([#1460](https://github.com/fossas/fossa-cli/pull/1460))

## 3.9.30

- Vendored Dependencies: add support for metadata (description, and homepage) for dependencies. ([#1455](https://github.com/fossas/fossa-cli/pull/1455))

## 3.9.29
- install scripts: Surface curl errors and display http status code correctly. ([#1456](https://github.com/fossas/fossa-cli/pull/1456))
- Update jar-callgraph version to 1.0.2 [#1454](https://github.com/fossas/fossa-cli/pull/1454)

## 3.9.28

- Container Scanning: Distroless containers will now return results for non-system dependencies. ([#1448](https://github.com/fossas/fossa-cli/pull/1448))
- Warnings: Remove warnings about native container scanning and Go packages analysis. ([#1446](https://github.com/fossas/fossa-cli/pull/1446))

## 3.9.27

- Tar: Move to the upstream Haskell tar library. FOSSA CLI should now work more reliably when unpacking containers for analysis. ([#1452](https://github.com/fossas/fossa-cli/pull/1452))

## 3.9.26

- Reports: Add `includeCopyrightList` to JSON attribution report request. This will ensure that all copyrights are included in the JSON attribution report once the FOSSA API starts including them. All other formats of attribution reports will receive all copyrights without needing to add this query param. [#1450](https://github.com/fossas/fossa-cli/pull/1450)
- Resolves an issue where git projects cloned with an url including a username were unable to be found when running `fossa test`. [#1451](https://github.com/fossas/fossa-cli/pull/1451)

## 3.9.25

- Update jar-callgraph version [#1447](https://github.com/fossas/fossa-cli/pull/1447)

## 3.9.24

- Container Scanning: Attempt to find JAR files in container images and report them as dependencies. ([#1442](https://github.com/fossas/fossa-cli/pull/1442), [#1444](https://github.com/fossas/fossa-cli/pull/1444))

## 3.9.23

- Reachability: For organizations that don't have reachability turned on suppress messages about it. ([#1440](https://github.com/fossas/fossa-cli/pull/1440))

## 3.9.22
- Fixes release group flags for `fossa analyze` and `fossa container analyze`  ([#1439](https://github.com/fossas/fossa-cli/pull/1439))

## 3.9.21
- Add support for analyzing SBOM files ([#1435](https://github.com/fossas/fossa-cli/pull/1435))
- License Scanning: Add the Llama-3-community license (No PR)
- Yarn: Don't fail analysis if a dependency cannot be found. ([1436](https://github.com/fossas/fossa-cli/pull/1436))

## 3.9.20
- Fixes file matches for license scans ([#1434](https://github.com/fossas/fossa-cli/pull/1434)).

## v3.9.19
- Release a Mac arm64 binary. ([#1426](https://github.com/fossas/fossa-cli/pull/1426))
- Updated the license to CPAL, an OSI-approved license similar to MPL ([#1431](https://github.com/fossas/fossa-cli/pull/1431)).

## v3.9.18
- Resolves an issue where `vendored-dependencies` were rescanned locally, but not in the FOSSA service,
  when `forceRescans` was set to `true` ([#1423](https://github.com/fossas/fossa-cli/pull/1423)).

## v3.9.17
- Poetry: Adds partial support for dependency groups. ([#1420](https://github.com/fossas/fossa-cli/pull/1420)).

## v3.9.16
- Treat `targets` field in the issue summary loaded from Core as optional during `fossa test` and `fossa report` ([#1422](https://github.com/fossas/fossa-cli/pull/1422)).
- Adds support for SwiftPM v3 files ([#1424](https://github.com/fossas/fossa-cli/pull/1424)).
  Future SwiftPM file formats will be accepted automatically if they remain backwards compatible with the current parser.
- Updates parallel embedded binary extractions to be more properly isolated ([#1425](https://github.com/fossas/fossa-cli/pull/1425)).

## v3.9.15
- Change TLS to a version that takes advantage of but does not require 1.2 with EMS.
  This will be reverted in six months.
  On-prem users should upgrade their servers to support either TLS 1.2 with EMS or TLS 1.3.
  SAAS customers are unaffected. ([#1418](https://github.com/fossas/fossa-cli/pull/1418)).

## v3.9.14
- Cargo: Update cargo strategy to parse new `cargo metadata` format for cargo >= 1.77.0 ([#1416](https://github.com/fossas/fossa-cli/pull/1416)).
- `fossa release-group`: Add command to create a FOSSA release group release (`fossa release-group create-release`) [#1409](https://github.com/fossas/fossa-cli/pull/1409).
- `fossa project`: Adds commands to interact with FOSSA projects (`fossa project edit`) [#1394](https://github.com/fossas/fossa-cli/pull/1395).

## v3.9.13
- Support GIT dependencies in Bundler projects ([#1403](https://github.com/fossas/fossa-cli/pull/1403/files))
- Reports: Increase the timeout when hitting the report generation API endpoint ([#1412](https://github.com/fossas/fossa-cli/pull/1412)).

## v3.9.12
- `--detect-dynamic`: Fix deb tatic parsing ([#1401](https://github.com/fossas/fossa-cli/pull/1401)).

## v3.9.11
- Licensing: Add new rules for unity licenses. Add the Redis Source Available License.

## v3.9.10
- Support unarchiving `tgz`, `taz`, `txz`, `tbz`, `tbz2`, and `tz2` files for `--unpack-archives` ([#1402](https://github.com/fossas/fossa-cli/pull/1402/files))
- `fossa test`: improves diagnostic message ([#1403](https://github.com/fossas/fossa-cli/pull/1403/files))
- `fossa release-group`: Adds commands to interact with FOSSA release-groups (`fossa release-group add-projects`, `fossa release-group create`, `fossa release-group delete`, `fossa release-group delete-release`) [#1399](https://github.com/fossas/fossa-cli/pull/1399).

## v3.9.9
- `--without-default-filters`: Users can now disable default path filters ([#1396](https://github.com/fossas/fossa-cli/pull/1396/files)).

## v3.9.8
- Reachability: Users may now provide custom locations for the JAR files emitted by projects and used for reachability analysis ([#1382](https://github.com/fossas/fossa-cli/pull/1382)).

## v3.9.7
- Add preflight permission checks to validate token type, subscription type, project permissions, and release group permissions [#1383](https://github.com/fossas/fossa-cli/pull/1383)

## v3.9.6
- Add debug logs for build warnings in `analyze` commands [#1386](https://github.com/fossas/fossa-cli/pull/1386)

## v3.9.5
- Maven: Fix hanging maven analysis ([#1381](https://github.com/fossas/fossa-cli/pull/1381)).

## v3.9.4
- Reachability: Includes reachability analysis in scan summary ([#1379](https://github.com/fossas/fossa-cli/pull/1379)).

## v3.9.3
- Update error structure ([#1364](https://github.com/fossas/fossa-cli/pull/1364)).

## v3.9.2
- Maven: Adds reachability analysis ([#1372](https://github.com/fossas/fossa-cli/pull/1377)).
- Gradle: Adds reachability analysis ([#1377](https://github.com/fossas/fossa-cli/pull/1377)).

## v3.9.1
- `--detect-dynamic`: Safely ignores scenarios in ldd output parsing where we run into not found error ([#1376](https://github.com/fossas/fossa-cli/pull/1376)).

## v3.9.0
- Emits a warning instead of an error when no analysis targets are found ([#1375](https://github.com/fossas/fossa-cli/pull/1375)).

## 3.8.37

- Container Scans: Bugfix for some registry scans that fail with an STM error. ([#1370](https://github.com/fossas/fossa-cli/pull/1370)).

## v3.8.36
- `fossa feedback`: Allow users to provide feedback on their cli experience ([#1368](https://github.com/fossas/fossa-cli/pull/1368)).
- Add preflight checks to validate API key, connection to FOSSA app, and ability to write to temp directory in relevant commands.


## v3.8.35
- Running `fossa analyze --detect-vendored` no longer fails if there are no detected vendored dependencies ([#1373](https://github.com/fossas/fossa-cli/pull/1373)).

## v3.8.34
- Add color and update formatting in cli help commands ([#1367](https://github.com/fossas/fossa-cli/pull/1367)).

## v3.8.33
- Removes warnings and tracebacks to stderr ([#1358](https://github.com/fossas/fossa-cli/pull/1358)).

## v3.8.32

- Options: Add a `--static-only-analysis` option ([#1362](https://github.com/fossas/fossa-cli/pull/1362)).

## v3.8.31

- Container scanning: `BerkeleyDB` and `Sqlite` strategies now support RPM databases in non-standard locations ([#1365](https://github.com/fossas/fossa-cli/pull/1365)).
- Updates the license scanner to the latest version ([#1366](https://github.com/fossas/fossa-cli/pull/1366)).
  This update addresses several issues with the license scanner, primarily related to incorrect classification of GPL and AGPL licenses.

## v3.8.30

- Fix an issue with long-option syntax for older versions of `sbt` ([#1356](https://github.com/fossas/fossa-cli/pull/1356)).
- Debug: add more logging for debugging missing dependencies ([#1360](https://github.com/fossas/fossa-cli/pull/1360)).

## v3.8.29
- Prevents showing SCM warnings in fossa analyze, test, and report ([#1354](https://github.com/fossas/fossa-cli/pull/1354)).
- Pathfinder: Pathfinder has been deprecated and removed ([#1350](https://github.com/fossas/fossa-cli/pull/1350)).

## v3.8.28
- VSI: no longer reports paths inside of extracted archives with the `!_fossa.virtual_!` literal ([#1345](https://github.com/fossas/fossa-cli/pull/1345)).

## v3.8.27
- Maven: Fix a bug that broke maven analysis if the build directory was in a non-standard location ([#1343](https://github.com/fossas/fossa-cli/pull/1343)).

## v3.8.26
- Maven: add support for maven submodule filtering ([#1339](https://github.com/fossas/fossa-cli/pull/1339)).

## v3.8.25
- Maven: add support for maven scope filtering ([#1331](https://github.com/fossas/fossa-cli/pull/1331)).
- `fossa init`: adds new `fossa init` command which creates `.fossa.yml.example`, and `fossa-deps.yml.example` file. ([#1323](https://github.com/fossas/fossa-cli/pull/1323)).

## v3.8.24

- Python: use `pip` to determine transitive dependencies for setuptool projects that contain a req*.txt or setup.py file. ([#1334](https://github.com/fossas/fossa-cli/pull/1334)).
- Container Scanning: warn and exclude rpm packages that are missing attributes ([#1335](https://github.com/fossas/fossa-cli/pull/1335)).

## v3.8.23
- Custom License Scans: Support full-file uploads for custom license scans ([#1333](https://github.com/fossas/fossa-cli/pull/1333)).

## v3.8.22
- path: adds path dependency scanning functionality. ([#1327](https://github.com/fossas/fossa-cli/pull/1327))
- `pnpm`: Supports `6.0` version of `pnpm-lockfile.yaml` ([#1320])(https://github.com/fossas/fossa-cli/pull/1320)
- Maven: Fixes defect, where `fossa-cli` was sometimes ignoring dependency, if the dependency with multiple scopes was part of the project. ([#1322](https://github.com/fossas/fossa-cli/pull/1322))

## v3.8.21
- archive: considers 0-byte tar file to be valid tar file. ([#1311](https://github.com/fossas/fossa-cli/pull/1311))
- Cocoapods: Allow Podfile.lock without EXTERNAL SOURCES field ([#1279](https://github.com/fossas/fossa-cli/pull/1279))
- `fossa-deps`: `--fossa-deps-file` to specify custom fossa-deps file ([#1303](https://github.com/fossas/fossa-cli/pull/1303))
- install-latest.sh: Fixed a bug where install-latest.sh would result in a broken binary when run on some versions of macOS ([#1317](https://github.com/fossas/fossa-cli/pull/1317))

## v3.8.20
- container scanning: Fixes registry network calls, to ensure `fossa-cli` uses `Accept` header on `HEAD` network calls. ([#1309](https://github.com/fossas/fossa-cli/pull/1309))

## v3.8.19

- container scanning: fixes a defect which led to incorrect `NotTarFormat` errors when parsing container layer. ([#1305](https://github.com/fossas/fossa-cli/pull/1305))
- `--detect-vendored`: fix a defect which caused the `--detect-vendored` flag to fail on Windows ([#1300](https://github.com/fossas/fossa-cli/pull/1300))

## v3.8.18

- Removes the `fossa log4j` subcommand. ([#1291](https://github.com/fossas/fossa-cli/pull/1291))
- golang: Updates go.mod parser to be compatible with golang v1.21. ([#1304](https://github.com/fossas/fossa-cli/pull/1304))
- `fossa list-targets`: list-target command supports `--format` option with: `ndjson`, `text`, and `legacy`. ([#1296](https://github.com/fossas/fossa-cli/pull/1296))

## v3.8.17

Integrates FOSSA snippet scanning into the main application.
For more details and a quick start guide, see [the subcommand reference](./docs/references/subcommands/snippets.md).

## v3.8.16

Delivers another update to the `millhone` early preview of FOSSA snippet scanning:

- Fixes surprising semantics in some subcommands, especially `commit`.
- Sorts and makes unique dependencies written to `fossa-deps` files.
- Overly noisy snippets are filtered entirely.
- Adds C++ snippet parsing.
- Reduces config and logging verbosity.

## v3.8.15

This version is a special release: it does not alter anything in FOSSA CLI, but instead adds `millhone`,
the new snippet scanning functionality for FOSSA, as a release asset.

Future releases will bundle this functionality into FOSSA CLI instead,
but we're making this CLI available standalone for now to enable immediate use!

Initial documentation for this functionality is here.
When we integrate this functionality into FOSSA CLI itself we'll have improved documentation as well.

Note: FOSSA is still ingesting sources into the snippet scanning database;


## v3.8.14

- Custom License Searches and Keyword Searches allow you to search through your codebase, find matches to regular expressions and then either log the results to the scan summary (keyword search) or create a custom license match (custom license searches) ([#1274](https://github.com/fossas/fossa-cli/pull/1274))

## v3.8.13
- Maven: Prevent infinite recursion from Pom file property interpolation. ([#1271](https://github.com/fossas/fossa-cli/pull/1271))

## v3.8.12
- Conda: Support simple Pip packages in `environment.yml`. ([#1275](https://github.com/fossas/fossa-cli/pull/1275))

## v3.8.11
- Maven analysis: Prevent maven analysis from infinitely recursing when it encounters a recursive property ([#1268](https://github.com/fossas/fossa-cli/pull/1268))

## v3.8.10
- Reports: Can now export reports formatted as CycloneDX (json/xml), CSV, HTML, and JSON SPDX. ([#1266](https://github.com/fossas/fossa-cli/pull/1266))
- Containers: RPM packages installed in containers that use the NDB format for their RPM database are now parsed much faster. ([#1262](https://github.com/fossas/fossa-cli/pull/1262))

## v3.8.9
- CLI Binaries: Notarize Mac OS binaries. ([#1261](https://github.com/fossas/fossa-cli/pull/1261))

## v3.8.8
- CLI Binaries: Sign Mac OS builds using codesign. ([#1251](https://github.com/fossas/fossa-cli/pull/1251))
- CLI Binaries: Sign Linux builds using cosign. ([#1243](https://github.com/fossas/fossa-cli/pull/1243))

## v3.8.7
- Due to an issue with our release process [#1254](https://github.com/fossas/fossa-cli/pull/1254), this tag exists but was not released. The changes that would have been in 3.8.7 were released as v3.8.8.

## v3.8.6
- VSI: Fix a bug where root dependencies would cause analysis to fail. ([#1240](https://github.com/fossas/fossa-cli/pull/1240))
- Node (PNPM): Fixes a bug where analyses would fail when the `lockfileVersion` attribute was a string in `pnpm-lock.yaml`. ([1239](https://github.com/fossas/fossa-cli/pull/1239))
- License Scanning: Add a new "IBM type1 interpreter" license (no PR).

## v3.8.5
- Go: `--experimental-use-v3-go-resolver` is now the default. ([Documentation](./docs/references/strategies/languages/golang/v3-go-resolver-transition-qa.md). ([1224](https://github.com/fossas/fossa-cli/pull/1224))

## v3.8.4
- VSI: Report VSI rules and display them in FOSSA's UI. ([#1237](https://github.com/fossas/fossa-cli/pull/1237), [#1235](https://github.com/fossas/fossa-cli/pull/1235))

## v3.8.3
- Logging: Don't output the `[INFO]` prefix for regular CLI messages. ([#1226](https://github.com/fossas/fossa-cli/pull/1226))
- License Scanning: Fix a bug where we were identifying the "GPL with autoconf macro exception" license as "GPL with autoconf exception" in a few cases ([#1225](https://github.com/fossas/fossa-cli/pull/1225))
- Container Scanning: More resiliant os-release parser, accounting initial line comments in the file ([#1230](https://github.com/fossas/fossa-cli/pull/1230))
- Analysis: full paths to the files in archives are shown when running `fossa analyze --unpack-archives` ([#1231](https://github.com/fossas/fossa-cli/pull/1231))
- Telemetry: Collect GNU/Linux distribution information and `uname` output. ([#1222](https://github.com/fossas/fossa-cli/pull/1222))

## v3.8.2
- Poetry: Defaults `category` to `main` if not present in lockfile. ([#1211](https://github.com/fossas/fossa-cli/pull/1211))
- Maven: Revert ([#1218](https://github.com/fossas/fossa-cli/pull/1218)) from v3.8.2 due to performance impacts.

## v3.8.1
- Setup.py: Fixes an defect with `setup.py` parser, caused by failing to account for line comments or backslash. ([#1191](https://github.com/fossas/fossa-cli/pull/1191))
- Installation: `install-latest.sh` now directs `curl` and `wget` to pass `Cache-Control: no-cache` headers to the server. ([#1206](https://github.com/fossas/fossa-cli/pull/1206))
- `Go.mod`: Anaysis does not fail if `go.mod` includes `retract` block. ([#1213](https://github.com/fossas/fossa-cli/pull/1213))
- `.aar`: Supports `.aar` archive files with native license scanning, and with `--unpack-archives` option. ([#1217](https://github.com/fossas/fossa-cli/pull/1217))
- `remote-dependencies`: Analysis of `fossa-deps` fails, if remote-dependencies's character length is greater than maximum. It only applies during non-output mode. ([#1216](https://github.com/fossas/fossa-cli/pull/1216))
- Maven: Analyze a package separately from its parents if the module does not appear in its parent's `<modules>` tag when both the module and its parents are discovered as candidate targets. ([#1218](https://github.com/fossas/fossa-cli/pull/1218))
- Network requests: `fossa-cli` retries network requests which return response with status code of 502. ([#1220](https://github.com/fossas/fossa-cli/pull/1220))
- `PDM`: Adds support for PDM package manager. ([#1214](https://github.com/fossas/fossa-cli/pull/1214))

## v3.8.0
- License Scanning: You can license scan your first-party code with the `--experimental-force-first-party-scans` flag ([#1187](https://github.com/fossas/fossa-cli/pull/1187))
- Network requests: `fossa-cli` retries network requests, if it experiences timeout error. ([#1203](https://github.com/fossas/fossa-cli/pull/1203))
- Monorepo is no longer a supported feature of FOSSA. ([#1202](https://github.com/fossas/fossa-cli/pull/1202))
- `experimental-enable-binary-discovery`, `detect-vendored`: Redact file contents in debug bundles. ([#1201](https://github.com/fossas/fossa-cli/pull/1201))
- `setup.cfg`: Adds support for setup.cfg, in conjuction with `setup.py`. ([#1195](https://github.com/fossas/fossa-cli/pull/1195))
- Default Filters: Default filters are applied prior to analysis. Improves overall runtime performance. ([#1193](https://github.com/fossas/fossa-cli/pull/1194))
- `.fossa.yml` and CLI args: Allow setting a policy by id in addition to by name. ([#1203](https://github.com/fossas/fossa-cli/pull/1203))
- Doc only: Fixed an issue in the `fossa-deps` schema suggesting against the use of `name` for referenced RPM dependencies. If your editor utilizes SchemaStore, this file should now lint properly after this change propagates. ([#1199](https://github.com/fossas/fossa-cli/pull/1199)).

## v3.7.11
- `fossa-deps.yml`: Adds strict parsing to so that required field with only whitespace strings are prohibited early. Also throws an error, if incompatible character is used in vendor dependency's version field. ([#1192](https://github.com/fossas/fossa-cli/pull/1192))

## v3.7.10
- License Scanning: Fix a bug where the license scanner did not run on MacOS 13 on M1 Macs ([#1193](https://github.com/fossas/fossa-cli/pull/1193))
- Debug bundle: The raw dependency graph FOSSA CLI discovers is output in the FOSSA Debug Bundle. ([#1188](https://github.com/fossas/fossa-cli/pull/1188))

## v3.7.9
- License Scanning: Add support for "full file uploads" for CLI-side license scans. ([#1181](https://github.com/fossas/fossa-cli/pull/1181))

## v3.7.8
- Go: Do not fall back to module based analysis when using `--experimental-use-go-v3-resolver`. ([#1184](https://github.com/fossas/fossa-cli/pull/1184))

## v3.7.7
- Adds `--json` flag to `fossa container analyze` ([#1180](https://github.com/fossas/fossa-cli/pull/1180))
- License Scanning: Reduce false positives caused by indicator matches. This is done by only reporting indicator matches to SPDX keys and license names when we are scanning a manifest file ([#1182](https://github.com/fossas/fossa-cli/pull/1182))

## v3.7.6
- RPM: Support origin paths for RPM spec file analysis ([#1178](https://github.com/fossas/fossa-cli/pull/1178))
- Swift: Do not stop analysis if we encounter a badly formatted project.pbxproj file ([#1177](https://github.com/fossas/fossa-cli/pull/1177))

## v3.7.5
- Go: Introduce `--experimental-use-v3-go-resolver` to preview a new [tactic](./docs/references/strategies/languages/golang/gomodules.md#experimental-strategy-use-go-list-on-packages) for Go dependency scanning. ([#1168](https://github.com/fossas/fossa-cli/pull/1168),[#1173](https://github.com/fossas/fossa-cli/pull/1173))
- Themis: Update tag to support a new rule for the libdivide dependency. ([#1172](https://github.com/fossas/fossa-cli/pull/1172)

## v3.7.4
- Gradle: Fix possible ConcurrentModificationException that can occur when getting dependencies ([#1171](https://github.com/fossas/fossa-cli/pull/1171))

## v3.7.3
- Go: Collects environment variables in debug bundle. ([#1132](https://github.com/fossas/fossa-cli/pull/1132))
- Diagnostics: Improves user-facing error messages and debugging tips for external commands and some HTTP error conditions ([#1165](https://github.com/fossas/fossa-cli/pull/1165))
- License Scanning: Scan the full contents of "license.html" and "licence.html" for license content, not just the comments. ([#1169](https://github.com/fossas/fossa-cli/pull/1169))

## v3.7.2
- License Scanning: Add four new licenses: Pushwoosh, PalletsFlaskLogo, IntelDisclaimer and Instabug ([#1163](https://github.com/fossas/fossa-cli/pull/1163))

## v3.7.1
- Stack: Git based dependencies are detected and handled correctly. ([#1160](https://github.com/fossas/fossa-cli/pull/1160))

## v3.7.0
- Support Maven wrapper (`mvnw`) usage in Maven projects, and user-provided binary overrides for Maven projects ([#1149](https://github.com/fossas/fossa-cli/pull/1149))
  For more information, see the [Maven strategy documentation](./docs/references/strategies/languages/maven/maven.md).
- Installation Script: Verify that the sha256sum of the downloaded archive matches the recorded one. ([#1158](https://github.com/fossas/fossa-cli/pull/1158))

## v3.6.18
- License Scanning: Emit a warning if unarchiving fails rather than a fatal error. ([#1153](https://github.com/fossas/fossa-cli/pull/1153))

## v3.6.17

- Handle Leiningen deduped deps: expand groupID and artifactID in the leiningen tactic to satisfy the Maven fetcher ([#1152]](https://github.com/fossas/fossa-cli/pull/1152))

## v3.6.17

- `fossa test`: Display CVE, fixed version information, and issue dashboard links when possible. ([#1146](https://github.com/fossas/fossa-cli/pull/1146))

## v3.6.16

- Project labels: Support project labels from command line and configuration file ([1145](https://github.com/fossas/fossa-cli/pull/1145))

## v3.6.15

- Container scanning: support more tar formats. ([1142](https://github.com/fossas/fossa-cli/pull/1142))
- `--detect-dynamic`: Supports recursively inspecting binaries for dynamic dependencies. ([#1143](https://github.com/fossas/fossa-cli/pull/1143))

## v3.6.14

- `fossa test`: Improved reporting. ([#1135](https://github.com/fossas/fossa-cli/pull/1135))

## v3.6.13

- Vendored Dependencies: Add the unity companion license (https://unity.com/legal/licenses/unity-companion-license) and unity package distribution license (https://unity.com/legal/licenses/unity-package-distribution-license) to license scanning ([#1136](https://github.com/fossas/fossa-cli/pull/1136))

## v3.6.12

- Maven: If a package is both `"test"` and `"compile"`, it is no longer filtered ([#1138](https://github.com/fossas/fossa-cli/pull/1138)).

## v3.6.11

- Lib yarn protocol: When we encounter Yarn lib deps we should warn but not fail the scan ([#1134](https://github.com/fossas/fossa-cli/pull/1134))

## v3.6.10

- Vendored Dependencies: Allow path filtering when doing cli-side license scans ([#1128](https://github.com/fossas/fossa-cli/pull/1128))

## v3.6.9
- Yarn: Fix a bug where tarball URLs were recognized as git urls. ([#1126](https://github.com/fossas/fossa-cli/pull/1126))

## v3.6.8
- Go: Allow quotes module names in static analysis ([#1118](https://github.com/fossas/fossa-cli/pull/1118))
- `fossa test`: Includes revision summary and target information, when accessible ([#1119](https://github.com/fossas/fossa-cli/pull/1119))

## v3.6.7

- Rename `--experimental-license-scan` to `--license-scan` (https://github.com/fossas/fossa-cli/pull/1110)
- Emit a warning if the `--experimental-native-license-scan` flag is used

## v3.6.6

- Conda: Change dynamic strategy to simulate building an environment from `environment.yml` instead of reading from the currently active environment. ([#1099](https://github.com/fossas/fossa-cli/pull/1099))

## v3.6.5

- `fossa test`: deprecates `--json` flag in favor of `--format json` option. ([#1109](https://github.com/fossas/fossa-cli/pull/1109))
- `fossa container test`: deprecates `--json` flag in favor of `--format json` option. ([#1109](https://github.com/fossas/fossa-cli/pull/1109))
- UX: Added breadcrumb to main help output indicating that subcommands have additional options. ([#1106](https://github.com/fossas/fossa-cli/pull/1106))

## v3.6.4

- C/C++: Fixes `--detect-vendored` on Windows. ([#1096](https://github.com/fossas/fossa-cli/pull/1096))
- Uses an ISO timestamp for the revision if no better revision can be inferred. ([#1091](https://github.com/fossas/fossa-cli/pull/1091))

## v3.6.3

Gradle: Considers dependencies from `debugUnitTest*` configurations to be unused. ([#1097](https://github.com/fossas/fossa-cli/pull/1097))

## v3.6.2

- Don't promote transitive dependencies  [#1092](https://github.com/fossas/fossa-cli/pull/1092).
- Container Scanning: Fixes a bug where tar entry were not normalized within nested layer tar. [#1095](https://github.com/fossas/fossa-cli/pull/1095)

## v3.6.1

- Container Scanning: Fixes a bug where image source parser ignored '-' in host. Also fixes an issue regarding to redirect headers when communicating with registry. [#1089](https://github.com/fossas/fossa-cli/pull/1089)

## v3.6.0

- Promote C/C++ features to general availability ([#1087](https://github.com/fossas/fossa-cli/pull/1087)).
  - `--experimental-enable-vsi` is now `--detect-vendored`.
  - `--experimental-analyze-dynamic-deps` is now `--detect-dynamic`.

## v3.5.3

- Manual Dependencies: Linux Dependencies (`rpm-generic`, `apk`, `deb`) can be provided as reference dependency in fossa-deps file ([#1086](https://github.com/fossas/fossa-cli/pull/1086)).

## v3.5.2

- Container Scanning: Fixes an issue with base64 encoded raw authentications ([#1085](https://github.com/fossas/fossa-cli/pull/1085)).

## v3.5.1

- Contributor counting: update the contributor count range from 90 days to 365 days. ([#1083](https://github.com/fossas/fossa-cli/pull/1083))

## v3.5.0

- Container Scanning: Uses native container scanner, deprecates old container scanner ([#1078](https://github.com/fossas/fossa-cli/pull/1078)), ([#1079](https://github.com/fossas/fossa-cli/pull/1079)), ([#1080](https://github.com/fossas/fossa-cli/pull/1080)), ([1082](https://github.com/fossas/fossa-cli/pull/1082)).

_Notice:_

- Now, container scanning analyzes projects for applications (`npm`, `pip`, etc) dependencies.
- Now, container scanning can filter specific targets via target exclusions using [fossa configuration file](./docs/references/files/fossa-yml.md).
- Now, `fossa-cli`'s windows binary can perform container scanning.
- Now, container scanned projects will show origin path in FOSSA web UI.
- Now, container scanned projects can target specific architecture via digest.

You can use `--only-system-deps` flag to only scan for dependencies from `apk`, `dpkg`, `dpm`.
This will mimic behavior of older FOSSA CLI's container scanning (older than v3.5.0).

Learn more:
- [container scanner](./docs/references/subcommands/container/scanner.md)
- [fossa container analyze](./docs/references/subcommands/container.md)

If you experience any issue with this release, or have question, please contact [FOSSA Support](https://support.fossa.com).

## v3.4.11
- Npm (Lockfile v3) - Fixes a defect where, _sometimes_ wrong version of the dependency was reported if multiple version of the same dependency existed in the lock file. ([#1075](https://github.com/fossas/fossa-cli/pull/1075))
- Npm (Lockfile v2) - Fixes a defect where, _sometimes_ wrong version of the dependency was reported if multiple version of the same dependency existed in the lock file. ([#1075](https://github.com/fossas/fossa-cli/pull/1075))

## v3.4.10
- Scala: Supports analysis of multi-project sbt builds with `sbt-dependency-graph` plugin. ([#1074](https://github.com/fossas/fossa-cli/pull/1074)).

## v3.4.9
- Scan Summary: Identifies project skipped due to production path filtering, or exclusion filtering. ([#1071](https://github.com/fossas/fossa-cli/pull/1071))
- R: Adds support for `renv` package manager. ([#1062](https://github.com/fossas/fossa-cli/pull/1062))

## v3.4.8
- Report: Fixes a defect, where `report` command was failing due to invalid dependencies cache from endpoint ([#1068](https://github.com/fossas/fossa-cli/pull/1068)).

## v3.4.7
- Linux releases are now packaged as both tar.gz and zip to improve compatibility when installing ([#1066](https://github.com/fossas/fossa-cli/pull/1066))

## v3.4.6
- Container Scanning: Fixes a defect, where container registry `registry:3000/org/repo:tag` was incorrectly identifying `registry` as project name. ([#1050](https://github.com/fossas/fossa-cli/issues/1050))
- Container Scanning: Includes registry uri in project name (experimental scanner only). ([#1050](https://github.com/fossas/fossa-cli/issues/1050))

## v3.4.5
- FOSSA API: Adds resiliency against API errors occurring when retrieving endpoint versioning information. ([#1051](https://github.com/fossas/fossa-cli/pull/1051))

## v3.4.4
- Fix a bug in the v1 installers for Windows (install-v1.ps1 and install.ps1) ([#1052](https://github.com/fossas/fossa-cli/pull/1052))

## v3.4.3
- Container scanning: Supports hardlink file discovery for experimental scanner. ([#1047](https://github.com/fossas/fossa-cli/pull/1047))
- Container scanning: Supports busybox. ([#1047](https://github.com/fossas/fossa-cli/pull/1047))
- Container scanning: Increases timeout to 5 mins when extracting image from docker engine api for experimental scanner. ([#1047](https://github.com/fossas/fossa-cli/pull/1047))

## v3.4.2

- API: Error messages are more clear and provide user-actionable feedback. ([#1048](https://github.com/fossas/fossa-cli/pull/1048))
- Metrics: Reports the kind of CI environment in which FOSSA is running, if any. ([#1043](https://github.com/fossas/fossa-cli/pull/1043))

## v3.4.1

- Container scanning: RPM: Add support for the Sqlite backend. ([#1044](https://github.com/fossas/fossa-cli/pull/1044))
- Container scanning: RPM: Add support for the NDB backend. ([#1046](https://github.com/fossas/fossa-cli/pull/1046))

## v3.4.0

- Container scanning: New experimental scanner. ([#1001](https://github.com/fossas/fossa-cli/pull/1001), [#1002](https://github.com/fossas/fossa-cli/pull/1002), [#1003](https://github.com/fossas/fossa-cli/pull/1003), [#1004](https://github.com/fossas/fossa-cli/pull/1004), [#1005](https://github.com/fossas/fossa-cli/pull/1005), [#1006](https://github.com/fossas/fossa-cli/pull/1006), [#1010](https://github.com/fossas/fossa-cli/pull/1010), [#1011](https://github.com/fossas/fossa-cli/pull/1011), [#1012](https://github.com/fossas/fossa-cli/pull/1012), [#1014](https://github.com/fossas/fossa-cli/pull/1014), [#1016](https://github.com/fossas/fossa-cli/pull/1016), [#1017](https://github.com/fossas/fossa-cli/pull/1017), [#1021](https://github.com/fossas/fossa-cli/pull/1021), [#1025](https://github.com/fossas/fossa-cli/pull/1025), [#1026](https://github.com/fossas/fossa-cli/pull/1026), [#1029](https://github.com/fossas/fossa-cli/pull/1029), [#1031](https://github.com/fossas/fossa-cli/pull/1031), [#1032](https://github.com/fossas/fossa-cli/pull/1032), [#1034](https://github.com/fossas/fossa-cli/pull/1034))<br>
  For more information, see the [experimental container scanning documentation](./docs/references/subcommands/container/scanner.md).
- Filters: Add `dist-newstyle` to the list of automatically filtered directories. ([#1030](https://github.com/fossas/fossa-cli/pull/1035))
- `fossa-deps`: Fix a bug in `fossa-deps.schema.json`, it is now valid JSON. ([#1030](https://github.com/fossas/fossa-cli/pull/1030))

## v3.3.12

- CocoaPods: Fixes error when analyzing podspecs that print non-JSON text to stdout ([#1015](https://github.com/fossas/fossa-cli/pull/1015))
- VSI: Executes with at least two threads even on a single core system ([#1013](https://github.com/fossas/fossa-cli/pull/1013))
- VSI: Reports a better error when no dependencies are found ([#1023](https://github.com/fossas/fossa-cli/pull/1023)).

## v3.3.11

- `fossa test`: `fossa test --json` produces json output when there are 0 issues found. ([#999](https://github.com/fossas/fossa-cli/pull/999))

## v3.3.10

- Svn: Fixes project inference bug, where revision values included `\r`. ([#997](https://github.com/fossas/fossa-cli/pull/997))

## v3.3.9

- Maven: Always use Maven Install Plugin 3.0.0-M1 to install depgraph. This avoids a Maven bug with older versions failing to install the plugin correctly from a vendored JAR. ([#988](https://github.com/fossas/fossa-cli/pull/988/files))
- Cocoapods: Fixes podpsec bug in which nested subspecs (of external sources), were not appropriately handled. Improves logging. ([#994](https://github.com/fossas/fossa-cli/pull/994))

## v3.3.8

- Carthage: Fixes analysis of artifacts dervided from Github entry for GH enterprise urls. ([#989](https://github.com/fossas/fossa-cli/pull/989))

## v3.3.7

- Report: Changes copyrights field to copyrightsByLicense in the attribution report JSON output. [#966](https://github.com/fossas/fossa-cli/pull/966)
- Report: Always include the "downloadUrl" field in attribution reports, regardless of the setting in the FOSSA reports UI. ([#979](https://github.com/fossas/fossa-cli/pull/979))
- Debug: Includes version associated with endpoint in debug bundle, and scan summary. ([#984](https://github.com/fossas/fossa-cli/pull/984))
- Test: Adds `--diff` option for `fossa test` command. ([#986](https://github.com/fossas/fossa-cli/pull/986))

## v3.3.6
- License scanning: Make CLI-side license scanning the default method for `vendored-dependencies`.
- Maven: Report direct dependencies as direct rather than deep. ([#963](https://github.com/fossas/fossa-cli/pull/963))

## v3.3.5
- Pnpm: Adds support for dependency analysis using `pnpm-lock.yaml` file. ([#958](https://github.com/fossas/fossa-cli/pull/958))

## v3.3.4
- `fossa report attribution`: Removes copyright information from JSON output ([#945](https://github.com/fossas/fossa-cli/pull/945)) as it was never available from the server.
- VSI scans now automatically skip the `.git` directory inside the scan root ([#969](https://github.com/fossas/fossa-cli/pull/969)).

## v3.3.3
- Cocoapods: Cocoapods analyzer does not handle subspecs in vendored podspecs. ([#964](https://github.com/fossas/fossa-cli/pull/964/files))

## v3.3.2
- License scanning: Skip rescanning revisions that are already known to FOSSA. This can be overridden by using the `--force-vendored-dependency-rescans` flag.
- Swift: Added support for `Package.resolved` v2 files ([#957](https://github.com/fossas/fossa-cli/pull/957)).
- Perl: Updated version number parser to be more lenient on non-textual version numbers ([#960](https://github.com/fossas/fossa-cli/pull/960))

## v3.3.1
- Vendor Dependencies: Considers `licence` and `license` equivalent when performing native license scan ([#939](https://github.com/fossas/fossa-cli/pull/939)).
- Vendor Dependencies: Native license scanning works in alpine linux without additional dependencies ([#949](https://github.com/fossas/fossa-cli/pull/949)).
- `fossa report attribution`: Adds copyright information to JSON output ([#945](https://github.com/fossas/fossa-cli/pull/945)).
- Scala: non-multi sbt projects include deep dependencies ([#942](https://github.com/fossas/fossa-cli/pull/942)).

## v3.3.0
- Telemetry: CLI collects telemetry by default. ([#936](https://github.com/fossas/fossa-cli/pull/936))

Read more about telemetry: https://github.com/fossas/fossa-cli/blob/master/docs/telemetry.md. To opt-out of telemetry, provide `FOSSA_TELEMETRY_SCOPE` environment variable with value of: `off` in your shell prior to running fossa.

## v3.2.17
- Archive upload: Fix a bug when trying to tar to a filename that already exists. ([#927](https://github.com/fossas/fossa-cli/pull/927))
- Npm: Supports lockfile v3. ([#932](https://github.com/fossas/fossa-cli/pull/932))

## v3.2.16
- Go: When statically analyzing a project, apply reported replacements. ([#926](https://github.com/fossas/fossa-cli/pull/926))

## v3.2.15

- Maven: Update `depGraph` plugin to `4.0.1` and add a fallback ot the legacy `3.3.0` plugin ([#895](https://github.com/fossas/fossa-cli/pull/895))

## v3.2.14

- Gradle: Considers `testFixturesApi` and `testFixturesImplementation` to be test configuration, and it's dependencies are excluded in analyzed dependency graph. ([#920](https://github.com/fossas/fossa-cli/pull/920))

## v3.2.13

- Filters: Fixes the disabled path filtering in discovery exclusion. ([#908](https://github.com/fossas/fossa-cli/pull/908))

## v3.2.12

- `fossa report attribution`: Adds `text` as an option to `--format`. ([#921](https://github.com/fossas/fossa-cli/pull/921))
- Go: The standard library is no longer reported as a dependency. ([#918](https://github.com/fossas/fossa-cli/pull/918))

## v3.2.11

- nodejs: Refine how workspace packages are recognized/skipped. ([#916](https://github.com/fossas/fossa-cli/pull/916))
- Cocoapods: Resolves vendored local podspecs into their source Git repositories when possible. ([#875](https://github.com/fossas/fossa-cli/pull/875))

## v3.2.10

- Haskell: Generates build plan properly for multi-home Cabal projects (h/t [@jmickelin](https://github.com/jmickelin)) ([#910](https://github.com/fossas/fossa-cli/pull/910))

## v3.2.9

- Container Scanning: supports rpm databases using `ndb` or `sqlite` backend. ([#894](https://github.com/fossas/fossa-cli/pull/894))

## v3.2.8

- Filtering: Don't use included paths for discovery exclusion. ([#907](https://github.com/fossas/fossa-cli/pull/907))
- Filtering: add `--debug-no-discovery-exclusion` for client-side filter debugging. (#[901](https://github.com/fossas/fossa-cli/pull/901))

## v3.2.7

- Debug: Redact all known API keys from the debug bundle (#[897](https://github.com/fossas/fossa-cli/pull/897))
- Nodejs: Discover peer deps and transitive deps for name-spaced packages in package-lock.json. ([#882](https://github.com/fossas/fossa-cli/pull/882))

## v3.2.6

- Filters: Apply filters during the discvoery phase, reducing end-to-end runtime. ([#877](https://github.com/fossas/fossa-cli/pull/877))

## v3.2.5

- Debug: Reduce the size of debug bundles. ([#890](https://github.com/fossas/fossa-cli/pull/890))

## v3.2.4

- Nodejs: Fixed a bug where dev deps that only appear in requires were considered production dependencies. ([#884](https://github.com/fossas/fossa-cli/pull/884))

## v3.2.3

- Nodejs: Fixed a bug where some dev dependencies weren't removed during shrinking. ([#859](https://github.com/fossas/fossa-cli/pull/859))

## v3.2.2

- Nodejs: Fix a bug where cycles involved peer dependencies would cause an infinite loop. ([#870](https://github.com/fossas/fossa-cli/pull/870))
- Experimental: Allow local license scanning of vendored dependencies (specified in `fossa-deps.yml` file) when using `--experimental-native-license-scan`.
  - [#868](https://github.com/fossas/fossa-cli/pull/868)
  - [#858](https://github.com/fossas/fossa-cli/pull/858)
  - [#838](https://github.com/fossas/fossa-cli/pull/838)
  - [#814](https://github.com/fossas/fossa-cli/pull/814)
  - [#873](https://github.com/fossas/fossa-cli/pull/873)

## v3.2.1

- Experimental: native license scanning is now disabled by default. ([#865](https://github.com/fossas/fossa-cli/pull/865))

## v3.2.0
- Telemetry: Introduces fossa cli telemetry for fatal errors and warnings. By default, telemetry is disabled. ([#831](https://github.com/fossas/fossa-cli/pull/831))
Please read for details on telemetry [here](./docs/telemetry.md)

- Configuration: Fixes a bug where `.fossa.yml` was picked up only in the working directory, not in the analysis directory. ([#854](https://github.com/fossas/fossa-cli/pull/854))
- Configuration: Reports an error when provided API key is an empty string ([#856](https://github.com/fossas/fossa-cli/pull/856))

## v3.1.8

- Windows: Fixes a --version command for windows release binary.

## v3.1.7

- Configuration: Users can now use `.fossa.yaml` as a configuration file name. Previously, only `.fossa.yml` was supported. ([#851](https://github.com/fossas/fossa-cli/pull/851))
- fossa-deps: Fixes an archive uploading bug for vendor dependency by queuing archive builds individually. ([#826](https://github.com/fossas/fossa-cli/pull/826))
- nodejs: Capture peer dependencies transitively for npm `package-lock.json` files. ([#849](https://github.com/fossas/fossa-cli/pull/849))

## v3.1.6

- Respects Go module replacement directives in the Go Mod Graph strategy. ([#841](https://github.com/fossas/fossa-cli/pull/841))

## v3.1.5

- Adds `--format` to `fossa report attribution` and deprecates `--json`. ([#844](https://github.com/fossas/fossa-cli/pull/844))

## v3.1.4

- Handles symlink loops in directory structure. ([#827](https://github.com/fossas/fossa-cli/pull/827))
- No longer crashes when `fossa-deps.yml` exists but has an empty `archived-dependencies` property. ([#832](https://github.com/fossas/fossa-cli/pull/832))

## v3.1.3

- Adds support for identifying dynamically linked dependencies in an output binary. ([#818](https://github.com/fossas/fossa-cli/pull/818), [#788](https://github.com/fossas/fossa-cli/pull/788), [#780](https://github.com/fossas/fossa-cli/pull/780), [#788](https://github.com/fossas/fossa-cli/pull/778), [#771](https://github.com/fossas/fossa-cli/pull/771), [#770](https://github.com/fossas/fossa-cli/pull/770))

## v3.1.2

- Fixes a bug which ignored the `server` field in the config file. ([#821](https://github.com/fossas/fossa-cli/pull/821))

## v3.1.1

- UX: Parser error messages include call to action. ([#801](https://github.com/fossas/fossa-cli/pull/801))
- UX: Improves error message when executable is not found. ([#813](https://github.com/fossas/fossa-cli/pull/813))
- UX: Fixes minor scan summary ordering bug. ([#813](https://github.com/fossas/fossa-cli/pull/813))
- UX: Writes errors and warnings encountered in analyze to temp file. ([#813](https://github.com/fossas/fossa-cli/pull/813))
- Ruby: Improves error and warning messages. ([#800](https://github.com/fossas/fossa-cli/pull/800))
- Python: `setup.py` error messages are _less_ noisy. ([#801](https://github.com/fossas/fossa-cli/pull/801))
- Dart: Improves error and warning messages. ([#800](https://github.com/fossas/fossa-cli/pull/806))
- Pipenv: Improves error and warning messages. ([#803](https://github.com/fossas/fossa-cli/pull/803))
- Poetry: Improves error and warning messages. ([#803](https://github.com/fossas/fossa-cli/pull/803))
- Maven: Improves error and warning messages. ([#808](https://github.com/fossas/fossa-cli/pull/808))
- Nodejs: Improves error and warning messages. ([#805](https://github.com/fossas/fossa-cli/pull/805))
- Swift: Improves error and warning messages. ([#802](https://github.com/fossas/fossa-cli/pull/802))
- Cocoapods: Improves error and warning messages. ([#807](https://github.com/fossas/fossa-cli/pull/807))
- Golang: Improves error and warning messages. ([#809](https://github.com/fossas/fossa-cli/pull/809))
- Gradle: Improves error and warning messages. ([#804](https://github.com/fossas/fossa-cli/pull/804))
- Scala: Improves error and warning messages. ([#813](https://github.com/fossas/fossa-cli/pull/813))
- Clojure: Improves error and warning messages. ([#813](https://github.com/fossas/fossa-cli/pull/813))
- Nim: Improves error and warning messages. ([#813](https://github.com/fossas/fossa-cli/pull/813))
- Rust: Improves error and warning messages. ([#813](https://github.com/fossas/fossa-cli/pull/813))
- UX: Improves errors for dynamic deps, and binary deps analysis. ([#819](https://github.com/fossas/fossa-cli/pull/819))
- UX: Improves analysis scan summary rendering. ([#819](https://github.com/fossas/fossa-cli/pull/819))


## v3.1.0

- FOSSA API: Uses `SSL_CERT_FILE`, and `SSL_CERT_DIR` environment variable for certificates when provided. ([#760](https://github.com/fossas/fossa-cli/pull/760))
- UX: Uses error messages received from FOSSA api, when reporting API related errors. ([#792](https://github.com/fossas/fossa-cli/pull/792))
- UX: Adds scan summary tabulating errors, warnings, project directory, and skipped projects. ([#790](https://github.com/fossas/fossa-cli/pull/790))

## v3.0.18

- Fully percent-encode sub-paths in generated URLs. ([#789](https://github.com/fossas/fossa-cli/pull/789))
- Improve error tracking and outputs. ([#774](https://github.com/fossas/fossa-cli/pull/774))
- Cabal: Fixed a filter error that treated cabal projects as stack projects. ([#787](https://github.com/fossas/fossa-cli/pull/787))

## v3.0.17

- Npm: Fixes an issue where a package-lock.json dep with a boolean 'resolved' key wouldn't parse. ([#775](https://github.com/fossas/fossa-cli/pull/775))
- Npm: Fixes an issue where analyzing `package-lock.json` would miss duplicate packages with different versions. ([#779](https://github.com/fossas/fossa-cli/pull/779))
- Gradle: Projects with only a top-level `settings.gradle` file will now be detected. ([#785](https://github.com/fossas/fossa-cli/pull/785))

## v3.0.16

- Monorepo: Upload file data and licenses together during monorepo scans, speed up issue scans. ([#772](https://github.com/fossas/fossa-cli/pull/772))
- Improves the overall performance and progress reporting of VSI scans. ([#765](https://github.com/fossas/fossa-cli/pull/765))
- Rebar: Fix `rebar.config` parser failing on unneccessary escapes. ([#764](https://github.com/fossas/fossa-cli/pull/764))

## v3.0.15

- Improve archive upload logging. ([#761](https://github.com/fossas/fossa-cli/pull/761))

## v3.0.14

- Maven: Updates implementation to delineate classifier, and consequently maven dependencies with classifier can be scanned without failure in FOSSA. ([#755](https://github.com/fossas/fossa-cli/pull/755/))

## v3.0.13

- `package-lock.json` parser ignores name field. ([#757](https://github.com/fossas/fossa-cli/pull/757))

## v3.0.12

- log4j: Adds `fossa log4j` command to identify log4j dependencies. ([#744](https://github.com/fossas/fossa-cli/pull/744))

## v3.0.11

- Yarn: Fixes an issue, where entry missing `resolved` attribute in `yarn.lock` would throw exception. ([#741](https://github.com/fossas/fossa-cli/pull/741))

## v3.0.10

- Gradle: Uses ResolutionAPI for gradle analysis. ([#740](https://github.com/fossas/fossa-cli/pull/740/))
- Cleans up duplicated internal hashing primitives ([#737](https://github.com/fossas/fossa-cli/pull/737))
- Adds a prerequisite required for future VSI improvements ([#736](https://github.com/fossas/fossa-cli/pull/736))

## v3.0.9

- Makes experimental flags discoverable and documents them. ([#723](https://github.com/fossas/fossa-cli/pull/723))
- Supports extracting `.tar.xz` files ([#734](https://github.com/fossas/fossa-cli/pull/734))
- Supports extracting `.tar.bz2` files ([#734](https://github.com/fossas/fossa-cli/pull/734))
- Adds explicit `xz` support for `rpm` files ([#735](https://github.com/fossas/fossa-cli/pull/735))
- Adds `zstd` support for `rpm` files ([#735](https://github.com/fossas/fossa-cli/pull/735))
- Adds a prerequisite required for future VSI improvements ([#730](https://github.com/fossas/fossa-cli/pull/730))

## v3.0.8

- Nuget: Fixes analysis performance when working with `project.assets.json` ([#733](https://github.com/fossas/fossa-cli/pull/733))

## v3.0.7

- Go: `go mod graph` is used as default tactic for gomod strategy. ([#707](https://github.com/fossas/fossa-cli/pull/707))

## v3.0.6

- Yarn: Fixes a bug with yarn v1 lock file analysis, where direct dependencies were not reported sometimes. ([#716](https://github.com/fossas/fossa-cli/pull/716))

## v3.0.5

- Nim: Adds support for dependency analysis using `nimble.lock` file. ([#711](https://github.com/fossas/fossa-cli/pull/711))

## v3.0.4

- Npm: Fixes a bug where dev dependencies were not included in result when using `--include-unused-deps` ([#710](https://github.com/fossas/fossa-cli/pull/710))

## v3.0.3

- Increases default timeout to 3600 seconds (1 hour) for commands listed below ([#712](https://github.com/fossas/fossa-cli/pull/712))
  - `fossa test`
  - `fossa container test`
  - `fossa vps test`
  - `fossa report`
  - `fossa vps report`

## v3.0.2

- Nuget (projectassetsjson): Ignores project type dependencies in reporting ([#704](https://github.com/fossas/fossa-cli/pull/704))
- Nuget (projectassetsjson): Fixes a bug, where indirect dependencies where appearing as direct dependencies([#704](https://github.com/fossas/fossa-cli/pull/704))

## v3.0.1

- Deduplicates `vendored-dependencies` entries when possible, and provides a better error message when not. ([#689](https://github.com/fossas/fossa-cli/pull/689))
- Adds logging to `vendored-dependencies` processing. ([#703](https://github.com/fossas/fossa-cli/pull/703))

# Version 3 Changelog

- Migrates source code from [spectrometer](https://github.com/fossas/spectrometer) into fossa-cli (this repository).

# Version 2 Changelog

Releases for CLI 2.x can be found at: https://github.com/fossas/spectrometer/releases

## v2.19.9

- Go: Fixes a regression, where deep dependencies were reported as direct dependencies. ([#443](https://github.com/fossas/spectrometer/pull/443/))

## v2.19.8

- Perl: Adds support for Perl with parsing of `META.json`, `META.yml`, `MYMETA.yml`, `MYMETA.json`. ([#428](https://github.com/fossas/spectrometer/pull/428))

## v2.19.7

- Resolves a regression when parsing npm `package-lock.json` files that do not contain a `version` field ([#445](https://github.com/fossas/spectrometer/pull/445))

## v2.19.6

- Special cases scans with a single VSI only filter to skip other analysis strategies ([#407](https://github.com/fossas/spectrometer/pull/407))
- Adds the ability to skip resolving dependencies from FOSSA projects discovered during VSI scans ([#435](https://github.com/fossas/spectrometer/pull/435))

## v2.19.5

- Fixes an issue observed during VSI analysis where fingerprinting files with lines longer than 64KiB would fail. ([#427](https://github.com/fossas/spectrometer/pull/427))

## v2.19.4

- Adds experimental capability for filtering gradle configuration for analysis. ([#425](https://github.com/fossas/spectrometer/pull/425))

Refer to: [Gradle documentation](docs/references/strategies/languages/gradle/gradle.md#experimental-only-selecting-set-of-configurations-for-analysis) for more details.

## v2.19.3

- Removes `fossa compatibility` command. ([#383](https://github.com/fossas/spectrometer/pull/383))

Use [`fossa-deps.{yml,json}`](docs/features/vendored-dependencies.md) file to facilitate archive uploading capability, previously provided by `fossa compatibility` command.

## v2.19.2

- Adds `--config` flag, which can set custom path for configuration file. If `--config` flag is not used, base directory will scanned for `.fossa.yml` file. ([#415](https://github.com/fossas/spectrometer/pull/415))

## v2.19.1

- Fixes an issue where nodeJS errors were reported when no NodeJS project were discovered. ([#424](https://github.com/fossas/spectrometer/pull/424))

## v2.19.0

- Adds support for `fossa analyze --include-unused-deps`, which prevents filtering out non-production dependencies. ([#412](https://github.com/fossas/spectrometer/pull/412))
- Yarn: Adds support for workspaces. ([#374](https://github.com/fossas/spectrometer/pull/374))
- Npm: Adds support for workspaces. ([#374](https://github.com/fossas/spectrometer/pull/374))
- Npm: Removes unreliable `npm ls`-based analysis tactic. ([#374](https://github.com/fossas/spectrometer/pull/374))
- `fossa-deps`: Adds support for `bower`-type in `referenced-dependencies`. ([#406](https://github.com/fossas/spectrometer/pull/406))
- Monorepo: Chunk AOSP files when uploading ([#421](https://github.com/fossas/spectrometer/pull/421)).
- Monorepo: Don't fail on files that are filtered during expansion ([#421](https://github.com/fossas/spectrometer/pull/421)).

## v2.18.1

- Monorepo: Send error state to UI if the CLI crashes, so scans won't appear to hang forever. ([#409](https://github.com/fossas/spectrometer/pull/409))
- Monorepo: Fix parsing nomos output bug where files contain newlines. ([#409](https://github.com/fossas/spectrometer/pull/409))

## v2.18.0

- Improves performance in scenarios where cgroups are used to limit the amount of CPU time available, such as K8S containers ([#403](https://github.com/fossas/spectrometer/pull/403))

## v2.17.3

- Monorepo: adds some optimizations to reduce the amount of file buffering in memory during a scan, resulting in less memory pressure and faster scans. ([#402](https://github.com/fossas/spectrometer/pull/402))
- Adds compatibility script for `fossa report attribution --json` ([#397](https://github.com/fossas/spectrometer/pull/397))

## v2.17.2

- Fortran: Supports fortran package manager. ([#377](https://github.com/fossas/spectrometer/pull/377))

## v2.17.1

- Adds support for reporting origin path for binaries discovered via `--experimental-enable-binary-discovery` ([#396](https://github.com/fossas/spectrometer/pull/396))

## v2.17.0

- When running `fossa analyze` with the `--debug` flag, we now create a `fossa.debug.json.gz` file containing detailed runtime traces for project discovery and dependency analysis

## v2.16.6

- Monorepo: Adds automatic retries to failed API calls. ([#392](https://github.com/fossas/spectrometer/pull/392))

## v2.16.5

- Adds JSON Output for `fossa test --json` when there are no issues. ([#387](https://github.com/fossas/spectrometer/pull/387))

## v2.16.4

- Monorepo: Fixes bug with symlink logic mismatch between walker and buildspec uploader. ([#388](https://github.com/fossas/spectrometer/pull/388))

## v2.16.3

- Monorepo: Fixes bug with non-glob exclusions. ([#386](https://github.com/fossas/spectrometer/pull/386))

## v2.16.2

- Monorepo: Fixes crash when there are no ninja/buildspec files to upload. ([#385](https://github.com/fossas/spectrometer/pull/385))
- Monorepo: Fixes issue with only-path/exclude-path globs.

## v2.16.1

- Gradle: Supports analysis of projects using gralde v3.3 or below. ([#370](https://github.com/fossas/spectrometer/pull/370))

## v2.16.0

- Swift: Supports dependencies analysis for dependencies managed by Swift Package Manager. ([#354](https://github.com/fossas/spectrometer/pull/354))

## v2.15.24

- Leiningen: Executes `lein --version` before performing any analysis, to ensure Leiningen has performed its install tasks (done on its first invocation). ([#379](https://github.com/fossas/spectrometer/pull/379))

## v2.15.23

- Maven: Fixes `mvn:dependency` tactic to exclude root project as direct dependency. ([#375](https://github.com/fossas/spectrometer/pull/375))

## v2.15.22

- Adds branch and revision information to the URL reported at the end of a `fossa analyze --experimental-enable-monorepo` scan. ([#378](https://github.com/fossas/spectrometer/pull/378))

## v2.15.21

- When using `--experimental-enable-binary-discovery`, prepopulates information discovered in JAR manfiests. ([#372](https://github.com/fossas/spectrometer/pull/372))

## v2.15.20

- Yarn: Fixes potential runtime errors, when yarn.lock contains deep dependency without specification at root level in yarn.lock. ([#369](https://github.com/fossas/spectrometer/pull/369))

## v2.15.19

- Fixes an issue with `fossa-deps.yml` `vendored-dependencies` entries where uploads would fail if the dependency was in a subdirectory. ([#373](https://github.com/fossas/spectrometer/pull/373))

## v2.15.18

- Monorepo: Speeds up commercial phrase detection by doing a first pass before trying to parse context. ([#371](https://github.com/fossas/spectrometer/issues/371))

## v2.15.17

- Gradle: Classifies dependency from `testCompileClasspath` and `testRuntimeClasspath` configurations as test dependencies. ([#366](https://github.com/fossas/spectrometer/pull/366))

## v2.15.16

- Yarn: Analyzes yarn.lock without runtime error, when yarn.lock includes symlinked package. ([#363](https://github.com/fossas/spectrometer/pull/363))

## v2.15.15

- Monorepo: Efficiently upload binary blobs for ninja & buildspec files ([#362](https://github.com/fossas/spectrometer/pull/362)).

## v2.15.14

- Yarn: Fixes missing dependency from the analyses, when dependency has zero deep dependencies, and is not a deep dependency of any other dependency. ([#359](https://github.com/fossas/spectrometer/pull/359))

## v2.15.13

Adds another closed beta feature around FOSSA C/C++ support.
For now this functionality is considered publicly undocumented, and is only used with support from FOSSA engineering.

- Adds support for reporting detected binaries as unlicensed dependencies ([#353](https://github.com/fossas/spectrometer/pull/353))

## v2.15.12

- Yarn: Analyzes yarn.lock without runtime error, when yarn.lock includes directory dependency. ([#361](https://github.com/fossas/spectrometer/pull/361))

## v2.15.11

- Gradle: Classifies dependency's environment correctly, when originating from common android development and test configurations. ([#338](https://github.com/fossas/spectrometer/pull/338))

## v2.15.10

- Monorepo: Ignore permission errors when searching for ninja or buildspec files. ([#351](https://github.com/fossas/spectrometer/pull/351))

## v2.15.9

- CocoaPods: Supports git sources in `Podfile.lock` analysis. ([#345](https://github.com/fossas/spectrometer/pull/345))

## v2.15.8

- `fossa analyze --experimental-enable-monorepo` now turns off proprietary language scanning by default, and has this feature controlled by a feature flag ([#343](https://github.com/fossas/spectrometer/pull/343))

## v2.15.7

- Resolves an issue where errors running `fossa report` and `fossa test` would be made more confusing when the project isn't a monorepo project ([#321](https://github.com/fossas/spectrometer/pull/321))
- Prevents uploading standard analysis results to monorepo projects, where they'd be silently ignored ([#341](https://github.com/fossas/spectrometer/pull/341))

## v2.15.6

- CocoaPods: Fixes `Podfile.lock` parsing. It safely parses when Pod and Dependencies entries are enclosed with quotations. ([#337](https://github.com/fossas/spectrometer/pull/337))

## v2.15.5

- Fixes an issue where `--json` would output the raw project ID, instead of a normalized ID ([#339](https://github.com/fossas/spectrometer/pull/339))

## v2.15.4

- Gradle: Search parent directories for gradlew and gradlew.bat ([#336](https://github.com/fossas/spectrometer/pull/336))

This release also adds a number of closed beta features around FOSSA C/C++ support.
For now this functionality is considered publicly undocumented, and is only used with support from FOSSA engineering.

As such this new functionality is hidden from the help and other documentation in this repo.
For questions using the new functionality in this release please contact us!

- Support linking user-defined dependency binaries. ([#323](https://github.com/fossas/spectrometer/pull/323))
- Support resolving linked user-defined binaries found in projects when VSI is enabled. ([#328](https://github.com/fossas/spectrometer/pull/328))
- Support linking user project binaries. ([#333](https://github.com/fossas/spectrometer/pull/333))
- Support resolving linked user project binaries found in projects when VSI is enabled. ([#333](https://github.com/fossas/spectrometer/pull/333))

## v2.15.3

- Resolve a scan performance regression for `fossa vps` invocations. ([#335](https://github.com/fossas/spectrometer/pull/335))
- Resolve a scan performance regression for `fossa analyze --experimental-enable-monorepo` invocations. ([#335](https://github.com/fossas/spectrometer/pull/335))

## v2.15.2

- Maven: Fixes an issue where dependencies parsed from `dependency:tree` would fail to resolve when uploaded. ([#332](https://github.com/fossas/spectrometer/pull/332))

## v2.15.1

- Maven: Fixes an issue where dependencies with a platform specifier were not correctly parsed. ([#329](https://github.com/fossas/spectrometer/pull/329))

## v2.15.0

- Dart: Adds support for pub package manager. ([#313](https://github.com/fossas/spectrometer/pull/313))
- Analyzed dependencies now report what file they were found in. ([#316](https://github.com/fossas/spectrometer/pull/316))

## v2.14.5

- Maven: Fixes an issue where projects with `settings.xml` files would not be analyzed correctly using the `dependency:tree` tactic. ([#327](https://github.com/fossas/spectrometer/pull/327))

## v2.14.4

- Gradle: Fixes an issue where all dependencies would appear as direct. ([#319](https://github.com/fossas/spectrometer/pull/319))

## v2.14.3

- Monorepo: archive expansion now respects `--exclude-path` and `--only-path`. ([#320](https://github.com/fossas/spectrometer/pull/320))

## v2.14.2

- Maven: `mvn dependency:tree` now correctly cleans up temporary files after an exception, and correctly uses `settings.xml` when available. ([#318](https://github.com/fossas/spectrometer/pull/318))

## v2.14.1

- Expanded proprietary language snippets in monorepo scans. ([#317](https://github.com/fossas/spectrometer/pull/317))

## v2.13.1

- Adds support for a new Maven tactic that produces the full dependency graph if `mvn dependency:tree` is available but the plugin is not. ([#310](https://github.com/fossas/spectrometer/pull/287))

## v2.13.0

- Elixir: Adds support for Elixir projects using `mix`. ([#287](https://github.com/fossas/spectrometer/pull/287))

## v2.12.3

- Gradle: Fixes an issue where unresolvable Gradle configurations would cause Gradle analysis to show no dependencies ([#292](https://github.com/fossas/spectrometer/pull/292)).

## v2.12.2

- Python: Fixes an issue where older Poetry lockfiles were not correctly identified. ([#309](https://github.com/fossas/spectrometer/pull/309))

## v2.12.1

- VPS: Adds `--exclude-path` and `--only-path` to monorepo functionality in `fossa analyze`. ([#291](https://github.com/fossas/spectrometer/pull/291))
- VPS: Support globs in `--{exclude,only}-path` flags. ([#291](https://github.com/fossas/spectrometer/pull/291))

## v2.12.0

- Python: Adds support for the Poetry package manager. ([#300](https://github.com/fossas/spectrometer/pull/300))

## v2.11.1

- Perl: Adds support for CPAN dependencies in `fossa-deps`. ([#296](https://github.com/fossas/spectrometer/pull/296))

## v2.11.0

- Adds support for selecting which folders analysis targets are discovered in. ([#273](https://github.com/fossas/spectrometer/pull/273))
- VPS: Adds support for `fossa test` and `fossa report` for monorepo projects. ([#290](https://github.com/fossas/spectrometer/pull/290))
- Maven: Adds support for `${property}` substitution for `<groupId>` and `<artifactId>` fields in dependencies. ([#282](https://github.com/fossas/spectrometer/pull/282))

## v2.10.3

- Adds support for specifying a release group on project creation. ([#283](https://github.com/fossas/spectrometer/pull/283))
- Adds support for non-HTTPS backends for archive uploads (e.g. for on-premises deployments). ([#276](https://github.com/fossas/spectrometer/pull/276))
- Adds `--experimental-enable-monorepo` and other associated flags to `fossa analyze`, which enables experimental monorepo support. ([#286](https://github.com/fossas/spectrometer/pull/286))
- Deprecates `fossa vps` subcommands. ([#286](https://github.com/fossas/spectrometer/pull/286))

## v2.10.2

- Fixes an issue where some `fossa` commands (including `fossa test`) would exit non-zero on success. ([#278](https://github.com/fossas/spectrometer/pull/278)).

## v2.10.1

- Fixes an issue where `fossa container analyze` exited zero on failure. ([#275](https://github.com/fossas/spectrometer/pull/275))

## v2.10.0

- Adds support for short flags. ([#264](https://github.com/fossas/spectrometer/pull/264))
- Adds a `remote-dependencies` section in the `fossa-deps` file to support archives at specific URLs. ([#260](https://github.com/fossas/spectrometer/pull/260))
- Renames some fields for `custom-dependencies` to avoid confusion. ([#260](https://github.com/fossas/spectrometer/pull/260))

## v2.9.2

- Adds JSON-formatted project information to the output of `fossa analyze` with `--json`. ([#255](https://github.com/fossas/spectrometer/pull/255))

## v2.9.1

- VPS: Bump wiggins - Updated `vps aosp-notice-file` subcommand to upload ninja files & trigger async task. ([#272](https://github.com/fossas/spectrometer/pull/272))

## v2.9.0

- Fixes an issue where stdout doesn't always flush to the console. ([#265](https://github.com/fossas/spectrometer/pull/265))
- Fixes an issue when referenced-dependencies are not being uploaded. ([#262](https://github.com/fossas/spectrometer/pull/262))
- Adds support for `fossa-deps.json`. ([#261](https://github.com/fossas/spectrometer/pull/261))
- Adds support for `vendored-dependencies` to be license scanned. ([#257](https://github.com/fossas/spectrometer/pull/257))

## v2.8.0

- Adds support for `--branch` flag on `fossa container analyze` command. ([#253](https://github.com/fossas/spectrometer/pull/253))
- Adds support and documentation for user-defined dependencies. ([#245](https://github.com/fossas/spectrometer/pull/245))
- Allows using `.yml` or `.yaml` extensions for `fossa-deps` file, but not both. ([#245](https://github.com/fossas/spectrometer/pull/245))
- `fossa analyze` now checks `fossa-deps` before running analysis (instead of checking in parallel with other analyses). ([#245](https://github.com/fossas/spectrometer/pull/245))

## v2.7.2

- VSI: Updates the VSI Plugin.
- VSI: Adds support for VSI powered dependency discovery as a strategy.

## v2.7.1

- Re-enables status messages for commands like `fossa test` in non-ANSI environments. ([#248](https://github.com/fossas/spectrometer/pull/248))
- Yarn: Adds support for Yarn v2 lockfiles. ([#244](https://github.com/fossas/spectrometer/pull/244))
- NuGet: Fixes the dependency version parser for `.csproj`, `.vbproj`, and similar .NET files. ([#247](https://github.com/fossas/spectrometer/pull/247))

## v2.7.0

- Conda: Adds support for the Conda package manager. ([#226](https://github.com/fossas/spectrometer/pull/226))

## v2.6.1

- VPS: Adds `--follow` to the `vps analyze` subcommand, which allows for following symbolic links during VPS scans. ([#243](https://github.com/fossas/spectrometer/pull/243))

## v2.6.0

- Display the progress of `fossa analyze` while running. ([#239](https://github.com/fossas/spectrometer/pull/239))

## v2.5.18

- NPM: Fixes issue where transitive dependencies could be missing in NPM projects. ([#240](https://github.com/fossas/spectrometer/pull/240))

## v2.5.17

- Containers: Fixes an issue where `--project` and `--revision` were not correctly handled in `fossa container analyze`. ([#238](https://github.com/fossas/spectrometer/pull/238))

## v2.5.16

- Adds support for `fossa-deps.yml`. ([#236](https://github.com/fossas/spectrometer/pull/236))

## v2.5.15

- Python: Fixes an issue where parsing unsupported fields in `requirements.txt` could prevent Python analyses from terminating. ([#235](https://github.com/fossas/spectrometer/pull/235))

## v2.5.14

- Go: Upload module identifiers instead of package identifiers to the backend. ([#234](https://github.com/fossas/spectrometer/pull/234))

## v2.5.13

- VPS: Update VPS plugin to `2021-04-27-312bbe8`. ([#233](https://github.com/fossas/spectrometer/pull/233))
  - Improve performance of scanning projects
  - Reduce memory pressure when scanning large projects

## v2.5.12

- VPS: Update VPS plugin to `2021-04-19-9162a26`. ([#231](https://github.com/fossas/spectrometer/pull/231))

## v2.5.11

- Allow flags to be set via configuration file. ([#220](https://github.com/fossas/spectrometer/pull/220))
- Containers: add support for layers. ([#228](https://github.com/fossas/spectrometer/pull/228))

## v2.5.10

- Only activate replay/record mode using `--replay`/`--record` (previously it was turned on in `--debug` mode). ([#212](https://github.com/fossas/spectrometer/pull/212))
- Containers: Fixed a bug where container scanning failed when ignored artifacts aren't in the right shape. ([#223](https://github.com/fossas/spectrometer/pull/223))

## v2.5.9

- VPS: Update the VPS scanning plugin:
  - Resolve issues reading IPR files with null byte content.
  - Workaround recursive variable declarations when parsing Android.mk files.

## v2.5.8

- VPS: Support makefiles in `fossa vps aosp-notice-file`. ([#216](https://github.com/fossas/spectrometer/pull/216))
- VPS: Require paths to ninja files as arguments in `fossa vps aosp-notice-file`. ([#217](https://github.com/fossas/spectrometer/pull/217))

## v2.5.7

- VPS: Print project URL after `fossa vps analyze`. ([#215](https://github.com/fossas/spectrometer/pull/215))

## v2.5.6

- Gradle: Fixes an issue that sometimes prevented Gradle project analyses from terminating. ([#211](https://github.com/fossas/spectrometer/pull/211))

## v2.5.5

- PHP: Fixes an issue where Composer lockfiles could cause a crash when parsing. ([#207](https://github.com/fossas/spectrometer/pull/207))

## v2.5.4

- Scala: Fixes an issue that sometimes prevented Scala analyses from terminating. ([#206](https://github.com/fossas/spectrometer/pull/187))

## v2.5.0

- Containers: Add container analysis toolchain. ([#173](https://github.com/fossas/spectrometer/pull/173))

## v2.4.11

- Fixes several issues that caused analysis failures during upload. ([#187](https://github.com/fossas/spectrometer/pull/187), [#188](https://github.com/fossas/spectrometer/pull/188))

## v2.4.9

- Python: Fixes an issue with `requirements.txt` parsing line extensions. ([#183](https://github.com/fossas/spectrometer/pull/183))
- Fixes an issue where we didn't read the cached revision when picking a revision for `fossa test` in projects without VCS. ([#182](https://github.com/fossas/spectrometer/pull/182))
- Fixes an issue where invalid project URLs would be printed for projects without VCS when `--branch` was not specified. ([#181](https://github.com/fossas/spectrometer/pull/181))

## v2.4.8

- Introduce a new hidden `fossa compatibility` command which runs fossa v1 `fossa analyze` and allows users to access the archive uploader. ([#179](https://github.com/fossas/spectrometer/pull/179))

## v2.4.7

- Fixes an issue where `fossa test` would always exit zero for push-only API keys. ([#170](https://github.com/fossas/spectrometer/pull/170))
- Fixes an issue where dependency graphs would be filtered out if they had no direct dependencies (e.g. in strategies like Yarn where direct dependencies are unknown). ([#172](https://github.com/fossas/spectrometer/pull/172))
- Go: Fixes an issue with `glide.lock` parser. ([#175](https://github.com/fossas/spectrometer/pull/175))
- Go: Adds multi-module project support to `go.mod` static analysis. ([#171](https://github.com/fossas/spectrometer/pull/171))
- NPM, Yarn: Fixes an issue where subdirectories were erroneously ignored. ([#174](https://github.com/fossas/spectrometer/pull/174))

## v2.4.6

- VPS: Update Wiggins CLI plugin to version `2020-12-11-5d581ea`

## v2.4.5

- VPS: Update `fossa vps analyze` to use a new VPS project scanning engine:
  - Improve scan performance
  - Support "License Only" scans, where the project is scanned for licenses but is not inspected for vendored dependencies.

## v2.4.4

- Maven: Add limited support for POM `${property}` interpolation. ([#158](https://github.com/fossas/spectrometer/pull/158))

## v2.4.3

- Adds `--version` flag. ([#157](https://github.com/fossas/spectrometer/pull/157))

## v2.4

- RPM: Adds support for unpacking of gzipped RPMs. ([#154](https://github.com/fossas/spectrometer/pull/154))
- VPS: Integrates `vpscli scan` as `fossa vps analyze`. ([#148](https://github.com/fossas/spectrometer/pull/148))
- VPS: Removes `vpscli` binary. ([#148](https://github.com/fossas/spectrometer/pull/148))
- VPS: Adds support for `--team` and other metadata flags to VPS analysis. ([#149](https://github.com/fossas/spectrometer/pull/149))
- VPS: Adds `fossa vps test` command, analogous to `fossa test` for VPS projects. ([#150](https://github.com/fossas/spectrometer/pull/150))
- VPS: Adds `fossa vps report` command, analogous to `fossa report` for VPS projects. ([#150](https://github.com/fossas/spectrometer/pull/150))

## v2.3.2

- Adds `fossa list-targets` to list "analysis targets" (projects and subprojects) available for analysis. ([#140](https://github.com/fossas/spectrometer/pull/140))
- Adds `--filter TARGET` option to `fossa analyze`. ([#140](https://github.com/fossas/spectrometer/pull/140))
- Adds support for "detached HEAD" state in `git` and `svn`. ([#141](https://github.com/fossas/spectrometer/pull/141))
- Python: Dependencies found via `*req*.txt` and `setup.py` are now merged. ([#140](https://github.com/fossas/spectrometer/pull/140))
- Maven: Natively support multi-POM Maven projects. ([#140](https://github.com/fossas/spectrometer/pull/140))
- Gradle: Fixes an issue where subprojects were not handled correctly. ([#140](https://github.com/fossas/spectrometer/pull/140))

## v2.3.1

- RPM: Dependencies from multiple `*.spec` files in the same directory are now merged. ([#138](https://github.com/fossas/spectrometer/pull/138))
- Erlang: Aliased packages in `rebar3` are now resolved to their true names. ([#139](https://github.com/fossas/spectrometer/pull/139))
- Gradle: Support all build configurations (instead of a hard-coded list of known configuration names). ([#134](https://github.com/fossas/spectrometer/pull/134))

## v2.3.0

- Erlang: Fixes an issue where the `rebar3` strategy would incorrectly identify dependencies as top-level projects. ([#119](https://github.com/fossas/spectrometer/pull/119))
- Python: Fixes various issues in the `setup.py` parser. ([#119](https://github.com/fossas/spectrometer/pull/119))
- Haskell: Adds support for Haskell projects using `cabal-install`. ([#122](https://github.com/fossas/spectrometer/pull/122))
- PHP: Adds support for PHP projects using `composer`. ([#121](https://github.com/fossas/spectrometer/pull/121))

## v2.2.4

- Scala: Adds support for Scala projects using `sbt`. ([#54](https://github.com/fossas/spectrometer/pull/54))

## v2.2.1

- Python: Fixes an issue where the `req.txt` strategy would run even when no relevant files were present. ([#109](https://github.com/fossas/spectrometer/pull/109))

## v2.2.0

- Improves contributor counting accuracy using repository metadata. ([#94](https://github.com/fossas/spectrometer/pull/94))
- Improves parallelism of strategy discovery. ([#93](https://github.com/fossas/spectrometer/pull/93))
- Fixes an issue where URLs printed by `fossa test` and other commands were incorrect for `git` projects with `https` remotes. ([#92](https://github.com/fossas/spectrometer/pull/92))
- Fixes an issue where `IOException`s (like "command not found") would cause strategies to crash. ([#106](https://github.com/fossas/spectrometer/pull/106))
- Fixes an issue where with effect typechecking. ([#100](https://github.com/fossas/spectrometer/pull/100))
- Python: Dependencies of multiple `*req*.txt` files in a single project are now merged. ([#102](https://github.com/fossas/spectrometer/pull/102))
- Go: Re-enables deep dependency reporting (which was previously disabled for development purposes). ([#98](https://github.com/fossas/spectrometer/pull/98))
- NuGet: Adds support for analyzing `paket.lock` files. ([#107](https://github.com/fossas/spectrometer/pull/107))

# Version 1 Changelog

## v1.1.10

- 7013d3b fix: Remove evicted SBT dependencies (#667)
- 8aa77d8 Update genny calls to not use gopath (#668)
- 4e6cced fix: Unit test failures should cause CI failure (#666)

## v1.1.9

- a1ec875 Fix node_modules strategy (#665)

## v1.1.8

- 6ad8e86 fix ant subdirectoy analysis (#664)
- 4fe7d83 add faq (#661)

## v1.1.7

- 246294c fix downloaded parse error (#660)
- 2cd3dcd fix wrong config file field (#623)
- 01fe79a doc: Homebrew is no longer a supported installation method (#659)

## v1.1.6

- 9f7d083 Send projectURL on upload-project (#656)

## v1.1.5

- dd56406 Use gomodules instead of dep (#653)
- 9c1523e Ant: use pom.xml's <parent> version if one isn't declared at the top level (#652)

## v1.1.4

- fabc9ef Remove e2e test from blocking a release (#649)
- 44d13b2 Use 'go list' to determine transitive dependencies for gomodules projects (#648)
- 84818e9 Add support for titles with upload project (#646)
- 444330f SAML build link (#647)

## v1.1.3

- fc60c66 Update documentation for newer sbt versions (#638)
- 3255628 Add ARM64 in goreleaser (#626)
- 871e94f improve license scan fix (#643)

## v1.1.2

- b1e910a Fix Goreleaser after deprecation (#642)
- 89b8691 fossa upload-project command (#639)
- 38fdbac Update README.md (#636)

## v1.1.2-alpha.1

- 57fe304 feat: Use name field to name modules (#635)

## v1.1.1

- 94d95b5 Send CLI version in upload (#633)
- e41733a Update docs and help output for flags that only effective on project creation. (#632)
- a4bddd0 Handle multi module maven builds without distinct pom files (#631)
- 8330391 improve docs on `--suppress-issues` flag (#624)

## v1.1.0

- 1706109 chore: Update Docker development images (#601)
- 8aa42f0 remove mention of overwrite (#621)
- d7467dc Timeout flag correction (#619)
- 2cd9167 Add a pull request template (#618)
- ac0dc90 Replace "Python" with "Ruby" in Ruby documentation (#544)
- 11358c6 Fix typo on "options" param (#608)
- 1ae3c54 Update maven.md (#612)
- 028812f Replace .NET with nodejs on nodejs documentation (#610)
- 90d625c Git contrib count (#611)
- fff1e23 remove spectrometer install (#606)

## v1.0.30

- 09c02d6 Add site-packages to the list of ignored directories (#605)

## v1.0.29

- cc3b1ec fix: Do not fail when analyzing go.mod modules when lockfile is not in same directory as module (#602)

## v1.0.28

- 091f2a9 Allow double-quoted strings in setup.py (#600)

## v1.0.27

- f511238 Add -mod=readonly flag to gomodules resolver (#599)

## v1.0.26

- 55cc629 Use -mod=readonly flag for go list (#595)
- 7103b56 Go repository bazel files (#594)
- d4b00cd Use the same BINDIR for hscli (#592)

## v1.0.25

- 08dbd38 prevent comparison tooling with custom endpoint (#591)

## v1.0.24

- b530020 feat (npm dev) include npm development dependencies (#589)
- dff5651 Let hscli installation fail silently (#590)
- 22ca461 feat (yarn list) support for scanning yarn list output (#588)

## v1.0.23

- 7d22c91 CLI v2 Comparison (#568)
- 32b9351 Resolve documentation nits (#585)

## v1.0.22

- 6dee5c6 upload the policy paramater if a user adds it (#577)

## v1.0.21

- 7458683 Use unix file separators in archive uploads (#584)
- 6187e44 remove isbuilt errors and warnings for commands that we don't need (#576)

## v1.0.20

- 39656fd changes to scan ant better (#575)

## v1.0.19

- 3a98c56 Allow Leiningen to output on stderr without failing (#574)
- cf5391b feat (better bazel) support for bazel deps command (#570)
- 4efffa5 handle maven downloaded line (#573)
- f0abc89 flag change (#572)
- 4ccb6fd add title attribution row (#571)
- b431b2e docs update (#567)

## v1.0.18

- 4a98113 archive -> archives (#566)
- 244e757 return error so file info cannot be nil (#565)

## v1.0.17

- 85a7e9c fix (hanging commands) refactor sbt and timeout hanging commands (#563)
- b243965 revise ant options (#561)
- a0358b0 feat (pipenv discovery) (#560)

## v1.0.16

- 30316bc fix(json report) print json reports when provided json flag (#558)
- 3a27b27 remove gradle sub projects from dependency graph (#556)

## v1.0.15

- 98c3b7f Request download url when rendering reports (#557)

## v1.0.14

- 5296cf3 fix (gradle error) error on exit code and stderr (#555)
- 7c7aa6f [FC-1212] create integration with new report endpoint (#554)

## v1.0.13

- 701adbd remove .fossa.yml (#553)
- 8299613 feat (bazel files) parse bazel files for static support (#552)

## v1.0.12

- d6cab2c Add DownloadURL to Revision type. (#551)
- 35ce938 [FC-1059] Added consideration of lockfiles to nodejs IsBuilt() (#543)
- b2697e6 Updated README for generating license notices (#546)

## v1.0.11

- 3e7c7b3 [FC-977] Added strategy for parsing package-lock.json files (#541)

## v1.0.10

- 2961722 fix (log file sync) defer file syncing until after the command finishes (#539)
- d1fa5ed Fixed gradle project discovery (#538)

## v1.0.9

- 3ead389 fix (rpm install) return stdout instead of zero value (#537)
- d74872c Implement new python analyzer (#534)

## v1.0.8

- 36d3766 unmarshal additional information (#535)
- 877e552 feat (ruby v2 analysis) ruby analysis conforms to v2 format (#530)

## v1.0.7

- 4940add feat (rpm scanning) support for system level and individual rpms. (#520)

## v1.0.6

- 78d3b72 fix (type issue) handle empty pkg types (#532)
- eaf8b55 fix (update fail) don't fail when there are no updates available (#526)
- 9b5c9ff errors (extend errors) use the errors package in more places (#503)
- c160edb refactor (ruby) (#528)

## v1.0.5

- eaa6c94 turn off cgo (#529)
- ab7c478 new analysis strategies / fallbacks (#511)
- 69dc144 errors (wrong arguments) better errors when users manually specify modules. (#525)

## v1.0.4

- 6cad43a Trim $GOPATH from source path stacktraces (#524)
- 707ca11 add hash and version field to dep reports (#521)
- 2b63679 lint (golang ci) add custom linting configuration (#508)
- 6f324ad add the --server-scan flag to treat raw modules separately (#518)

## v1.0.3

- 638f9f7 fix (ruby errors) change is built check and fix errors (#519)

## v1.0.2

- 1c58d98 warn error and handle nil typed errors (#512)
- 4bc1dbc improve error messages when running commands (#510)
- 94be39b testing (fossa test) use a test server to test fossa test (#305)

## v1.0.1

- 39676c8 release (go version) (#507)
- d478879 release after approval (#506)
- 25ed63d feat (gomodules vendor) support users who vendor custom deps and use gomodules (#505)
- e72db93 feat (golang fallbacks) break go strategies down and fallback easier (#504)
- 4c5a991 fix (missing remote error) set project name to directory if git cannot be read. (#502)
- 72e21d6 feat (clojure support) clojure support through leiningen (#501)
- 7e64aa9 Fix parsing of gradle dependency tree (#500)

## v1.0.0

- 235c83318 better buck error (#499)
- a8412e0e2 Add setup.py scanning (#493)
- 1bdd0432d Log message if on Windows or not using ANSI (#438)
- 582091364 errors (better errors) extend the errors package further (#492)
- 953ec7464 Init: allow use of --project (and other API-related) flags (#498)
- 5c9f72c9e filter warnings prefix (#497)
- 4f90d785b feat (dep static analysis) read manifest and lockfiles created by dep (#491)
- 5a81a616a fix output requiring api key (#495)
- e6aefa91c golang: fix support for go modules in subdirectories (#439)
- 8af01eb7d Publish homebrew formula (#494)
- 1187e9d0a docs(readme): add download count (#490)
- d68373963 errors (no API key) Common error when users forget to add an API key.  (#489)
- 78a841865 feat (gomodules scanning) scan go.mod and go.sum for dependencies. (#488)

## Version 0 Changelog

We generally follow semantic versioning, but semantic versioning does not
specify pre-1.0.0 behavior. Here is how `fossa` <1.0.0 releases work:

- Any update that creates a breaking change (i.e. a change that causes a
  previously working configuration to fail) will bump the minor version.
- All other updates will bump the patch version.
- Preview, beta, and other special releases will have a pre-release identifer in
  the semantic version, and will be marked as pre-release on GitHub Releases.

## v0.7.34

- 0a838a506 Fix WalkUp to be OS-agnostic (#487)
- a5fcdca1b fix (requirements parser) whitespace in dependencies removed (#486)
- c2cbf8eac feat (errors) better errors package (#462)
- 8656b4e12 Use runtimeClasspath configuration for resolution (#484)
- b2d510c05 feat (clean debug logs) add --verbose flag to allow cleaner logs (#485)
- 643451839 docs (docker faq) update faq for custom docker images (#481)
- fd8fa7c17 Discover gradle projects using non-groovy dialects (#482) (Closes #395)
- 66e205192 Replace "Python" with "Ruby" in Ruby documentation (#483)
- 569f1e867 feat (rust support) Support rust through Cargo.lock parsing. (#474)
- c8d6e7dd5 feat (dependencyManagement field) add dependencyManagement parsing. (#477)
- 28096cc8b Haskell project support via cabal-install and stack (#444)
- 202eda88c fix (support method) change support to email (#476)

## v0.7.33

- 0567ca5 fix (zero deps error) log when a project has no dependencies (#473)
- 5d0e2b9 fix (nested poms) fix a bug where nested pom files could not be found  (#475)

## v0.7.32

- df7ee6967 Update how-it-works.md (#472)
- 4b85dce8b feat (license scan tar) use the rawLicenseScan parameter to run a full license scan (#469)

## v0.7.31

- b7cb71ad2 feat (fallbacks) don't look for setup.py and log if cocoapods is missing instead of failing (#470)
- fcc63f259 fix (sbt parsing) make a small change to ensure sbt graphs are created accurately. (#471)
- 9f346efc6 feat (buckw) discover buck command and prefer buckw (#467)
- 4d380793d fix (module filter) consider windows file paths when filtering modules (#466)
- 3bd9ffaec Update CONTRIBUTING.md (#465)
- 999641227 docs (golang) strategy and faq updates (#464)

## v0.7.30

- 5ec7a9e07 Add fallback to no VCS when VCS not supported, and support Mercurial (#463)
- f54ae192e copy installation (#461)

## v0.7.29

- 33808e000 remove upper bound on test (#460)
- ec5990cf7 Update how Maven modules are described in .fossa.yml (#459)
- 3c4e41f7d feat (command timeout) add timeout for gradle analyzer (#458)

## v0.7.28

- 94e829228 Fix gradle project name parsing for projects without group ID (#457)

## v0.7.27

- 5c59eafa2 improve dockerfiles (#456)
- e6da7d3ba feat (format fossa test) improve fossa test output for readability (#455)
- d184d6a5d Harden parsing of Gradle's output (#454)
- 9ea851336 Check each Maven POM manifest only once when discovering modules (#452)
- 89eb004f5 Improve discovery of Maven modules and dependencies (#449)
- bfdfaa1c4 feat (dotnet support) complete dotnet support with fallbacks. (#450)
- ad23bb55d Support projects without VCS and support Subversion (#448)
- 5a24f6891 fix empty Composer dependencies list parsing (#392)
- 92d9c9f98 Fix some typos in docs (#447)
- 4cfe1b459 remove comment and kill unused images (#446)
- e7319ddec Bump fossa/fossa-cli:base image's golang version to 1.12

## v0.7.26

- aad54f605 fix (api error) return api error messages with bad requests (#442)
- 47a005dd1 feat (report license text) add full license and attribution text for fossa report (#441)
- 368a1382b docs (FAQ page) add a faq page and other updates (#440)

## v0.7.25

- b0571b804 feat (gradle project dir) enable the gradle analyzer to work with a monorepo like structure (#434)
- 89aafbd77 test (carthage) add test structure for empty cartfile (#437)
- ebfa09147 fix (empty cartfile) Check for nil graph from empty Cartfile.resolved (#435)
- 7fd62b6b4 fix (report url) switch dependency url back to the full url (#436)
- f2d05aa12 fix (ruby tests) fix flaky ruby integration tests. (#426)
- 156ae380c fix (carthage error) improve carthage error message (#432)
- be9042349 feat (go dependency versions) Favor explicit versions instead of dependency hashes (#427)

## v0.7.24

- 7a5ba032b feat (buck all targets) add option to specify a target such as //third-party/... (#428)
- e9fd4642e fix (ant analyzer) clean up and prevent failure from missing binaries (#429)
- bb551cd04 refactor (gradle analysis) add a test suite and clean up code. (#425)
- 8e02a4a80 fix (.io to .com) update endpoints (#423)

## v0.7.23

- e26421e28 fix (gradle parser) bug related to windows line endings (#421)
- 75994dadf fix (windows script) add a correct download script for windows users to the cli manual (#422)
- cbd0f751a testing and comment logic (#420)
- 2a2a23f14 fix (report dependencies) Change report dependencies to track fossa.com results (#419)
- fa135e191 feat (test pass) add the --supress-issues flag to fossa test (#418)
- f6660fb91 fix (raw modules) prevent modules from appearing as projects (#416)
- 2068b2d8f fix (manual links) broken links on the cli manual (#415)
- 541beceee docs (manual rewrite) manual and user guide overhaul (#410)

## v0.7.22

- 5e22532 Update README.md (#412)
- c13d22c fix (gradle configurations) add default configurations and change how targets are handled (#411)

## v0.7.21

- 11d74e8 Fix (readtree generic) Fix bug that prevented dependencies from being listed in the transitive graph. (#407)

## v0.7.20

- 2f552ca feat (paket analyzer) introduce support for the paket package manager (#404)

## v0.7.19

- 757a3df feat (okbuck classpath) add a flag to buck analysis for specific types of dependencies. (#400)
- 5b86e5b fix (ruby no specs) Do not panic when Gemfile.lock has a malformed empty specs section (#402)
- 7ad3119 fix (go analyzer) do not fail when there are no go dependencies. (#401)

## v0.7.18

- 1ed03f7 feat(okbuck support) Provide support for analyzing software managed by okbuck. (#398)
- 34babdf fix (Gradle analyzer) Fix gradle discovery for root projects and add a flag to scan all submodules (#399)
- cef13fe fix(cmd): Correctly parse module options when passed from command line (#393)
- 28a6f0e feat (debian analysis) Build functionality to analyze debian packages (#388)
- 3e54a0b fix (fossa report licenses) change the way that we find dependency license information. (#390)
- 65c2534 fix (fossa test) Poll the fossa issues endpoint until a scan is complete. (#397)
- 4ccf0d5 feat(buck) add cli support for the Buck package manager (#380)

## v0.7.17

- be61f55 Gradle multi-configuration parsing (#387)
- b9cf6ae fix (ant discovery) ensure valid directories are discovered. (#384)
- f6731eb feat(build tags) analyze go build tags (#372)
- 098b089 fix (readtree) correct the way we parse dependency graphs (#385)
- 861f567 Fix csproj regex (#386)
- 1d39bb8 fix(ant) Fix error message (#363)
- d1c781d fix: Correctly set directory modules are passed in from the command line (#383)
- 9509164 Add machine-readable output format to license report (#379)
## v0.7.16-rc.1+buckpreview

- d8e6d3a add buck project discovery
- eb4bc12 basic functionality
- 7005a1e first fully working changes
- 9088c10 WIP push
- cb54eea WIP upload
- 301b654 WIP basic functionality

## v0.7.15

- 434a2ae Pass -no-colors about as two separate arguments to sbt, not one (#376)
- 740da0d Link to CONTRIBUTING.md was broken (#377)
- b9a1f3b update go-git to v4.7.1 (#374)

## v0.7.14

- 4821bdc feat(gomodules) add support for gomodules (#368)
- 2dd95e9 fix(python) Add options support to requirements.txt parsing (#370)
- 2347102 fix(python) requirements parses extras properly (#365)
- c6aceb3 fix(maven) fix line parsing in Windows OS (#362)
- 71b489c fix(upload) remove duplication of flags to fix upload (#366)
- 4f6199d fix(make) fix conflict with auto generated file (#364)
- 9e6a4d8 fix(npm) npm analyze incorrectly finds module from .fossa.yml (#355)

## v0.7.13

- 623f658 fix(module options) allow command line options for multi module builds (#359)
- f188555 feat(pipenv) add support for pipenv projects (#315)
- cb206fd fix(glide) ensure that glide checks for aliased packages (#352)
- bb05c2b fix (buildtools) logic for bower and pip (#350)

## v0.7.12

- 4bd3b42 Merge pull request #339 from fossas/fix/yml-relative-paths-golang
- 48e7afd chore(go): Import grouping
- 9632cbe Merge pull request #338 from fossas/feat/warn-old-config
- a3792d0 test(nodejs): Add tests for checking import graphs (#337)
- 9439aa0 feat(ruby analyzer integration test) add ruby analyzer integration test (#320)
- 94c5f92 refactor(integration test) do not use TestMain in integration tests (#336)
- f4fc244 nit: Remove debugging code
- eeb82cd Merge pull request #276 from fossas/fix/phpDeps
- b8baa4f feat(config): Warn on old configuration files
- 36cc01d fix(go): Use relative paths when discovering modules
- 2495072 Filter out deps with name 'php'
- 201b13f test(yarn fixtures) add rev not resolve to suffix fixture (#326)
- 4f8a134 Merge branch 'master' into test/nodeFixtures3
- 61ce589 build: Rebuild on source change, use MacOS-compatible find (#332)
- ccb3bec Merge branch 'master' of github.com:fossas/fossa-cli into test/nodeFixtures3
- 915c70f  update fixtures and tests according to fixture dir
- 77b64e5 define fixture
- 50277fa add second case for trans prod dep collisions
- cd8ef3c add trans dev dep case 1
- 10fff2b fix some naming to be more clear
- 4fc7473 rename directories
- 0d36e90 setup fixture

## v0.7.11

- 5f558c5 fix added for dep graph creation (#331)
- 2de096e test(yarn fixtures) define fixtures and tests for additional parsing edge cases (#325)
- 1d32b91 test(python analyzer) add native python analyzer integration tests (#307)
- e432486 feat(circle.yml) aggregate coverage for multiple reports within a single PR (#306)

## v0.7.10

- 58b0fb7 test(yarn fixtures) add name only collision with direct prod dep case (#324)
- 4c51b77 test(yarn fixtures) initial edge case fixture structure example for yarn tooling (#323)
- 3c243bc Make sure that release tags start with 'v' (#322)
- 5f47dc1 feat(yarn.lock parsing) do not include dev deps in lockfile parsing (#312)
- 146f015 feat(nodejs dev deps) filter nodejs dev deps when using npm ls (#314)
- 72f7ec7 fix(vndr user repos) add support for user specified package locations (#316) (#318)
- ca28520 feat(buildtools Dockerfile) add rails tooling on buildtools image (#319)
- 0ae2c5e feat(yarn/npm) do not eagerly fail if either yarn or npm is not available (#313)
- dbfbb85 refactor(integration tests) abstract/simplify project initialization post cloning (#310)

## v0.7.9

- adec6f3 build: Fix Makefile dependencies in release process (#309)
- 03b24fb Improve .NET analyzer performance by reducing logging (#296)
- e9ac753 test: Don't run integration tests while unit testing (#308)
- fcb3783 fix(Makefile) update dev-osx to not error out for missing run command (#304)
- 4e1af41 test(nodejs integration) add full nodejs integration test (#297)
- 54bed30 refactor(codegen): Clean up old code, make codegen consistent (#300)
- a938e90 Add dependency check to build (#302)
- fc78d44 fix(ci): Fix reversed coverage logic for CI unit tests (#301)
- 72d7ca4 refactor(install): Use godownloader instead of custom install script (#298)
- ce2e3bf coveralls removed for forked repos and alternate junit test path added (#299)
- 48afaf4 feat(yarn lockfile fallback) add yarn lockfile reading fallback (#293)
- c94e175 added flags for specifying the team in fossa, and a link (#287)
- 718bf28 test(yarn lockfile) improve fixture case coverage (#290)
- c90d051  feat(AnalyzerTest) canonical reference for slimming docker test image and native analyzer testing (#271)
- 67c2ff1 release(v0.7.8-1): Release version v0.7.8-1

## v0.7.8-1

- 67c2ff1 release(v0.7.8-1): Release version v0.7.8-1
- f7bc7ea Fix/test upload (#289)
- 70aa12a Overhaul FOSSA CLI CI (#286)
- 6e77c5b feat(yarn) add yarn lockfile parsing (#283)
- 6d8b99d fix(.circleci/config.yml) use test base docker image and check out branch cli code into the image (#277)

## v0.7.8

- 65a187a release(v0.7.8): Release version v0.7.8
- b03de4d Fix/test custom (#284)
- 4c9206d Issue #247, fix how custom fetchers are handled (#281)
- 9e52d6e feat(npm fallback) use node_modules to build dep graph if npm fails
- 6999ee6 Fix/go dep ignore (#272)
- 80e2819 fix(exec) append args provided in WithEnv instead of Env for cmds (#273)
- 5e040f8 default error value changed when an API key is not provided (#275)
- 12cd4c8 feat(npm buildtool) update FromManifest to return a package and rename it accordingly
- 9b6bc04 fully define TestFromNodeModules

## v0.7.7

- e874ec2 release(v0.7.7): Release version v0.7.7
- a66383e Work around NPM reporting for transitive dependencies with deduplication (#258)
- 27fcf55 Move fixtures to correct folder
- 551f5a4 refactor(npm): Move fixtures to correct folder
- dfcf109 Add NPM tests and mock NPM execution
- 42d448f Merge pull request #260 from fossas/ci/coveralls
- c75503c Merge branch 'master' into ci/coveralls
- 58e029f  Use CLI-specific API endpoints so that `fossa test` works with push-only API keys (#253)
- 7654166 coveralls support added
- ca66f70 feat(ruby analyzer) add fallback mechanism for ruby analyzers when bundler fails
- a1bcdc9 remove shouldFallback
- 000d93d remove trash
- 4742c3f flatten structure
- d2c7dda prefer fallbacks within switch statement
- 8bedfaf update to no longer need gemfile-lock-path
- 560691d add fallback option on each bundler command failure
- c864b74 remove dockerfile change in favor of separate PR
- f247dd9 remove shouldFallback from final fallback case
- 2ca741f fix fallback ordering
- 89df70d clean up tests; remove unused code
- 6a8dd6f correct ordering
- c46eba5 remove helper function
- 571be27 remove debugger line
- 996525a add remote debugging tools and settings
- b447304 update to not include lockfile path
- 41dba65 rename dev-mac -> dev-osx
- f8c5d93 reorder to check errs earlier, ensure that end result is actually populated
- 7a38c7f update buildTarget to use CWD
- e34bcad break out switch into functions
- b0a8ab3 Merge branch 'master' of github.com:fossas/fossa-cli into feat/rubyFallback
- eb8b518 use fallback strategy
- 8377bc7 add osx dev
- d9afc8f Correctly upload bad input with empty lines (#249)

## v0.7.6

- a35fd0b release(v0.7.6): Release version v0.7.6
- edecf87 fix(upload): add API flags (#248)
- 5b0c18b fix(install): Fix installer checksumming
- e290faf Added Jira project key and Project URL flags (#237)
- efa8f60 Improve default logging format (#244)
- f41a1c8 use shasum when available to verify download (#239)
- 92341dc lint(golangci): Fix GolangCI lints (#242)
- e7f9c39 Refactor logging: add structured fields and multiplexed backends (#241)
- 1206d63 allow local install without sudo using LOCAL=true (#238)
- b361644 test(flags): ignore order during combination test
- 7d8509c Support exclamation marks in Gemfile.lock (#230)

## v0.7.5

- 8e28232 release(v0.7.5): Release version v0.7.5
- abbe5d3 Tarball upload bugfixes (#228)
- 674e99b fix(gradle): Strip additional Gradle annotations (#229)

## v0.7.4

- ed1784b release(v0.7.4): Release version v0.7.4
- 6378305 Third-party tarballs (#227)
- 6719541 release(v0.7.3-2): Release version v0.7.3-2

## v0.7.3-2

- 6719541 release(v0.7.3-2): Release version v0.7.3-2
- ee7b30d chore: Add more .gitignore targets
- 14daf05 fix(readtree): Fix 1-index handling
- 2129901 release(v0.7.3-1): Release version v0.7.3-1

## v0.7.3-1

- 2129901 release(v0.7.3-1): Release version v0.7.3-1
- 33e478a fix(nodejs): Allow NPM errors by default
- 4e13873 Add init and analyze flags to default command (#225)

## v0.7.3

- fc83ebc release(v0.7.3): Release version v0.7.3
- 4157cc5 Do not cause config to fail if no supported VCS is detected (#224)
- b8a1457 Carthage support (#218)
- 983716a Added check for locator in upload response (#223)

## v0.7.2

- a259210 release(v0.7.2): Release version v0.7.2
- 017f69d fix(analyzers): Don't short-circuit module discovery on error
- 83fae0f Remove polymorphic monads (#219)

## v0.7.1

- 89661a4 release(v0.7.1): Release version v0.7.1
- eac7f22 fix(cmd): Correctly initialise main default command

## v0.7.0

- 917cd16 release(v0.7.0): Release version v0.7.0
- 4c96066 build(release): Do release preparation outside of Docker container for commit sign-off
- 8768224 build(release): Improve release abort
- 9a99d35 build(release): Improve release process (#217)
- 683d7c7 fix(bower): Fix undefined variable breakage due to bad refactor rebase
- e334f18 test(bower): Add .bowerrc directory handling tests
- 6961225 Merge pull request #214 from fossas/fix/bower-defaults
- 602a951 Refactor analyser discovery (#211)
- 8650211 fix(analzers): fix syntax err
- 6730b18 fix(analyzers): support relative paths in `.bowerrc`
- 1aafc1b fix(buildtools): add bower config constructor to apply defaults
- 9c0cbd2 fix(cmd): Main command should expose debug flag
- d41a952 chore: Consolidate GH templates
- ec6c681 Update issue templates (#208)
- 057e4f6 Enable unit tests in CI (#207)
- 72dc9ab feat(installer): Add install-latest in addition to stable

## v0.7.0-beta.9

- 357c041 chore: 0.7.0-beta.9 release
- 7abe7f4 fix(mvn): Fix Maven initialisation -- read POMs instead of parsing output (#206)
- dbabe3e feat(vcs): Correctly infer VCS settings when within a repo but not at the root (#205)
- 488b88c chore: update dependencies
- 4671510 refactor(init): Make explicit config file existence check for init
- 2f09aae feat(cmd): support --update flag in `fossa init`
- c5f82fe hotfix(install): Hotfix installer URL
- 6bea504 feat(ruby): Configurable `Gemfile.lock` path (#200)
- aa528bd fix(pkg): Fix Composer type parsing

## v0.7.0-beta.8

- 1626218 chore: release 0.7.0-beta.8
- 0ea3cce refactor(build): add releaser checks and fix installer generation
- 9823f3c feat(api): Enable proxy support via environment variables (#199)
- 2017bf9 fix(install): avoid hitting rate limit on install script (#197)

## v0.7.0-beta.7

- 3cd1ac9 fix(api): Correctly set SBT locators

---
Automated with [GoReleaser](https://github.com/goreleaser)
Built with go version go1.10.3 linux/amd64

## v0.7.0-beta.6

- 85d8f02 build(release): Remove development release options
- ef9e578 build(release): Correctly set GOVERSION on release
- b496f40 refactor(sbt): Use graph XML parsing instead of output parsing (#198)
- 1ac53ea fix(log): Do not use ANSI control characters on Windows (#194)

---
Automated with [GoReleaser](https://github.com/goreleaser)
Built with go version go1.10.3 linux/amd64

## v0.7.0-beta.5

- 4aa0803 feat(cmd): Add default command (#192)
- 90905f6 fix(test): Correctly generate URLs for custom fetchers (#191)
- b769ceb refactor(upload): Avoid redundant declarations
- 94b9162 fix(nodejs): Fix IsBuilt detection and Init target
- 971d844 chore: Add TODO structs, doc formatting nits

---
Automated with [GoReleaser](https://github.com/goreleaser)
Built with go version go1.10.3 linux/amd64

## v0.7.0-beta.4

- 6619d34 fix(sbt): Fix SBT project detection

---
Automated with [GoReleaser](https://github.com/goreleaser)
Built with go version go1.10.3 linux/amd64

## v0.7.0-beta.3

- 739329b fix(test): Fail on panic and returned errors
- 3a59e35 fix(sbt): Add ignored lines for SBT output parsing

---
Automated with [GoReleaser](https://github.com/goreleaser)
Built with go version go1.10.3 linux/amd64

## v0.7.0-beta.1

- 2e46b41 refactor(cmd): Refactor output commands
- 7e8b560 fix(test): Fix test bugs
- bb8f1a5 feat(test): Implement fossa test
- b0a8b72 refactor(api): Refactor api package
- fcec296 Implement the report command. (#171)
- d938632 chore: update deps
- ef7b165 feat(ant): Ant analyser ported
- 2b371d0 feat(cocoapods): Cocoapods analyser
- 17202fe WIP: cocoapods
- 902e56f fix(reports): Properly escape report URLs
- 6b5f59d fix(ruby): Parse direct imports from lockfiles
- d2e851f feat(scala): Implement scala analyser
- 4d35c6c fix(test): Fix Python test project name
- 94783fc fix(python): Fix pipdeptree parsing, add regression test

---
Automated with [GoReleaser](https://github.com/goreleaser)
Built with go version go1.10.3 linux/amd64

## v0.6.7

- 2588e95 Merge pull request #174 from fossas/feat/respect-node-unresolved-flag
- b4140c3 fix(builders): pass -B flag to maven analysis
- 867c912 feat(builders): add unresolved flag to nodejs builder
- 517d2c0 doc(builders): fix nuget doc file
- 41123fc doc(builders): update gradle config docs

---
Automated with [GoReleaser](https://github.com/goreleaser)
Built with go version go1.10 darwin/amd64
## v0.7.0-alpha.12

- 6796b63 feat(mvn): Add custom commands
- 506ce8b fix(config): Don't write branch name to config file
- e95e475 WIP: scala work

---
Automated with [GoReleaser](https://github.com/goreleaser)
Built with go version go1.10.3 linux/amd64

## v0.7.0-alpha.11

- 2e60b98 fix(python): Always set m.Deps
- dbb633e fix(api): Add default project title

---
Automated with [GoReleaser](https://github.com/goreleaser)
Built with go version go1.10.3 linux/amd64

## v0.7.0-alpha.10

- c1b7a43 fix(api): Add title flag to API flags
- 14fd035 ci(build): Use base image to avoid bad checkout

## v0.7.0-alpha.9

- 18a28a4 feat(nuget): Implement nuget analyzer
- 724d8fb WIP: NuGet
- b28604d feat(api): Send custom revision IDs
- 28b9461 feat(maven): Implement Maven analyser
- 156ccb4 refactor(graph): Use code generation instead of reflection
- 52d2482 WIP

## v0.5.2

- 09c0f55 backport(api): Backport branch flag to 0.5.x

## v0.7.0-alpha.4

- e4bf442 feat(go): Manifest strategies
- c6c959f feat(go): glide, gpm support
- 01edf8d refactor(go): Remove dead code, add make test command
- ecc397b ci: CircleCI configuration chores
- dd0772b ci: Don't use env vars in non-shell commands
- f72b2bc build(docker-test): Don't build all of Kubernetes (this kills the crab)
- 7d65cf2 refactor(docker): Use Quay for building Docker images
- 55ddd49 feat(go): vndr/gpm, multi-project vendoring support, integration tests on Docker
- 0250f61 feat(go): nested vendoring support, automated integration tests
- 23526c0 chore: Clean up merge cruft
- 2f83e6f Merge branch 'master' into wip/v0.7.0
- 89a3103 fix(api): Fix uploading UX nits and URL formatting issues
- fccaa00 refactor(go): Support Godep, add integration tests
- 79a162a refactor(api): Remove extraneous build data
- d90cc8a feat(api): Add normalized imports
- 1a88076 WIP: Go dep analysis
- dbd027b Merge branch 'wip/v2' of github.com:fossas/fossa-cli into wip/v2
- fae5186 WIP: Go option-based analyzers
- f943789 WIP: Go analyzer strategies
- c211600 WIP: analysis command refactor complete
- 85e221c WIP
- b4c5bda WIP
- a356dbf WIP
- 527ecce WIP
- 2171372 WIP
- cc58b15 WIP: Go option-based analyzers
- 8899464 WIP: Go analyzer strategies
- 64d77b4 WIP: analysis command refactor complete
- 20365ba WIP
- f4d22b6 WIP
- 1c6c5e8 WIP
- e8bfc5c WIP
- 52f7fd3 WIP

---
Automated with [GoReleaser](https://github.com/goreleaser)
Built with go version go1.10.3 linux/amd64

## v0.7.0-alpha.8

- da53a35 feat(php): Implement PHP analyser
- 4149700 feat(bower): Implement bower analysers
- dc57fe3 WIP: switching to config file v2

## v0.7.0-alpha.7

- 39b3d19 feat(gradle): Implement Gradle analyser
- 8ba5602 WIP: gradle
- 7cdef88 feat(config): Warn when users pass options but use config file
- 35638c7 fix(go): Don't include root in transitive dependency graph

## v0.7.0-alpha.6

- b9cddb0 feat(ruby): Add Ruby analysis
- b06eb62 test(fixtures): Remove obsolete fixtures
- 1c09b4e test(go): add Jaeger to testing suite
- 0de97ca feat(python): Python analyser
- 82397b2 feat(nodejs): Add NodeJS analyzer
- a0c22ff build(docker): Refactor test-base Dockerfile to avoid long build times
- 5cccf4e chore: Add ISSUE_TEMPLATE
- 7ab9965 Merge branch 'master' into wip/v0.7.0
- 515102d build: Rename docker-devel target to docker
- 9447e2d Merge pull request #160 from fossas/fix/fix-hash-calculation
- 1239291 fix(builders): fix hash calculation

---
Automated with [GoReleaser](https://github.com/goreleaser)
Built with go version go1.10.3 linux/amd64

## v0.7.0-alpha.5

- 1c09b4e test(go): add Jaeger to testing suite
- 0de97ca feat(python): Python analyser
- 82397b2 feat(nodejs): Add NodeJS analyzer
- a0c22ff build(docker): Refactor test-base Dockerfile to avoid long build times
- 5cccf4e chore: Add ISSUE_TEMPLATE
- 7ab9965 Merge branch 'master' into wip/v0.7.0
- 515102d build: Rename docker-devel target to docker
- 9447e2d Merge pull request #160 from fossas/fix/fix-hash-calculation
- 1239291 fix(builders): fix hash calculation

---
Automated with [GoReleaser](https://github.com/goreleaser)
Built with go version go1.10.3 linux/amd64

## v0.7.0-alpha.5

- 1c09b4e test(go): add Jaeger to testing suite
- 0de97ca feat(python): Python analyser
- 82397b2 feat(nodejs): Add NodeJS analyzer
- a0c22ff build(docker): Refactor test-base Dockerfile to avoid long build times
- 5cccf4e chore: Add ISSUE_TEMPLATE
- 7ab9965 Merge branch 'master' into wip/v0.7.0
- 515102d build: Rename docker-devel target to docker
- 9447e2d Merge pull request #160 from fossas/fix/fix-hash-calculation
- 1239291 fix(builders): fix hash calculation

---
Automated with [GoReleaser](https://github.com/goreleaser)
Built with go version go1.10.3 linux/amd64

## v0.7.0-alpha.3

- c6c959f feat(go): glide, gpm support
- 01edf8d refactor(go): Remove dead code, add make test command
- ecc397b ci: CircleCI configuration chores
- dd0772b ci: Don't use env vars in non-shell commands
- f72b2bc build(docker-test): Don't build all of Kubernetes (this kills the crab)
- 7d65cf2 refactor(docker): Use Quay for building Docker images
- 55ddd49 feat(go): vndr/gpm, multi-project vendoring support, integration tests on Docker

---
Automated with [GoReleaser](https://github.com/goreleaser)
Built with go version go1.10.3 linux/amd64

## v0.7.0-alpha.2

- 0250f61 feat(go): nested vendoring support, automated integration tests
- 23526c0 chore: Clean up merge cruft
- 2f83e6f Merge branch 'master' into wip/v0.7.0
- 607de55 fix(gradle): Improve gradle error logging
- 62ae510 fix(gradle): Fix gradle version detection
- cfe95a5 Merge pull request #151 from joshuapetryk/josh/powershell
- 6213639 Add Powershell streams
- ea187bb Fix syntax error with temp dir path join
- 9cc0989 fix(builders): fix go-bindata error
- 2c39f70 doc(license): add license header and link to pipdeptree

---
Automated with [GoReleaser](https://github.com/goreleaser)
Built with go version go1.10.3 linux/amd64

## v0.6.6

- 607de55 fix(gradle): Improve gradle error logging
- 62ae510 fix(gradle): Fix gradle version detection
- cfe95a5 Merge pull request #151 from joshuapetryk/josh/powershell
- 6213639 Add Powershell streams
- ea187bb Fix syntax error with temp dir path join

---
Automated with [GoReleaser](https://github.com/goreleaser)
Built with go version go1.10.3 linux/amd64

## v0.7.0-alpha.1

- 89a3103 fix(api): Fix uploading UX nits and URL formatting issues
- fccaa00 refactor(go): Support Godep, add integration tests
- 79a162a refactor(api): Remove extraneous build data
- d90cc8a feat(api): Add normalized imports
- 1a88076 WIP: Go dep analysis
- dbd027b Merge branch 'wip/v2' of github.com:fossas/fossa-cli into wip/v2
- fae5186 WIP: Go option-based analyzers
- f943789 WIP: Go analyzer strategies
- c211600 WIP: analysis command refactor complete
- 85e221c WIP
- b4c5bda WIP
- a356dbf WIP
- 527ecce WIP
- 2171372 WIP
- cc58b15 WIP: Go option-based analyzers
- 8899464 WIP: Go analyzer strategies
- 64d77b4 WIP: analysis command refactor complete
- 20365ba WIP
- f4d22b6 WIP
- 1c6c5e8 WIP
- e8bfc5c WIP
- 52f7fd3 WIP

---
Automated with [GoReleaser](https://github.com/goreleaser)
Built with go version go1.10.3 linux/amd64

## v0.6.5

- 9cc0989 fix(builders): fix go-bindata error
- 2c39f70 doc(license): add license header and link to pipdeptree

---
Automated with [GoReleaser](https://github.com/goreleaser)
Built with go version go1.10 darwin/amd64
## v0.6.4

- e17ebd5 fix(nuget): Fix NuGet discovery path
- 1423561 fix(install): fix powershell install script

---
Automated with [GoReleaser](https://github.com/goreleaser)
Built with go version go1.10.3 linux/amd64

## v0.6.3

- c86fa51 Merge pull request #143 from fossas/feat/compute-dependency-hashes
- 9049c67 fix(common): bump timeout to 60s
- e4a5aec Merge branch 'master' into feat/compute-dependency-hashes
- 9b8818f feat(install): modify windows install script
- a535311 test(go): Add previously ignored govendor manifest fixture
- 9b73bc7 Add Powershell script for Windows based CI pipeline
- e704dc6 chore(lint): correct lint ignore into golangci-lint format
- dc558a5 chore(lint): silence gas linter
- e323dd0 feat(builders): return hex string for hashing utils
- bd0af6a feat(builders): add dependency hashing for ant
- b908880 feat(module): define hashes type
- 01a97ce chore: Cleanup merge cruft
- 9204650 fix(bower): Fix bower IsBuilt check
- aae8bf6 refactor(builders): Separate builders into distinct packages
- 04248c7 doc(readme): add slack badge and link
- 92553b2 Detect and install go-bindata if missing
- 9c77639 fix(upload): Fix upload report link and API endpoint
- eb2d07d fix(npm): Allow empty node_modules folders when no dependencies

---
Automated with [GoReleaser](https://github.com/goreleaser)
Built with go version go1.10 darwin/amd64

## v0.6.2

- 3453eb5 feat(upload): Configurable upload branch

---
Automated with [GoReleaser](https://github.com/goreleaser)
Built with go version go1.10.2 linux/amd64

## v0.6.1

- 269a380 feat(builders): improve ant name parsing
- ec20967 fix(builders): #139 fix out of range error with ant
- 4898773 newline at end of file
- e197444 add override for zip format on windows to goreleaser
- f661ebf doc(support): document cocoapods support

---
Automated with [GoReleaser](https://github.com/goreleaser)
Built with go version go1.10 darwin/amd64

## v0.6.0-beta.1

- 41d8e4d fix(upload): Get custom project titles from 'project' configuration
- e37d325 fix(node): Use NPM_BINARY when set
- d50d94a chore: Update dependencies
- 4913fc0 refactor(cmd): Don't initialise API unless needed
- a8988f7 refactor(cmd): Remove IO services
- 604b036 fix(cmd): Fix merge conflicts
- 58e174a refactor(cmd): Move commands into one subtree
- f68b9ab refactor(cmd): Refactor upload, update, version commands
- 2d4a88c chore(builders): ignore generated files
- a66e3d4 Merge pull request #136 from fossas/fix/sbt-deps
- 1bd9039 changed fetcher type from sbt to mvn for the SBT Builder
- 980691d feat(log): Add structured field logging
- 6f8408a fix(go): Remove debugging around internal imports
- 7418dfa fix(go): Fix recursion in internal imports
- e702181 fix(go): Debug recursion in internal imports

---
Automated with [GoReleaser](https://github.com/goreleaser)
Built with go version go1.10.2 linux/amd64

## v0.6.0-alpha.4.gopaths

- fca1223 WIP
- 4b4d5a7 refactor(log): Improve logging diagnostics, fix Go project names
- cc9586b fix(go): Fix go import resolution from within vendored packages
- 9e856c8 chore: Add new dependencies to lockfiles
- 47b26f8 test: move fixtures to testdata/
- 3fe3ad3 feat(builders): refactor ant builder to avoid nesting
- f82135c fix(analyze): fix syntax error
- d9fc322 Merge pull request #134 from fossas/feat/ant-support
- 15743b6 Merge branch 'master' into feat/ant-support
- d6276f0 chore(builders): complete ant comment
- 1ed9769 test(builders): add ant fixture
- 022ff8f doc(readme): update api doc link
- 93ac0ea refactor(log): Migrate to idiomatic logging package
- a348971 refactor(log): Add idiomatic logging package
- 119c635 Update FOSSA status badge
- 27ea4ff feat(builders): add some basic jar name parsing for ant
- c6eb417 feat(analyze): refactor analysis data model
- b0cf179 doc(builders): add ant docs
- b888620 feat(builders): add ant support
- 31affba add more aliases (#133)

---
Automated with [GoReleaser](https://github.com/goreleaser)
Built with go version go1.10.2 linux/amd64

## v0.6.0-alpha.3

- 5f0299b fix(upload): Escape upload report URL

---
Automated with [GoReleaser](https://github.com/goreleaser)
Built with go version go1.10.1 linux/amd64

## v0.6.0-alpha.2

- 4a1bdd2 fix(upload): Fix managedBuild flag for custom fetcher upload
- 1e27f85 feat(builders): #44 add Cocoapods integration with path data (#130)

---
Automated with [GoReleaser](https://github.com/goreleaser)
Built with go version go1.10.1 linux/amd64

## v0.6.0-alpha.1

- 75e6747 fix: Ignore root dep locators when computing import paths
- 6b1e7cb ci: Add go-bindata to Dockerfile
- 6acc2f7 fix(npm): Don't include extraneous root
- 448c1fe feature(api): Serialize locators in FOSSA format
- cc1cc9a feat(ruby): Ruby path data parser
- 9e00849 Merge branch 'master' of github.com:fossas/fossa-cli
- 66bb021 feat(sbt): SBT path data parsing
- 0a58a70 feat(sbt): SBT path data parsing
- 75f22ce feat(pip): Pip path data parsing
- f14664e Merge branch 'next'
- 316fe02 feat(nuget): NuGet path data (very slow)
- ddd17ef [WIP] Path parsing for NuGet
- 574e421 fix(npm): Allow NPM to have errors because npm i is inconsistent
- 3a7c81b feat(nodejs): Add path data parsing
- 8ffd098 fix(go): Correctly handle internal and root packages
- c3f0847 feat(maven): Maven relationship data
- e1bb72e feat(gradle): Add gradle path data and fix bullshit memory bug
- 413f55a feat(go): Fast golang path data
- c21dc4c feat(go): Golang path data (very slow)
- 06d9cd8 feat(composer): Add composer path data
- c31a975 feat(bower): Add origin path detection
- 571cf4e refactor(cmd): Use IO services for effects [WIP]
- 013e269 feat(di): Implement common side-effecting services

---
Automated with [GoReleaser](https://github.com/goreleaser)
Built with go version go1.10.1 linux/amd64

## v0.5.1

- 64ddd93 Merge pull request #127 from fossas/fix/support-bower-custom-folder
- e142a95 fix(builders): #125 add bower component dir resolution
- da16a44 doc(readme): update badge to use provided build
- 986f053 chore: fix typo comments, remove dead code

---
Automated with [GoReleaser](https://github.com/goreleaser)
Built with go version go1.10 darwin/amd64

## v0.5.0

- 2954eee Merge pull request #121 from fossas/feat/nuget-support
- 8d58e9c test(builders): add nuget fixtures
- 6884192 doc(readme): update readme
- 99d3f8c Merge branch 'master' into feat/nuget-support
- 1dbda7d feat(build): turn built module error into a warning
- bc5811c doc(builders): add nuget docs
- 377a05a feat(builders): add nuget lockfile parsing
- 843299a feat(builders): add nuget support
- c168cce chore(deps): Update dependencies
- 5e146c5 feat(builders): Add Pip support

---
Automated with [GoReleaser](https://github.com/goreleaser)
Built with go version go1.10 darwin/amd64

## v0.4.6-1

- a708d86 fix(go): Work around golang/go#16333

---
Automated with [GoReleaser](https://github.com/goreleaser)
Built with go version go1.10 linux/amd64

## v0.4.6

- 85c1788 Merge pull request #116 from fossas/feat/support-gradle-root-deps
- 99a9552 fix(builders): fix PR comments
- 7ef81e0 feat(cmd): add spinner to init cmd
- 0583626 doc(builders): add another gradle common task
- 748f307 doc(builders): improve gradle builder docs
- bffa8df Merge branch 'feat/support-gradle-root-deps' of https://github.com/fossas/fossa-cli into feat/support-gradle-root-deps
- db5b36b fix(builders): fix gradle syntax err
- 60818b4 Merge branch 'master' into feat/support-gradle-root-deps
- 1030bd6 fix(builders): set TERM=dumb when running gradle dependencies task
- 15f5af5 doc(builders): add better gradle docs
- 5b73fa4 fix(builders): allow for empty configuration in gradle
- 97c7315 feat(builders): #114 support root dependencies task

---
Automated with [GoReleaser](https://github.com/goreleaser)
Built with go version go1.10 linux/amd64

## v0.4.5-1

- 8b28d1f fix(go): Don't require Go project folder for build, and do actual Go build
- 26c0d12 chore: update CHANGELOG

---
Automated with [GoReleaser](https://github.com/goreleaser)
Built with go version go1.10 linux/amd64

## v0.4.5

- 7ee5a3c fix(installer): Fallback to su if sudo is unavailable
- 70fc3a5 fix(builders): Don't fail on non-fatal missing binaries
- 91944c9 chore: Add TODOs, ignore third_party in autoconfig
- ceac46e Various improvements to install.sh (#109)
- 99cf015 test(fixtures): Use shell script instead of submodules for fixtures to avoid slow go get
- 3de42a8 test(java): Pin java submodule fixture commits
- 6c4db9b test(go): Ignore golang test fixture vendored dependencies
- b88e58e fix(update): Fix incorrect latest version check
- 019b3d0 fix(go): allowUnresolved should also suppress lockfile errors for builds
- 91183e7 doc(contributing): add issue assignment
- 73b55c9 Merge pull request #107 from fossas/add-code-of-conduct-1
- a6a1f97 doc(code): add code of conduct
- 52af690 doc(readme): add meetup link
- abc1399 feat(upload): switch url to dep report
- 7a7961d chore(license): switch to MPL-2.0
- c19b51b Refactor module functionality (#100)
- 6600859 build(Makefile): Build to GOPATH instead of local directory
- 4fde932 Improve Makefile, add multiple targets (#98)
- 44fb451  Introduce vendor directory into the repo (#99)
- 16cf268 Release v0.4.4

---
Automated with [GoReleaser](https://github.com/goreleaser)
Built with go version go1.10 linux/amd64

## v0.4.4

- 46d1dbd feat(go): Implement Go module discovery (#97)
- b476653 fix(go): Do Go import tracing with go list instead of depth (#96)
- 451ab20 README: Fix rendering of a link to `https://fossa.io` (#88)
- 2893145 chore(cli): update help text
- c285037 Merge branch 'master' of https://github.com/fossas/fossa-cli
- d604f5b release(0.4.3): update readme and installer
- 8235155 revert(install): remove sha validation

---
Automated with [GoReleaser](https://github.com/goreleaser)
Built with go version go1.10 linux/amd64

## v0.4.3

- 57b397c doc(notice): clean up notice
- 9d05a2f chore(installer): add original license notice
- 4c69500 doc(readme): add `fossa test` output
- 3826022 doc(readme): add goreportcard badge
- 1cd47e4 feat(report): add default report cmd
- 414ca08 doc(readme): fix notice links
- 8b1c3ba doc(notice): move notice to raw file
- d090cfd doc(report): add license notice docs
- 21f29ad docs(readme): add report feature
- d8e60d2 doc(readme): fix link to contribution guidelines
- c6640d0 doc(readme): add output examples
- b57d43b doc(readme): add report PV
- 87a3429 feat(cli): improve error messages from servers
- b8a2912 doc(readme): improve readme copy
- 6a72302 fix(golang): do not error on lack of vendor folder
- 869df5a doc(readme): additional cleanup
- 8957638 doc(readme): update background section
- 48107e1 doc(readme): resize header
- a69c9c5 doc(readme): refactor home doc and readme
- 7f10415 doc(readme): update readme and user guide
- 9e3bf98 Merge pull request #66 from fossas/feat/report-command
- 835c014 fix(upload): Add more debugging stuff to upload and use standard API function
- 83b0d07 fix(report): Add fetcher flag
- c6e9d2e feat(report): Implement reports using revisions API instead of dependencies
- e47ea99 fix(report): Use SPDX ID for licenses
- b6dbdfc feat(report): Add basic NOTICE generation
- 5635878 doc(cli): update project help text to enforce URL
- dc738e4 feat(config): refactor git normalizing into separate function
- 9bd1acc feat(upload): add title support for managed projects
- 08e3f61 test(fixtures): Use shallow submodules for fixtures to improve clone time
- 703578e chore(fixtures): Keep fixtures up to date
- dc0ac39 Merge pull request #84 from fossas/feat/add-build-interactive
- 6411b37 feat(build): add interactive feedback to `fossa build`
- 01e3820 Merge pull request #80 from fossas/fix/mvn-colors
- bfe8a33 Merge pull request #81 from fossas/fix/non-custom-fetchers
- 7f4d52f Merge pull request #82 from fossas/fix/fix-builders-config
- db9710b Merge pull request #83 from fossas/feat/install-script
- a5202e0 chore(builders): fix typo in comment
- c77092b fix(mvn): Run Maven in batch mode to turn off ANSI color chars
- 0b0c833 fix(builders): fix ruby build check
- 4a6e0dd style(installer): Use consistent whitespace (2 spaces)
- 6801f94 feat(builders): improve autoconfiguration for gradle
- b954112 fix(builders): fix relative path for maven
- 0c3de4a docs(installer): Update README with installer
- 150c2bc feat(installer): Add bash install script
- f0ac553 fix(ci): Fix .fossa.yaml to not use implicit managed builds

---
Automated with [GoReleaser](https://github.com/goreleaser)
Built with go version go1.10 darwin/amd64

## v0.4.2

- 5fe21df feat(builders): add ability to add configuration

---
Automated with [GoReleaser](https://github.com/goreleaser)
Built with go version go1.10 darwin/amd64

## v0.4.1

- d0720f8 Merge pull request #40 from fossas/alex/managed-builds
- c3aa016 doc(readme): #32 add one-liner install
- 3105635 Merge branch 'master' into alex/managed-builds
- ddcc341 Merge pull request #74 from fossas/feat/gradle-support
- d073805 Merge pull request #75 from fossas/fix/fix-builder-paths
- 5fdf4a5 doc(builders): add initial gradle docs
- c3ccc74 switch back to using fetcher
- 80555e4 chore(builders): fix comments and nits
- 5a63b9f test(submodules): Update submodule commits
- 93dee58 test(gradle): Add Gradle fixtures and Docker test tools
- f23ee34 fix(init): fix maven and ruby default module naming
- 272363c feat(init): add more ignores
- dbd8516 fix(builders): make relative paths for node and ruby builders
- f2e5560 feat(builders): add gradle task and dependency parsing
- 4d60fd3 feat(builders): add initial gradle builder
- 4d9806c change flag to ExistingProject in config. defaults to false
- 5c98745 add or clause with revision
- 12c077b added fix to function
- a1fb05f changes after rebase
- d7fbaf2 added custom-project flag
- 5c5bdcd updated comment
- c20e574 PR changes
- 0e52c61 fixed comment
- 1b87475 removed locator from config. We now have project and revision

---
Automated with [GoReleaser](https://github.com/goreleaser)
Built with go version go1.10 darwin/amd64

## v0.4.0

- a2b474c Merge pull request #73 from fossas/feat/upload-locators-flag
- b2c680a feat(upload): Add Locators flag and data format

---
Automated with [GoReleaser](https://github.com/goreleaser)
Built with go version go1.10 linux/amd64

## v0.3.1

- ec4e164 Merge pull request #36 from fossas/feat/selfupdate
- da90056 fix(http): Improve timeout handling
- d577588 fix(http): Correctly handle EOF timeouts
- 6300fa4 fix(http): Always close HTTP request connections
- 546d381 ci: Improve CI caching
- 29d496b ci: Improve logging and diagnostics on upload failure
- 7393553 style: fix PR nits
- 765cbcd fix(update): fix update default logic
- 7ce1571 feat(update): represent states better in update cmd
- 95e446e chore(update): fix nits
- 9e570f9 feat(update): add debug logging for update
- 5d76012 feat(update): add semver parsing
- 2e9af5d feat(update): #23 add fossa update command
- 89a8aa0 doc(go): document gdm support
- 49da5b4 doc(go): add gdm support
- 3f8f208 Merge pull request #37 from fossas/feat/go-gdm-integration
- 134b777 Add gdm to Dockerfile tools
- 056fca5 feat(go): Add gdm support
- e496598 docs: Add upload format user guide reference to walkthrough
- 5daa5be docs: Upload format documentation
- 0af727e Improve `user-guide.md` formatting
- 667cfb9 Merge pull request #34 from fossas/feat/docs
- a7e4b6d docs: README overhaul + user guide update
- 86089cb feat(upload): Add custom upload command
- 3115938 Merge pull request #28 from fossas/ci/run-provided-build
- 9d06606 ci(license-test): Run license check on CI
- ddc1bf7 Run FOSSA build after tests complete
- 0f0fe37 Merge pull request #25 from fossas/feat/add-test-command
- fcaca81 feat(test): Add JSON output to test cmd
- d65a651 fix(misc): Fix spinner issues, whitespace issues, golang isInternal, debug formatting, test unmarshalling
- 891526a refactor(test): Refactor test command and fix timeout
- 743c35f refactor(errors): Use errors.New instead of fmt.Errorf when there is no format string
- 283440e fix(test): fix timeout checks
- 71e6169 fix(config): fix locator normalization #21
- 2fef009 docs(test): properly document test cmd
- 37f8a21 fix(common): handle request errors properly
- 4ac31ad chore(errors): prefer fmt.Errorf to errors.New
- 89dcaea feat(test): add test command
- 661a7a5 Merge pull request #22 from fossas/refactor/common-build-utils
- 5c946b6 docs(readme): update readme
- 2f890b5 docs(readme): update readme
- f21c9ab refactor(sbt): Refactor SBT builder
- c76b0d4 refactor(ruby): Refactor Ruby builder
- 8feac38 refactor(nodejs): Refactor Nodejs builder
- 1f499e5 refactor(mvn): Refactor Maven builder
- c73cf5d refactor(go): Refactor Go builder
- 6284822 refactor(build): Refactor Composer builder
- e95f717 refactor(build): Refactor common utils + Bower builder
- 5e07519 Merge pull request #18 from fossas/feat/rpm-support
- fedeca4 Merge pull request #17 from fossas/fix/circleci-tests
- df44909 doc(build): add vendoredarchives docs
- f027f34 feat(build): add archive format support
- 455abd0 ci(circle-ci): Fix CircleCI config for new tests
- b7dff83 test(sbt): Add first test
- 920ac9b test(docker): Create docker image with build tools
- 7897993 doc(readme): update readme

---
Automated with [GoReleaser](https://github.com/goreleaser)
Built with go version go1.10 linux/amd64

## v0.3.0

- e84d0ea build(merge): Remove bad file merge
- 336406d Merge pull request #15 from fossas/feat/overhaul
- 3281995 feat(sbt): Improve SBT instrumentation
- 1929bef docs: Massive documentation overhaul
- becd5e3 Add SBT parsing + test fixtures
- baa673e feat(ruby): Add Ruby parsing + test fixtures
- b63d740 feat(mvn): add Maven support + test fixture
- 15e6175 refactor(logging): Use %#v for debug logging
- 6c4de98 feat(go): correctly resolve packages + add test fixtures
- d40578a feat(go): Add much better go support
- 60a1e38 docs: Add basic documentation
- 0634835 feat(composer): Add composer parsing + test fixtures
- 4fbc44f feat(bower): Add bower parsing + test fixtures
- 222bf74 feat(cmd): Add uploading to default command
- d909f16 refactor: Refactor CLI, with NodeJS support

---
Automated with [GoReleaser](https://github.com/goreleaser)
Built with go version go1.9.4 linux/amd64

## v0.2.6

- f53f6e1 Preliminary SBT support
- f6e14ea fix(go): Allow unresolved golang dependencies
- 9ad32d4 chore(readme): Update README with gigantic warning
- eba8735 fix(env): fix env var for fossa api key
- 4df5715 feat(docs): add maven docs and alpha notice
- e3ccd88 chore(doc): add status badges to README
- 0a2a634 Merge pull request #7 from fossas/ci/circleci-tests
- 21d5d2c ci(tests): Add CircleCI tests
- 17d5e5f chore(doc): add DCO
- 7d66202 Clean up unused Makefile lines

---
Automated with [GoReleaser](https://github.com/goreleaser)
Built with go version go1.9.2 darwin/amd64

## v0.2.5-1

- 605a9c0 build(versions): Fix version linking

---
Automated with [GoReleaser](https://github.com/goreleaser)
Built with go version go1.9.3 linux/amd64

## v0.2.5

- 20b2d6b chore(deps): Update deps, prune unused constraints
- b16e851 fix(commonjs): Substitute doublestar for zglob to fix data race
- c7d449d build(version): Add revision to --version output
- fdf200a fix(js): fix concurrency race condition
- 4a234b3 feat(config): Allow server endpoint to be set by environment variable
- 38d8615 chore(dep): Commit lockfile changes
- b5b71eb fix(maven): fix maven verify logic
- 79b5b64 fix(cmd): move validation to upload cmd

---
Automated with [GoReleaser](https://github.com/goreleaser)
Built with go version go1.9.3 linux/amd64

## v0.2.4

- b0d5c7a Release v0.2.4
- 0e20f0b chore(flags): clean up flag parsing
- 41c2d3e fix(config): refactor to fix locator flag setting
- 668a4f9 Release v0.2.3
- 4c0286c fix(cmd): make build cmd runnable again
- a848a58 chore(errors): reformat some error copy

---
Automated with [GoReleaser](https://github.com/goreleaser)
Built with go version go1.9.2 darwin/amd64

## v0.2.3

- 41c2d3e fix(config): refactor to fix locator flag setting
- 668a4f9 Release v0.2.3
- 4c0286c fix(cmd): make build cmd runnable again
- a848a58 chore(errors): reformat some error copy

---
Automated with [GoReleaser](https://github.com/goreleaser)
Built with go version go1.9.2 darwin/amd64

## v0.2.2

- 867cc0b Release v0.2.2
- 732038c feat(errors): better error handling and feedback
- b0ec539 feat(config): add ability to read from custom config file
- 2574402 fix(commonjs): fix node_modules traversal in subdir

---
Automated with [GoReleaser](https://github.com/goreleaser)
Built with go version go1.9.2 darwin/amd64

## v0.2.1

- 3f7ccf0 Release v0.2.1
- 5a6f382 feat(config): add default run mode to output json and exit w/o upload

---
Automated with [GoReleaser](https://github.com/goreleaser)
Built with go version go1.9.2 darwin/amd64

## v0.2.0

- 7243d0f Release v0.2.0
- eb054a3 feat(composer): support composer builds in subdirs
- 3c2bccc feat(gems): support bundler builds in subdirs
- 58d98df fix(maven): fix maven output command
- 811ecb0 feat(maven): use module manifest in builds
- 6c5ab1c feat(bower): support bower builds in subfolders
- 2c4b1a6 feat(build): support multi-module builds

---
Automated with [GoReleaser](https://github.com/goreleaser)
Built with go version go1.9.2 darwin/amd64

## v0.1.0

- f36ce39 fix(release): fix .goreleaser entry point
- 124bb47 chore(release): change package entry point
- 55acfd3 feat(upload): send report link
- f678cf0 fix(build): fix locator and build output
- 59eec8a fix(cmd): Guard against under-specified user input
- 5161162 feat(cmd): Refactor CLI and config structure
- 97626c5 feat(config): Read API key from environment variable
- 384b13d Merge pull request #6 from fossas/feat/3-upload-builds-results
- 0537aaf Merge branch 'feat/3-upload-builds-results' of github.com:fossas/fossa-cli into feat/3-upload-builds-results
- 4aec471 feat(upload): #3 add build upload cmd
- 271ba79 Merge pull request #5 from fossas/feat/4-fossa-yaml
- f70ca36 fix(config): Remove debugging statement
- 64c67ca feat(config): Add config options for locator
- 1e98346 feat(upload): #3 add build upload cmd
- d4383d2 fix(main): Remove debugging comment
- 0dd5ee9 feat(config): Set existing build options from configuration file
- 6010976 feat(config): Read config file values
- df2d7d8 Merge pull request #2 from fossas/feat/1-go-get
- b476866 feat(go): Run go get on incomplete builds
- 9f47778 fix(gem): install only production deps by default
- aa4ba7d fix(json): fix json keys in dependency

---
Automated with [GoReleaser](https://github.com/goreleaser)
Built with go version go1.9.2 darwin/amd64

## v0.0.0

- 699d58d feat(build): ignore RawDependencies in serialization
- 834466a feat(build): refactor dependency and logging
- 82f4830 chore(build): ignore dist folder
- 74edd98 Merge branch 'master' of https://github.com/fossas/fossa-cli
- 5e71265 feat(build): add release spec
- cf3de9b Merge branch 'master' of github.com:fossas/fossa-cli
- 0b7331d feat(go): Fall back to import path tracing when no lockfiles
- 7305c46 feat(log): add logging config
- b3d5b72 fix(gem): fix bundle command
- f87cc95 feat(composer): composer support
- f30e125 fix(build): fix build and maven command
- 9221cea feat(build): update logging and docs
- 36f5668 Merge branch 'master' of https://github.com/fossas/fossa-cli
- e2f557a feat(mvn): add maven support
- 5773c86 feat(go): Add glide, godep, govendor, vndr support
- 8ebfd7a feat(go): Add dep support
- f555b48 style(golint): Fix lint and vet warnings
- 7fa1098 doc(readme): update licensing guidance
- 1afe4a0 doc(readme): update readme
- 103d685 doc(license): add readme and license
- 1800cc3 Add Gopkg manifest
- 0d43673 feat(bower): add bower suppot
- 364cebf feat(cli): Refuse to build unless --install flag is explicitly passed
- 5f117dc fix(npm): Fix npm build logic
- 05ae3f5 Initial Commit

---
Automated with [GoReleaser](https://github.com/goreleaser)
Built with go version go1.9.2 darwin/amd64<|MERGE_RESOLUTION|>--- conflicted
+++ resolved
@@ -1,14 +1,12 @@
 # FOSSA CLI Changelog
 
-<<<<<<< HEAD
 ## 3.11.0
 
 - Replace Lernie with Ficus.([#1547](https://github.com/fossas/fossa-cli/pull/1547))
-=======
+
 ## 3.10.10
 
 - go: support the `tool` directive introduced in go Feb 2025 ([#1553](https://github.com/fossas/fossa-cli/pull/1553))
->>>>>>> 3a5b4731
 
 ## 3.10.9
 
