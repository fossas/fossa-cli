# FOSSA CLI Changelog

<<<<<<< HEAD
## v3.8.7
- CLI Binaries: Sign Mac OS builds using codesign. ([#1251](https://github.com/fossas/fossa-cli/pull/1251))
=======
## 3.8.7
- CLI Binaries: Sign Linux builds using cosign. ([#1243](https://github.com/fossas/fossa-cli/pull/1243))
>>>>>>> 93ac30a9

## v3.8.6
- VSI: Fix a bug where root dependencies would cause analysis to fail. ([#1240](https://github.com/fossas/fossa-cli/pull/1240))
- Node (PNPM): Fixes a bug where analyses would fail when the `lockfileVersion` attribute was a string in `pnpm-lock.yaml`. ([1239](https://github.com/fossas/fossa-cli/pull/1239))
- License Scanning: Add a new "IBM type1 interpreter" license (no PR).

## v3.8.5
- Go: `--experimental-use-v3-go-resolver` is now the default. ([Documentation](./docs/references/strategies/languages/golang/v3-go-resolver-transition-qa.md). ([1224](https://github.com/fossas/fossa-cli/pull/1224))

## v3.8.4
- VSI: Report VSI rules and display them in FOSSA's UI. ([#1237](https://github.com/fossas/fossa-cli/pull/1237), [#1235](https://github.com/fossas/fossa-cli/pull/1235))

## v3.8.3
- Logging: Don't output the `[INFO]` prefix for regular CLI messages. ([#1226](https://github.com/fossas/fossa-cli/pull/1226))
- License Scanning: Fix a bug where we were identifying the "GPL with autoconf macro exception" license as "GPL with autoconf exception" in a few cases ([#1225](https://github.com/fossas/fossa-cli/pull/1225))
- Container Scanning: More resiliant os-release parser, accounting initial line comments in the file ([#1230](https://github.com/fossas/fossa-cli/pull/1230))
- Analysis: full paths to the files in archives are shown when running `fossa analyze --unpack-archives` ([#1231](https://github.com/fossas/fossa-cli/pull/1231))
- Telemetry: Collect GNU/Linux distribution information and `uname` output. ([#1222](https://github.com/fossas/fossa-cli/pull/1222))

## v3.8.2
- Poetry: Defaults `category` to `main` if not present in lockfile. ([#1211](https://github.com/fossas/fossa-cli/pull/1211))
- Maven: Revert ([#1218](https://github.com/fossas/fossa-cli/pull/1218)) from v3.8.2 due to performance impacts.

## v3.8.1
- Setup.py: Fixes an defect with `setup.py` parser, caused by failing to account for line comments or backslash. ([#1191](https://github.com/fossas/fossa-cli/pull/1191))
- Installation: `install-latest.sh` now directs `curl` and `wget` to pass `Cache-Control: no-cache` headers to the server. ([#1206](https://github.com/fossas/fossa-cli/pull/1206))
- `Go.mod`: Anaysis does not fail if `go.mod` includes `retract` block. ([#1213](https://github.com/fossas/fossa-cli/pull/1213))
- `.aar`: Supports `.aar` archive files with native license scanning, and with `--unpack-archives` option. ([#1217](https://github.com/fossas/fossa-cli/pull/1217))
- `remote-dependencies`: Analysis of `fossa-deps` fails, if remote-dependencies's character length is greater than maximum. It only applies during non-output mode. ([#1216](https://github.com/fossas/fossa-cli/pull/1216))
- Maven: Analyze a package separately from its parents if the module does not appear in its parent's `<modules>` tag when both the module and its parents are discovered as candidate targets. ([#1218](https://github.com/fossas/fossa-cli/pull/1218))
- Network requests: `fossa-cli` retries network requests which return response with status code of 502. ([#1220](https://github.com/fossas/fossa-cli/pull/1220))
- `PDM`: Adds support for PDM package manager. ([#1214](https://github.com/fossas/fossa-cli/pull/1214))

## v3.8.0
- License Scanning: You can license scan your first-party code with the `--experimental-force-first-party-scans` flag ([#1187](https://github.com/fossas/fossa-cli/pull/1187))
- Network requests: `fossa-cli` retries network requests, if it experiences timeout error. ([#1203](https://github.com/fossas/fossa-cli/pull/1203))
- Monorepo is no longer a supported feature of FOSSA. ([#1202](https://github.com/fossas/fossa-cli/pull/1202))
- `experimental-enable-binary-discovery`, `detect-vendored`: Redact file contents in debug bundles. ([#1201](https://github.com/fossas/fossa-cli/pull/1201))
- `setup.cfg`: Adds support for setup.cfg, in conjuction with `setup.py`. ([#1195](https://github.com/fossas/fossa-cli/pull/1195))
- Default Filters: Default filters are applied prior to analysis. Improves overall runtime performance. ([#1193](https://github.com/fossas/fossa-cli/pull/1194))
- `.fossa.yml` and CLI args: Allow setting a policy by id in addition to by name. ([#1203](https://github.com/fossas/fossa-cli/pull/1203))
- Doc only: Fixed an issue in the `fossa-deps` schema suggesting against the use of `name` for referenced RPM dependencies. If your editor utilizes SchemaStore, this file should now lint properly after this change propagates. ([#1199](https://github.com/fossas/fossa-cli/pull/1199)).

## v3.7.11
- `fossa-deps.yml`: Adds strict parsing to so that required field with only whitespace strings are prohibited early. Also throws an error, if incompatible character is used in vendor dependency's version field. ([#1192](https://github.com/fossas/fossa-cli/pull/1192))

## v3.7.10
- License Scanning: Fix a bug where the license scanner did not run on MacOS 13 on M1 Macs ([#1193](https://github.com/fossas/fossa-cli/pull/1193))
- Debug bundle: The raw dependency graph FOSSA CLI discovers is output in the FOSSA Debug Bundle. ([#1188](https://github.com/fossas/fossa-cli/pull/1188))

## v3.7.9
- License Scanning: Add support for "full file uploads" for CLI-side license scans. ([#1181](https://github.com/fossas/fossa-cli/pull/1181))

## v3.7.8
- Go: Do not fall back to module based analysis when using `--experimental-use-go-v3-resolver`. ([#1184](https://github.com/fossas/fossa-cli/pull/1184))

## v3.7.7
- Adds `--json` flag to `fossa container analyze` ([#1180](https://github.com/fossas/fossa-cli/pull/1180))
- License Scanning: Reduce false positives caused by indicator matches. This is done by only reporting indicator matches to SPDX keys and license names when we are scanning a manifest file ([#1182](https://github.com/fossas/fossa-cli/pull/1182))

## v3.7.6
- RPM: Support origin paths for RPM spec file analysis ([#1178](https://github.com/fossas/fossa-cli/pull/1178))
- Swift: Do not stop analysis if we encounter a badly formatted project.pbxproj file ([#1177](https://github.com/fossas/fossa-cli/pull/1177))

## v3.7.5
- Go: Introduce `--experimental-use-v3-go-resolver` to preview a new [tactic](./docs/references/strategies/languages/golang/gomodules.md#experimental-strategy-use-go-list-on-packages) for Go dependency scanning. ([#1168](https://github.com/fossas/fossa-cli/pull/1168),[#1173](https://github.com/fossas/fossa-cli/pull/1173))
- Themis: Update tag to support a new rule for the libdivide dependency. ([#1172](https://github.com/fossas/fossa-cli/pull/1172)

## v3.7.4
- Gradle: Fix possible ConcurrentModificationException that can occur when getting dependencies ([#1171](https://github.com/fossas/fossa-cli/pull/1171))

## v3.7.3
- Go: Collects environment variables in debug bundle. ([#1132](https://github.com/fossas/fossa-cli/pull/1132))
- Diagnostics: Improves user-facing error messages and debugging tips for external commands and some HTTP error conditions ([#1165](https://github.com/fossas/fossa-cli/pull/1165))
- License Scanning: Scan the full contents of "license.html" and "licence.html" for license content, not just the comments. ([#1169](https://github.com/fossas/fossa-cli/pull/1169))

## v3.7.2
- License Scanning: Add four new licenses: Pushwoosh, PalletsFlaskLogo, IntelDisclaimer and Instabug ([#1163](https://github.com/fossas/fossa-cli/pull/1163))

## v3.7.1
- Stack: Git based dependencies are detected and handled correctly. ([#1160](https://github.com/fossas/fossa-cli/pull/1160))

## v3.7.0
- Support Maven wrapper (`mvnw`) usage in Maven projects, and user-provided binary overrides for Maven projects ([#1149](https://github.com/fossas/fossa-cli/pull/1149))
  For more information, see the [Maven strategy documentation](./docs/references/strategies/languages/maven/maven.md).
- Installation Script: Verify that the sha256sum of the downloaded archive matches the recorded one. ([#1158](https://github.com/fossas/fossa-cli/pull/1158))

## v3.6.18
- License Scanning: Emit a warning if unarchiving fails rather than a fatal error. ([#1153](https://github.com/fossas/fossa-cli/pull/1153))

## v3.6.17

- Handle Leiningen deduped deps: expand groupID and artifactID in the leiningen tactic to satisfy the Maven fetcher ([#1152]](https://github.com/fossas/fossa-cli/pull/1152))

## v3.6.17

- `fossa test`: Display CVE, fixed version information, and issue dashboard links when possible. ([#1146](https://github.com/fossas/fossa-cli/pull/1146))

## v3.6.16

- Project labels: Support project labels from command line and configuration file ([1145](https://github.com/fossas/fossa-cli/pull/1145))

## v3.6.15

- Container scanning: support more tar formats. ([1142](https://github.com/fossas/fossa-cli/pull/1142))
- `--detect-dynamic`: Supports recursively inspecting binaries for dynamic dependencies. ([#1143](https://github.com/fossas/fossa-cli/pull/1143))

## v3.6.14

- `fossa test`: Improved reporting. ([#1135](https://github.com/fossas/fossa-cli/pull/1135))

## v3.6.13

- Vendored Dependencies: Add the unity companion license (https://unity.com/legal/licenses/unity-companion-license) and unity package distribution license (https://unity.com/legal/licenses/unity-package-distribution-license) to license scanning ([#1136](https://github.com/fossas/fossa-cli/pull/1136))

## v3.6.12

- Maven: If a package is both `"test"` and `"compile"`, it is no longer filtered ([#1138](https://github.com/fossas/fossa-cli/pull/1138)).

## v3.6.11

- Lib yarn protocol: When we encounter Yarn lib deps we should warn but not fail the scan ([#1134](https://github.com/fossas/fossa-cli/pull/1134))

## v3.6.10

- Vendored Dependencies: Allow path filtering when doing cli-side license scans ([#1128](https://github.com/fossas/fossa-cli/pull/1128))

## v3.6.9
- Yarn: Fix a bug where tarball URLs were recognized as git urls. ([#1126](https://github.com/fossas/fossa-cli/pull/1126))

## v3.6.8
- Go: Allow quotes module names in static analysis ([#1118](https://github.com/fossas/fossa-cli/pull/1118))
- `fossa test`: Includes revision summary and target information, when accessible ([#1119](https://github.com/fossas/fossa-cli/pull/1119))

## v3.6.7

- Rename `--experimental-license-scan` to `--license-scan` (https://github.com/fossas/fossa-cli/pull/1110)
- Emit a warning if the `--experimental-native-license-scan` flag is used

## v3.6.6

- Conda: Change dynamic strategy to simulate building an environment from `environment.yml` instead of reading from the currently active environment. ([#1099](https://github.com/fossas/fossa-cli/pull/1099))

## v3.6.5

- `fossa test`: deprecates `--json` flag in favor of `--format json` option. ([#1109](https://github.com/fossas/fossa-cli/pull/1109))
- `fossa container test`: deprecates `--json` flag in favor of `--format json` option. ([#1109](https://github.com/fossas/fossa-cli/pull/1109))
- UX: Added breadcrumb to main help output indicating that subcommands have additional options. ([#1106](https://github.com/fossas/fossa-cli/pull/1106))

## v3.6.4

- C/C++: Fixes `--detect-vendored` on Windows. ([#1096](https://github.com/fossas/fossa-cli/pull/1096))
- Uses an ISO timestamp for the revision if no better revision can be inferred. ([#1091](https://github.com/fossas/fossa-cli/pull/1091))

## v3.6.3

Gradle: Considers dependencies from `debugUnitTest*` configurations to be unused. ([#1097](https://github.com/fossas/fossa-cli/pull/1097))

## v3.6.2

- Don't promote transitive dependencies  [#1092](https://github.com/fossas/fossa-cli/pull/1092).
- Container Scanning: Fixes a bug where tar entry were not normalized within nested layer tar. [#1095](https://github.com/fossas/fossa-cli/pull/1095)

## v3.6.1

- Container Scanning: Fixes a bug where image source parser ignored '-' in host. Also fixes an issue regarding to redirect headers when communicating with registry. [#1089](https://github.com/fossas/fossa-cli/pull/1089)

## v3.6.0

- Promote C/C++ features to general availability ([#1087](https://github.com/fossas/fossa-cli/pull/1087)).
  - `--experimental-enable-vsi` is now `--detect-vendored`.
  - `--experimental-analyze-dynamic-deps` is now `--detect-dynamic`.

## v3.5.3

- Manual Dependencies: Linux Dependencies (`rpm-generic`, `apk`, `deb`) can be provided as reference dependency in fossa-deps file ([#1086](https://github.com/fossas/fossa-cli/pull/1086)).

## v3.5.2

- Container Scanning: Fixes an issue with base64 encoded raw authentications ([#1085](https://github.com/fossas/fossa-cli/pull/1085)).

## v3.5.1

- Contributor counting: update the contributor count range from 90 days to 365 days. ([#1083](https://github.com/fossas/fossa-cli/pull/1083))

## v3.5.0

- Container Scanning: Uses native container scanner, deprecates old container scanner ([#1078](https://github.com/fossas/fossa-cli/pull/1078)), ([#1079](https://github.com/fossas/fossa-cli/pull/1079)), ([#1080](https://github.com/fossas/fossa-cli/pull/1080)), ([1082](https://github.com/fossas/fossa-cli/pull/1082)).

_Notice:_

- Now, container scanning analyzes projects for applications (`npm`, `pip`, etc) dependencies.
- Now, container scanning can filter specific targets via target exclusions using [fossa configuration file](./docs/references/files/fossa-yml.md).
- Now, `fossa-cli`'s windows binary can perform container scanning.
- Now, container scanned projects will show origin path in FOSSA web UI.
- Now, container scanned projects can target specific architecture via digest.

You can use `--only-system-deps` flag to only scan for dependencies from `apk`, `dpkg`, `dpm`.
This will mimic behavior of older FOSSA CLI's container scanning (older than v3.5.0).

Learn more:
- [container scanner](./docs/references/subcommands/container/scanner.md)
- [fossa container analyze](./docs/references/subcommands/container.md)

If you experience any issue with this release, or have question, please contact [FOSSA Support](https://support.fossa.com).

## v3.4.11
- Npm (Lockfile v3) - Fixes a defect where, _sometimes_ wrong version of the dependency was reported if multiple version of the same dependency existed in the lock file. ([#1075](https://github.com/fossas/fossa-cli/pull/1075))
- Npm (Lockfile v2) - Fixes a defect where, _sometimes_ wrong version of the dependency was reported if multiple version of the same dependency existed in the lock file. ([#1075](https://github.com/fossas/fossa-cli/pull/1075))

## v3.4.10
- Scala: Supports analysis of multi-project sbt builds with `sbt-dependency-graph` plugin. ([#1074](https://github.com/fossas/fossa-cli/pull/1074)).

## v3.4.9
- Scan Summary: Identifies project skipped due to production path filtering, or exclusion filtering. ([#1071](https://github.com/fossas/fossa-cli/pull/1071))
- R: Adds support for `renv` package manager. ([#1062](https://github.com/fossas/fossa-cli/pull/1062))

## v3.4.8
- Report: Fixes a defect, where `report` command was failing due to invalid dependencies cache from endpoint ([#1068](https://github.com/fossas/fossa-cli/pull/1068)).

## v3.4.7
- Linux releases are now packaged as both tar.gz and zip to improve compatibility when installing ([#1066](https://github.com/fossas/fossa-cli/pull/1066))

## v3.4.6
- Container Scanning: Fixes a defect, where container registry `registry:3000/org/repo:tag` was incorrectly identifying `registry` as project name. ([#1050](https://github.com/fossas/fossa-cli/issues/1050))
- Container Scanning: Includes registry uri in project name (experimental scanner only). ([#1050](https://github.com/fossas/fossa-cli/issues/1050))

## v3.4.5
- FOSSA API: Adds resiliency against API errors occurring when retrieving endpoint versioning information. ([#1051](https://github.com/fossas/fossa-cli/pull/1051))

## v3.4.4
- Fix a bug in the v1 installers for Windows (install-v1.ps1 and install.ps1) ([#1052](https://github.com/fossas/fossa-cli/pull/1052))

## v3.4.3
- Container scanning: Supports hardlink file discovery for experimental scanner. ([#1047](https://github.com/fossas/fossa-cli/pull/1047))
- Container scanning: Supports busybox. ([#1047](https://github.com/fossas/fossa-cli/pull/1047))
- Container scanning: Increases timeout to 5 mins when extracting image from docker engine api for experimental scanner. ([#1047](https://github.com/fossas/fossa-cli/pull/1047))

## v3.4.2

- API: Error messages are more clear and provide user-actionable feedback. ([#1048](https://github.com/fossas/fossa-cli/pull/1048))
- Metrics: Reports the kind of CI environment in which FOSSA is running, if any. ([#1043](https://github.com/fossas/fossa-cli/pull/1043))

## v3.4.1

- Container scanning: RPM: Add support for the Sqlite backend. ([#1044](https://github.com/fossas/fossa-cli/pull/1044))
- Container scanning: RPM: Add support for the NDB backend. ([#1046](https://github.com/fossas/fossa-cli/pull/1046))

## v3.4.0

- Container scanning: New experimental scanner. ([#1001](https://github.com/fossas/fossa-cli/pull/1001), [#1002](https://github.com/fossas/fossa-cli/pull/1002), [#1003](https://github.com/fossas/fossa-cli/pull/1003), [#1004](https://github.com/fossas/fossa-cli/pull/1004), [#1005](https://github.com/fossas/fossa-cli/pull/1005), [#1006](https://github.com/fossas/fossa-cli/pull/1006), [#1010](https://github.com/fossas/fossa-cli/pull/1010), [#1011](https://github.com/fossas/fossa-cli/pull/1011), [#1012](https://github.com/fossas/fossa-cli/pull/1012), [#1014](https://github.com/fossas/fossa-cli/pull/1014), [#1016](https://github.com/fossas/fossa-cli/pull/1016), [#1017](https://github.com/fossas/fossa-cli/pull/1017), [#1021](https://github.com/fossas/fossa-cli/pull/1021), [#1025](https://github.com/fossas/fossa-cli/pull/1025), [#1026](https://github.com/fossas/fossa-cli/pull/1026), [#1029](https://github.com/fossas/fossa-cli/pull/1029), [#1031](https://github.com/fossas/fossa-cli/pull/1031), [#1032](https://github.com/fossas/fossa-cli/pull/1032), [#1034](https://github.com/fossas/fossa-cli/pull/1034))<br>
  For more information, see the [experimental container scanning documentation](./docs/references/subcommands/container/scanner.md).
- Filters: Add `dist-newstyle` to the list of automatically filtered directories. ([#1030](https://github.com/fossas/fossa-cli/pull/1035))
- `fossa-deps`: Fix a bug in `fossa-deps.schema.json`, it is now valid JSON. ([#1030](https://github.com/fossas/fossa-cli/pull/1030))

## v3.3.12

- CocoaPods: Fixes error when analyzing podspecs that print non-JSON text to stdout ([#1015](https://github.com/fossas/fossa-cli/pull/1015))
- VSI: Executes with at least two threads even on a single core system ([#1013](https://github.com/fossas/fossa-cli/pull/1013))
- VSI: Reports a better error when no dependencies are found ([#1023](https://github.com/fossas/fossa-cli/pull/1023)).

## v3.3.11

- `fossa test`: `fossa test --json` produces json output when there are 0 issues found. ([#999](https://github.com/fossas/fossa-cli/pull/999))

## v3.3.10

- Svn: Fixes project inference bug, where revision values included `\r`. ([#997](https://github.com/fossas/fossa-cli/pull/997))

## v3.3.9

- Maven: Always use Maven Install Plugin 3.0.0-M1 to install depgraph. This avoids a Maven bug with older versions failing to install the plugin correctly from a vendored JAR. ([#988](https://github.com/fossas/fossa-cli/pull/988/files))
- Cocoapods: Fixes podpsec bug in which nested subspecs (of external sources), were not appropriately handled. Improves logging. ([#994](https://github.com/fossas/fossa-cli/pull/994))

## v3.3.8

- Carthage: Fixes analysis of artifacts dervided from Github entry for GH enterprise urls. ([#989](https://github.com/fossas/fossa-cli/pull/989))

## v3.3.7

- Report: Changes copyrights field to copyrightsByLicense in the attribution report JSON output. [#966](https://github.com/fossas/fossa-cli/pull/966)
- Report: Always include the "downloadUrl" field in attribution reports, regardless of the setting in the FOSSA reports UI. ([#979](https://github.com/fossas/fossa-cli/pull/979))
- Debug: Includes version associated with endpoint in debug bundle, and scan summary. ([#984](https://github.com/fossas/fossa-cli/pull/984))
- Test: Adds `--diff` option for `fossa test` command. ([#986](https://github.com/fossas/fossa-cli/pull/986))

## v3.3.6
- License scanning: Make CLI-side license scanning the default method for `vendored-dependencies`.
- Maven: Report direct dependencies as direct rather than deep. ([#963](https://github.com/fossas/fossa-cli/pull/963))

## v3.3.5
- Pnpm: Adds support for dependency analysis using `pnpm-lock.yaml` file. ([#958](https://github.com/fossas/fossa-cli/pull/958))

## v3.3.4
- `fossa report attribution`: Removes copyright information from JSON output ([#945](https://github.com/fossas/fossa-cli/pull/945)) as it was never available from the server.
- VSI scans now automatically skip the `.git` directory inside the scan root ([#969](https://github.com/fossas/fossa-cli/pull/969)).

## v3.3.3
- Cocoapods: Cocoapods analyzer does not handle subspecs in vendored podspecs. ([#964](https://github.com/fossas/fossa-cli/pull/964/files))

## v3.3.2
- License scanning: Skip rescanning revisions that are already known to FOSSA. This can be overridden by using the `--force-vendored-dependency-rescans` flag.
- Swift: Added support for `Package.resolved` v2 files ([#957](https://github.com/fossas/fossa-cli/pull/957)).
- Perl: Updated version number parser to be more lenient on non-textual version numbers ([#960](https://github.com/fossas/fossa-cli/pull/960))

## v3.3.1
- Vendor Dependencies: Considers `licence` and `license` equivalent when performing native license scan ([#939](https://github.com/fossas/fossa-cli/pull/939)).
- Vendor Dependencies: Native license scanning works in alpine linux without additional dependencies ([#949](https://github.com/fossas/fossa-cli/pull/949)).
- `fossa report attribution`: Adds copyright information to JSON output ([#945](https://github.com/fossas/fossa-cli/pull/945)).
- Scala: non-multi sbt projects include deep dependencies ([#942](https://github.com/fossas/fossa-cli/pull/942)).

## v3.3.0
- Telemetry: CLI collects telemetry by default. ([#936](https://github.com/fossas/fossa-cli/pull/936))

Read more about telemetry: https://github.com/fossas/fossa-cli/blob/master/docs/telemetry.md. To opt-out of telemetry, provide `FOSSA_TELEMETRY_SCOPE` environment variable with value of: `off` in your shell prior to running fossa.

## v3.2.17
- Archive upload: Fix a bug when trying to tar to a filename that already exists. ([#927](https://github.com/fossas/fossa-cli/pull/927))
- Npm: Supports lockfile v3. ([#932](https://github.com/fossas/fossa-cli/pull/932))

## v3.2.16
- Go: When statically analyzing a project, apply reported replacements. ([#926](https://github.com/fossas/fossa-cli/pull/926))

## v3.2.15

- Maven: Update `depGraph` plugin to `4.0.1` and add a fallback ot the legacy `3.3.0` plugin ([#895](https://github.com/fossas/fossa-cli/pull/895))

## v3.2.14

- Gradle: Considers `testFixturesApi` and `testFixturesImplementation` to be test configuration, and it's dependencies are excluded in analyzed dependency graph. ([#920](https://github.com/fossas/fossa-cli/pull/920))

## v3.2.13

- Filters: Fixes the disabled path filtering in discovery exclusion. ([#908](https://github.com/fossas/fossa-cli/pull/908))

## v3.2.12

- `fossa report attribution`: Adds `text` as an option to `--format`. ([#921](https://github.com/fossas/fossa-cli/pull/921))
- Go: The standard library is no longer reported as a dependency. ([#918](https://github.com/fossas/fossa-cli/pull/918))

## v3.2.11

- nodejs: Refine how workspace packages are recognized/skipped. ([#916](https://github.com/fossas/fossa-cli/pull/916))
- Cocoapods: Resolves vendored local podspecs into their source Git repositories when possible. ([#875](https://github.com/fossas/fossa-cli/pull/875))

## v3.2.10

- Haskell: Generates build plan properly for multi-home Cabal projects (h/t [@jmickelin](https://github.com/jmickelin)) ([#910](https://github.com/fossas/fossa-cli/pull/910))

## v3.2.9

- Container Scanning: supports rpm databases using `ndb` or `sqlite` backend. ([#894](https://github.com/fossas/fossa-cli/pull/894))

## v3.2.8

- Filtering: Don't use included paths for discovery exclusion. ([#907](https://github.com/fossas/fossa-cli/pull/907))
- Filtering: add `--debug-no-discovery-exclusion` for client-side filter debugging. (#[901](https://github.com/fossas/fossa-cli/pull/901))

## v3.2.7

- Debug: Redact all known API keys from the debug bundle (#[897](https://github.com/fossas/fossa-cli/pull/897))
- Nodejs: Discover peer deps and transitive deps for name-spaced packages in package-lock.json. ([#882](https://github.com/fossas/fossa-cli/pull/882))

## v3.2.6

- Filters: Apply filters during the discvoery phase, reducing end-to-end runtime. ([#877](https://github.com/fossas/fossa-cli/pull/877))

## v3.2.5

- Debug: Reduce the size of debug bundles. ([#890](https://github.com/fossas/fossa-cli/pull/890))

## v3.2.4

- Nodejs: Fixed a bug where dev deps that only appear in requires were considered production dependencies. ([#884](https://github.com/fossas/fossa-cli/pull/884))

## v3.2.3

- Nodejs: Fixed a bug where some dev dependencies weren't removed during shrinking. ([#859](https://github.com/fossas/fossa-cli/pull/859))

## v3.2.2

- Nodejs: Fix a bug where cycles involved peer dependencies would cause an infinite loop. ([#870](https://github.com/fossas/fossa-cli/pull/870))
- Experimental: Allow local license scanning of vendored dependencies (specified in `fossa-deps.yml` file) when using `--experimental-native-license-scan`.
  - [#868](https://github.com/fossas/fossa-cli/pull/868)
  - [#858](https://github.com/fossas/fossa-cli/pull/858)
  - [#838](https://github.com/fossas/fossa-cli/pull/838)
  - [#814](https://github.com/fossas/fossa-cli/pull/814)
  - [#873](https://github.com/fossas/fossa-cli/pull/873)

## v3.2.1

- Experimental: native license scanning is now disabled by default. ([#865](https://github.com/fossas/fossa-cli/pull/865))

## v3.2.0
- Telemetry: Introduces fossa cli telemetry for fatal errors and warnings. By default, telemetry is disabled. ([#831](https://github.com/fossas/fossa-cli/pull/831))
Please read for details on telemetry [here](./docs/telemetry.md)

- Configuration: Fixes a bug where `.fossa.yml` was picked up only in the working directory, not in the analysis directory. ([#854](https://github.com/fossas/fossa-cli/pull/854))
- Configuration: Reports an error when provided API key is an empty string ([#856](https://github.com/fossas/fossa-cli/pull/856))

## v3.1.8

- Windows: Fixes a --version command for windows release binary.

## v3.1.7

- Configuration: Users can now use `.fossa.yaml` as a configuration file name. Previously, only `.fossa.yml` was supported. ([#851](https://github.com/fossas/fossa-cli/pull/851))
- fossa-deps: Fixes an archive uploading bug for vendor dependency by queuing archive builds individually. ([#826](https://github.com/fossas/fossa-cli/pull/826))
- nodejs: Capture peer dependencies transitively for npm `package-lock.json` files. ([#849](https://github.com/fossas/fossa-cli/pull/849))

## v3.1.6

- Respects Go module replacement directives in the Go Mod Graph strategy. ([#841](https://github.com/fossas/fossa-cli/pull/841))

## v3.1.5

- Adds `--format` to `fossa report attribution` and deprecates `--json`. ([#844](https://github.com/fossas/fossa-cli/pull/844))

## v3.1.4

- Handles symlink loops in directory structure. ([#827](https://github.com/fossas/fossa-cli/pull/827))
- No longer crashes when `fossa-deps.yml` exists but has an empty `archived-dependencies` property. ([#832](https://github.com/fossas/fossa-cli/pull/832))

## v3.1.3

- Adds support for identifying dynamically linked dependencies in an output binary. ([#818](https://github.com/fossas/fossa-cli/pull/818), [#788](https://github.com/fossas/fossa-cli/pull/788), [#780](https://github.com/fossas/fossa-cli/pull/780), [#788](https://github.com/fossas/fossa-cli/pull/778), [#771](https://github.com/fossas/fossa-cli/pull/771), [#770](https://github.com/fossas/fossa-cli/pull/770))

## v3.1.2

- Fixes a bug which ignored the `server` field in the config file. ([#821](https://github.com/fossas/fossa-cli/pull/821))

## v3.1.1

- UX: Parser error messages include call to action. ([#801](https://github.com/fossas/fossa-cli/pull/801))
- UX: Improves error message when executable is not found. ([#813](https://github.com/fossas/fossa-cli/pull/813))
- UX: Fixes minor scan summary ordering bug. ([#813](https://github.com/fossas/fossa-cli/pull/813))
- UX: Writes errors and warnings encountered in analyze to temp file. ([#813](https://github.com/fossas/fossa-cli/pull/813))
- Ruby: Improves error and warning messages. ([#800](https://github.com/fossas/fossa-cli/pull/800))
- Python: `setup.py` error messages are _less_ noisy. ([#801](https://github.com/fossas/fossa-cli/pull/801))
- Dart: Improves error and warning messages. ([#800](https://github.com/fossas/fossa-cli/pull/806))
- Pipenv: Improves error and warning messages. ([#803](https://github.com/fossas/fossa-cli/pull/803))
- Poetry: Improves error and warning messages. ([#803](https://github.com/fossas/fossa-cli/pull/803))
- Maven: Improves error and warning messages. ([#808](https://github.com/fossas/fossa-cli/pull/808))
- Nodejs: Improves error and warning messages. ([#805](https://github.com/fossas/fossa-cli/pull/805))
- Swift: Improves error and warning messages. ([#802](https://github.com/fossas/fossa-cli/pull/802))
- Cocoapods: Improves error and warning messages. ([#807](https://github.com/fossas/fossa-cli/pull/807))
- Golang: Improves error and warning messages. ([#809](https://github.com/fossas/fossa-cli/pull/809))
- Gradle: Improves error and warning messages. ([#804](https://github.com/fossas/fossa-cli/pull/804))
- Scala: Improves error and warning messages. ([#813](https://github.com/fossas/fossa-cli/pull/813))
- Clojure: Improves error and warning messages. ([#813](https://github.com/fossas/fossa-cli/pull/813))
- Nim: Improves error and warning messages. ([#813](https://github.com/fossas/fossa-cli/pull/813))
- Rust: Improves error and warning messages. ([#813](https://github.com/fossas/fossa-cli/pull/813))
- UX: Improves errors for dynamic deps, and binary deps analysis. ([#819](https://github.com/fossas/fossa-cli/pull/819))
- UX: Improves analysis scan summary rendering. ([#819](https://github.com/fossas/fossa-cli/pull/819))


## v3.1.0

- FOSSA API: Uses `SSL_CERT_FILE`, and `SSL_CERT_DIR` environment variable for certificates when provided. ([#760](https://github.com/fossas/fossa-cli/pull/760))
- UX: Uses error messages received from FOSSA api, when reporting API related errors. ([#792](https://github.com/fossas/fossa-cli/pull/792))
- UX: Adds scan summary tabulating errors, warnings, project directory, and skipped projects. ([#790](https://github.com/fossas/fossa-cli/pull/790))

## v3.0.18

- Fully percent-encode sub-paths in generated URLs. ([#789](https://github.com/fossas/fossa-cli/pull/789))
- Improve error tracking and outputs. ([#774](https://github.com/fossas/fossa-cli/pull/774))
- Cabal: Fixed a filter error that treated cabal projects as stack projects. ([#787](https://github.com/fossas/fossa-cli/pull/787))

## v3.0.17

- Npm: Fixes an issue where a package-lock.json dep with a boolean 'resolved' key wouldn't parse. ([#775](https://github.com/fossas/fossa-cli/pull/775))
- Npm: Fixes an issue where analyzing `package-lock.json` would miss duplicate packages with different versions. ([#779](https://github.com/fossas/fossa-cli/pull/779))
- Gradle: Projects with only a top-level `settings.gradle` file will now be detected. ([#785](https://github.com/fossas/fossa-cli/pull/785))

## v3.0.16

- Monorepo: Upload file data and licenses together during monorepo scans, speed up issue scans. ([#772](https://github.com/fossas/fossa-cli/pull/772))
- Improves the overall performance and progress reporting of VSI scans. ([#765](https://github.com/fossas/fossa-cli/pull/765))
- Rebar: Fix `rebar.config` parser failing on unneccessary escapes. ([#764](https://github.com/fossas/fossa-cli/pull/764))

## v3.0.15

- Improve archive upload logging. ([#761](https://github.com/fossas/fossa-cli/pull/761))

## v3.0.14

- Maven: Updates implementation to delineate classifier, and consequently maven dependencies with classifier can be scanned without failure in FOSSA. ([#755](https://github.com/fossas/fossa-cli/pull/755/))

## v3.0.13

- `package-lock.json` parser ignores name field. ([#757](https://github.com/fossas/fossa-cli/pull/757))

## v3.0.12

- log4j: Adds `fossa log4j` command to identify log4j dependencies. ([#744](https://github.com/fossas/fossa-cli/pull/744))

## v3.0.11

- Yarn: Fixes an issue, where entry missing `resolved` attribute in `yarn.lock` would throw exception. ([#741](https://github.com/fossas/fossa-cli/pull/741))

## v3.0.10

- Gradle: Uses ResolutionAPI for gradle analysis. ([#740](https://github.com/fossas/fossa-cli/pull/740/))
- Cleans up duplicated internal hashing primitives ([#737](https://github.com/fossas/fossa-cli/pull/737))
- Adds a prerequisite required for future VSI improvements ([#736](https://github.com/fossas/fossa-cli/pull/736))

## v3.0.9

- Makes experimental flags discoverable and documents them. ([#723](https://github.com/fossas/fossa-cli/pull/723))
- Supports extracting `.tar.xz` files ([#734](https://github.com/fossas/fossa-cli/pull/734))
- Supports extracting `.tar.bz2` files ([#734](https://github.com/fossas/fossa-cli/pull/734))
- Adds explicit `xz` support for `rpm` files ([#735](https://github.com/fossas/fossa-cli/pull/735))
- Adds `zstd` support for `rpm` files ([#735](https://github.com/fossas/fossa-cli/pull/735))
- Adds a prerequisite required for future VSI improvements ([#730](https://github.com/fossas/fossa-cli/pull/730))

## v3.0.8

- Nuget: Fixes analysis performance when working with `project.assets.json` ([#733](https://github.com/fossas/fossa-cli/pull/733))

## v3.0.7

- Go: `go mod graph` is used as default tactic for gomod strategy. ([#707](https://github.com/fossas/fossa-cli/pull/707))

## v3.0.6

- Yarn: Fixes a bug with yarn v1 lock file analysis, where direct dependencies were not reported sometimes. ([#716](https://github.com/fossas/fossa-cli/pull/716))

## v3.0.5

- Nim: Adds support for dependency analysis using `nimble.lock` file. ([#711](https://github.com/fossas/fossa-cli/pull/711))

## v3.0.4

- Npm: Fixes a bug where dev dependencies were not included in result when using `--include-unused-deps` ([#710](https://github.com/fossas/fossa-cli/pull/710))

## v3.0.3

- Increases default timeout to 3600 seconds (1 hour) for commands listed below ([#712](https://github.com/fossas/fossa-cli/pull/712))
  - `fossa test`
  - `fossa container test`
  - `fossa vps test`
  - `fossa report`
  - `fossa vps report`

## v3.0.2

- Nuget (projectassetsjson): Ignores project type dependencies in reporting ([#704](https://github.com/fossas/fossa-cli/pull/704))
- Nuget (projectassetsjson): Fixes a bug, where indirect dependencies where appearing as direct dependencies([#704](https://github.com/fossas/fossa-cli/pull/704))

## v3.0.1

- Deduplicates `vendored-dependencies` entries when possible, and provides a better error message when not. ([#689](https://github.com/fossas/fossa-cli/pull/689))
- Adds logging to `vendored-dependencies` processing. ([#703](https://github.com/fossas/fossa-cli/pull/703))

# Version 3 Changelog

- Migrates source code from [spectrometer](https://github.com/fossas/spectrometer) into fossa-cli (this repository).

# Version 2 Changelog

Releases for CLI 2.x can be found at: https://github.com/fossas/spectrometer/releases

## v2.19.9

- Go: Fixes a regression, where deep dependencies were reported as direct dependencies. ([#443](https://github.com/fossas/spectrometer/pull/443/))

## v2.19.8

- Perl: Adds support for Perl with parsing of `META.json`, `META.yml`, `MYMETA.yml`, `MYMETA.json`. ([#428](https://github.com/fossas/spectrometer/pull/428))

## v2.19.7

- Resolves a regression when parsing npm `package-lock.json` files that do not contain a `version` field ([#445](https://github.com/fossas/spectrometer/pull/445))

## v2.19.6

- Special cases scans with a single VSI only filter to skip other analysis strategies ([#407](https://github.com/fossas/spectrometer/pull/407))
- Adds the ability to skip resolving dependencies from FOSSA projects discovered during VSI scans ([#435](https://github.com/fossas/spectrometer/pull/435))

## v2.19.5

- Fixes an issue observed during VSI analysis where fingerprinting files with lines longer than 64KiB would fail. ([#427](https://github.com/fossas/spectrometer/pull/427))

## v2.19.4

- Adds experimental capability for filtering gradle configuration for analysis. ([#425](https://github.com/fossas/spectrometer/pull/425))

Refer to: [Gradle documentation](docs/references/strategies/languages/gradle/gradle.md#experimental-only-selecting-set-of-configurations-for-analysis) for more details.

## v2.19.3

- Removes `fossa compatibility` command. ([#383](https://github.com/fossas/spectrometer/pull/383))

Use [`fossa-deps.{yml,json}`](docs/features/vendored-dependencies.md) file to facilitate archive uploading capability, previously provided by `fossa compatibility` command.

## v2.19.2

- Adds `--config` flag, which can set custom path for configuration file. If `--config` flag is not used, base directory will scanned for `.fossa.yml` file. ([#415](https://github.com/fossas/spectrometer/pull/415))

## v2.19.1

- Fixes an issue where nodeJS errors were reported when no NodeJS project were discovered. ([#424](https://github.com/fossas/spectrometer/pull/424))

## v2.19.0

- Adds support for `fossa analyze --include-unused-deps`, which prevents filtering out non-production dependencies. ([#412](https://github.com/fossas/spectrometer/pull/412))
- Yarn: Adds support for workspaces. ([#374](https://github.com/fossas/spectrometer/pull/374))
- Npm: Adds support for workspaces. ([#374](https://github.com/fossas/spectrometer/pull/374))
- Npm: Removes unreliable `npm ls`-based analysis tactic. ([#374](https://github.com/fossas/spectrometer/pull/374))
- `fossa-deps`: Adds support for `bower`-type in `referenced-dependencies`. ([#406](https://github.com/fossas/spectrometer/pull/406))
- Monorepo: Chunk AOSP files when uploading ([#421](https://github.com/fossas/spectrometer/pull/421)).
- Monorepo: Don't fail on files that are filtered during expansion ([#421](https://github.com/fossas/spectrometer/pull/421)).

## v2.18.1

- Monorepo: Send error state to UI if the CLI crashes, so scans won't appear to hang forever. ([#409](https://github.com/fossas/spectrometer/pull/409))
- Monorepo: Fix parsing nomos output bug where files contain newlines. ([#409](https://github.com/fossas/spectrometer/pull/409))

## v2.18.0

- Improves performance in scenarios where cgroups are used to limit the amount of CPU time available, such as K8S containers ([#403](https://github.com/fossas/spectrometer/pull/403))

## v2.17.3

- Monorepo: adds some optimizations to reduce the amount of file buffering in memory during a scan, resulting in less memory pressure and faster scans. ([#402](https://github.com/fossas/spectrometer/pull/402))
- Adds compatibility script for `fossa report attribution --json` ([#397](https://github.com/fossas/spectrometer/pull/397))

## v2.17.2

- Fortran: Supports fortran package manager. ([#377](https://github.com/fossas/spectrometer/pull/377))

## v2.17.1

- Adds support for reporting origin path for binaries discovered via `--experimental-enable-binary-discovery` ([#396](https://github.com/fossas/spectrometer/pull/396))

## v2.17.0

- When running `fossa analyze` with the `--debug` flag, we now create a `fossa.debug.json.gz` file containing detailed runtime traces for project discovery and dependency analysis

## v2.16.6

- Monorepo: Adds automatic retries to failed API calls. ([#392](https://github.com/fossas/spectrometer/pull/392))

## v2.16.5

- Adds JSON Output for `fossa test --json` when there are no issues. ([#387](https://github.com/fossas/spectrometer/pull/387))

## v2.16.4

- Monorepo: Fixes bug with symlink logic mismatch between walker and buildspec uploader. ([#388](https://github.com/fossas/spectrometer/pull/388))

## v2.16.3

- Monorepo: Fixes bug with non-glob exclusions. ([#386](https://github.com/fossas/spectrometer/pull/386))

## v2.16.2

- Monorepo: Fixes crash when there are no ninja/buildspec files to upload. ([#385](https://github.com/fossas/spectrometer/pull/385))
- Monorepo: Fixes issue with only-path/exclude-path globs.

## v2.16.1

- Gradle: Supports analysis of projects using gralde v3.3 or below. ([#370](https://github.com/fossas/spectrometer/pull/370))

## v2.16.0

- Swift: Supports dependencies analysis for dependencies managed by Swift Package Manager. ([#354](https://github.com/fossas/spectrometer/pull/354))

## v2.15.24

- Leiningen: Executes `lein --version` before performing any analysis, to ensure Leiningen has performed its install tasks (done on its first invocation). ([#379](https://github.com/fossas/spectrometer/pull/379))

## v2.15.23

- Maven: Fixes `mvn:dependency` tactic to exclude root project as direct dependency. ([#375](https://github.com/fossas/spectrometer/pull/375))

## v2.15.22

- Adds branch and revision information to the URL reported at the end of a `fossa analyze --experimental-enable-monorepo` scan. ([#378](https://github.com/fossas/spectrometer/pull/378))

## v2.15.21

- When using `--experimental-enable-binary-discovery`, prepopulates information discovered in JAR manfiests. ([#372](https://github.com/fossas/spectrometer/pull/372))

## v2.15.20

- Yarn: Fixes potential runtime errors, when yarn.lock contains deep dependency without specification at root level in yarn.lock. ([#369](https://github.com/fossas/spectrometer/pull/369))

## v2.15.19

- Fixes an issue with `fossa-deps.yml` `vendored-dependencies` entries where uploads would fail if the dependency was in a subdirectory. ([#373](https://github.com/fossas/spectrometer/pull/373))

## v2.15.18

- Monorepo: Speeds up commercial phrase detection by doing a first pass before trying to parse context. ([#371](https://github.com/fossas/spectrometer/issues/371))

## v2.15.17

- Gradle: Classifies dependency from `testCompileClasspath` and `testRuntimeClasspath` configurations as test dependencies. ([#366](https://github.com/fossas/spectrometer/pull/366))

## v2.15.16

- Yarn: Analyzes yarn.lock without runtime error, when yarn.lock includes symlinked package. ([#363](https://github.com/fossas/spectrometer/pull/363))

## v2.15.15

- Monorepo: Efficiently upload binary blobs for ninja & buildspec files ([#362](https://github.com/fossas/spectrometer/pull/362)).

## v2.15.14

- Yarn: Fixes missing dependency from the analyses, when dependency has zero deep dependencies, and is not a deep dependency of any other dependency. ([#359](https://github.com/fossas/spectrometer/pull/359))

## v2.15.13

Adds another closed beta feature around FOSSA C/C++ support.
For now this functionality is considered publicly undocumented, and is only used with support from FOSSA engineering.

- Adds support for reporting detected binaries as unlicensed dependencies ([#353](https://github.com/fossas/spectrometer/pull/353))

## v2.15.12

- Yarn: Analyzes yarn.lock without runtime error, when yarn.lock includes directory dependency. ([#361](https://github.com/fossas/spectrometer/pull/361))

## v2.15.11

- Gradle: Classifies dependency's environment correctly, when originating from common android development and test configurations. ([#338](https://github.com/fossas/spectrometer/pull/338))

## v2.15.10

- Monorepo: Ignore permission errors when searching for ninja or buildspec files. ([#351](https://github.com/fossas/spectrometer/pull/351))

## v2.15.9

- CocoaPods: Supports git sources in `Podfile.lock` analysis. ([#345](https://github.com/fossas/spectrometer/pull/345))

## v2.15.8

- `fossa analyze --experimental-enable-monorepo` now turns off proprietary language scanning by default, and has this feature controlled by a feature flag ([#343](https://github.com/fossas/spectrometer/pull/343))

## v2.15.7

- Resolves an issue where errors running `fossa report` and `fossa test` would be made more confusing when the project isn't a monorepo project ([#321](https://github.com/fossas/spectrometer/pull/321))
- Prevents uploading standard analysis results to monorepo projects, where they'd be silently ignored ([#341](https://github.com/fossas/spectrometer/pull/341))

## v2.15.6

- CocoaPods: Fixes `Podfile.lock` parsing. It safely parses when Pod and Dependencies entries are enclosed with quotations. ([#337](https://github.com/fossas/spectrometer/pull/337))

## v2.15.5

- Fixes an issue where `--json` would output the raw project ID, instead of a normalized ID ([#339](https://github.com/fossas/spectrometer/pull/339))

## v2.15.4

- Gradle: Search parent directories for gradlew and gradlew.bat ([#336](https://github.com/fossas/spectrometer/pull/336))

This release also adds a number of closed beta features around FOSSA C/C++ support.
For now this functionality is considered publicly undocumented, and is only used with support from FOSSA engineering.

As such this new functionality is hidden from the help and other documentation in this repo.
For questions using the new functionality in this release please contact us!

- Support linking user-defined dependency binaries. ([#323](https://github.com/fossas/spectrometer/pull/323))
- Support resolving linked user-defined binaries found in projects when VSI is enabled. ([#328](https://github.com/fossas/spectrometer/pull/328))
- Support linking user project binaries. ([#333](https://github.com/fossas/spectrometer/pull/333))
- Support resolving linked user project binaries found in projects when VSI is enabled. ([#333](https://github.com/fossas/spectrometer/pull/333))

## v2.15.3

- Resolve a scan performance regression for `fossa vps` invocations. ([#335](https://github.com/fossas/spectrometer/pull/335))
- Resolve a scan performance regression for `fossa analyze --experimental-enable-monorepo` invocations. ([#335](https://github.com/fossas/spectrometer/pull/335))

## v2.15.2

- Maven: Fixes an issue where dependencies parsed from `dependency:tree` would fail to resolve when uploaded. ([#332](https://github.com/fossas/spectrometer/pull/332))

## v2.15.1

- Maven: Fixes an issue where dependencies with a platform specifier were not correctly parsed. ([#329](https://github.com/fossas/spectrometer/pull/329))

## v2.15.0

- Dart: Adds support for pub package manager. ([#313](https://github.com/fossas/spectrometer/pull/313))
- Analyzed dependencies now report what file they were found in. ([#316](https://github.com/fossas/spectrometer/pull/316))

## v2.14.5

- Maven: Fixes an issue where projects with `settings.xml` files would not be analyzed correctly using the `dependency:tree` tactic. ([#327](https://github.com/fossas/spectrometer/pull/327))

## v2.14.4

- Gradle: Fixes an issue where all dependencies would appear as direct. ([#319](https://github.com/fossas/spectrometer/pull/319))

## v2.14.3

- Monorepo: archive expansion now respects `--exclude-path` and `--only-path`. ([#320](https://github.com/fossas/spectrometer/pull/320))

## v2.14.2

- Maven: `mvn dependency:tree` now correctly cleans up temporary files after an exception, and correctly uses `settings.xml` when available. ([#318](https://github.com/fossas/spectrometer/pull/318))

## v2.14.1

- Expanded proprietary language snippets in monorepo scans. ([#317](https://github.com/fossas/spectrometer/pull/317))

## v2.13.1

- Adds support for a new Maven tactic that produces the full dependency graph if `mvn dependency:tree` is available but the plugin is not. ([#310](https://github.com/fossas/spectrometer/pull/287))

## v2.13.0

- Elixir: Adds support for Elixir projects using `mix`. ([#287](https://github.com/fossas/spectrometer/pull/287))

## v2.12.3

- Gradle: Fixes an issue where unresolvable Gradle configurations would cause Gradle analysis to show no dependencies ([#292](https://github.com/fossas/spectrometer/pull/292)).

## v2.12.2

- Python: Fixes an issue where older Poetry lockfiles were not correctly identified. ([#309](https://github.com/fossas/spectrometer/pull/309))

## v2.12.1

- VPS: Adds `--exclude-path` and `--only-path` to monorepo functionality in `fossa analyze`. ([#291](https://github.com/fossas/spectrometer/pull/291))
- VPS: Support globs in `--{exclude,only}-path` flags. ([#291](https://github.com/fossas/spectrometer/pull/291))

## v2.12.0

- Python: Adds support for the Poetry package manager. ([#300](https://github.com/fossas/spectrometer/pull/300))

## v2.11.1

- Perl: Adds support for CPAN dependencies in `fossa-deps`. ([#296](https://github.com/fossas/spectrometer/pull/296))

## v2.11.0

- Adds support for selecting which folders analysis targets are discovered in. ([#273](https://github.com/fossas/spectrometer/pull/273))
- VPS: Adds support for `fossa test` and `fossa report` for monorepo projects. ([#290](https://github.com/fossas/spectrometer/pull/290))
- Maven: Adds support for `${property}` substitution for `<groupId>` and `<artifactId>` fields in dependencies. ([#282](https://github.com/fossas/spectrometer/pull/282))

## v2.10.3

- Adds support for specifying a release group on project creation. ([#283](https://github.com/fossas/spectrometer/pull/283))
- Adds support for non-HTTPS backends for archive uploads (e.g. for on-premises deployments). ([#276](https://github.com/fossas/spectrometer/pull/276))
- Adds `--experimental-enable-monorepo` and other associated flags to `fossa analyze`, which enables experimental monorepo support. ([#286](https://github.com/fossas/spectrometer/pull/286))
- Deprecates `fossa vps` subcommands. ([#286](https://github.com/fossas/spectrometer/pull/286))

## v2.10.2

- Fixes an issue where some `fossa` commands (including `fossa test`) would exit non-zero on success. ([#278](https://github.com/fossas/spectrometer/pull/278)).

## v2.10.1

- Fixes an issue where `fossa container analyze` exited zero on failure. ([#275](https://github.com/fossas/spectrometer/pull/275))

## v2.10.0

- Adds support for short flags. ([#264](https://github.com/fossas/spectrometer/pull/264))
- Adds a `remote-dependencies` section in the `fossa-deps` file to support archives at specific URLs. ([#260](https://github.com/fossas/spectrometer/pull/260))
- Renames some fields for `custom-dependencies` to avoid confusion. ([#260](https://github.com/fossas/spectrometer/pull/260))

## v2.9.2

- Adds JSON-formatted project information to the output of `fossa analyze` with `--json`. ([#255](https://github.com/fossas/spectrometer/pull/255))

## v2.9.1

- VPS: Bump wiggins - Updated `vps aosp-notice-file` subcommand to upload ninja files & trigger async task. ([#272](https://github.com/fossas/spectrometer/pull/272))

## v2.9.0

- Fixes an issue where stdout doesn't always flush to the console. ([#265](https://github.com/fossas/spectrometer/pull/265))
- Fixes an issue when referenced-dependencies are not being uploaded. ([#262](https://github.com/fossas/spectrometer/pull/262))
- Adds support for `fossa-deps.json`. ([#261](https://github.com/fossas/spectrometer/pull/261))
- Adds support for `vendored-dependencies` to be license scanned. ([#257](https://github.com/fossas/spectrometer/pull/257))

## v2.8.0

- Adds support for `--branch` flag on `fossa container analyze` command. ([#253](https://github.com/fossas/spectrometer/pull/253))
- Adds support and documentation for user-defined dependencies. ([#245](https://github.com/fossas/spectrometer/pull/245))
- Allows using `.yml` or `.yaml` extensions for `fossa-deps` file, but not both. ([#245](https://github.com/fossas/spectrometer/pull/245))
- `fossa analyze` now checks `fossa-deps` before running analysis (instead of checking in parallel with other analyses). ([#245](https://github.com/fossas/spectrometer/pull/245))

## v2.7.2

- VSI: Updates the VSI Plugin.
- VSI: Adds support for VSI powered dependency discovery as a strategy.

## v2.7.1

- Re-enables status messages for commands like `fossa test` in non-ANSI environments. ([#248](https://github.com/fossas/spectrometer/pull/248))
- Yarn: Adds support for Yarn v2 lockfiles. ([#244](https://github.com/fossas/spectrometer/pull/244))
- NuGet: Fixes the dependency version parser for `.csproj`, `.vbproj`, and similar .NET files. ([#247](https://github.com/fossas/spectrometer/pull/247))

## v2.7.0

- Conda: Adds support for the Conda package manager. ([#226](https://github.com/fossas/spectrometer/pull/226))

## v2.6.1

- VPS: Adds `--follow` to the `vps analyze` subcommand, which allows for following symbolic links during VPS scans. ([#243](https://github.com/fossas/spectrometer/pull/243))

## v2.6.0

- Display the progress of `fossa analyze` while running. ([#239](https://github.com/fossas/spectrometer/pull/239))

## v2.5.18

- NPM: Fixes issue where transitive dependencies could be missing in NPM projects. ([#240](https://github.com/fossas/spectrometer/pull/240))

## v2.5.17

- Containers: Fixes an issue where `--project` and `--revision` were not correctly handled in `fossa container analyze`. ([#238](https://github.com/fossas/spectrometer/pull/238))

## v2.5.16

- Adds support for `fossa-deps.yml`. ([#236](https://github.com/fossas/spectrometer/pull/236))

## v2.5.15

- Python: Fixes an issue where parsing unsupported fields in `requirements.txt` could prevent Python analyses from terminating. ([#235](https://github.com/fossas/spectrometer/pull/235))

## v2.5.14

- Go: Upload module identifiers instead of package identifiers to the backend. ([#234](https://github.com/fossas/spectrometer/pull/234))

## v2.5.13

- VPS: Update VPS plugin to `2021-04-27-312bbe8`. ([#233](https://github.com/fossas/spectrometer/pull/233))
  - Improve performance of scanning projects
  - Reduce memory pressure when scanning large projects

## v2.5.12

- VPS: Update VPS plugin to `2021-04-19-9162a26`. ([#231](https://github.com/fossas/spectrometer/pull/231))

## v2.5.11

- Allow flags to be set via configuration file. ([#220](https://github.com/fossas/spectrometer/pull/220))
- Containers: add support for layers. ([#228](https://github.com/fossas/spectrometer/pull/228))

## v2.5.10

- Only activate replay/record mode using `--replay`/`--record` (previously it was turned on in `--debug` mode). ([#212](https://github.com/fossas/spectrometer/pull/212))
- Containers: Fixed a bug where container scanning failed when ignored artifacts aren't in the right shape. ([#223](https://github.com/fossas/spectrometer/pull/223))

## v2.5.9

- VPS: Update the VPS scanning plugin:
  - Resolve issues reading IPR files with null byte content.
  - Workaround recursive variable declarations when parsing Android.mk files.

## v2.5.8

- VPS: Support makefiles in `fossa vps aosp-notice-file`. ([#216](https://github.com/fossas/spectrometer/pull/216))
- VPS: Require paths to ninja files as arguments in `fossa vps aosp-notice-file`. ([#217](https://github.com/fossas/spectrometer/pull/217))

## v2.5.7

- VPS: Print project URL after `fossa vps analyze`. ([#215](https://github.com/fossas/spectrometer/pull/215))

## v2.5.6

- Gradle: Fixes an issue that sometimes prevented Gradle project analyses from terminating. ([#211](https://github.com/fossas/spectrometer/pull/211))

## v2.5.5

- PHP: Fixes an issue where Composer lockfiles could cause a crash when parsing. ([#207](https://github.com/fossas/spectrometer/pull/207))

## v2.5.4

- Scala: Fixes an issue that sometimes prevented Scala analyses from terminating. ([#206](https://github.com/fossas/spectrometer/pull/187))

## v2.5.0

- Containers: Add container analysis toolchain. ([#173](https://github.com/fossas/spectrometer/pull/173))

## v2.4.11

- Fixes several issues that caused analysis failures during upload. ([#187](https://github.com/fossas/spectrometer/pull/187), [#188](https://github.com/fossas/spectrometer/pull/188))

## v2.4.9

- Python: Fixes an issue with `requirements.txt` parsing line extensions. ([#183](https://github.com/fossas/spectrometer/pull/183))
- Fixes an issue where we didn't read the cached revision when picking a revision for `fossa test` in projects without VCS. ([#182](https://github.com/fossas/spectrometer/pull/182))
- Fixes an issue where invalid project URLs would be printed for projects without VCS when `--branch` was not specified. ([#181](https://github.com/fossas/spectrometer/pull/181))

## v2.4.8

- Introduce a new hidden `fossa compatibility` command which runs fossa v1 `fossa analyze` and allows users to access the archive uploader. ([#179](https://github.com/fossas/spectrometer/pull/179))

## v2.4.7

- Fixes an issue where `fossa test` would always exit zero for push-only API keys. ([#170](https://github.com/fossas/spectrometer/pull/170))
- Fixes an issue where dependency graphs would be filtered out if they had no direct dependencies (e.g. in strategies like Yarn where direct dependencies are unknown). ([#172](https://github.com/fossas/spectrometer/pull/172))
- Go: Fixes an issue with `glide.lock` parser. ([#175](https://github.com/fossas/spectrometer/pull/175))
- Go: Adds multi-module project support to `go.mod` static analysis. ([#171](https://github.com/fossas/spectrometer/pull/171))
- NPM, Yarn: Fixes an issue where subdirectories were erroneously ignored. ([#174](https://github.com/fossas/spectrometer/pull/174))

## v2.4.6

- VPS: Update Wiggins CLI plugin to version `2020-12-11-5d581ea`

## v2.4.5

- VPS: Update `fossa vps analyze` to use a new VPS project scanning engine:
  - Improve scan performance
  - Support "License Only" scans, where the project is scanned for licenses but is not inspected for vendored dependencies.

## v2.4.4

- Maven: Add limited support for POM `${property}` interpolation. ([#158](https://github.com/fossas/spectrometer/pull/158))

## v2.4.3

- Adds `--version` flag. ([#157](https://github.com/fossas/spectrometer/pull/157))

## v2.4

- RPM: Adds support for unpacking of gzipped RPMs. ([#154](https://github.com/fossas/spectrometer/pull/154))
- VPS: Integrates `vpscli scan` as `fossa vps analyze`. ([#148](https://github.com/fossas/spectrometer/pull/148))
- VPS: Removes `vpscli` binary. ([#148](https://github.com/fossas/spectrometer/pull/148))
- VPS: Adds support for `--team` and other metadata flags to VPS analysis. ([#149](https://github.com/fossas/spectrometer/pull/149))
- VPS: Adds `fossa vps test` command, analogous to `fossa test` for VPS projects. ([#150](https://github.com/fossas/spectrometer/pull/150))
- VPS: Adds `fossa vps report` command, analogous to `fossa report` for VPS projects. ([#150](https://github.com/fossas/spectrometer/pull/150))

## v2.3.2

- Adds `fossa list-targets` to list "analysis targets" (projects and subprojects) available for analysis. ([#140](https://github.com/fossas/spectrometer/pull/140))
- Adds `--filter TARGET` option to `fossa analyze`. ([#140](https://github.com/fossas/spectrometer/pull/140))
- Adds support for "detached HEAD" state in `git` and `svn`. ([#141](https://github.com/fossas/spectrometer/pull/141))
- Python: Dependencies found via `*req*.txt` and `setup.py` are now merged. ([#140](https://github.com/fossas/spectrometer/pull/140))
- Maven: Natively support multi-POM Maven projects. ([#140](https://github.com/fossas/spectrometer/pull/140))
- Gradle: Fixes an issue where subprojects were not handled correctly. ([#140](https://github.com/fossas/spectrometer/pull/140))

## v2.3.1

- RPM: Dependencies from multiple `*.spec` files in the same directory are now merged. ([#138](https://github.com/fossas/spectrometer/pull/138))
- Erlang: Aliased packages in `rebar3` are now resolved to their true names. ([#139](https://github.com/fossas/spectrometer/pull/139))
- Gradle: Support all build configurations (instead of a hard-coded list of known configuration names). ([#134](https://github.com/fossas/spectrometer/pull/134))

## v2.3.0

- Erlang: Fixes an issue where the `rebar3` strategy would incorrectly identify dependencies as top-level projects. ([#119](https://github.com/fossas/spectrometer/pull/119))
- Python: Fixes various issues in the `setup.py` parser. ([#119](https://github.com/fossas/spectrometer/pull/119))
- Haskell: Adds support for Haskell projects using `cabal-install`. ([#122](https://github.com/fossas/spectrometer/pull/122))
- PHP: Adds support for PHP projects using `composer`. ([#121](https://github.com/fossas/spectrometer/pull/121))

## v2.2.4

- Scala: Adds support for Scala projects using `sbt`. ([#54](https://github.com/fossas/spectrometer/pull/54))

## v2.2.1

- Python: Fixes an issue where the `req.txt` strategy would run even when no relevant files were present. ([#109](https://github.com/fossas/spectrometer/pull/109))

## v2.2.0

- Improves contributor counting accuracy using repository metadata. ([#94](https://github.com/fossas/spectrometer/pull/94))
- Improves parallelism of strategy discovery. ([#93](https://github.com/fossas/spectrometer/pull/93))
- Fixes an issue where URLs printed by `fossa test` and other commands were incorrect for `git` projects with `https` remotes. ([#92](https://github.com/fossas/spectrometer/pull/92))
- Fixes an issue where `IOException`s (like "command not found") would cause strategies to crash. ([#106](https://github.com/fossas/spectrometer/pull/106))
- Fixes an issue where with effect typechecking. ([#100](https://github.com/fossas/spectrometer/pull/100))
- Python: Dependencies of multiple `*req*.txt` files in a single project are now merged. ([#102](https://github.com/fossas/spectrometer/pull/102))
- Go: Re-enables deep dependency reporting (which was previously disabled for development purposes). ([#98](https://github.com/fossas/spectrometer/pull/98))
- NuGet: Adds support for analyzing `paket.lock` files. ([#107](https://github.com/fossas/spectrometer/pull/107))

# Version 1 Changelog

## v1.1.10

- 7013d3b fix: Remove evicted SBT dependencies (#667)
- 8aa77d8 Update genny calls to not use gopath (#668)
- 4e6cced fix: Unit test failures should cause CI failure (#666)

## v1.1.9

- a1ec875 Fix node_modules strategy (#665)

## v1.1.8

- 6ad8e86 fix ant subdirectoy analysis (#664)
- 4fe7d83 add faq (#661)

## v1.1.7

- 246294c fix downloaded parse error (#660)
- 2cd3dcd fix wrong config file field (#623)
- 01fe79a doc: Homebrew is no longer a supported installation method (#659)

## v1.1.6

- 9f7d083 Send projectURL on upload-project (#656)

## v1.1.5

- dd56406 Use gomodules instead of dep (#653)
- 9c1523e Ant: use pom.xml's <parent> version if one isn't declared at the top level (#652)

## v1.1.4

- fabc9ef Remove e2e test from blocking a release (#649)
- 44d13b2 Use 'go list' to determine transitive dependencies for gomodules projects (#648)
- 84818e9 Add support for titles with upload project (#646)
- 444330f SAML build link (#647)

## v1.1.3

- fc60c66 Update documentation for newer sbt versions (#638)
- 3255628 Add ARM64 in goreleaser (#626)
- 871e94f improve license scan fix (#643)

## v1.1.2

- b1e910a Fix Goreleaser after deprecation (#642)
- 89b8691 fossa upload-project command (#639)
- 38fdbac Update README.md (#636)

## v1.1.2-alpha.1

- 57fe304 feat: Use name field to name modules (#635)

## v1.1.1

- 94d95b5 Send CLI version in upload (#633)
- e41733a Update docs and help output for flags that only effective on project creation. (#632)
- a4bddd0 Handle multi module maven builds without distinct pom files (#631)
- 8330391 improve docs on `--suppress-issues` flag (#624)

## v1.1.0

- 1706109 chore: Update Docker development images (#601)
- 8aa42f0 remove mention of overwrite (#621)
- d7467dc Timeout flag correction (#619)
- 2cd9167 Add a pull request template (#618)
- ac0dc90 Replace "Python" with "Ruby" in Ruby documentation (#544)
- 11358c6 Fix typo on "options" param (#608)
- 1ae3c54 Update maven.md (#612)
- 028812f Replace .NET with nodejs on nodejs documentation (#610)
- 90d625c Git contrib count (#611)
- fff1e23 remove spectrometer install (#606)

## v1.0.30

- 09c02d6 Add site-packages to the list of ignored directories (#605)

## v1.0.29

- cc3b1ec fix: Do not fail when analyzing go.mod modules when lockfile is not in same directory as module (#602)

## v1.0.28

- 091f2a9 Allow double-quoted strings in setup.py (#600)

## v1.0.27

- f511238 Add -mod=readonly flag to gomodules resolver (#599)

## v1.0.26

- 55cc629 Use -mod=readonly flag for go list (#595)
- 7103b56 Go repository bazel files (#594)
- d4b00cd Use the same BINDIR for hscli (#592)

## v1.0.25

- 08dbd38 prevent comparison tooling with custom endpoint (#591)

## v1.0.24

- b530020 feat (npm dev) include npm development dependencies (#589)
- dff5651 Let hscli installation fail silently (#590)
- 22ca461 feat (yarn list) support for scanning yarn list output (#588)

## v1.0.23

- 7d22c91 CLI v2 Comparison (#568)
- 32b9351 Resolve documentation nits (#585)

## v1.0.22

- 6dee5c6 upload the policy paramater if a user adds it (#577)

## v1.0.21

- 7458683 Use unix file separators in archive uploads (#584)
- 6187e44 remove isbuilt errors and warnings for commands that we don't need (#576)

## v1.0.20

- 39656fd changes to scan ant better (#575)

## v1.0.19

- 3a98c56 Allow Leiningen to output on stderr without failing (#574)
- cf5391b feat (better bazel) support for bazel deps command (#570)
- 4efffa5 handle maven downloaded line (#573)
- f0abc89 flag change (#572)
- 4ccb6fd add title attribution row (#571)
- b431b2e docs update (#567)

## v1.0.18

- 4a98113 archive -> archives (#566)
- 244e757 return error so file info cannot be nil (#565)

## v1.0.17

- 85a7e9c fix (hanging commands) refactor sbt and timeout hanging commands (#563)
- b243965 revise ant options (#561)
- a0358b0 feat (pipenv discovery) (#560)

## v1.0.16

- 30316bc fix(json report) print json reports when provided json flag (#558)
- 3a27b27 remove gradle sub projects from dependency graph (#556)

## v1.0.15

- 98c3b7f Request download url when rendering reports (#557)

## v1.0.14

- 5296cf3 fix (gradle error) error on exit code and stderr (#555)
- 7c7aa6f [FC-1212] create integration with new report endpoint (#554)

## v1.0.13

- 701adbd remove .fossa.yml (#553)
- 8299613 feat (bazel files) parse bazel files for static support (#552)

## v1.0.12

- d6cab2c Add DownloadURL to Revision type. (#551)
- 35ce938 [FC-1059] Added consideration of lockfiles to nodejs IsBuilt() (#543)
- b2697e6 Updated README for generating license notices (#546)

## v1.0.11

- 3e7c7b3 [FC-977] Added strategy for parsing package-lock.json files (#541)

## v1.0.10

- 2961722 fix (log file sync) defer file syncing until after the command finishes (#539)
- d1fa5ed Fixed gradle project discovery (#538)

## v1.0.9

- 3ead389 fix (rpm install) return stdout instead of zero value (#537)
- d74872c Implement new python analyzer (#534)

## v1.0.8

- 36d3766 unmarshal additional information (#535)
- 877e552 feat (ruby v2 analysis) ruby analysis conforms to v2 format (#530)

## v1.0.7

- 4940add feat (rpm scanning) support for system level and individual rpms. (#520)

## v1.0.6

- 78d3b72 fix (type issue) handle empty pkg types (#532)
- eaf8b55 fix (update fail) don't fail when there are no updates available (#526)
- 9b5c9ff errors (extend errors) use the errors package in more places (#503)
- c160edb refactor (ruby) (#528)

## v1.0.5

- eaa6c94 turn off cgo (#529)
- ab7c478 new analysis strategies / fallbacks (#511)
- 69dc144 errors (wrong arguments) better errors when users manually specify modules. (#525)

## v1.0.4

- 6cad43a Trim $GOPATH from source path stacktraces (#524)
- 707ca11 add hash and version field to dep reports (#521)
- 2b63679 lint (golang ci) add custom linting configuration (#508)
- 6f324ad add the --server-scan flag to treat raw modules separately (#518)

## v1.0.3

- 638f9f7 fix (ruby errors) change is built check and fix errors (#519)

## v1.0.2

- 1c58d98 warn error and handle nil typed errors (#512)
- 4bc1dbc improve error messages when running commands (#510)
- 94be39b testing (fossa test) use a test server to test fossa test (#305)

## v1.0.1

- 39676c8 release (go version) (#507)
- d478879 release after approval (#506)
- 25ed63d feat (gomodules vendor) support users who vendor custom deps and use gomodules (#505)
- e72db93 feat (golang fallbacks) break go strategies down and fallback easier (#504)
- 4c5a991 fix (missing remote error) set project name to directory if git cannot be read. (#502)
- 72e21d6 feat (clojure support) clojure support through leiningen (#501)
- 7e64aa9 Fix parsing of gradle dependency tree (#500)

## v1.0.0

- 235c83318 better buck error (#499)
- a8412e0e2 Add setup.py scanning (#493)
- 1bdd0432d Log message if on Windows or not using ANSI (#438)
- 582091364 errors (better errors) extend the errors package further (#492)
- 953ec7464 Init: allow use of --project (and other API-related) flags (#498)
- 5c9f72c9e filter warnings prefix (#497)
- 4f90d785b feat (dep static analysis) read manifest and lockfiles created by dep (#491)
- 5a81a616a fix output requiring api key (#495)
- e6aefa91c golang: fix support for go modules in subdirectories (#439)
- 8af01eb7d Publish homebrew formula (#494)
- 1187e9d0a docs(readme): add download count (#490)
- d68373963 errors (no API key) Common error when users forget to add an API key.  (#489)
- 78a841865 feat (gomodules scanning) scan go.mod and go.sum for dependencies. (#488)

## Version 0 Changelog

We generally follow semantic versioning, but semantic versioning does not
specify pre-1.0.0 behavior. Here is how `fossa` <1.0.0 releases work:

- Any update that creates a breaking change (i.e. a change that causes a
  previously working configuration to fail) will bump the minor version.
- All other updates will bump the patch version.
- Preview, beta, and other special releases will have a pre-release identifer in
  the semantic version, and will be marked as pre-release on GitHub Releases.

## v0.7.34

- 0a838a506 Fix WalkUp to be OS-agnostic (#487)
- a5fcdca1b fix (requirements parser) whitespace in dependencies removed (#486)
- c2cbf8eac feat (errors) better errors package (#462)
- 8656b4e12 Use runtimeClasspath configuration for resolution (#484)
- b2d510c05 feat (clean debug logs) add --verbose flag to allow cleaner logs (#485)
- 643451839 docs (docker faq) update faq for custom docker images (#481)
- fd8fa7c17 Discover gradle projects using non-groovy dialects (#482) (Closes #395)
- 66e205192 Replace "Python" with "Ruby" in Ruby documentation (#483)
- 569f1e867 feat (rust support) Support rust through Cargo.lock parsing. (#474)
- c8d6e7dd5 feat (dependencyManagement field) add dependencyManagement parsing. (#477)
- 28096cc8b Haskell project support via cabal-install and stack (#444)
- 202eda88c fix (support method) change support to email (#476)

## v0.7.33

- 0567ca5 fix (zero deps error) log when a project has no dependencies (#473)
- 5d0e2b9 fix (nested poms) fix a bug where nested pom files could not be found  (#475)

## v0.7.32

- df7ee6967 Update how-it-works.md (#472)
- 4b85dce8b feat (license scan tar) use the rawLicenseScan parameter to run a full license scan (#469)

## v0.7.31

- b7cb71ad2 feat (fallbacks) don't look for setup.py and log if cocoapods is missing instead of failing (#470)
- fcc63f259 fix (sbt parsing) make a small change to ensure sbt graphs are created accurately. (#471)
- 9f346efc6 feat (buckw) discover buck command and prefer buckw (#467)
- 4d380793d fix (module filter) consider windows file paths when filtering modules (#466)
- 3bd9ffaec Update CONTRIBUTING.md (#465)
- 999641227 docs (golang) strategy and faq updates (#464)

## v0.7.30

- 5ec7a9e07 Add fallback to no VCS when VCS not supported, and support Mercurial (#463)
- f54ae192e copy installation (#461)

## v0.7.29

- 33808e000 remove upper bound on test (#460)
- ec5990cf7 Update how Maven modules are described in .fossa.yml (#459)
- 3c4e41f7d feat (command timeout) add timeout for gradle analyzer (#458)

## v0.7.28

- 94e829228 Fix gradle project name parsing for projects without group ID (#457)

## v0.7.27

- 5c59eafa2 improve dockerfiles (#456)
- e6da7d3ba feat (format fossa test) improve fossa test output for readability (#455)
- d184d6a5d Harden parsing of Gradle's output (#454)
- 9ea851336 Check each Maven POM manifest only once when discovering modules (#452)
- 89eb004f5 Improve discovery of Maven modules and dependencies (#449)
- bfdfaa1c4 feat (dotnet support) complete dotnet support with fallbacks. (#450)
- ad23bb55d Support projects without VCS and support Subversion (#448)
- 5a24f6891 fix empty Composer dependencies list parsing (#392)
- 92d9c9f98 Fix some typos in docs (#447)
- 4cfe1b459 remove comment and kill unused images (#446)
- e7319ddec Bump fossa/fossa-cli:base image's golang version to 1.12

## v0.7.26

- aad54f605 fix (api error) return api error messages with bad requests (#442)
- 47a005dd1 feat (report license text) add full license and attribution text for fossa report (#441)
- 368a1382b docs (FAQ page) add a faq page and other updates (#440)

## v0.7.25

- b0571b804 feat (gradle project dir) enable the gradle analyzer to work with a monorepo like structure (#434)
- 89aafbd77 test (carthage) add test structure for empty cartfile (#437)
- ebfa09147 fix (empty cartfile) Check for nil graph from empty Cartfile.resolved (#435)
- 7fd62b6b4 fix (report url) switch dependency url back to the full url (#436)
- f2d05aa12 fix (ruby tests) fix flaky ruby integration tests. (#426)
- 156ae380c fix (carthage error) improve carthage error message (#432)
- be9042349 feat (go dependency versions) Favor explicit versions instead of dependency hashes (#427)

## v0.7.24

- 7a5ba032b feat (buck all targets) add option to specify a target such as //third-party/... (#428)
- e9fd4642e fix (ant analyzer) clean up and prevent failure from missing binaries (#429)
- bb551cd04 refactor (gradle analysis) add a test suite and clean up code. (#425)
- 8e02a4a80 fix (.io to .com) update endpoints (#423)

## v0.7.23

- e26421e28 fix (gradle parser) bug related to windows line endings (#421)
- 75994dadf fix (windows script) add a correct download script for windows users to the cli manual (#422)
- cbd0f751a testing and comment logic (#420)
- 2a2a23f14 fix (report dependencies) Change report dependencies to track fossa.com results (#419)
- fa135e191 feat (test pass) add the --supress-issues flag to fossa test (#418)
- f6660fb91 fix (raw modules) prevent modules from appearing as projects (#416)
- 2068b2d8f fix (manual links) broken links on the cli manual (#415)
- 541beceee docs (manual rewrite) manual and user guide overhaul (#410)

## v0.7.22

- 5e22532 Update README.md (#412)
- c13d22c fix (gradle configurations) add default configurations and change how targets are handled (#411)

## v0.7.21

- 11d74e8 Fix (readtree generic) Fix bug that prevented dependencies from being listed in the transitive graph. (#407)

## v0.7.20

- 2f552ca feat (paket analyzer) introduce support for the paket package manager (#404)

## v0.7.19

- 757a3df feat (okbuck classpath) add a flag to buck analysis for specific types of dependencies. (#400)
- 5b86e5b fix (ruby no specs) Do not panic when Gemfile.lock has a malformed empty specs section (#402)
- 7ad3119 fix (go analyzer) do not fail when there are no go dependencies. (#401)

## v0.7.18

- 1ed03f7 feat(okbuck support) Provide support for analyzing software managed by okbuck. (#398)
- 34babdf fix (Gradle analyzer) Fix gradle discovery for root projects and add a flag to scan all submodules (#399)
- cef13fe fix(cmd): Correctly parse module options when passed from command line (#393)
- 28a6f0e feat (debian analysis) Build functionality to analyze debian packages (#388)
- 3e54a0b fix (fossa report licenses) change the way that we find dependency license information. (#390)
- 65c2534 fix (fossa test) Poll the fossa issues endpoint until a scan is complete. (#397)
- 4ccf0d5 feat(buck) add cli support for the Buck package manager (#380)

## v0.7.17

- be61f55 Gradle multi-configuration parsing (#387)
- b9cf6ae fix (ant discovery) ensure valid directories are discovered. (#384)
- f6731eb feat(build tags) analyze go build tags (#372)
- 098b089 fix (readtree) correct the way we parse dependency graphs (#385)
- 861f567 Fix csproj regex (#386)
- 1d39bb8 fix(ant) Fix error message (#363)
- d1c781d fix: Correctly set directory modules are passed in from the command line (#383)
- 9509164 Add machine-readable output format to license report (#379)
## v0.7.16-rc.1+buckpreview

- d8e6d3a add buck project discovery
- eb4bc12 basic functionality
- 7005a1e first fully working changes
- 9088c10 WIP push
- cb54eea WIP upload
- 301b654 WIP basic functionality

## v0.7.15

- 434a2ae Pass -no-colors about as two separate arguments to sbt, not one (#376)
- 740da0d Link to CONTRIBUTING.md was broken (#377)
- b9a1f3b update go-git to v4.7.1 (#374)

## v0.7.14

- 4821bdc feat(gomodules) add support for gomodules (#368)
- 2dd95e9 fix(python) Add options support to requirements.txt parsing (#370)
- 2347102 fix(python) requirements parses extras properly (#365)
- c6aceb3 fix(maven) fix line parsing in Windows OS (#362)
- 71b489c fix(upload) remove duplication of flags to fix upload (#366)
- 4f6199d fix(make) fix conflict with auto generated file (#364)
- 9e6a4d8 fix(npm) npm analyze incorrectly finds module from .fossa.yml (#355)

## v0.7.13

- 623f658 fix(module options) allow command line options for multi module builds (#359)
- f188555 feat(pipenv) add support for pipenv projects (#315)
- cb206fd fix(glide) ensure that glide checks for aliased packages (#352)
- bb05c2b fix (buildtools) logic for bower and pip (#350)

## v0.7.12

- 4bd3b42 Merge pull request #339 from fossas/fix/yml-relative-paths-golang
- 48e7afd chore(go): Import grouping
- 9632cbe Merge pull request #338 from fossas/feat/warn-old-config
- a3792d0 test(nodejs): Add tests for checking import graphs (#337)
- 9439aa0 feat(ruby analyzer integration test) add ruby analyzer integration test (#320)
- 94c5f92 refactor(integration test) do not use TestMain in integration tests (#336)
- f4fc244 nit: Remove debugging code
- eeb82cd Merge pull request #276 from fossas/fix/phpDeps
- b8baa4f feat(config): Warn on old configuration files
- 36cc01d fix(go): Use relative paths when discovering modules
- 2495072 Filter out deps with name 'php'
- 201b13f test(yarn fixtures) add rev not resolve to suffix fixture (#326)
- 4f8a134 Merge branch 'master' into test/nodeFixtures3
- 61ce589 build: Rebuild on source change, use MacOS-compatible find (#332)
- ccb3bec Merge branch 'master' of github.com:fossas/fossa-cli into test/nodeFixtures3
- 915c70f  update fixtures and tests according to fixture dir
- 77b64e5 define fixture
- 50277fa add second case for trans prod dep collisions
- cd8ef3c add trans dev dep case 1
- 10fff2b fix some naming to be more clear
- 4fc7473 rename directories
- 0d36e90 setup fixture

## v0.7.11

- 5f558c5 fix added for dep graph creation (#331)
- 2de096e test(yarn fixtures) define fixtures and tests for additional parsing edge cases (#325)
- 1d32b91 test(python analyzer) add native python analyzer integration tests (#307)
- e432486 feat(circle.yml) aggregate coverage for multiple reports within a single PR (#306)

## v0.7.10

- 58b0fb7 test(yarn fixtures) add name only collision with direct prod dep case (#324)
- 4c51b77 test(yarn fixtures) initial edge case fixture structure example for yarn tooling (#323)
- 3c243bc Make sure that release tags start with 'v' (#322)
- 5f47dc1 feat(yarn.lock parsing) do not include dev deps in lockfile parsing (#312)
- 146f015 feat(nodejs dev deps) filter nodejs dev deps when using npm ls (#314)
- 72f7ec7 fix(vndr user repos) add support for user specified package locations (#316) (#318)
- ca28520 feat(buildtools Dockerfile) add rails tooling on buildtools image (#319)
- 0ae2c5e feat(yarn/npm) do not eagerly fail if either yarn or npm is not available (#313)
- dbfbb85 refactor(integration tests) abstract/simplify project initialization post cloning (#310)

## v0.7.9

- adec6f3 build: Fix Makefile dependencies in release process (#309)
- 03b24fb Improve .NET analyzer performance by reducing logging (#296)
- e9ac753 test: Don't run integration tests while unit testing (#308)
- fcb3783 fix(Makefile) update dev-osx to not error out for missing run command (#304)
- 4e1af41 test(nodejs integration) add full nodejs integration test (#297)
- 54bed30 refactor(codegen): Clean up old code, make codegen consistent (#300)
- a938e90 Add dependency check to build (#302)
- fc78d44 fix(ci): Fix reversed coverage logic for CI unit tests (#301)
- 72d7ca4 refactor(install): Use godownloader instead of custom install script (#298)
- ce2e3bf coveralls removed for forked repos and alternate junit test path added (#299)
- 48afaf4 feat(yarn lockfile fallback) add yarn lockfile reading fallback (#293)
- c94e175 added flags for specifying the team in fossa, and a link (#287)
- 718bf28 test(yarn lockfile) improve fixture case coverage (#290)
- c90d051  feat(AnalyzerTest) canonical reference for slimming docker test image and native analyzer testing (#271)
- 67c2ff1 release(v0.7.8-1): Release version v0.7.8-1

## v0.7.8-1

- 67c2ff1 release(v0.7.8-1): Release version v0.7.8-1
- f7bc7ea Fix/test upload (#289)
- 70aa12a Overhaul FOSSA CLI CI (#286)
- 6e77c5b feat(yarn) add yarn lockfile parsing (#283)
- 6d8b99d fix(.circleci/config.yml) use test base docker image and check out branch cli code into the image (#277)

## v0.7.8

- 65a187a release(v0.7.8): Release version v0.7.8
- b03de4d Fix/test custom (#284)
- 4c9206d Issue #247, fix how custom fetchers are handled (#281)
- 9e52d6e feat(npm fallback) use node_modules to build dep graph if npm fails
- 6999ee6 Fix/go dep ignore (#272)
- 80e2819 fix(exec) append args provided in WithEnv instead of Env for cmds (#273)
- 5e040f8 default error value changed when an API key is not provided (#275)
- 12cd4c8 feat(npm buildtool) update FromManifest to return a package and rename it accordingly
- 9b6bc04 fully define TestFromNodeModules

## v0.7.7

- e874ec2 release(v0.7.7): Release version v0.7.7
- a66383e Work around NPM reporting for transitive dependencies with deduplication (#258)
- 27fcf55 Move fixtures to correct folder
- 551f5a4 refactor(npm): Move fixtures to correct folder
- dfcf109 Add NPM tests and mock NPM execution
- 42d448f Merge pull request #260 from fossas/ci/coveralls
- c75503c Merge branch 'master' into ci/coveralls
- 58e029f  Use CLI-specific API endpoints so that `fossa test` works with push-only API keys (#253)
- 7654166 coveralls support added
- ca66f70 feat(ruby analyzer) add fallback mechanism for ruby analyzers when bundler fails
- a1bcdc9 remove shouldFallback
- 000d93d remove trash
- 4742c3f flatten structure
- d2c7dda prefer fallbacks within switch statement
- 8bedfaf update to no longer need gemfile-lock-path
- 560691d add fallback option on each bundler command failure
- c864b74 remove dockerfile change in favor of separate PR
- f247dd9 remove shouldFallback from final fallback case
- 2ca741f fix fallback ordering
- 89df70d clean up tests; remove unused code
- 6a8dd6f correct ordering
- c46eba5 remove helper function
- 571be27 remove debugger line
- 996525a add remote debugging tools and settings
- b447304 update to not include lockfile path
- 41dba65 rename dev-mac -> dev-osx
- f8c5d93 reorder to check errs earlier, ensure that end result is actually populated
- 7a38c7f update buildTarget to use CWD
- e34bcad break out switch into functions
- b0a8ab3 Merge branch 'master' of github.com:fossas/fossa-cli into feat/rubyFallback
- eb8b518 use fallback strategy
- 8377bc7 add osx dev
- d9afc8f Correctly upload bad input with empty lines (#249)

## v0.7.6

- a35fd0b release(v0.7.6): Release version v0.7.6
- edecf87 fix(upload): add API flags (#248)
- 5b0c18b fix(install): Fix installer checksumming
- e290faf Added Jira project key and Project URL flags (#237)
- efa8f60 Improve default logging format (#244)
- f41a1c8 use shasum when available to verify download (#239)
- 92341dc lint(golangci): Fix GolangCI lints (#242)
- e7f9c39 Refactor logging: add structured fields and multiplexed backends (#241)
- 1206d63 allow local install without sudo using LOCAL=true (#238)
- b361644 test(flags): ignore order during combination test
- 7d8509c Support exclamation marks in Gemfile.lock (#230)

## v0.7.5

- 8e28232 release(v0.7.5): Release version v0.7.5
- abbe5d3 Tarball upload bugfixes (#228)
- 674e99b fix(gradle): Strip additional Gradle annotations (#229)

## v0.7.4

- ed1784b release(v0.7.4): Release version v0.7.4
- 6378305 Third-party tarballs (#227)
- 6719541 release(v0.7.3-2): Release version v0.7.3-2

## v0.7.3-2

- 6719541 release(v0.7.3-2): Release version v0.7.3-2
- ee7b30d chore: Add more .gitignore targets
- 14daf05 fix(readtree): Fix 1-index handling
- 2129901 release(v0.7.3-1): Release version v0.7.3-1

## v0.7.3-1

- 2129901 release(v0.7.3-1): Release version v0.7.3-1
- 33e478a fix(nodejs): Allow NPM errors by default
- 4e13873 Add init and analyze flags to default command (#225)

## v0.7.3

- fc83ebc release(v0.7.3): Release version v0.7.3
- 4157cc5 Do not cause config to fail if no supported VCS is detected (#224)
- b8a1457 Carthage support (#218)
- 983716a Added check for locator in upload response (#223)

## v0.7.2

- a259210 release(v0.7.2): Release version v0.7.2
- 017f69d fix(analyzers): Don't short-circuit module discovery on error
- 83fae0f Remove polymorphic monads (#219)

## v0.7.1

- 89661a4 release(v0.7.1): Release version v0.7.1
- eac7f22 fix(cmd): Correctly initialise main default command

## v0.7.0

- 917cd16 release(v0.7.0): Release version v0.7.0
- 4c96066 build(release): Do release preparation outside of Docker container for commit sign-off
- 8768224 build(release): Improve release abort
- 9a99d35 build(release): Improve release process (#217)
- 683d7c7 fix(bower): Fix undefined variable breakage due to bad refactor rebase
- e334f18 test(bower): Add .bowerrc directory handling tests
- 6961225 Merge pull request #214 from fossas/fix/bower-defaults
- 602a951 Refactor analyser discovery (#211)
- 8650211 fix(analzers): fix syntax err
- 6730b18 fix(analyzers): support relative paths in `.bowerrc`
- 1aafc1b fix(buildtools): add bower config constructor to apply defaults
- 9c0cbd2 fix(cmd): Main command should expose debug flag
- d41a952 chore: Consolidate GH templates
- ec6c681 Update issue templates (#208)
- 057e4f6 Enable unit tests in CI (#207)
- 72dc9ab feat(installer): Add install-latest in addition to stable

## v0.7.0-beta.9

- 357c041 chore: 0.7.0-beta.9 release
- 7abe7f4 fix(mvn): Fix Maven initialisation -- read POMs instead of parsing output (#206)
- dbabe3e feat(vcs): Correctly infer VCS settings when within a repo but not at the root (#205)
- 488b88c chore: update dependencies
- 4671510 refactor(init): Make explicit config file existence check for init
- 2f09aae feat(cmd): support --update flag in `fossa init`
- c5f82fe hotfix(install): Hotfix installer URL
- 6bea504 feat(ruby): Configurable `Gemfile.lock` path (#200)
- aa528bd fix(pkg): Fix Composer type parsing

## v0.7.0-beta.8

- 1626218 chore: release 0.7.0-beta.8
- 0ea3cce refactor(build): add releaser checks and fix installer generation
- 9823f3c feat(api): Enable proxy support via environment variables (#199)
- 2017bf9 fix(install): avoid hitting rate limit on install script (#197)

## v0.7.0-beta.7

- 3cd1ac9 fix(api): Correctly set SBT locators

---
Automated with [GoReleaser](https://github.com/goreleaser)
Built with go version go1.10.3 linux/amd64

## v0.7.0-beta.6

- 85d8f02 build(release): Remove development release options
- ef9e578 build(release): Correctly set GOVERSION on release
- b496f40 refactor(sbt): Use graph XML parsing instead of output parsing (#198)
- 1ac53ea fix(log): Do not use ANSI control characters on Windows (#194)

---
Automated with [GoReleaser](https://github.com/goreleaser)
Built with go version go1.10.3 linux/amd64

## v0.7.0-beta.5

- 4aa0803 feat(cmd): Add default command (#192)
- 90905f6 fix(test): Correctly generate URLs for custom fetchers (#191)
- b769ceb refactor(upload): Avoid redundant declarations
- 94b9162 fix(nodejs): Fix IsBuilt detection and Init target
- 971d844 chore: Add TODO structs, doc formatting nits

---
Automated with [GoReleaser](https://github.com/goreleaser)
Built with go version go1.10.3 linux/amd64

## v0.7.0-beta.4

- 6619d34 fix(sbt): Fix SBT project detection

---
Automated with [GoReleaser](https://github.com/goreleaser)
Built with go version go1.10.3 linux/amd64

## v0.7.0-beta.3

- 739329b fix(test): Fail on panic and returned errors
- 3a59e35 fix(sbt): Add ignored lines for SBT output parsing

---
Automated with [GoReleaser](https://github.com/goreleaser)
Built with go version go1.10.3 linux/amd64

## v0.7.0-beta.1

- 2e46b41 refactor(cmd): Refactor output commands
- 7e8b560 fix(test): Fix test bugs
- bb8f1a5 feat(test): Implement fossa test
- b0a8b72 refactor(api): Refactor api package
- fcec296 Implement the report command. (#171)
- d938632 chore: update deps
- ef7b165 feat(ant): Ant analyser ported
- 2b371d0 feat(cocoapods): Cocoapods analyser
- 17202fe WIP: cocoapods
- 902e56f fix(reports): Properly escape report URLs
- 6b5f59d fix(ruby): Parse direct imports from lockfiles
- d2e851f feat(scala): Implement scala analyser
- 4d35c6c fix(test): Fix Python test project name
- 94783fc fix(python): Fix pipdeptree parsing, add regression test

---
Automated with [GoReleaser](https://github.com/goreleaser)
Built with go version go1.10.3 linux/amd64

## v0.6.7

- 2588e95 Merge pull request #174 from fossas/feat/respect-node-unresolved-flag
- b4140c3 fix(builders): pass -B flag to maven analysis
- 867c912 feat(builders): add unresolved flag to nodejs builder
- 517d2c0 doc(builders): fix nuget doc file
- 41123fc doc(builders): update gradle config docs

---
Automated with [GoReleaser](https://github.com/goreleaser)
Built with go version go1.10 darwin/amd64
## v0.7.0-alpha.12

- 6796b63 feat(mvn): Add custom commands
- 506ce8b fix(config): Don't write branch name to config file
- e95e475 WIP: scala work

---
Automated with [GoReleaser](https://github.com/goreleaser)
Built with go version go1.10.3 linux/amd64

## v0.7.0-alpha.11

- 2e60b98 fix(python): Always set m.Deps
- dbb633e fix(api): Add default project title

---
Automated with [GoReleaser](https://github.com/goreleaser)
Built with go version go1.10.3 linux/amd64

## v0.7.0-alpha.10

- c1b7a43 fix(api): Add title flag to API flags
- 14fd035 ci(build): Use base image to avoid bad checkout

## v0.7.0-alpha.9

- 18a28a4 feat(nuget): Implement nuget analyzer
- 724d8fb WIP: NuGet
- b28604d feat(api): Send custom revision IDs
- 28b9461 feat(maven): Implement Maven analyser
- 156ccb4 refactor(graph): Use code generation instead of reflection
- 52d2482 WIP

## v0.5.2

- 09c0f55 backport(api): Backport branch flag to 0.5.x

## v0.7.0-alpha.4

- e4bf442 feat(go): Manifest strategies
- c6c959f feat(go): glide, gpm support
- 01edf8d refactor(go): Remove dead code, add make test command
- ecc397b ci: CircleCI configuration chores
- dd0772b ci: Don't use env vars in non-shell commands
- f72b2bc build(docker-test): Don't build all of Kubernetes (this kills the crab)
- 7d65cf2 refactor(docker): Use Quay for building Docker images
- 55ddd49 feat(go): vndr/gpm, multi-project vendoring support, integration tests on Docker
- 0250f61 feat(go): nested vendoring support, automated integration tests
- 23526c0 chore: Clean up merge cruft
- 2f83e6f Merge branch 'master' into wip/v0.7.0
- 89a3103 fix(api): Fix uploading UX nits and URL formatting issues
- fccaa00 refactor(go): Support Godep, add integration tests
- 79a162a refactor(api): Remove extraneous build data
- d90cc8a feat(api): Add normalized imports
- 1a88076 WIP: Go dep analysis
- dbd027b Merge branch 'wip/v2' of github.com:fossas/fossa-cli into wip/v2
- fae5186 WIP: Go option-based analyzers
- f943789 WIP: Go analyzer strategies
- c211600 WIP: analysis command refactor complete
- 85e221c WIP
- b4c5bda WIP
- a356dbf WIP
- 527ecce WIP
- 2171372 WIP
- cc58b15 WIP: Go option-based analyzers
- 8899464 WIP: Go analyzer strategies
- 64d77b4 WIP: analysis command refactor complete
- 20365ba WIP
- f4d22b6 WIP
- 1c6c5e8 WIP
- e8bfc5c WIP
- 52f7fd3 WIP

---
Automated with [GoReleaser](https://github.com/goreleaser)
Built with go version go1.10.3 linux/amd64

## v0.7.0-alpha.8

- da53a35 feat(php): Implement PHP analyser
- 4149700 feat(bower): Implement bower analysers
- dc57fe3 WIP: switching to config file v2

## v0.7.0-alpha.7

- 39b3d19 feat(gradle): Implement Gradle analyser
- 8ba5602 WIP: gradle
- 7cdef88 feat(config): Warn when users pass options but use config file
- 35638c7 fix(go): Don't include root in transitive dependency graph

## v0.7.0-alpha.6

- b9cddb0 feat(ruby): Add Ruby analysis
- b06eb62 test(fixtures): Remove obsolete fixtures
- 1c09b4e test(go): add Jaeger to testing suite
- 0de97ca feat(python): Python analyser
- 82397b2 feat(nodejs): Add NodeJS analyzer
- a0c22ff build(docker): Refactor test-base Dockerfile to avoid long build times
- 5cccf4e chore: Add ISSUE_TEMPLATE
- 7ab9965 Merge branch 'master' into wip/v0.7.0
- 515102d build: Rename docker-devel target to docker
- 9447e2d Merge pull request #160 from fossas/fix/fix-hash-calculation
- 1239291 fix(builders): fix hash calculation

---
Automated with [GoReleaser](https://github.com/goreleaser)
Built with go version go1.10.3 linux/amd64

## v0.7.0-alpha.5

- 1c09b4e test(go): add Jaeger to testing suite
- 0de97ca feat(python): Python analyser
- 82397b2 feat(nodejs): Add NodeJS analyzer
- a0c22ff build(docker): Refactor test-base Dockerfile to avoid long build times
- 5cccf4e chore: Add ISSUE_TEMPLATE
- 7ab9965 Merge branch 'master' into wip/v0.7.0
- 515102d build: Rename docker-devel target to docker
- 9447e2d Merge pull request #160 from fossas/fix/fix-hash-calculation
- 1239291 fix(builders): fix hash calculation

---
Automated with [GoReleaser](https://github.com/goreleaser)
Built with go version go1.10.3 linux/amd64

## v0.7.0-alpha.5

- 1c09b4e test(go): add Jaeger to testing suite
- 0de97ca feat(python): Python analyser
- 82397b2 feat(nodejs): Add NodeJS analyzer
- a0c22ff build(docker): Refactor test-base Dockerfile to avoid long build times
- 5cccf4e chore: Add ISSUE_TEMPLATE
- 7ab9965 Merge branch 'master' into wip/v0.7.0
- 515102d build: Rename docker-devel target to docker
- 9447e2d Merge pull request #160 from fossas/fix/fix-hash-calculation
- 1239291 fix(builders): fix hash calculation

---
Automated with [GoReleaser](https://github.com/goreleaser)
Built with go version go1.10.3 linux/amd64

## v0.7.0-alpha.3

- c6c959f feat(go): glide, gpm support
- 01edf8d refactor(go): Remove dead code, add make test command
- ecc397b ci: CircleCI configuration chores
- dd0772b ci: Don't use env vars in non-shell commands
- f72b2bc build(docker-test): Don't build all of Kubernetes (this kills the crab)
- 7d65cf2 refactor(docker): Use Quay for building Docker images
- 55ddd49 feat(go): vndr/gpm, multi-project vendoring support, integration tests on Docker

---
Automated with [GoReleaser](https://github.com/goreleaser)
Built with go version go1.10.3 linux/amd64

## v0.7.0-alpha.2

- 0250f61 feat(go): nested vendoring support, automated integration tests
- 23526c0 chore: Clean up merge cruft
- 2f83e6f Merge branch 'master' into wip/v0.7.0
- 607de55 fix(gradle): Improve gradle error logging
- 62ae510 fix(gradle): Fix gradle version detection
- cfe95a5 Merge pull request #151 from joshuapetryk/josh/powershell
- 6213639 Add Powershell streams
- ea187bb Fix syntax error with temp dir path join
- 9cc0989 fix(builders): fix go-bindata error
- 2c39f70 doc(license): add license header and link to pipdeptree

---
Automated with [GoReleaser](https://github.com/goreleaser)
Built with go version go1.10.3 linux/amd64

## v0.6.6

- 607de55 fix(gradle): Improve gradle error logging
- 62ae510 fix(gradle): Fix gradle version detection
- cfe95a5 Merge pull request #151 from joshuapetryk/josh/powershell
- 6213639 Add Powershell streams
- ea187bb Fix syntax error with temp dir path join

---
Automated with [GoReleaser](https://github.com/goreleaser)
Built with go version go1.10.3 linux/amd64

## v0.7.0-alpha.1

- 89a3103 fix(api): Fix uploading UX nits and URL formatting issues
- fccaa00 refactor(go): Support Godep, add integration tests
- 79a162a refactor(api): Remove extraneous build data
- d90cc8a feat(api): Add normalized imports
- 1a88076 WIP: Go dep analysis
- dbd027b Merge branch 'wip/v2' of github.com:fossas/fossa-cli into wip/v2
- fae5186 WIP: Go option-based analyzers
- f943789 WIP: Go analyzer strategies
- c211600 WIP: analysis command refactor complete
- 85e221c WIP
- b4c5bda WIP
- a356dbf WIP
- 527ecce WIP
- 2171372 WIP
- cc58b15 WIP: Go option-based analyzers
- 8899464 WIP: Go analyzer strategies
- 64d77b4 WIP: analysis command refactor complete
- 20365ba WIP
- f4d22b6 WIP
- 1c6c5e8 WIP
- e8bfc5c WIP
- 52f7fd3 WIP

---
Automated with [GoReleaser](https://github.com/goreleaser)
Built with go version go1.10.3 linux/amd64

## v0.6.5

- 9cc0989 fix(builders): fix go-bindata error
- 2c39f70 doc(license): add license header and link to pipdeptree

---
Automated with [GoReleaser](https://github.com/goreleaser)
Built with go version go1.10 darwin/amd64
## v0.6.4

- e17ebd5 fix(nuget): Fix NuGet discovery path
- 1423561 fix(install): fix powershell install script

---
Automated with [GoReleaser](https://github.com/goreleaser)
Built with go version go1.10.3 linux/amd64

## v0.6.3

- c86fa51 Merge pull request #143 from fossas/feat/compute-dependency-hashes
- 9049c67 fix(common): bump timeout to 60s
- e4a5aec Merge branch 'master' into feat/compute-dependency-hashes
- 9b8818f feat(install): modify windows install script
- a535311 test(go): Add previously ignored govendor manifest fixture
- 9b73bc7 Add Powershell script for Windows based CI pipeline
- e704dc6 chore(lint): correct lint ignore into golangci-lint format
- dc558a5 chore(lint): silence gas linter
- e323dd0 feat(builders): return hex string for hashing utils
- bd0af6a feat(builders): add dependency hashing for ant
- b908880 feat(module): define hashes type
- 01a97ce chore: Cleanup merge cruft
- 9204650 fix(bower): Fix bower IsBuilt check
- aae8bf6 refactor(builders): Separate builders into distinct packages
- 04248c7 doc(readme): add slack badge and link
- 92553b2 Detect and install go-bindata if missing
- 9c77639 fix(upload): Fix upload report link and API endpoint
- eb2d07d fix(npm): Allow empty node_modules folders when no dependencies

---
Automated with [GoReleaser](https://github.com/goreleaser)
Built with go version go1.10 darwin/amd64

## v0.6.2

- 3453eb5 feat(upload): Configurable upload branch

---
Automated with [GoReleaser](https://github.com/goreleaser)
Built with go version go1.10.2 linux/amd64

## v0.6.1

- 269a380 feat(builders): improve ant name parsing
- ec20967 fix(builders): #139 fix out of range error with ant
- 4898773 newline at end of file
- e197444 add override for zip format on windows to goreleaser
- f661ebf doc(support): document cocoapods support

---
Automated with [GoReleaser](https://github.com/goreleaser)
Built with go version go1.10 darwin/amd64

## v0.6.0-beta.1

- 41d8e4d fix(upload): Get custom project titles from 'project' configuration
- e37d325 fix(node): Use NPM_BINARY when set
- d50d94a chore: Update dependencies
- 4913fc0 refactor(cmd): Don't initialise API unless needed
- a8988f7 refactor(cmd): Remove IO services
- 604b036 fix(cmd): Fix merge conflicts
- 58e174a refactor(cmd): Move commands into one subtree
- f68b9ab refactor(cmd): Refactor upload, update, version commands
- 2d4a88c chore(builders): ignore generated files
- a66e3d4 Merge pull request #136 from fossas/fix/sbt-deps
- 1bd9039 changed fetcher type from sbt to mvn for the SBT Builder
- 980691d feat(log): Add structured field logging
- 6f8408a fix(go): Remove debugging around internal imports
- 7418dfa fix(go): Fix recursion in internal imports
- e702181 fix(go): Debug recursion in internal imports

---
Automated with [GoReleaser](https://github.com/goreleaser)
Built with go version go1.10.2 linux/amd64

## v0.6.0-alpha.4.gopaths

- fca1223 WIP
- 4b4d5a7 refactor(log): Improve logging diagnostics, fix Go project names
- cc9586b fix(go): Fix go import resolution from within vendored packages
- 9e856c8 chore: Add new dependencies to lockfiles
- 47b26f8 test: move fixtures to testdata/
- 3fe3ad3 feat(builders): refactor ant builder to avoid nesting
- f82135c fix(analyze): fix syntax error
- d9fc322 Merge pull request #134 from fossas/feat/ant-support
- 15743b6 Merge branch 'master' into feat/ant-support
- d6276f0 chore(builders): complete ant comment
- 1ed9769 test(builders): add ant fixture
- 022ff8f doc(readme): update api doc link
- 93ac0ea refactor(log): Migrate to idiomatic logging package
- a348971 refactor(log): Add idiomatic logging package
- 119c635 Update FOSSA status badge
- 27ea4ff feat(builders): add some basic jar name parsing for ant
- c6eb417 feat(analyze): refactor analysis data model
- b0cf179 doc(builders): add ant docs
- b888620 feat(builders): add ant support
- 31affba add more aliases (#133)

---
Automated with [GoReleaser](https://github.com/goreleaser)
Built with go version go1.10.2 linux/amd64

## v0.6.0-alpha.3

- 5f0299b fix(upload): Escape upload report URL

---
Automated with [GoReleaser](https://github.com/goreleaser)
Built with go version go1.10.1 linux/amd64

## v0.6.0-alpha.2

- 4a1bdd2 fix(upload): Fix managedBuild flag for custom fetcher upload
- 1e27f85 feat(builders): #44 add Cocoapods integration with path data (#130)

---
Automated with [GoReleaser](https://github.com/goreleaser)
Built with go version go1.10.1 linux/amd64

## v0.6.0-alpha.1

- 75e6747 fix: Ignore root dep locators when computing import paths
- 6b1e7cb ci: Add go-bindata to Dockerfile
- 6acc2f7 fix(npm): Don't include extraneous root
- 448c1fe feature(api): Serialize locators in FOSSA format
- cc1cc9a feat(ruby): Ruby path data parser
- 9e00849 Merge branch 'master' of github.com:fossas/fossa-cli
- 66bb021 feat(sbt): SBT path data parsing
- 0a58a70 feat(sbt): SBT path data parsing
- 75f22ce feat(pip): Pip path data parsing
- f14664e Merge branch 'next'
- 316fe02 feat(nuget): NuGet path data (very slow)
- ddd17ef [WIP] Path parsing for NuGet
- 574e421 fix(npm): Allow NPM to have errors because npm i is inconsistent
- 3a7c81b feat(nodejs): Add path data parsing
- 8ffd098 fix(go): Correctly handle internal and root packages
- c3f0847 feat(maven): Maven relationship data
- e1bb72e feat(gradle): Add gradle path data and fix bullshit memory bug
- 413f55a feat(go): Fast golang path data
- c21dc4c feat(go): Golang path data (very slow)
- 06d9cd8 feat(composer): Add composer path data
- c31a975 feat(bower): Add origin path detection
- 571cf4e refactor(cmd): Use IO services for effects [WIP]
- 013e269 feat(di): Implement common side-effecting services

---
Automated with [GoReleaser](https://github.com/goreleaser)
Built with go version go1.10.1 linux/amd64

## v0.5.1

- 64ddd93 Merge pull request #127 from fossas/fix/support-bower-custom-folder
- e142a95 fix(builders): #125 add bower component dir resolution
- da16a44 doc(readme): update badge to use provided build
- 986f053 chore: fix typo comments, remove dead code

---
Automated with [GoReleaser](https://github.com/goreleaser)
Built with go version go1.10 darwin/amd64

## v0.5.0

- 2954eee Merge pull request #121 from fossas/feat/nuget-support
- 8d58e9c test(builders): add nuget fixtures
- 6884192 doc(readme): update readme
- 99d3f8c Merge branch 'master' into feat/nuget-support
- 1dbda7d feat(build): turn built module error into a warning
- bc5811c doc(builders): add nuget docs
- 377a05a feat(builders): add nuget lockfile parsing
- 843299a feat(builders): add nuget support
- c168cce chore(deps): Update dependencies
- 5e146c5 feat(builders): Add Pip support

---
Automated with [GoReleaser](https://github.com/goreleaser)
Built with go version go1.10 darwin/amd64

## v0.4.6-1

- a708d86 fix(go): Work around golang/go#16333

---
Automated with [GoReleaser](https://github.com/goreleaser)
Built with go version go1.10 linux/amd64

## v0.4.6

- 85c1788 Merge pull request #116 from fossas/feat/support-gradle-root-deps
- 99a9552 fix(builders): fix PR comments
- 7ef81e0 feat(cmd): add spinner to init cmd
- 0583626 doc(builders): add another gradle common task
- 748f307 doc(builders): improve gradle builder docs
- bffa8df Merge branch 'feat/support-gradle-root-deps' of https://github.com/fossas/fossa-cli into feat/support-gradle-root-deps
- db5b36b fix(builders): fix gradle syntax err
- 60818b4 Merge branch 'master' into feat/support-gradle-root-deps
- 1030bd6 fix(builders): set TERM=dumb when running gradle dependencies task
- 15f5af5 doc(builders): add better gradle docs
- 5b73fa4 fix(builders): allow for empty configuration in gradle
- 97c7315 feat(builders): #114 support root dependencies task

---
Automated with [GoReleaser](https://github.com/goreleaser)
Built with go version go1.10 linux/amd64

## v0.4.5-1

- 8b28d1f fix(go): Don't require Go project folder for build, and do actual Go build
- 26c0d12 chore: update CHANGELOG

---
Automated with [GoReleaser](https://github.com/goreleaser)
Built with go version go1.10 linux/amd64

## v0.4.5

- 7ee5a3c fix(installer): Fallback to su if sudo is unavailable
- 70fc3a5 fix(builders): Don't fail on non-fatal missing binaries
- 91944c9 chore: Add TODOs, ignore third_party in autoconfig
- ceac46e Various improvements to install.sh (#109)
- 99cf015 test(fixtures): Use shell script instead of submodules for fixtures to avoid slow go get
- 3de42a8 test(java): Pin java submodule fixture commits
- 6c4db9b test(go): Ignore golang test fixture vendored dependencies
- b88e58e fix(update): Fix incorrect latest version check
- 019b3d0 fix(go): allowUnresolved should also suppress lockfile errors for builds
- 91183e7 doc(contributing): add issue assignment
- 73b55c9 Merge pull request #107 from fossas/add-code-of-conduct-1
- a6a1f97 doc(code): add code of conduct
- 52af690 doc(readme): add meetup link
- abc1399 feat(upload): switch url to dep report
- 7a7961d chore(license): switch to MPL-2.0
- c19b51b Refactor module functionality (#100)
- 6600859 build(Makefile): Build to GOPATH instead of local directory
- 4fde932 Improve Makefile, add multiple targets (#98)
- 44fb451  Introduce vendor directory into the repo (#99)
- 16cf268 Release v0.4.4

---
Automated with [GoReleaser](https://github.com/goreleaser)
Built with go version go1.10 linux/amd64

## v0.4.4

- 46d1dbd feat(go): Implement Go module discovery (#97)
- b476653 fix(go): Do Go import tracing with go list instead of depth (#96)
- 451ab20 README: Fix rendering of a link to `https://fossa.io` (#88)
- 2893145 chore(cli): update help text
- c285037 Merge branch 'master' of https://github.com/fossas/fossa-cli
- d604f5b release(0.4.3): update readme and installer
- 8235155 revert(install): remove sha validation

---
Automated with [GoReleaser](https://github.com/goreleaser)
Built with go version go1.10 linux/amd64

## v0.4.3

- 57b397c doc(notice): clean up notice
- 9d05a2f chore(installer): add original license notice
- 4c69500 doc(readme): add `fossa test` output
- 3826022 doc(readme): add goreportcard badge
- 1cd47e4 feat(report): add default report cmd
- 414ca08 doc(readme): fix notice links
- 8b1c3ba doc(notice): move notice to raw file
- d090cfd doc(report): add license notice docs
- 21f29ad docs(readme): add report feature
- d8e60d2 doc(readme): fix link to contribution guidelines
- c6640d0 doc(readme): add output examples
- b57d43b doc(readme): add report PV
- 87a3429 feat(cli): improve error messages from servers
- b8a2912 doc(readme): improve readme copy
- 6a72302 fix(golang): do not error on lack of vendor folder
- 869df5a doc(readme): additional cleanup
- 8957638 doc(readme): update background section
- 48107e1 doc(readme): resize header
- a69c9c5 doc(readme): refactor home doc and readme
- 7f10415 doc(readme): update readme and user guide
- 9e3bf98 Merge pull request #66 from fossas/feat/report-command
- 835c014 fix(upload): Add more debugging stuff to upload and use standard API function
- 83b0d07 fix(report): Add fetcher flag
- c6e9d2e feat(report): Implement reports using revisions API instead of dependencies
- e47ea99 fix(report): Use SPDX ID for licenses
- b6dbdfc feat(report): Add basic NOTICE generation
- 5635878 doc(cli): update project help text to enforce URL
- dc738e4 feat(config): refactor git normalizing into separate function
- 9bd1acc feat(upload): add title support for managed projects
- 08e3f61 test(fixtures): Use shallow submodules for fixtures to improve clone time
- 703578e chore(fixtures): Keep fixtures up to date
- dc0ac39 Merge pull request #84 from fossas/feat/add-build-interactive
- 6411b37 feat(build): add interactive feedback to `fossa build`
- 01e3820 Merge pull request #80 from fossas/fix/mvn-colors
- bfe8a33 Merge pull request #81 from fossas/fix/non-custom-fetchers
- 7f4d52f Merge pull request #82 from fossas/fix/fix-builders-config
- db9710b Merge pull request #83 from fossas/feat/install-script
- a5202e0 chore(builders): fix typo in comment
- c77092b fix(mvn): Run Maven in batch mode to turn off ANSI color chars
- 0b0c833 fix(builders): fix ruby build check
- 4a6e0dd style(installer): Use consistent whitespace (2 spaces)
- 6801f94 feat(builders): improve autoconfiguration for gradle
- b954112 fix(builders): fix relative path for maven
- 0c3de4a docs(installer): Update README with installer
- 150c2bc feat(installer): Add bash install script
- f0ac553 fix(ci): Fix .fossa.yaml to not use implicit managed builds

---
Automated with [GoReleaser](https://github.com/goreleaser)
Built with go version go1.10 darwin/amd64

## v0.4.2

- 5fe21df feat(builders): add ability to add configuration

---
Automated with [GoReleaser](https://github.com/goreleaser)
Built with go version go1.10 darwin/amd64

## v0.4.1

- d0720f8 Merge pull request #40 from fossas/alex/managed-builds
- c3aa016 doc(readme): #32 add one-liner install
- 3105635 Merge branch 'master' into alex/managed-builds
- ddcc341 Merge pull request #74 from fossas/feat/gradle-support
- d073805 Merge pull request #75 from fossas/fix/fix-builder-paths
- 5fdf4a5 doc(builders): add initial gradle docs
- c3ccc74 switch back to using fetcher
- 80555e4 chore(builders): fix comments and nits
- 5a63b9f test(submodules): Update submodule commits
- 93dee58 test(gradle): Add Gradle fixtures and Docker test tools
- f23ee34 fix(init): fix maven and ruby default module naming
- 272363c feat(init): add more ignores
- dbd8516 fix(builders): make relative paths for node and ruby builders
- f2e5560 feat(builders): add gradle task and dependency parsing
- 4d60fd3 feat(builders): add initial gradle builder
- 4d9806c change flag to ExistingProject in config. defaults to false
- 5c98745 add or clause with revision
- 12c077b added fix to function
- a1fb05f changes after rebase
- d7fbaf2 added custom-project flag
- 5c5bdcd updated comment
- c20e574 PR changes
- 0e52c61 fixed comment
- 1b87475 removed locator from config. We now have project and revision

---
Automated with [GoReleaser](https://github.com/goreleaser)
Built with go version go1.10 darwin/amd64

## v0.4.0

- a2b474c Merge pull request #73 from fossas/feat/upload-locators-flag
- b2c680a feat(upload): Add Locators flag and data format

---
Automated with [GoReleaser](https://github.com/goreleaser)
Built with go version go1.10 linux/amd64

## v0.3.1

- ec4e164 Merge pull request #36 from fossas/feat/selfupdate
- da90056 fix(http): Improve timeout handling
- d577588 fix(http): Correctly handle EOF timeouts
- 6300fa4 fix(http): Always close HTTP request connections
- 546d381 ci: Improve CI caching
- 29d496b ci: Improve logging and diagnostics on upload failure
- 7393553 style: fix PR nits
- 765cbcd fix(update): fix update default logic
- 7ce1571 feat(update): represent states better in update cmd
- 95e446e chore(update): fix nits
- 9e570f9 feat(update): add debug logging for update
- 5d76012 feat(update): add semver parsing
- 2e9af5d feat(update): #23 add fossa update command
- 89a8aa0 doc(go): document gdm support
- 49da5b4 doc(go): add gdm support
- 3f8f208 Merge pull request #37 from fossas/feat/go-gdm-integration
- 134b777 Add gdm to Dockerfile tools
- 056fca5 feat(go): Add gdm support
- e496598 docs: Add upload format user guide reference to walkthrough
- 5daa5be docs: Upload format documentation
- 0af727e Improve `user-guide.md` formatting
- 667cfb9 Merge pull request #34 from fossas/feat/docs
- a7e4b6d docs: README overhaul + user guide update
- 86089cb feat(upload): Add custom upload command
- 3115938 Merge pull request #28 from fossas/ci/run-provided-build
- 9d06606 ci(license-test): Run license check on CI
- ddc1bf7 Run FOSSA build after tests complete
- 0f0fe37 Merge pull request #25 from fossas/feat/add-test-command
- fcaca81 feat(test): Add JSON output to test cmd
- d65a651 fix(misc): Fix spinner issues, whitespace issues, golang isInternal, debug formatting, test unmarshalling
- 891526a refactor(test): Refactor test command and fix timeout
- 743c35f refactor(errors): Use errors.New instead of fmt.Errorf when there is no format string
- 283440e fix(test): fix timeout checks
- 71e6169 fix(config): fix locator normalization #21
- 2fef009 docs(test): properly document test cmd
- 37f8a21 fix(common): handle request errors properly
- 4ac31ad chore(errors): prefer fmt.Errorf to errors.New
- 89dcaea feat(test): add test command
- 661a7a5 Merge pull request #22 from fossas/refactor/common-build-utils
- 5c946b6 docs(readme): update readme
- 2f890b5 docs(readme): update readme
- f21c9ab refactor(sbt): Refactor SBT builder
- c76b0d4 refactor(ruby): Refactor Ruby builder
- 8feac38 refactor(nodejs): Refactor Nodejs builder
- 1f499e5 refactor(mvn): Refactor Maven builder
- c73cf5d refactor(go): Refactor Go builder
- 6284822 refactor(build): Refactor Composer builder
- e95f717 refactor(build): Refactor common utils + Bower builder
- 5e07519 Merge pull request #18 from fossas/feat/rpm-support
- fedeca4 Merge pull request #17 from fossas/fix/circleci-tests
- df44909 doc(build): add vendoredarchives docs
- f027f34 feat(build): add archive format support
- 455abd0 ci(circle-ci): Fix CircleCI config for new tests
- b7dff83 test(sbt): Add first test
- 920ac9b test(docker): Create docker image with build tools
- 7897993 doc(readme): update readme

---
Automated with [GoReleaser](https://github.com/goreleaser)
Built with go version go1.10 linux/amd64

## v0.3.0

- e84d0ea build(merge): Remove bad file merge
- 336406d Merge pull request #15 from fossas/feat/overhaul
- 3281995 feat(sbt): Improve SBT instrumentation
- 1929bef docs: Massive documentation overhaul
- becd5e3 Add SBT parsing + test fixtures
- baa673e feat(ruby): Add Ruby parsing + test fixtures
- b63d740 feat(mvn): add Maven support + test fixture
- 15e6175 refactor(logging): Use %#v for debug logging
- 6c4de98 feat(go): correctly resolve packages + add test fixtures
- d40578a feat(go): Add much better go support
- 60a1e38 docs: Add basic documentation
- 0634835 feat(composer): Add composer parsing + test fixtures
- 4fbc44f feat(bower): Add bower parsing + test fixtures
- 222bf74 feat(cmd): Add uploading to default command
- d909f16 refactor: Refactor CLI, with NodeJS support

---
Automated with [GoReleaser](https://github.com/goreleaser)
Built with go version go1.9.4 linux/amd64

## v0.2.6

- f53f6e1 Preliminary SBT support
- f6e14ea fix(go): Allow unresolved golang dependencies
- 9ad32d4 chore(readme): Update README with gigantic warning
- eba8735 fix(env): fix env var for fossa api key
- 4df5715 feat(docs): add maven docs and alpha notice
- e3ccd88 chore(doc): add status badges to README
- 0a2a634 Merge pull request #7 from fossas/ci/circleci-tests
- 21d5d2c ci(tests): Add CircleCI tests
- 17d5e5f chore(doc): add DCO
- 7d66202 Clean up unused Makefile lines

---
Automated with [GoReleaser](https://github.com/goreleaser)
Built with go version go1.9.2 darwin/amd64

## v0.2.5-1

- 605a9c0 build(versions): Fix version linking

---
Automated with [GoReleaser](https://github.com/goreleaser)
Built with go version go1.9.3 linux/amd64

## v0.2.5

- 20b2d6b chore(deps): Update deps, prune unused constraints
- b16e851 fix(commonjs): Substitute doublestar for zglob to fix data race
- c7d449d build(version): Add revision to --version output
- fdf200a fix(js): fix concurrency race condition
- 4a234b3 feat(config): Allow server endpoint to be set by environment variable
- 38d8615 chore(dep): Commit lockfile changes
- b5b71eb fix(maven): fix maven verify logic
- 79b5b64 fix(cmd): move validation to upload cmd

---
Automated with [GoReleaser](https://github.com/goreleaser)
Built with go version go1.9.3 linux/amd64

## v0.2.4

- b0d5c7a Release v0.2.4
- 0e20f0b chore(flags): clean up flag parsing
- 41c2d3e fix(config): refactor to fix locator flag setting
- 668a4f9 Release v0.2.3
- 4c0286c fix(cmd): make build cmd runnable again
- a848a58 chore(errors): reformat some error copy

---
Automated with [GoReleaser](https://github.com/goreleaser)
Built with go version go1.9.2 darwin/amd64

## v0.2.3

- 41c2d3e fix(config): refactor to fix locator flag setting
- 668a4f9 Release v0.2.3
- 4c0286c fix(cmd): make build cmd runnable again
- a848a58 chore(errors): reformat some error copy

---
Automated with [GoReleaser](https://github.com/goreleaser)
Built with go version go1.9.2 darwin/amd64

## v0.2.2

- 867cc0b Release v0.2.2
- 732038c feat(errors): better error handling and feedback
- b0ec539 feat(config): add ability to read from custom config file
- 2574402 fix(commonjs): fix node_modules traversal in subdir

---
Automated with [GoReleaser](https://github.com/goreleaser)
Built with go version go1.9.2 darwin/amd64

## v0.2.1

- 3f7ccf0 Release v0.2.1
- 5a6f382 feat(config): add default run mode to output json and exit w/o upload

---
Automated with [GoReleaser](https://github.com/goreleaser)
Built with go version go1.9.2 darwin/amd64

## v0.2.0

- 7243d0f Release v0.2.0
- eb054a3 feat(composer): support composer builds in subdirs
- 3c2bccc feat(gems): support bundler builds in subdirs
- 58d98df fix(maven): fix maven output command
- 811ecb0 feat(maven): use module manifest in builds
- 6c5ab1c feat(bower): support bower builds in subfolders
- 2c4b1a6 feat(build): support multi-module builds

---
Automated with [GoReleaser](https://github.com/goreleaser)
Built with go version go1.9.2 darwin/amd64

## v0.1.0

- f36ce39 fix(release): fix .goreleaser entry point
- 124bb47 chore(release): change package entry point
- 55acfd3 feat(upload): send report link
- f678cf0 fix(build): fix locator and build output
- 59eec8a fix(cmd): Guard against under-specified user input
- 5161162 feat(cmd): Refactor CLI and config structure
- 97626c5 feat(config): Read API key from environment variable
- 384b13d Merge pull request #6 from fossas/feat/3-upload-builds-results
- 0537aaf Merge branch 'feat/3-upload-builds-results' of github.com:fossas/fossa-cli into feat/3-upload-builds-results
- 4aec471 feat(upload): #3 add build upload cmd
- 271ba79 Merge pull request #5 from fossas/feat/4-fossa-yaml
- f70ca36 fix(config): Remove debugging statement
- 64c67ca feat(config): Add config options for locator
- 1e98346 feat(upload): #3 add build upload cmd
- d4383d2 fix(main): Remove debugging comment
- 0dd5ee9 feat(config): Set existing build options from configuration file
- 6010976 feat(config): Read config file values
- df2d7d8 Merge pull request #2 from fossas/feat/1-go-get
- b476866 feat(go): Run go get on incomplete builds
- 9f47778 fix(gem): install only production deps by default
- aa4ba7d fix(json): fix json keys in dependency

---
Automated with [GoReleaser](https://github.com/goreleaser)
Built with go version go1.9.2 darwin/amd64

## v0.0.0

- 699d58d feat(build): ignore RawDependencies in serialization
- 834466a feat(build): refactor dependency and logging
- 82f4830 chore(build): ignore dist folder
- 74edd98 Merge branch 'master' of https://github.com/fossas/fossa-cli
- 5e71265 feat(build): add release spec
- cf3de9b Merge branch 'master' of github.com:fossas/fossa-cli
- 0b7331d feat(go): Fall back to import path tracing when no lockfiles
- 7305c46 feat(log): add logging config
- b3d5b72 fix(gem): fix bundle command
- f87cc95 feat(composer): composer support
- f30e125 fix(build): fix build and maven command
- 9221cea feat(build): update logging and docs
- 36f5668 Merge branch 'master' of https://github.com/fossas/fossa-cli
- e2f557a feat(mvn): add maven support
- 5773c86 feat(go): Add glide, godep, govendor, vndr support
- 8ebfd7a feat(go): Add dep support
- f555b48 style(golint): Fix lint and vet warnings
- 7fa1098 doc(readme): update licensing guidance
- 1afe4a0 doc(readme): update readme
- 103d685 doc(license): add readme and license
- 1800cc3 Add Gopkg manifest
- 0d43673 feat(bower): add bower suppot
- 364cebf feat(cli): Refuse to build unless --install flag is explicitly passed
- 5f117dc fix(npm): Fix npm build logic
- 05ae3f5 Initial Commit

---
Automated with [GoReleaser](https://github.com/goreleaser)
Built with go version go1.9.2 darwin/amd64<|MERGE_RESOLUTION|>--- conflicted
+++ resolved
@@ -1,12 +1,8 @@
 # FOSSA CLI Changelog
 
-<<<<<<< HEAD
 ## v3.8.7
 - CLI Binaries: Sign Mac OS builds using codesign. ([#1251](https://github.com/fossas/fossa-cli/pull/1251))
-=======
-## 3.8.7
 - CLI Binaries: Sign Linux builds using cosign. ([#1243](https://github.com/fossas/fossa-cli/pull/1243))
->>>>>>> 93ac30a9
 
 ## v3.8.6
 - VSI: Fix a bug where root dependencies would cause analysis to fail. ([#1240](https://github.com/fossas/fossa-cli/pull/1240))
