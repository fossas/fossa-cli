--- conflicted
+++ resolved
@@ -1,15 +1,13 @@
 # FOSSA CLI Changelog
 
-<<<<<<< HEAD
-## v3.9.11
+## v3.9.13
 - Support GIT dependencies in Bundler projects ([#1403](https://github.com/fossas/fossa-cli/pull/1403/files))
-=======
+
 ## v3.9.12
 - `--detect-dynamic`: Fix deb tatic parsing ([#1401](https://github.com/fossas/fossa-cli/pull/1401)).
 
 ## v3.9.11
 - Licensing: Add new rules for unity licenses. Add the Redis Source Available License.
->>>>>>> 3fc8ec06
 
 ## v3.9.10
 - Support unarchiving `tgz`, `taz`, `txz`, `tbz`, `tbz2`, and `tz2` files for `--unpack-archives` ([#1402](https://github.com/fossas/fossa-cli/pull/1402/files))
