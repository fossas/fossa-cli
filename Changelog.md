# FOSSA CLI Changelog

<<<<<<< HEAD
## 3.8.38
- `--detect-dynamic`: Safely ignores scenarios in ldd output parsing where we run into not found error. ([#1376](https://github.com/fossas/fossa-cli/pull/1376)) 
=======
## v3.9.0
- Emits a warning instead of an error when no analysis targets are found ([#1375](https://github.com/fossas/fossa-cli/pull/1375))
>>>>>>> d9c28a8c

## 3.8.37

- Container Scans: Bugfix for some registry scans that fail with an STM error. ([#1370](https://github.com/fossas/fossa-cli/pull/1370))

## v3.8.36
- `fossa feedback`: Allow users to provide feedback on their cli experience ([#1368](https://github.com/fossas/fossa-cli/pull/1368))
- Add preflight checks to validate API key, connection to FOSSA app, and ability to write to temp directory in relevant commands


## v3.8.35
- Running `fossa analyze --detect-vendored` no longer fails if there are no detected vendored dependencies ([#1373](https://github.com/fossas/fossa-cli/pull/1373)).

## v3.8.34
- Add color and update formatting in cli help commands ([#1367](https://github.com/fossas/fossa-cli/pull/1367))

## v3.8.33
- Removes warnings and tracebacks to stderr [#1358](https://github.com/fossas/fossa-cli/pull/1358)

## v3.8.32

- Options: Add a `--static-only-analysis` option. ([#1362](https://github.com/fossas/fossa-cli/pull/1362))

## v3.8.31

- Container scanning: `BerkeleyDB` and `Sqlite` strategies now support RPM databases in non-standard locations ([#1365](https://github.com/fossas/fossa-cli/pull/1365)).
- Updates the license scanner to the latest version ([#1366](https://github.com/fossas/fossa-cli/pull/1366)).
  This update addresses several issues with the license scanner, primarily related to incorrect classification of GPL and AGPL licenses.

## v3.8.30

- Fix an issue with long-option syntax for older versions of `sbt` ([#1356](https://github.com/fossas/fossa-cli/pull/1356))
- Debug: add more logging for debugging missing dependencies. ([#1360](https://github.com/fossas/fossa-cli/pull/1360))

## v3.8.29
- Prevents showing SCM warnings in fossa analyze, test, and report [#1354](https://github.com/fossas/fossa-cli/pull/1354)
- Pathfinder: Pathfinder has been deprecated and removed. ([#1350](https://github.com/fossas/fossa-cli/pull/1350))

## v3.8.28
- VSI: no longer reports paths inside of extracted archives with the `!_fossa.virtual_!` literal [#1345](https://github.com/fossas/fossa-cli/pull/1345)

## v3.8.27
- Maven: Fix a bug that broke maven analysis if the build directory was in a non-standard location ([#1343](https://github.com/fossas/fossa-cli/pull/1343))

## v3.8.26
- Maven: add support for maven submodule filtering [#1339](https://github.com/fossas/fossa-cli/pull/1339)

## v3.8.25
- Maven: add support for maven scope filtering ([#1331](https://github.com/fossas/fossa-cli/pull/1331))
- `fossa init`: adds new `fossa init` command which creates `.fossa.yml.example`, and `fossa-deps.yml.example` file. ([#1323](https://github.com/fossas/fossa-cli/pull/1323))

## v3.8.24

- Python: use `pip` to determine transitive dependencies for setuptool projects that contain a req*.txt or setup.py file. ([#1334](https://github.com/fossas/fossa-cli/pull/1334))
- Container Scanning: warn and exclude rpm packages that are missing attributes. ([#1335](https://github.com/fossas/fossa-cli/pull/1335))

## v3.8.23
- Custom License Scans: Support full-file uploads for custom license scans ([#1333](https://github.com/fossas/fossa-cli/pull/1333))

## v3.8.22
- path: adds path dependency scanning functionality. ([#1327](https://github.com/fossas/fossa-cli/pull/1327))
- `pnpm`: Supports `6.0` version of `pnpm-lockfile.yaml` ([#1320])(https://github.com/fossas/fossa-cli/pull/1320)
- Maven: Fixes defect, where `fossa-cli` was sometimes ignoring dependency, if the dependency with multiple scopes was part of the project. ([#1322](https://github.com/fossas/fossa-cli/pull/1322))

## v3.8.21
- archive: considers 0-byte tar file to be valid tar file. ([#1311](https://github.com/fossas/fossa-cli/pull/1311))
- Cocoapods: Allow Podfile.lock without EXTERNAL SOURCES field ([#1279](https://github.com/fossas/fossa-cli/pull/1279))
- `fossa-deps`: `--fossa-deps-file` to specify custom fossa-deps file ([#1303](https://github.com/fossas/fossa-cli/pull/1303))
- install-latest.sh: Fixed a bug where install-latest.sh would result in a broken binary when run on some versions of macOS ([#1317](https://github.com/fossas/fossa-cli/pull/1317))

## v3.8.20
- container scanning: Fixes registry network calls, to ensure `fossa-cli` uses `Accept` header on `HEAD` network calls. ([#1309](https://github.com/fossas/fossa-cli/pull/1309))

## v3.8.19

- container scanning: fixes a defect which led to incorrect `NotTarFormat` errors when parsing container layer. ([#1305](https://github.com/fossas/fossa-cli/pull/1305))
- `--detect-vendored`: fix a defect which caused the `--detect-vendored` flag to fail on Windows ([#1300](https://github.com/fossas/fossa-cli/pull/1300))

## v3.8.18

- Removes the `fossa log4j` subcommand. ([#1291](https://github.com/fossas/fossa-cli/pull/1291))
- golang: Updates go.mod parser to be compatible with golang v1.21. ([#1304](https://github.com/fossas/fossa-cli/pull/1304))
- `fossa list-targets`: list-target command supports `--format` option with: `ndjson`, `text`, and `legacy`. ([#1296](https://github.com/fossas/fossa-cli/pull/1296))

## v3.8.17

Integrates FOSSA snippet scanning into the main application.
For more details and a quick start guide, see [the subcommand reference](./docs/references/subcommands/snippets.md).

## v3.8.16

Delivers another update to the `millhone` early preview of FOSSA snippet scanning:

- Fixes surprising semantics in some subcommands, especially `commit`.
- Sorts and makes unique dependencies written to `fossa-deps` files.
- Overly noisy snippets are filtered entirely.
- Adds C++ snippet parsing.
- Reduces config and logging verbosity.

## v3.8.15

This version is a special release: it does not alter anything in FOSSA CLI, but instead adds `millhone`,
the new snippet scanning functionality for FOSSA, as a release asset.

Future releases will bundle this functionality into FOSSA CLI instead,
but we're making this CLI available standalone for now to enable immediate use!

Initial documentation for this functionality is here.
When we integrate this functionality into FOSSA CLI itself we'll have improved documentation as well.

Note: FOSSA is still ingesting sources into the snippet scanning database;


## v3.8.14

- Custom License Searches and Keyword Searches allow you to search through your codebase, find matches to regular expressions and then either log the results to the scan summary (keyword search) or create a custom license match (custom license searches) ([#1274](https://github.com/fossas/fossa-cli/pull/1274))

## v3.8.13
- Maven: Prevent infinite recursion from Pom file property interpolation. ([#1271](https://github.com/fossas/fossa-cli/pull/1271))

## v3.8.12
- Conda: Support simple Pip packages in `environment.yml`. ([#1275](https://github.com/fossas/fossa-cli/pull/1275))

## v3.8.11
- Maven analysis: Prevent maven analysis from infinitely recursing when it encounters a recursive property ([#1268](https://github.com/fossas/fossa-cli/pull/1268))

## v3.8.10
- Reports: Can now export reports formatted as CycloneDX (json/xml), CSV, HTML, and JSON SPDX. ([#1266](https://github.com/fossas/fossa-cli/pull/1266))
- Containers: RPM packages installed in containers that use the NDB format for their RPM database are now parsed much faster. ([#1262](https://github.com/fossas/fossa-cli/pull/1262))

## v3.8.9
- CLI Binaries: Notarize Mac OS binaries. ([#1261](https://github.com/fossas/fossa-cli/pull/1261))

## v3.8.8
- CLI Binaries: Sign Mac OS builds using codesign. ([#1251](https://github.com/fossas/fossa-cli/pull/1251))
- CLI Binaries: Sign Linux builds using cosign. ([#1243](https://github.com/fossas/fossa-cli/pull/1243))

## v3.8.7
- Due to an issue with our release process [#1254](https://github.com/fossas/fossa-cli/pull/1254), this tag exists but was not released. The changes that would have been in 3.8.7 were released as v3.8.8.

## v3.8.6
- VSI: Fix a bug where root dependencies would cause analysis to fail. ([#1240](https://github.com/fossas/fossa-cli/pull/1240))
- Node (PNPM): Fixes a bug where analyses would fail when the `lockfileVersion` attribute was a string in `pnpm-lock.yaml`. ([1239](https://github.com/fossas/fossa-cli/pull/1239))
- License Scanning: Add a new "IBM type1 interpreter" license (no PR).

## v3.8.5
- Go: `--experimental-use-v3-go-resolver` is now the default. ([Documentation](./docs/references/strategies/languages/golang/v3-go-resolver-transition-qa.md). ([1224](https://github.com/fossas/fossa-cli/pull/1224))

## v3.8.4
- VSI: Report VSI rules and display them in FOSSA's UI. ([#1237](https://github.com/fossas/fossa-cli/pull/1237), [#1235](https://github.com/fossas/fossa-cli/pull/1235))

## v3.8.3
- Logging: Don't output the `[INFO]` prefix for regular CLI messages. ([#1226](https://github.com/fossas/fossa-cli/pull/1226))
- License Scanning: Fix a bug where we were identifying the "GPL with autoconf macro exception" license as "GPL with autoconf exception" in a few cases ([#1225](https://github.com/fossas/fossa-cli/pull/1225))
- Container Scanning: More resiliant os-release parser, accounting initial line comments in the file ([#1230](https://github.com/fossas/fossa-cli/pull/1230))
- Analysis: full paths to the files in archives are shown when running `fossa analyze --unpack-archives` ([#1231](https://github.com/fossas/fossa-cli/pull/1231))
- Telemetry: Collect GNU/Linux distribution information and `uname` output. ([#1222](https://github.com/fossas/fossa-cli/pull/1222))

## v3.8.2
- Poetry: Defaults `category` to `main` if not present in lockfile. ([#1211](https://github.com/fossas/fossa-cli/pull/1211))
- Maven: Revert ([#1218](https://github.com/fossas/fossa-cli/pull/1218)) from v3.8.2 due to performance impacts.

## v3.8.1
- Setup.py: Fixes an defect with `setup.py` parser, caused by failing to account for line comments or backslash. ([#1191](https://github.com/fossas/fossa-cli/pull/1191))
- Installation: `install-latest.sh` now directs `curl` and `wget` to pass `Cache-Control: no-cache` headers to the server. ([#1206](https://github.com/fossas/fossa-cli/pull/1206))
- `Go.mod`: Anaysis does not fail if `go.mod` includes `retract` block. ([#1213](https://github.com/fossas/fossa-cli/pull/1213))
- `.aar`: Supports `.aar` archive files with native license scanning, and with `--unpack-archives` option. ([#1217](https://github.com/fossas/fossa-cli/pull/1217))
- `remote-dependencies`: Analysis of `fossa-deps` fails, if remote-dependencies's character length is greater than maximum. It only applies during non-output mode. ([#1216](https://github.com/fossas/fossa-cli/pull/1216))
- Maven: Analyze a package separately from its parents if the module does not appear in its parent's `<modules>` tag when both the module and its parents are discovered as candidate targets. ([#1218](https://github.com/fossas/fossa-cli/pull/1218))
- Network requests: `fossa-cli` retries network requests which return response with status code of 502. ([#1220](https://github.com/fossas/fossa-cli/pull/1220))
- `PDM`: Adds support for PDM package manager. ([#1214](https://github.com/fossas/fossa-cli/pull/1214))

## v3.8.0
- License Scanning: You can license scan your first-party code with the `--experimental-force-first-party-scans` flag ([#1187](https://github.com/fossas/fossa-cli/pull/1187))
- Network requests: `fossa-cli` retries network requests, if it experiences timeout error. ([#1203](https://github.com/fossas/fossa-cli/pull/1203))
- Monorepo is no longer a supported feature of FOSSA. ([#1202](https://github.com/fossas/fossa-cli/pull/1202))
- `experimental-enable-binary-discovery`, `detect-vendored`: Redact file contents in debug bundles. ([#1201](https://github.com/fossas/fossa-cli/pull/1201))
- `setup.cfg`: Adds support for setup.cfg, in conjuction with `setup.py`. ([#1195](https://github.com/fossas/fossa-cli/pull/1195))
- Default Filters: Default filters are applied prior to analysis. Improves overall runtime performance. ([#1193](https://github.com/fossas/fossa-cli/pull/1194))
- `.fossa.yml` and CLI args: Allow setting a policy by id in addition to by name. ([#1203](https://github.com/fossas/fossa-cli/pull/1203))
- Doc only: Fixed an issue in the `fossa-deps` schema suggesting against the use of `name` for referenced RPM dependencies. If your editor utilizes SchemaStore, this file should now lint properly after this change propagates. ([#1199](https://github.com/fossas/fossa-cli/pull/1199)).

## v3.7.11
- `fossa-deps.yml`: Adds strict parsing to so that required field with only whitespace strings are prohibited early. Also throws an error, if incompatible character is used in vendor dependency's version field. ([#1192](https://github.com/fossas/fossa-cli/pull/1192))

## v3.7.10
- License Scanning: Fix a bug where the license scanner did not run on MacOS 13 on M1 Macs ([#1193](https://github.com/fossas/fossa-cli/pull/1193))
- Debug bundle: The raw dependency graph FOSSA CLI discovers is output in the FOSSA Debug Bundle. ([#1188](https://github.com/fossas/fossa-cli/pull/1188))

## v3.7.9
- License Scanning: Add support for "full file uploads" for CLI-side license scans. ([#1181](https://github.com/fossas/fossa-cli/pull/1181))

## v3.7.8
- Go: Do not fall back to module based analysis when using `--experimental-use-go-v3-resolver`. ([#1184](https://github.com/fossas/fossa-cli/pull/1184))

## v3.7.7
- Adds `--json` flag to `fossa container analyze` ([#1180](https://github.com/fossas/fossa-cli/pull/1180))
- License Scanning: Reduce false positives caused by indicator matches. This is done by only reporting indicator matches to SPDX keys and license names when we are scanning a manifest file ([#1182](https://github.com/fossas/fossa-cli/pull/1182))

## v3.7.6
- RPM: Support origin paths for RPM spec file analysis ([#1178](https://github.com/fossas/fossa-cli/pull/1178))
- Swift: Do not stop analysis if we encounter a badly formatted project.pbxproj file ([#1177](https://github.com/fossas/fossa-cli/pull/1177))

## v3.7.5
- Go: Introduce `--experimental-use-v3-go-resolver` to preview a new [tactic](./docs/references/strategies/languages/golang/gomodules.md#experimental-strategy-use-go-list-on-packages) for Go dependency scanning. ([#1168](https://github.com/fossas/fossa-cli/pull/1168),[#1173](https://github.com/fossas/fossa-cli/pull/1173))
- Themis: Update tag to support a new rule for the libdivide dependency. ([#1172](https://github.com/fossas/fossa-cli/pull/1172)

## v3.7.4
- Gradle: Fix possible ConcurrentModificationException that can occur when getting dependencies ([#1171](https://github.com/fossas/fossa-cli/pull/1171))

## v3.7.3
- Go: Collects environment variables in debug bundle. ([#1132](https://github.com/fossas/fossa-cli/pull/1132))
- Diagnostics: Improves user-facing error messages and debugging tips for external commands and some HTTP error conditions ([#1165](https://github.com/fossas/fossa-cli/pull/1165))
- License Scanning: Scan the full contents of "license.html" and "licence.html" for license content, not just the comments. ([#1169](https://github.com/fossas/fossa-cli/pull/1169))

## v3.7.2
- License Scanning: Add four new licenses: Pushwoosh, PalletsFlaskLogo, IntelDisclaimer and Instabug ([#1163](https://github.com/fossas/fossa-cli/pull/1163))

## v3.7.1
- Stack: Git based dependencies are detected and handled correctly. ([#1160](https://github.com/fossas/fossa-cli/pull/1160))

## v3.7.0
- Support Maven wrapper (`mvnw`) usage in Maven projects, and user-provided binary overrides for Maven projects ([#1149](https://github.com/fossas/fossa-cli/pull/1149))
  For more information, see the [Maven strategy documentation](./docs/references/strategies/languages/maven/maven.md).
- Installation Script: Verify that the sha256sum of the downloaded archive matches the recorded one. ([#1158](https://github.com/fossas/fossa-cli/pull/1158))

## v3.6.18
- License Scanning: Emit a warning if unarchiving fails rather than a fatal error. ([#1153](https://github.com/fossas/fossa-cli/pull/1153))

## v3.6.17

- Handle Leiningen deduped deps: expand groupID and artifactID in the leiningen tactic to satisfy the Maven fetcher ([#1152]](https://github.com/fossas/fossa-cli/pull/1152))

## v3.6.17

- `fossa test`: Display CVE, fixed version information, and issue dashboard links when possible. ([#1146](https://github.com/fossas/fossa-cli/pull/1146))

## v3.6.16

- Project labels: Support project labels from command line and configuration file ([1145](https://github.com/fossas/fossa-cli/pull/1145))

## v3.6.15

- Container scanning: support more tar formats. ([1142](https://github.com/fossas/fossa-cli/pull/1142))
- `--detect-dynamic`: Supports recursively inspecting binaries for dynamic dependencies. ([#1143](https://github.com/fossas/fossa-cli/pull/1143))

## v3.6.14

- `fossa test`: Improved reporting. ([#1135](https://github.com/fossas/fossa-cli/pull/1135))

## v3.6.13

- Vendored Dependencies: Add the unity companion license (https://unity.com/legal/licenses/unity-companion-license) and unity package distribution license (https://unity.com/legal/licenses/unity-package-distribution-license) to license scanning ([#1136](https://github.com/fossas/fossa-cli/pull/1136))

## v3.6.12

- Maven: If a package is both `"test"` and `"compile"`, it is no longer filtered ([#1138](https://github.com/fossas/fossa-cli/pull/1138)).

## v3.6.11

- Lib yarn protocol: When we encounter Yarn lib deps we should warn but not fail the scan ([#1134](https://github.com/fossas/fossa-cli/pull/1134))

## v3.6.10

- Vendored Dependencies: Allow path filtering when doing cli-side license scans ([#1128](https://github.com/fossas/fossa-cli/pull/1128))

## v3.6.9
- Yarn: Fix a bug where tarball URLs were recognized as git urls. ([#1126](https://github.com/fossas/fossa-cli/pull/1126))

## v3.6.8
- Go: Allow quotes module names in static analysis ([#1118](https://github.com/fossas/fossa-cli/pull/1118))
- `fossa test`: Includes revision summary and target information, when accessible ([#1119](https://github.com/fossas/fossa-cli/pull/1119))

## v3.6.7

- Rename `--experimental-license-scan` to `--license-scan` (https://github.com/fossas/fossa-cli/pull/1110)
- Emit a warning if the `--experimental-native-license-scan` flag is used

## v3.6.6

- Conda: Change dynamic strategy to simulate building an environment from `environment.yml` instead of reading from the currently active environment. ([#1099](https://github.com/fossas/fossa-cli/pull/1099))

## v3.6.5

- `fossa test`: deprecates `--json` flag in favor of `--format json` option. ([#1109](https://github.com/fossas/fossa-cli/pull/1109))
- `fossa container test`: deprecates `--json` flag in favor of `--format json` option. ([#1109](https://github.com/fossas/fossa-cli/pull/1109))
- UX: Added breadcrumb to main help output indicating that subcommands have additional options. ([#1106](https://github.com/fossas/fossa-cli/pull/1106))

## v3.6.4

- C/C++: Fixes `--detect-vendored` on Windows. ([#1096](https://github.com/fossas/fossa-cli/pull/1096))
- Uses an ISO timestamp for the revision if no better revision can be inferred. ([#1091](https://github.com/fossas/fossa-cli/pull/1091))

## v3.6.3

Gradle: Considers dependencies from `debugUnitTest*` configurations to be unused. ([#1097](https://github.com/fossas/fossa-cli/pull/1097))

## v3.6.2

- Don't promote transitive dependencies  [#1092](https://github.com/fossas/fossa-cli/pull/1092).
- Container Scanning: Fixes a bug where tar entry were not normalized within nested layer tar. [#1095](https://github.com/fossas/fossa-cli/pull/1095)

## v3.6.1

- Container Scanning: Fixes a bug where image source parser ignored '-' in host. Also fixes an issue regarding to redirect headers when communicating with registry. [#1089](https://github.com/fossas/fossa-cli/pull/1089)

## v3.6.0

- Promote C/C++ features to general availability ([#1087](https://github.com/fossas/fossa-cli/pull/1087)).
  - `--experimental-enable-vsi` is now `--detect-vendored`.
  - `--experimental-analyze-dynamic-deps` is now `--detect-dynamic`.

## v3.5.3

- Manual Dependencies: Linux Dependencies (`rpm-generic`, `apk`, `deb`) can be provided as reference dependency in fossa-deps file ([#1086](https://github.com/fossas/fossa-cli/pull/1086)).

## v3.5.2

- Container Scanning: Fixes an issue with base64 encoded raw authentications ([#1085](https://github.com/fossas/fossa-cli/pull/1085)).

## v3.5.1

- Contributor counting: update the contributor count range from 90 days to 365 days. ([#1083](https://github.com/fossas/fossa-cli/pull/1083))

## v3.5.0

- Container Scanning: Uses native container scanner, deprecates old container scanner ([#1078](https://github.com/fossas/fossa-cli/pull/1078)), ([#1079](https://github.com/fossas/fossa-cli/pull/1079)), ([#1080](https://github.com/fossas/fossa-cli/pull/1080)), ([1082](https://github.com/fossas/fossa-cli/pull/1082)).

_Notice:_

- Now, container scanning analyzes projects for applications (`npm`, `pip`, etc) dependencies.
- Now, container scanning can filter specific targets via target exclusions using [fossa configuration file](./docs/references/files/fossa-yml.md).
- Now, `fossa-cli`'s windows binary can perform container scanning.
- Now, container scanned projects will show origin path in FOSSA web UI.
- Now, container scanned projects can target specific architecture via digest.

You can use `--only-system-deps` flag to only scan for dependencies from `apk`, `dpkg`, `dpm`.
This will mimic behavior of older FOSSA CLI's container scanning (older than v3.5.0).

Learn more:
- [container scanner](./docs/references/subcommands/container/scanner.md)
- [fossa container analyze](./docs/references/subcommands/container.md)

If you experience any issue with this release, or have question, please contact [FOSSA Support](https://support.fossa.com).

## v3.4.11
- Npm (Lockfile v3) - Fixes a defect where, _sometimes_ wrong version of the dependency was reported if multiple version of the same dependency existed in the lock file. ([#1075](https://github.com/fossas/fossa-cli/pull/1075))
- Npm (Lockfile v2) - Fixes a defect where, _sometimes_ wrong version of the dependency was reported if multiple version of the same dependency existed in the lock file. ([#1075](https://github.com/fossas/fossa-cli/pull/1075))

## v3.4.10
- Scala: Supports analysis of multi-project sbt builds with `sbt-dependency-graph` plugin. ([#1074](https://github.com/fossas/fossa-cli/pull/1074)).

## v3.4.9
- Scan Summary: Identifies project skipped due to production path filtering, or exclusion filtering. ([#1071](https://github.com/fossas/fossa-cli/pull/1071))
- R: Adds support for `renv` package manager. ([#1062](https://github.com/fossas/fossa-cli/pull/1062))

## v3.4.8
- Report: Fixes a defect, where `report` command was failing due to invalid dependencies cache from endpoint ([#1068](https://github.com/fossas/fossa-cli/pull/1068)).

## v3.4.7
- Linux releases are now packaged as both tar.gz and zip to improve compatibility when installing ([#1066](https://github.com/fossas/fossa-cli/pull/1066))

## v3.4.6
- Container Scanning: Fixes a defect, where container registry `registry:3000/org/repo:tag` was incorrectly identifying `registry` as project name. ([#1050](https://github.com/fossas/fossa-cli/issues/1050))
- Container Scanning: Includes registry uri in project name (experimental scanner only). ([#1050](https://github.com/fossas/fossa-cli/issues/1050))

## v3.4.5
- FOSSA API: Adds resiliency against API errors occurring when retrieving endpoint versioning information. ([#1051](https://github.com/fossas/fossa-cli/pull/1051))

## v3.4.4
- Fix a bug in the v1 installers for Windows (install-v1.ps1 and install.ps1) ([#1052](https://github.com/fossas/fossa-cli/pull/1052))

## v3.4.3
- Container scanning: Supports hardlink file discovery for experimental scanner. ([#1047](https://github.com/fossas/fossa-cli/pull/1047))
- Container scanning: Supports busybox. ([#1047](https://github.com/fossas/fossa-cli/pull/1047))
- Container scanning: Increases timeout to 5 mins when extracting image from docker engine api for experimental scanner. ([#1047](https://github.com/fossas/fossa-cli/pull/1047))

## v3.4.2

- API: Error messages are more clear and provide user-actionable feedback. ([#1048](https://github.com/fossas/fossa-cli/pull/1048))
- Metrics: Reports the kind of CI environment in which FOSSA is running, if any. ([#1043](https://github.com/fossas/fossa-cli/pull/1043))

## v3.4.1

- Container scanning: RPM: Add support for the Sqlite backend. ([#1044](https://github.com/fossas/fossa-cli/pull/1044))
- Container scanning: RPM: Add support for the NDB backend. ([#1046](https://github.com/fossas/fossa-cli/pull/1046))

## v3.4.0

- Container scanning: New experimental scanner. ([#1001](https://github.com/fossas/fossa-cli/pull/1001), [#1002](https://github.com/fossas/fossa-cli/pull/1002), [#1003](https://github.com/fossas/fossa-cli/pull/1003), [#1004](https://github.com/fossas/fossa-cli/pull/1004), [#1005](https://github.com/fossas/fossa-cli/pull/1005), [#1006](https://github.com/fossas/fossa-cli/pull/1006), [#1010](https://github.com/fossas/fossa-cli/pull/1010), [#1011](https://github.com/fossas/fossa-cli/pull/1011), [#1012](https://github.com/fossas/fossa-cli/pull/1012), [#1014](https://github.com/fossas/fossa-cli/pull/1014), [#1016](https://github.com/fossas/fossa-cli/pull/1016), [#1017](https://github.com/fossas/fossa-cli/pull/1017), [#1021](https://github.com/fossas/fossa-cli/pull/1021), [#1025](https://github.com/fossas/fossa-cli/pull/1025), [#1026](https://github.com/fossas/fossa-cli/pull/1026), [#1029](https://github.com/fossas/fossa-cli/pull/1029), [#1031](https://github.com/fossas/fossa-cli/pull/1031), [#1032](https://github.com/fossas/fossa-cli/pull/1032), [#1034](https://github.com/fossas/fossa-cli/pull/1034))<br>
  For more information, see the [experimental container scanning documentation](./docs/references/subcommands/container/scanner.md).
- Filters: Add `dist-newstyle` to the list of automatically filtered directories. ([#1030](https://github.com/fossas/fossa-cli/pull/1035))
- `fossa-deps`: Fix a bug in `fossa-deps.schema.json`, it is now valid JSON. ([#1030](https://github.com/fossas/fossa-cli/pull/1030))

## v3.3.12

- CocoaPods: Fixes error when analyzing podspecs that print non-JSON text to stdout ([#1015](https://github.com/fossas/fossa-cli/pull/1015))
- VSI: Executes with at least two threads even on a single core system ([#1013](https://github.com/fossas/fossa-cli/pull/1013))
- VSI: Reports a better error when no dependencies are found ([#1023](https://github.com/fossas/fossa-cli/pull/1023)).

## v3.3.11

- `fossa test`: `fossa test --json` produces json output when there are 0 issues found. ([#999](https://github.com/fossas/fossa-cli/pull/999))

## v3.3.10

- Svn: Fixes project inference bug, where revision values included `\r`. ([#997](https://github.com/fossas/fossa-cli/pull/997))

## v3.3.9

- Maven: Always use Maven Install Plugin 3.0.0-M1 to install depgraph. This avoids a Maven bug with older versions failing to install the plugin correctly from a vendored JAR. ([#988](https://github.com/fossas/fossa-cli/pull/988/files))
- Cocoapods: Fixes podpsec bug in which nested subspecs (of external sources), were not appropriately handled. Improves logging. ([#994](https://github.com/fossas/fossa-cli/pull/994))

## v3.3.8

- Carthage: Fixes analysis of artifacts dervided from Github entry for GH enterprise urls. ([#989](https://github.com/fossas/fossa-cli/pull/989))

## v3.3.7

- Report: Changes copyrights field to copyrightsByLicense in the attribution report JSON output. [#966](https://github.com/fossas/fossa-cli/pull/966)
- Report: Always include the "downloadUrl" field in attribution reports, regardless of the setting in the FOSSA reports UI. ([#979](https://github.com/fossas/fossa-cli/pull/979))
- Debug: Includes version associated with endpoint in debug bundle, and scan summary. ([#984](https://github.com/fossas/fossa-cli/pull/984))
- Test: Adds `--diff` option for `fossa test` command. ([#986](https://github.com/fossas/fossa-cli/pull/986))

## v3.3.6
- License scanning: Make CLI-side license scanning the default method for `vendored-dependencies`.
- Maven: Report direct dependencies as direct rather than deep. ([#963](https://github.com/fossas/fossa-cli/pull/963))

## v3.3.5
- Pnpm: Adds support for dependency analysis using `pnpm-lock.yaml` file. ([#958](https://github.com/fossas/fossa-cli/pull/958))

## v3.3.4
- `fossa report attribution`: Removes copyright information from JSON output ([#945](https://github.com/fossas/fossa-cli/pull/945)) as it was never available from the server.
- VSI scans now automatically skip the `.git` directory inside the scan root ([#969](https://github.com/fossas/fossa-cli/pull/969)).

## v3.3.3
- Cocoapods: Cocoapods analyzer does not handle subspecs in vendored podspecs. ([#964](https://github.com/fossas/fossa-cli/pull/964/files))

## v3.3.2
- License scanning: Skip rescanning revisions that are already known to FOSSA. This can be overridden by using the `--force-vendored-dependency-rescans` flag.
- Swift: Added support for `Package.resolved` v2 files ([#957](https://github.com/fossas/fossa-cli/pull/957)).
- Perl: Updated version number parser to be more lenient on non-textual version numbers ([#960](https://github.com/fossas/fossa-cli/pull/960))

## v3.3.1
- Vendor Dependencies: Considers `licence` and `license` equivalent when performing native license scan ([#939](https://github.com/fossas/fossa-cli/pull/939)).
- Vendor Dependencies: Native license scanning works in alpine linux without additional dependencies ([#949](https://github.com/fossas/fossa-cli/pull/949)).
- `fossa report attribution`: Adds copyright information to JSON output ([#945](https://github.com/fossas/fossa-cli/pull/945)).
- Scala: non-multi sbt projects include deep dependencies ([#942](https://github.com/fossas/fossa-cli/pull/942)).

## v3.3.0
- Telemetry: CLI collects telemetry by default. ([#936](https://github.com/fossas/fossa-cli/pull/936))

Read more about telemetry: https://github.com/fossas/fossa-cli/blob/master/docs/telemetry.md. To opt-out of telemetry, provide `FOSSA_TELEMETRY_SCOPE` environment variable with value of: `off` in your shell prior to running fossa.

## v3.2.17
- Archive upload: Fix a bug when trying to tar to a filename that already exists. ([#927](https://github.com/fossas/fossa-cli/pull/927))
- Npm: Supports lockfile v3. ([#932](https://github.com/fossas/fossa-cli/pull/932))

## v3.2.16
- Go: When statically analyzing a project, apply reported replacements. ([#926](https://github.com/fossas/fossa-cli/pull/926))

## v3.2.15

- Maven: Update `depGraph` plugin to `4.0.1` and add a fallback ot the legacy `3.3.0` plugin ([#895](https://github.com/fossas/fossa-cli/pull/895))

## v3.2.14

- Gradle: Considers `testFixturesApi` and `testFixturesImplementation` to be test configuration, and it's dependencies are excluded in analyzed dependency graph. ([#920](https://github.com/fossas/fossa-cli/pull/920))

## v3.2.13

- Filters: Fixes the disabled path filtering in discovery exclusion. ([#908](https://github.com/fossas/fossa-cli/pull/908))

## v3.2.12

- `fossa report attribution`: Adds `text` as an option to `--format`. ([#921](https://github.com/fossas/fossa-cli/pull/921))
- Go: The standard library is no longer reported as a dependency. ([#918](https://github.com/fossas/fossa-cli/pull/918))

## v3.2.11

- nodejs: Refine how workspace packages are recognized/skipped. ([#916](https://github.com/fossas/fossa-cli/pull/916))
- Cocoapods: Resolves vendored local podspecs into their source Git repositories when possible. ([#875](https://github.com/fossas/fossa-cli/pull/875))

## v3.2.10

- Haskell: Generates build plan properly for multi-home Cabal projects (h/t [@jmickelin](https://github.com/jmickelin)) ([#910](https://github.com/fossas/fossa-cli/pull/910))

## v3.2.9

- Container Scanning: supports rpm databases using `ndb` or `sqlite` backend. ([#894](https://github.com/fossas/fossa-cli/pull/894))

## v3.2.8

- Filtering: Don't use included paths for discovery exclusion. ([#907](https://github.com/fossas/fossa-cli/pull/907))
- Filtering: add `--debug-no-discovery-exclusion` for client-side filter debugging. (#[901](https://github.com/fossas/fossa-cli/pull/901))

## v3.2.7

- Debug: Redact all known API keys from the debug bundle (#[897](https://github.com/fossas/fossa-cli/pull/897))
- Nodejs: Discover peer deps and transitive deps for name-spaced packages in package-lock.json. ([#882](https://github.com/fossas/fossa-cli/pull/882))

## v3.2.6

- Filters: Apply filters during the discvoery phase, reducing end-to-end runtime. ([#877](https://github.com/fossas/fossa-cli/pull/877))

## v3.2.5

- Debug: Reduce the size of debug bundles. ([#890](https://github.com/fossas/fossa-cli/pull/890))

## v3.2.4

- Nodejs: Fixed a bug where dev deps that only appear in requires were considered production dependencies. ([#884](https://github.com/fossas/fossa-cli/pull/884))

## v3.2.3

- Nodejs: Fixed a bug where some dev dependencies weren't removed during shrinking. ([#859](https://github.com/fossas/fossa-cli/pull/859))

## v3.2.2

- Nodejs: Fix a bug where cycles involved peer dependencies would cause an infinite loop. ([#870](https://github.com/fossas/fossa-cli/pull/870))
- Experimental: Allow local license scanning of vendored dependencies (specified in `fossa-deps.yml` file) when using `--experimental-native-license-scan`.
  - [#868](https://github.com/fossas/fossa-cli/pull/868)
  - [#858](https://github.com/fossas/fossa-cli/pull/858)
  - [#838](https://github.com/fossas/fossa-cli/pull/838)
  - [#814](https://github.com/fossas/fossa-cli/pull/814)
  - [#873](https://github.com/fossas/fossa-cli/pull/873)

## v3.2.1

- Experimental: native license scanning is now disabled by default. ([#865](https://github.com/fossas/fossa-cli/pull/865))

## v3.2.0
- Telemetry: Introduces fossa cli telemetry for fatal errors and warnings. By default, telemetry is disabled. ([#831](https://github.com/fossas/fossa-cli/pull/831))
Please read for details on telemetry [here](./docs/telemetry.md)

- Configuration: Fixes a bug where `.fossa.yml` was picked up only in the working directory, not in the analysis directory. ([#854](https://github.com/fossas/fossa-cli/pull/854))
- Configuration: Reports an error when provided API key is an empty string ([#856](https://github.com/fossas/fossa-cli/pull/856))

## v3.1.8

- Windows: Fixes a --version command for windows release binary.

## v3.1.7

- Configuration: Users can now use `.fossa.yaml` as a configuration file name. Previously, only `.fossa.yml` was supported. ([#851](https://github.com/fossas/fossa-cli/pull/851))
- fossa-deps: Fixes an archive uploading bug for vendor dependency by queuing archive builds individually. ([#826](https://github.com/fossas/fossa-cli/pull/826))
- nodejs: Capture peer dependencies transitively for npm `package-lock.json` files. ([#849](https://github.com/fossas/fossa-cli/pull/849))

## v3.1.6

- Respects Go module replacement directives in the Go Mod Graph strategy. ([#841](https://github.com/fossas/fossa-cli/pull/841))

## v3.1.5

- Adds `--format` to `fossa report attribution` and deprecates `--json`. ([#844](https://github.com/fossas/fossa-cli/pull/844))

## v3.1.4

- Handles symlink loops in directory structure. ([#827](https://github.com/fossas/fossa-cli/pull/827))
- No longer crashes when `fossa-deps.yml` exists but has an empty `archived-dependencies` property. ([#832](https://github.com/fossas/fossa-cli/pull/832))

## v3.1.3

- Adds support for identifying dynamically linked dependencies in an output binary. ([#818](https://github.com/fossas/fossa-cli/pull/818), [#788](https://github.com/fossas/fossa-cli/pull/788), [#780](https://github.com/fossas/fossa-cli/pull/780), [#788](https://github.com/fossas/fossa-cli/pull/778), [#771](https://github.com/fossas/fossa-cli/pull/771), [#770](https://github.com/fossas/fossa-cli/pull/770))

## v3.1.2

- Fixes a bug which ignored the `server` field in the config file. ([#821](https://github.com/fossas/fossa-cli/pull/821))

## v3.1.1

- UX: Parser error messages include call to action. ([#801](https://github.com/fossas/fossa-cli/pull/801))
- UX: Improves error message when executable is not found. ([#813](https://github.com/fossas/fossa-cli/pull/813))
- UX: Fixes minor scan summary ordering bug. ([#813](https://github.com/fossas/fossa-cli/pull/813))
- UX: Writes errors and warnings encountered in analyze to temp file. ([#813](https://github.com/fossas/fossa-cli/pull/813))
- Ruby: Improves error and warning messages. ([#800](https://github.com/fossas/fossa-cli/pull/800))
- Python: `setup.py` error messages are _less_ noisy. ([#801](https://github.com/fossas/fossa-cli/pull/801))
- Dart: Improves error and warning messages. ([#800](https://github.com/fossas/fossa-cli/pull/806))
- Pipenv: Improves error and warning messages. ([#803](https://github.com/fossas/fossa-cli/pull/803))
- Poetry: Improves error and warning messages. ([#803](https://github.com/fossas/fossa-cli/pull/803))
- Maven: Improves error and warning messages. ([#808](https://github.com/fossas/fossa-cli/pull/808))
- Nodejs: Improves error and warning messages. ([#805](https://github.com/fossas/fossa-cli/pull/805))
- Swift: Improves error and warning messages. ([#802](https://github.com/fossas/fossa-cli/pull/802))
- Cocoapods: Improves error and warning messages. ([#807](https://github.com/fossas/fossa-cli/pull/807))
- Golang: Improves error and warning messages. ([#809](https://github.com/fossas/fossa-cli/pull/809))
- Gradle: Improves error and warning messages. ([#804](https://github.com/fossas/fossa-cli/pull/804))
- Scala: Improves error and warning messages. ([#813](https://github.com/fossas/fossa-cli/pull/813))
- Clojure: Improves error and warning messages. ([#813](https://github.com/fossas/fossa-cli/pull/813))
- Nim: Improves error and warning messages. ([#813](https://github.com/fossas/fossa-cli/pull/813))
- Rust: Improves error and warning messages. ([#813](https://github.com/fossas/fossa-cli/pull/813))
- UX: Improves errors for dynamic deps, and binary deps analysis. ([#819](https://github.com/fossas/fossa-cli/pull/819))
- UX: Improves analysis scan summary rendering. ([#819](https://github.com/fossas/fossa-cli/pull/819))


## v3.1.0

- FOSSA API: Uses `SSL_CERT_FILE`, and `SSL_CERT_DIR` environment variable for certificates when provided. ([#760](https://github.com/fossas/fossa-cli/pull/760))
- UX: Uses error messages received from FOSSA api, when reporting API related errors. ([#792](https://github.com/fossas/fossa-cli/pull/792))
- UX: Adds scan summary tabulating errors, warnings, project directory, and skipped projects. ([#790](https://github.com/fossas/fossa-cli/pull/790))

## v3.0.18

- Fully percent-encode sub-paths in generated URLs. ([#789](https://github.com/fossas/fossa-cli/pull/789))
- Improve error tracking and outputs. ([#774](https://github.com/fossas/fossa-cli/pull/774))
- Cabal: Fixed a filter error that treated cabal projects as stack projects. ([#787](https://github.com/fossas/fossa-cli/pull/787))

## v3.0.17

- Npm: Fixes an issue where a package-lock.json dep with a boolean 'resolved' key wouldn't parse. ([#775](https://github.com/fossas/fossa-cli/pull/775))
- Npm: Fixes an issue where analyzing `package-lock.json` would miss duplicate packages with different versions. ([#779](https://github.com/fossas/fossa-cli/pull/779))
- Gradle: Projects with only a top-level `settings.gradle` file will now be detected. ([#785](https://github.com/fossas/fossa-cli/pull/785))

## v3.0.16

- Monorepo: Upload file data and licenses together during monorepo scans, speed up issue scans. ([#772](https://github.com/fossas/fossa-cli/pull/772))
- Improves the overall performance and progress reporting of VSI scans. ([#765](https://github.com/fossas/fossa-cli/pull/765))
- Rebar: Fix `rebar.config` parser failing on unneccessary escapes. ([#764](https://github.com/fossas/fossa-cli/pull/764))

## v3.0.15

- Improve archive upload logging. ([#761](https://github.com/fossas/fossa-cli/pull/761))

## v3.0.14

- Maven: Updates implementation to delineate classifier, and consequently maven dependencies with classifier can be scanned without failure in FOSSA. ([#755](https://github.com/fossas/fossa-cli/pull/755/))

## v3.0.13

- `package-lock.json` parser ignores name field. ([#757](https://github.com/fossas/fossa-cli/pull/757))

## v3.0.12

- log4j: Adds `fossa log4j` command to identify log4j dependencies. ([#744](https://github.com/fossas/fossa-cli/pull/744))

## v3.0.11

- Yarn: Fixes an issue, where entry missing `resolved` attribute in `yarn.lock` would throw exception. ([#741](https://github.com/fossas/fossa-cli/pull/741))

## v3.0.10

- Gradle: Uses ResolutionAPI for gradle analysis. ([#740](https://github.com/fossas/fossa-cli/pull/740/))
- Cleans up duplicated internal hashing primitives ([#737](https://github.com/fossas/fossa-cli/pull/737))
- Adds a prerequisite required for future VSI improvements ([#736](https://github.com/fossas/fossa-cli/pull/736))

## v3.0.9

- Makes experimental flags discoverable and documents them. ([#723](https://github.com/fossas/fossa-cli/pull/723))
- Supports extracting `.tar.xz` files ([#734](https://github.com/fossas/fossa-cli/pull/734))
- Supports extracting `.tar.bz2` files ([#734](https://github.com/fossas/fossa-cli/pull/734))
- Adds explicit `xz` support for `rpm` files ([#735](https://github.com/fossas/fossa-cli/pull/735))
- Adds `zstd` support for `rpm` files ([#735](https://github.com/fossas/fossa-cli/pull/735))
- Adds a prerequisite required for future VSI improvements ([#730](https://github.com/fossas/fossa-cli/pull/730))

## v3.0.8

- Nuget: Fixes analysis performance when working with `project.assets.json` ([#733](https://github.com/fossas/fossa-cli/pull/733))

## v3.0.7

- Go: `go mod graph` is used as default tactic for gomod strategy. ([#707](https://github.com/fossas/fossa-cli/pull/707))

## v3.0.6

- Yarn: Fixes a bug with yarn v1 lock file analysis, where direct dependencies were not reported sometimes. ([#716](https://github.com/fossas/fossa-cli/pull/716))

## v3.0.5

- Nim: Adds support for dependency analysis using `nimble.lock` file. ([#711](https://github.com/fossas/fossa-cli/pull/711))

## v3.0.4

- Npm: Fixes a bug where dev dependencies were not included in result when using `--include-unused-deps` ([#710](https://github.com/fossas/fossa-cli/pull/710))

## v3.0.3

- Increases default timeout to 3600 seconds (1 hour) for commands listed below ([#712](https://github.com/fossas/fossa-cli/pull/712))
  - `fossa test`
  - `fossa container test`
  - `fossa vps test`
  - `fossa report`
  - `fossa vps report`

## v3.0.2

- Nuget (projectassetsjson): Ignores project type dependencies in reporting ([#704](https://github.com/fossas/fossa-cli/pull/704))
- Nuget (projectassetsjson): Fixes a bug, where indirect dependencies where appearing as direct dependencies([#704](https://github.com/fossas/fossa-cli/pull/704))

## v3.0.1

- Deduplicates `vendored-dependencies` entries when possible, and provides a better error message when not. ([#689](https://github.com/fossas/fossa-cli/pull/689))
- Adds logging to `vendored-dependencies` processing. ([#703](https://github.com/fossas/fossa-cli/pull/703))

# Version 3 Changelog

- Migrates source code from [spectrometer](https://github.com/fossas/spectrometer) into fossa-cli (this repository).

# Version 2 Changelog

Releases for CLI 2.x can be found at: https://github.com/fossas/spectrometer/releases

## v2.19.9

- Go: Fixes a regression, where deep dependencies were reported as direct dependencies. ([#443](https://github.com/fossas/spectrometer/pull/443/))

## v2.19.8

- Perl: Adds support for Perl with parsing of `META.json`, `META.yml`, `MYMETA.yml`, `MYMETA.json`. ([#428](https://github.com/fossas/spectrometer/pull/428))

## v2.19.7

- Resolves a regression when parsing npm `package-lock.json` files that do not contain a `version` field ([#445](https://github.com/fossas/spectrometer/pull/445))

## v2.19.6

- Special cases scans with a single VSI only filter to skip other analysis strategies ([#407](https://github.com/fossas/spectrometer/pull/407))
- Adds the ability to skip resolving dependencies from FOSSA projects discovered during VSI scans ([#435](https://github.com/fossas/spectrometer/pull/435))

## v2.19.5

- Fixes an issue observed during VSI analysis where fingerprinting files with lines longer than 64KiB would fail. ([#427](https://github.com/fossas/spectrometer/pull/427))

## v2.19.4

- Adds experimental capability for filtering gradle configuration for analysis. ([#425](https://github.com/fossas/spectrometer/pull/425))

Refer to: [Gradle documentation](docs/references/strategies/languages/gradle/gradle.md#experimental-only-selecting-set-of-configurations-for-analysis) for more details.

## v2.19.3

- Removes `fossa compatibility` command. ([#383](https://github.com/fossas/spectrometer/pull/383))

Use [`fossa-deps.{yml,json}`](docs/features/vendored-dependencies.md) file to facilitate archive uploading capability, previously provided by `fossa compatibility` command.

## v2.19.2

- Adds `--config` flag, which can set custom path for configuration file. If `--config` flag is not used, base directory will scanned for `.fossa.yml` file. ([#415](https://github.com/fossas/spectrometer/pull/415))

## v2.19.1

- Fixes an issue where nodeJS errors were reported when no NodeJS project were discovered. ([#424](https://github.com/fossas/spectrometer/pull/424))

## v2.19.0

- Adds support for `fossa analyze --include-unused-deps`, which prevents filtering out non-production dependencies. ([#412](https://github.com/fossas/spectrometer/pull/412))
- Yarn: Adds support for workspaces. ([#374](https://github.com/fossas/spectrometer/pull/374))
- Npm: Adds support for workspaces. ([#374](https://github.com/fossas/spectrometer/pull/374))
- Npm: Removes unreliable `npm ls`-based analysis tactic. ([#374](https://github.com/fossas/spectrometer/pull/374))
- `fossa-deps`: Adds support for `bower`-type in `referenced-dependencies`. ([#406](https://github.com/fossas/spectrometer/pull/406))
- Monorepo: Chunk AOSP files when uploading ([#421](https://github.com/fossas/spectrometer/pull/421)).
- Monorepo: Don't fail on files that are filtered during expansion ([#421](https://github.com/fossas/spectrometer/pull/421)).

## v2.18.1

- Monorepo: Send error state to UI if the CLI crashes, so scans won't appear to hang forever. ([#409](https://github.com/fossas/spectrometer/pull/409))
- Monorepo: Fix parsing nomos output bug where files contain newlines. ([#409](https://github.com/fossas/spectrometer/pull/409))

## v2.18.0

- Improves performance in scenarios where cgroups are used to limit the amount of CPU time available, such as K8S containers ([#403](https://github.com/fossas/spectrometer/pull/403))

## v2.17.3

- Monorepo: adds some optimizations to reduce the amount of file buffering in memory during a scan, resulting in less memory pressure and faster scans. ([#402](https://github.com/fossas/spectrometer/pull/402))
- Adds compatibility script for `fossa report attribution --json` ([#397](https://github.com/fossas/spectrometer/pull/397))

## v2.17.2

- Fortran: Supports fortran package manager. ([#377](https://github.com/fossas/spectrometer/pull/377))

## v2.17.1

- Adds support for reporting origin path for binaries discovered via `--experimental-enable-binary-discovery` ([#396](https://github.com/fossas/spectrometer/pull/396))

## v2.17.0

- When running `fossa analyze` with the `--debug` flag, we now create a `fossa.debug.json.gz` file containing detailed runtime traces for project discovery and dependency analysis

## v2.16.6

- Monorepo: Adds automatic retries to failed API calls. ([#392](https://github.com/fossas/spectrometer/pull/392))

## v2.16.5

- Adds JSON Output for `fossa test --json` when there are no issues. ([#387](https://github.com/fossas/spectrometer/pull/387))

## v2.16.4

- Monorepo: Fixes bug with symlink logic mismatch between walker and buildspec uploader. ([#388](https://github.com/fossas/spectrometer/pull/388))

## v2.16.3

- Monorepo: Fixes bug with non-glob exclusions. ([#386](https://github.com/fossas/spectrometer/pull/386))

## v2.16.2

- Monorepo: Fixes crash when there are no ninja/buildspec files to upload. ([#385](https://github.com/fossas/spectrometer/pull/385))
- Monorepo: Fixes issue with only-path/exclude-path globs.

## v2.16.1

- Gradle: Supports analysis of projects using gralde v3.3 or below. ([#370](https://github.com/fossas/spectrometer/pull/370))

## v2.16.0

- Swift: Supports dependencies analysis for dependencies managed by Swift Package Manager. ([#354](https://github.com/fossas/spectrometer/pull/354))

## v2.15.24

- Leiningen: Executes `lein --version` before performing any analysis, to ensure Leiningen has performed its install tasks (done on its first invocation). ([#379](https://github.com/fossas/spectrometer/pull/379))

## v2.15.23

- Maven: Fixes `mvn:dependency` tactic to exclude root project as direct dependency. ([#375](https://github.com/fossas/spectrometer/pull/375))

## v2.15.22

- Adds branch and revision information to the URL reported at the end of a `fossa analyze --experimental-enable-monorepo` scan. ([#378](https://github.com/fossas/spectrometer/pull/378))

## v2.15.21

- When using `--experimental-enable-binary-discovery`, prepopulates information discovered in JAR manfiests. ([#372](https://github.com/fossas/spectrometer/pull/372))

## v2.15.20

- Yarn: Fixes potential runtime errors, when yarn.lock contains deep dependency without specification at root level in yarn.lock. ([#369](https://github.com/fossas/spectrometer/pull/369))

## v2.15.19

- Fixes an issue with `fossa-deps.yml` `vendored-dependencies` entries where uploads would fail if the dependency was in a subdirectory. ([#373](https://github.com/fossas/spectrometer/pull/373))

## v2.15.18

- Monorepo: Speeds up commercial phrase detection by doing a first pass before trying to parse context. ([#371](https://github.com/fossas/spectrometer/issues/371))

## v2.15.17

- Gradle: Classifies dependency from `testCompileClasspath` and `testRuntimeClasspath` configurations as test dependencies. ([#366](https://github.com/fossas/spectrometer/pull/366))

## v2.15.16

- Yarn: Analyzes yarn.lock without runtime error, when yarn.lock includes symlinked package. ([#363](https://github.com/fossas/spectrometer/pull/363))

## v2.15.15

- Monorepo: Efficiently upload binary blobs for ninja & buildspec files ([#362](https://github.com/fossas/spectrometer/pull/362)).

## v2.15.14

- Yarn: Fixes missing dependency from the analyses, when dependency has zero deep dependencies, and is not a deep dependency of any other dependency. ([#359](https://github.com/fossas/spectrometer/pull/359))

## v2.15.13

Adds another closed beta feature around FOSSA C/C++ support.
For now this functionality is considered publicly undocumented, and is only used with support from FOSSA engineering.

- Adds support for reporting detected binaries as unlicensed dependencies ([#353](https://github.com/fossas/spectrometer/pull/353))

## v2.15.12

- Yarn: Analyzes yarn.lock without runtime error, when yarn.lock includes directory dependency. ([#361](https://github.com/fossas/spectrometer/pull/361))

## v2.15.11

- Gradle: Classifies dependency's environment correctly, when originating from common android development and test configurations. ([#338](https://github.com/fossas/spectrometer/pull/338))

## v2.15.10

- Monorepo: Ignore permission errors when searching for ninja or buildspec files. ([#351](https://github.com/fossas/spectrometer/pull/351))

## v2.15.9

- CocoaPods: Supports git sources in `Podfile.lock` analysis. ([#345](https://github.com/fossas/spectrometer/pull/345))

## v2.15.8

- `fossa analyze --experimental-enable-monorepo` now turns off proprietary language scanning by default, and has this feature controlled by a feature flag ([#343](https://github.com/fossas/spectrometer/pull/343))

## v2.15.7

- Resolves an issue where errors running `fossa report` and `fossa test` would be made more confusing when the project isn't a monorepo project ([#321](https://github.com/fossas/spectrometer/pull/321))
- Prevents uploading standard analysis results to monorepo projects, where they'd be silently ignored ([#341](https://github.com/fossas/spectrometer/pull/341))

## v2.15.6

- CocoaPods: Fixes `Podfile.lock` parsing. It safely parses when Pod and Dependencies entries are enclosed with quotations. ([#337](https://github.com/fossas/spectrometer/pull/337))

## v2.15.5

- Fixes an issue where `--json` would output the raw project ID, instead of a normalized ID ([#339](https://github.com/fossas/spectrometer/pull/339))

## v2.15.4

- Gradle: Search parent directories for gradlew and gradlew.bat ([#336](https://github.com/fossas/spectrometer/pull/336))

This release also adds a number of closed beta features around FOSSA C/C++ support.
For now this functionality is considered publicly undocumented, and is only used with support from FOSSA engineering.

As such this new functionality is hidden from the help and other documentation in this repo.
For questions using the new functionality in this release please contact us!

- Support linking user-defined dependency binaries. ([#323](https://github.com/fossas/spectrometer/pull/323))
- Support resolving linked user-defined binaries found in projects when VSI is enabled. ([#328](https://github.com/fossas/spectrometer/pull/328))
- Support linking user project binaries. ([#333](https://github.com/fossas/spectrometer/pull/333))
- Support resolving linked user project binaries found in projects when VSI is enabled. ([#333](https://github.com/fossas/spectrometer/pull/333))

## v2.15.3

- Resolve a scan performance regression for `fossa vps` invocations. ([#335](https://github.com/fossas/spectrometer/pull/335))
- Resolve a scan performance regression for `fossa analyze --experimental-enable-monorepo` invocations. ([#335](https://github.com/fossas/spectrometer/pull/335))

## v2.15.2

- Maven: Fixes an issue where dependencies parsed from `dependency:tree` would fail to resolve when uploaded. ([#332](https://github.com/fossas/spectrometer/pull/332))

## v2.15.1

- Maven: Fixes an issue where dependencies with a platform specifier were not correctly parsed. ([#329](https://github.com/fossas/spectrometer/pull/329))

## v2.15.0

- Dart: Adds support for pub package manager. ([#313](https://github.com/fossas/spectrometer/pull/313))
- Analyzed dependencies now report what file they were found in. ([#316](https://github.com/fossas/spectrometer/pull/316))

## v2.14.5

- Maven: Fixes an issue where projects with `settings.xml` files would not be analyzed correctly using the `dependency:tree` tactic. ([#327](https://github.com/fossas/spectrometer/pull/327))

## v2.14.4

- Gradle: Fixes an issue where all dependencies would appear as direct. ([#319](https://github.com/fossas/spectrometer/pull/319))

## v2.14.3

- Monorepo: archive expansion now respects `--exclude-path` and `--only-path`. ([#320](https://github.com/fossas/spectrometer/pull/320))

## v2.14.2

- Maven: `mvn dependency:tree` now correctly cleans up temporary files after an exception, and correctly uses `settings.xml` when available. ([#318](https://github.com/fossas/spectrometer/pull/318))

## v2.14.1

- Expanded proprietary language snippets in monorepo scans. ([#317](https://github.com/fossas/spectrometer/pull/317))

## v2.13.1

- Adds support for a new Maven tactic that produces the full dependency graph if `mvn dependency:tree` is available but the plugin is not. ([#310](https://github.com/fossas/spectrometer/pull/287))

## v2.13.0

- Elixir: Adds support for Elixir projects using `mix`. ([#287](https://github.com/fossas/spectrometer/pull/287))

## v2.12.3

- Gradle: Fixes an issue where unresolvable Gradle configurations would cause Gradle analysis to show no dependencies ([#292](https://github.com/fossas/spectrometer/pull/292)).

## v2.12.2

- Python: Fixes an issue where older Poetry lockfiles were not correctly identified. ([#309](https://github.com/fossas/spectrometer/pull/309))

## v2.12.1

- VPS: Adds `--exclude-path` and `--only-path` to monorepo functionality in `fossa analyze`. ([#291](https://github.com/fossas/spectrometer/pull/291))
- VPS: Support globs in `--{exclude,only}-path` flags. ([#291](https://github.com/fossas/spectrometer/pull/291))

## v2.12.0

- Python: Adds support for the Poetry package manager. ([#300](https://github.com/fossas/spectrometer/pull/300))

## v2.11.1

- Perl: Adds support for CPAN dependencies in `fossa-deps`. ([#296](https://github.com/fossas/spectrometer/pull/296))

## v2.11.0

- Adds support for selecting which folders analysis targets are discovered in. ([#273](https://github.com/fossas/spectrometer/pull/273))
- VPS: Adds support for `fossa test` and `fossa report` for monorepo projects. ([#290](https://github.com/fossas/spectrometer/pull/290))
- Maven: Adds support for `${property}` substitution for `<groupId>` and `<artifactId>` fields in dependencies. ([#282](https://github.com/fossas/spectrometer/pull/282))

## v2.10.3

- Adds support for specifying a release group on project creation. ([#283](https://github.com/fossas/spectrometer/pull/283))
- Adds support for non-HTTPS backends for archive uploads (e.g. for on-premises deployments). ([#276](https://github.com/fossas/spectrometer/pull/276))
- Adds `--experimental-enable-monorepo` and other associated flags to `fossa analyze`, which enables experimental monorepo support. ([#286](https://github.com/fossas/spectrometer/pull/286))
- Deprecates `fossa vps` subcommands. ([#286](https://github.com/fossas/spectrometer/pull/286))

## v2.10.2

- Fixes an issue where some `fossa` commands (including `fossa test`) would exit non-zero on success. ([#278](https://github.com/fossas/spectrometer/pull/278)).

## v2.10.1

- Fixes an issue where `fossa container analyze` exited zero on failure. ([#275](https://github.com/fossas/spectrometer/pull/275))

## v2.10.0

- Adds support for short flags. ([#264](https://github.com/fossas/spectrometer/pull/264))
- Adds a `remote-dependencies` section in the `fossa-deps` file to support archives at specific URLs. ([#260](https://github.com/fossas/spectrometer/pull/260))
- Renames some fields for `custom-dependencies` to avoid confusion. ([#260](https://github.com/fossas/spectrometer/pull/260))

## v2.9.2

- Adds JSON-formatted project information to the output of `fossa analyze` with `--json`. ([#255](https://github.com/fossas/spectrometer/pull/255))

## v2.9.1

- VPS: Bump wiggins - Updated `vps aosp-notice-file` subcommand to upload ninja files & trigger async task. ([#272](https://github.com/fossas/spectrometer/pull/272))

## v2.9.0

- Fixes an issue where stdout doesn't always flush to the console. ([#265](https://github.com/fossas/spectrometer/pull/265))
- Fixes an issue when referenced-dependencies are not being uploaded. ([#262](https://github.com/fossas/spectrometer/pull/262))
- Adds support for `fossa-deps.json`. ([#261](https://github.com/fossas/spectrometer/pull/261))
- Adds support for `vendored-dependencies` to be license scanned. ([#257](https://github.com/fossas/spectrometer/pull/257))

## v2.8.0

- Adds support for `--branch` flag on `fossa container analyze` command. ([#253](https://github.com/fossas/spectrometer/pull/253))
- Adds support and documentation for user-defined dependencies. ([#245](https://github.com/fossas/spectrometer/pull/245))
- Allows using `.yml` or `.yaml` extensions for `fossa-deps` file, but not both. ([#245](https://github.com/fossas/spectrometer/pull/245))
- `fossa analyze` now checks `fossa-deps` before running analysis (instead of checking in parallel with other analyses). ([#245](https://github.com/fossas/spectrometer/pull/245))

## v2.7.2

- VSI: Updates the VSI Plugin.
- VSI: Adds support for VSI powered dependency discovery as a strategy.

## v2.7.1

- Re-enables status messages for commands like `fossa test` in non-ANSI environments. ([#248](https://github.com/fossas/spectrometer/pull/248))
- Yarn: Adds support for Yarn v2 lockfiles. ([#244](https://github.com/fossas/spectrometer/pull/244))
- NuGet: Fixes the dependency version parser for `.csproj`, `.vbproj`, and similar .NET files. ([#247](https://github.com/fossas/spectrometer/pull/247))

## v2.7.0

- Conda: Adds support for the Conda package manager. ([#226](https://github.com/fossas/spectrometer/pull/226))

## v2.6.1

- VPS: Adds `--follow` to the `vps analyze` subcommand, which allows for following symbolic links during VPS scans. ([#243](https://github.com/fossas/spectrometer/pull/243))

## v2.6.0

- Display the progress of `fossa analyze` while running. ([#239](https://github.com/fossas/spectrometer/pull/239))

## v2.5.18

- NPM: Fixes issue where transitive dependencies could be missing in NPM projects. ([#240](https://github.com/fossas/spectrometer/pull/240))

## v2.5.17

- Containers: Fixes an issue where `--project` and `--revision` were not correctly handled in `fossa container analyze`. ([#238](https://github.com/fossas/spectrometer/pull/238))

## v2.5.16

- Adds support for `fossa-deps.yml`. ([#236](https://github.com/fossas/spectrometer/pull/236))

## v2.5.15

- Python: Fixes an issue where parsing unsupported fields in `requirements.txt` could prevent Python analyses from terminating. ([#235](https://github.com/fossas/spectrometer/pull/235))

## v2.5.14

- Go: Upload module identifiers instead of package identifiers to the backend. ([#234](https://github.com/fossas/spectrometer/pull/234))

## v2.5.13

- VPS: Update VPS plugin to `2021-04-27-312bbe8`. ([#233](https://github.com/fossas/spectrometer/pull/233))
  - Improve performance of scanning projects
  - Reduce memory pressure when scanning large projects

## v2.5.12

- VPS: Update VPS plugin to `2021-04-19-9162a26`. ([#231](https://github.com/fossas/spectrometer/pull/231))

## v2.5.11

- Allow flags to be set via configuration file. ([#220](https://github.com/fossas/spectrometer/pull/220))
- Containers: add support for layers. ([#228](https://github.com/fossas/spectrometer/pull/228))

## v2.5.10

- Only activate replay/record mode using `--replay`/`--record` (previously it was turned on in `--debug` mode). ([#212](https://github.com/fossas/spectrometer/pull/212))
- Containers: Fixed a bug where container scanning failed when ignored artifacts aren't in the right shape. ([#223](https://github.com/fossas/spectrometer/pull/223))

## v2.5.9

- VPS: Update the VPS scanning plugin:
  - Resolve issues reading IPR files with null byte content.
  - Workaround recursive variable declarations when parsing Android.mk files.

## v2.5.8

- VPS: Support makefiles in `fossa vps aosp-notice-file`. ([#216](https://github.com/fossas/spectrometer/pull/216))
- VPS: Require paths to ninja files as arguments in `fossa vps aosp-notice-file`. ([#217](https://github.com/fossas/spectrometer/pull/217))

## v2.5.7

- VPS: Print project URL after `fossa vps analyze`. ([#215](https://github.com/fossas/spectrometer/pull/215))

## v2.5.6

- Gradle: Fixes an issue that sometimes prevented Gradle project analyses from terminating. ([#211](https://github.com/fossas/spectrometer/pull/211))

## v2.5.5

- PHP: Fixes an issue where Composer lockfiles could cause a crash when parsing. ([#207](https://github.com/fossas/spectrometer/pull/207))

## v2.5.4

- Scala: Fixes an issue that sometimes prevented Scala analyses from terminating. ([#206](https://github.com/fossas/spectrometer/pull/187))

## v2.5.0

- Containers: Add container analysis toolchain. ([#173](https://github.com/fossas/spectrometer/pull/173))

## v2.4.11

- Fixes several issues that caused analysis failures during upload. ([#187](https://github.com/fossas/spectrometer/pull/187), [#188](https://github.com/fossas/spectrometer/pull/188))

## v2.4.9

- Python: Fixes an issue with `requirements.txt` parsing line extensions. ([#183](https://github.com/fossas/spectrometer/pull/183))
- Fixes an issue where we didn't read the cached revision when picking a revision for `fossa test` in projects without VCS. ([#182](https://github.com/fossas/spectrometer/pull/182))
- Fixes an issue where invalid project URLs would be printed for projects without VCS when `--branch` was not specified. ([#181](https://github.com/fossas/spectrometer/pull/181))

## v2.4.8

- Introduce a new hidden `fossa compatibility` command which runs fossa v1 `fossa analyze` and allows users to access the archive uploader. ([#179](https://github.com/fossas/spectrometer/pull/179))

## v2.4.7

- Fixes an issue where `fossa test` would always exit zero for push-only API keys. ([#170](https://github.com/fossas/spectrometer/pull/170))
- Fixes an issue where dependency graphs would be filtered out if they had no direct dependencies (e.g. in strategies like Yarn where direct dependencies are unknown). ([#172](https://github.com/fossas/spectrometer/pull/172))
- Go: Fixes an issue with `glide.lock` parser. ([#175](https://github.com/fossas/spectrometer/pull/175))
- Go: Adds multi-module project support to `go.mod` static analysis. ([#171](https://github.com/fossas/spectrometer/pull/171))
- NPM, Yarn: Fixes an issue where subdirectories were erroneously ignored. ([#174](https://github.com/fossas/spectrometer/pull/174))

## v2.4.6

- VPS: Update Wiggins CLI plugin to version `2020-12-11-5d581ea`

## v2.4.5

- VPS: Update `fossa vps analyze` to use a new VPS project scanning engine:
  - Improve scan performance
  - Support "License Only" scans, where the project is scanned for licenses but is not inspected for vendored dependencies.

## v2.4.4

- Maven: Add limited support for POM `${property}` interpolation. ([#158](https://github.com/fossas/spectrometer/pull/158))

## v2.4.3

- Adds `--version` flag. ([#157](https://github.com/fossas/spectrometer/pull/157))

## v2.4

- RPM: Adds support for unpacking of gzipped RPMs. ([#154](https://github.com/fossas/spectrometer/pull/154))
- VPS: Integrates `vpscli scan` as `fossa vps analyze`. ([#148](https://github.com/fossas/spectrometer/pull/148))
- VPS: Removes `vpscli` binary. ([#148](https://github.com/fossas/spectrometer/pull/148))
- VPS: Adds support for `--team` and other metadata flags to VPS analysis. ([#149](https://github.com/fossas/spectrometer/pull/149))
- VPS: Adds `fossa vps test` command, analogous to `fossa test` for VPS projects. ([#150](https://github.com/fossas/spectrometer/pull/150))
- VPS: Adds `fossa vps report` command, analogous to `fossa report` for VPS projects. ([#150](https://github.com/fossas/spectrometer/pull/150))

## v2.3.2

- Adds `fossa list-targets` to list "analysis targets" (projects and subprojects) available for analysis. ([#140](https://github.com/fossas/spectrometer/pull/140))
- Adds `--filter TARGET` option to `fossa analyze`. ([#140](https://github.com/fossas/spectrometer/pull/140))
- Adds support for "detached HEAD" state in `git` and `svn`. ([#141](https://github.com/fossas/spectrometer/pull/141))
- Python: Dependencies found via `*req*.txt` and `setup.py` are now merged. ([#140](https://github.com/fossas/spectrometer/pull/140))
- Maven: Natively support multi-POM Maven projects. ([#140](https://github.com/fossas/spectrometer/pull/140))
- Gradle: Fixes an issue where subprojects were not handled correctly. ([#140](https://github.com/fossas/spectrometer/pull/140))

## v2.3.1

- RPM: Dependencies from multiple `*.spec` files in the same directory are now merged. ([#138](https://github.com/fossas/spectrometer/pull/138))
- Erlang: Aliased packages in `rebar3` are now resolved to their true names. ([#139](https://github.com/fossas/spectrometer/pull/139))
- Gradle: Support all build configurations (instead of a hard-coded list of known configuration names). ([#134](https://github.com/fossas/spectrometer/pull/134))

## v2.3.0

- Erlang: Fixes an issue where the `rebar3` strategy would incorrectly identify dependencies as top-level projects. ([#119](https://github.com/fossas/spectrometer/pull/119))
- Python: Fixes various issues in the `setup.py` parser. ([#119](https://github.com/fossas/spectrometer/pull/119))
- Haskell: Adds support for Haskell projects using `cabal-install`. ([#122](https://github.com/fossas/spectrometer/pull/122))
- PHP: Adds support for PHP projects using `composer`. ([#121](https://github.com/fossas/spectrometer/pull/121))

## v2.2.4

- Scala: Adds support for Scala projects using `sbt`. ([#54](https://github.com/fossas/spectrometer/pull/54))

## v2.2.1

- Python: Fixes an issue where the `req.txt` strategy would run even when no relevant files were present. ([#109](https://github.com/fossas/spectrometer/pull/109))

## v2.2.0

- Improves contributor counting accuracy using repository metadata. ([#94](https://github.com/fossas/spectrometer/pull/94))
- Improves parallelism of strategy discovery. ([#93](https://github.com/fossas/spectrometer/pull/93))
- Fixes an issue where URLs printed by `fossa test` and other commands were incorrect for `git` projects with `https` remotes. ([#92](https://github.com/fossas/spectrometer/pull/92))
- Fixes an issue where `IOException`s (like "command not found") would cause strategies to crash. ([#106](https://github.com/fossas/spectrometer/pull/106))
- Fixes an issue where with effect typechecking. ([#100](https://github.com/fossas/spectrometer/pull/100))
- Python: Dependencies of multiple `*req*.txt` files in a single project are now merged. ([#102](https://github.com/fossas/spectrometer/pull/102))
- Go: Re-enables deep dependency reporting (which was previously disabled for development purposes). ([#98](https://github.com/fossas/spectrometer/pull/98))
- NuGet: Adds support for analyzing `paket.lock` files. ([#107](https://github.com/fossas/spectrometer/pull/107))

# Version 1 Changelog

## v1.1.10

- 7013d3b fix: Remove evicted SBT dependencies (#667)
- 8aa77d8 Update genny calls to not use gopath (#668)
- 4e6cced fix: Unit test failures should cause CI failure (#666)

## v1.1.9

- a1ec875 Fix node_modules strategy (#665)

## v1.1.8

- 6ad8e86 fix ant subdirectoy analysis (#664)
- 4fe7d83 add faq (#661)

## v1.1.7

- 246294c fix downloaded parse error (#660)
- 2cd3dcd fix wrong config file field (#623)
- 01fe79a doc: Homebrew is no longer a supported installation method (#659)

## v1.1.6

- 9f7d083 Send projectURL on upload-project (#656)

## v1.1.5

- dd56406 Use gomodules instead of dep (#653)
- 9c1523e Ant: use pom.xml's <parent> version if one isn't declared at the top level (#652)

## v1.1.4

- fabc9ef Remove e2e test from blocking a release (#649)
- 44d13b2 Use 'go list' to determine transitive dependencies for gomodules projects (#648)
- 84818e9 Add support for titles with upload project (#646)
- 444330f SAML build link (#647)

## v1.1.3

- fc60c66 Update documentation for newer sbt versions (#638)
- 3255628 Add ARM64 in goreleaser (#626)
- 871e94f improve license scan fix (#643)

## v1.1.2

- b1e910a Fix Goreleaser after deprecation (#642)
- 89b8691 fossa upload-project command (#639)
- 38fdbac Update README.md (#636)

## v1.1.2-alpha.1

- 57fe304 feat: Use name field to name modules (#635)

## v1.1.1

- 94d95b5 Send CLI version in upload (#633)
- e41733a Update docs and help output for flags that only effective on project creation. (#632)
- a4bddd0 Handle multi module maven builds without distinct pom files (#631)
- 8330391 improve docs on `--suppress-issues` flag (#624)

## v1.1.0

- 1706109 chore: Update Docker development images (#601)
- 8aa42f0 remove mention of overwrite (#621)
- d7467dc Timeout flag correction (#619)
- 2cd9167 Add a pull request template (#618)
- ac0dc90 Replace "Python" with "Ruby" in Ruby documentation (#544)
- 11358c6 Fix typo on "options" param (#608)
- 1ae3c54 Update maven.md (#612)
- 028812f Replace .NET with nodejs on nodejs documentation (#610)
- 90d625c Git contrib count (#611)
- fff1e23 remove spectrometer install (#606)

## v1.0.30

- 09c02d6 Add site-packages to the list of ignored directories (#605)

## v1.0.29

- cc3b1ec fix: Do not fail when analyzing go.mod modules when lockfile is not in same directory as module (#602)

## v1.0.28

- 091f2a9 Allow double-quoted strings in setup.py (#600)

## v1.0.27

- f511238 Add -mod=readonly flag to gomodules resolver (#599)

## v1.0.26

- 55cc629 Use -mod=readonly flag for go list (#595)
- 7103b56 Go repository bazel files (#594)
- d4b00cd Use the same BINDIR for hscli (#592)

## v1.0.25

- 08dbd38 prevent comparison tooling with custom endpoint (#591)

## v1.0.24

- b530020 feat (npm dev) include npm development dependencies (#589)
- dff5651 Let hscli installation fail silently (#590)
- 22ca461 feat (yarn list) support for scanning yarn list output (#588)

## v1.0.23

- 7d22c91 CLI v2 Comparison (#568)
- 32b9351 Resolve documentation nits (#585)

## v1.0.22

- 6dee5c6 upload the policy paramater if a user adds it (#577)

## v1.0.21

- 7458683 Use unix file separators in archive uploads (#584)
- 6187e44 remove isbuilt errors and warnings for commands that we don't need (#576)

## v1.0.20

- 39656fd changes to scan ant better (#575)

## v1.0.19

- 3a98c56 Allow Leiningen to output on stderr without failing (#574)
- cf5391b feat (better bazel) support for bazel deps command (#570)
- 4efffa5 handle maven downloaded line (#573)
- f0abc89 flag change (#572)
- 4ccb6fd add title attribution row (#571)
- b431b2e docs update (#567)

## v1.0.18

- 4a98113 archive -> archives (#566)
- 244e757 return error so file info cannot be nil (#565)

## v1.0.17

- 85a7e9c fix (hanging commands) refactor sbt and timeout hanging commands (#563)
- b243965 revise ant options (#561)
- a0358b0 feat (pipenv discovery) (#560)

## v1.0.16

- 30316bc fix(json report) print json reports when provided json flag (#558)
- 3a27b27 remove gradle sub projects from dependency graph (#556)

## v1.0.15

- 98c3b7f Request download url when rendering reports (#557)

## v1.0.14

- 5296cf3 fix (gradle error) error on exit code and stderr (#555)
- 7c7aa6f [FC-1212] create integration with new report endpoint (#554)

## v1.0.13

- 701adbd remove .fossa.yml (#553)
- 8299613 feat (bazel files) parse bazel files for static support (#552)

## v1.0.12

- d6cab2c Add DownloadURL to Revision type. (#551)
- 35ce938 [FC-1059] Added consideration of lockfiles to nodejs IsBuilt() (#543)
- b2697e6 Updated README for generating license notices (#546)

## v1.0.11

- 3e7c7b3 [FC-977] Added strategy for parsing package-lock.json files (#541)

## v1.0.10

- 2961722 fix (log file sync) defer file syncing until after the command finishes (#539)
- d1fa5ed Fixed gradle project discovery (#538)

## v1.0.9

- 3ead389 fix (rpm install) return stdout instead of zero value (#537)
- d74872c Implement new python analyzer (#534)

## v1.0.8

- 36d3766 unmarshal additional information (#535)
- 877e552 feat (ruby v2 analysis) ruby analysis conforms to v2 format (#530)

## v1.0.7

- 4940add feat (rpm scanning) support for system level and individual rpms. (#520)

## v1.0.6

- 78d3b72 fix (type issue) handle empty pkg types (#532)
- eaf8b55 fix (update fail) don't fail when there are no updates available (#526)
- 9b5c9ff errors (extend errors) use the errors package in more places (#503)
- c160edb refactor (ruby) (#528)

## v1.0.5

- eaa6c94 turn off cgo (#529)
- ab7c478 new analysis strategies / fallbacks (#511)
- 69dc144 errors (wrong arguments) better errors when users manually specify modules. (#525)

## v1.0.4

- 6cad43a Trim $GOPATH from source path stacktraces (#524)
- 707ca11 add hash and version field to dep reports (#521)
- 2b63679 lint (golang ci) add custom linting configuration (#508)
- 6f324ad add the --server-scan flag to treat raw modules separately (#518)

## v1.0.3

- 638f9f7 fix (ruby errors) change is built check and fix errors (#519)

## v1.0.2

- 1c58d98 warn error and handle nil typed errors (#512)
- 4bc1dbc improve error messages when running commands (#510)
- 94be39b testing (fossa test) use a test server to test fossa test (#305)

## v1.0.1

- 39676c8 release (go version) (#507)
- d478879 release after approval (#506)
- 25ed63d feat (gomodules vendor) support users who vendor custom deps and use gomodules (#505)
- e72db93 feat (golang fallbacks) break go strategies down and fallback easier (#504)
- 4c5a991 fix (missing remote error) set project name to directory if git cannot be read. (#502)
- 72e21d6 feat (clojure support) clojure support through leiningen (#501)
- 7e64aa9 Fix parsing of gradle dependency tree (#500)

## v1.0.0

- 235c83318 better buck error (#499)
- a8412e0e2 Add setup.py scanning (#493)
- 1bdd0432d Log message if on Windows or not using ANSI (#438)
- 582091364 errors (better errors) extend the errors package further (#492)
- 953ec7464 Init: allow use of --project (and other API-related) flags (#498)
- 5c9f72c9e filter warnings prefix (#497)
- 4f90d785b feat (dep static analysis) read manifest and lockfiles created by dep (#491)
- 5a81a616a fix output requiring api key (#495)
- e6aefa91c golang: fix support for go modules in subdirectories (#439)
- 8af01eb7d Publish homebrew formula (#494)
- 1187e9d0a docs(readme): add download count (#490)
- d68373963 errors (no API key) Common error when users forget to add an API key.  (#489)
- 78a841865 feat (gomodules scanning) scan go.mod and go.sum for dependencies. (#488)

## Version 0 Changelog

We generally follow semantic versioning, but semantic versioning does not
specify pre-1.0.0 behavior. Here is how `fossa` <1.0.0 releases work:

- Any update that creates a breaking change (i.e. a change that causes a
  previously working configuration to fail) will bump the minor version.
- All other updates will bump the patch version.
- Preview, beta, and other special releases will have a pre-release identifer in
  the semantic version, and will be marked as pre-release on GitHub Releases.

## v0.7.34

- 0a838a506 Fix WalkUp to be OS-agnostic (#487)
- a5fcdca1b fix (requirements parser) whitespace in dependencies removed (#486)
- c2cbf8eac feat (errors) better errors package (#462)
- 8656b4e12 Use runtimeClasspath configuration for resolution (#484)
- b2d510c05 feat (clean debug logs) add --verbose flag to allow cleaner logs (#485)
- 643451839 docs (docker faq) update faq for custom docker images (#481)
- fd8fa7c17 Discover gradle projects using non-groovy dialects (#482) (Closes #395)
- 66e205192 Replace "Python" with "Ruby" in Ruby documentation (#483)
- 569f1e867 feat (rust support) Support rust through Cargo.lock parsing. (#474)
- c8d6e7dd5 feat (dependencyManagement field) add dependencyManagement parsing. (#477)
- 28096cc8b Haskell project support via cabal-install and stack (#444)
- 202eda88c fix (support method) change support to email (#476)

## v0.7.33

- 0567ca5 fix (zero deps error) log when a project has no dependencies (#473)
- 5d0e2b9 fix (nested poms) fix a bug where nested pom files could not be found  (#475)

## v0.7.32

- df7ee6967 Update how-it-works.md (#472)
- 4b85dce8b feat (license scan tar) use the rawLicenseScan parameter to run a full license scan (#469)

## v0.7.31

- b7cb71ad2 feat (fallbacks) don't look for setup.py and log if cocoapods is missing instead of failing (#470)
- fcc63f259 fix (sbt parsing) make a small change to ensure sbt graphs are created accurately. (#471)
- 9f346efc6 feat (buckw) discover buck command and prefer buckw (#467)
- 4d380793d fix (module filter) consider windows file paths when filtering modules (#466)
- 3bd9ffaec Update CONTRIBUTING.md (#465)
- 999641227 docs (golang) strategy and faq updates (#464)

## v0.7.30

- 5ec7a9e07 Add fallback to no VCS when VCS not supported, and support Mercurial (#463)
- f54ae192e copy installation (#461)

## v0.7.29

- 33808e000 remove upper bound on test (#460)
- ec5990cf7 Update how Maven modules are described in .fossa.yml (#459)
- 3c4e41f7d feat (command timeout) add timeout for gradle analyzer (#458)

## v0.7.28

- 94e829228 Fix gradle project name parsing for projects without group ID (#457)

## v0.7.27

- 5c59eafa2 improve dockerfiles (#456)
- e6da7d3ba feat (format fossa test) improve fossa test output for readability (#455)
- d184d6a5d Harden parsing of Gradle's output (#454)
- 9ea851336 Check each Maven POM manifest only once when discovering modules (#452)
- 89eb004f5 Improve discovery of Maven modules and dependencies (#449)
- bfdfaa1c4 feat (dotnet support) complete dotnet support with fallbacks. (#450)
- ad23bb55d Support projects without VCS and support Subversion (#448)
- 5a24f6891 fix empty Composer dependencies list parsing (#392)
- 92d9c9f98 Fix some typos in docs (#447)
- 4cfe1b459 remove comment and kill unused images (#446)
- e7319ddec Bump fossa/fossa-cli:base image's golang version to 1.12

## v0.7.26

- aad54f605 fix (api error) return api error messages with bad requests (#442)
- 47a005dd1 feat (report license text) add full license and attribution text for fossa report (#441)
- 368a1382b docs (FAQ page) add a faq page and other updates (#440)

## v0.7.25

- b0571b804 feat (gradle project dir) enable the gradle analyzer to work with a monorepo like structure (#434)
- 89aafbd77 test (carthage) add test structure for empty cartfile (#437)
- ebfa09147 fix (empty cartfile) Check for nil graph from empty Cartfile.resolved (#435)
- 7fd62b6b4 fix (report url) switch dependency url back to the full url (#436)
- f2d05aa12 fix (ruby tests) fix flaky ruby integration tests. (#426)
- 156ae380c fix (carthage error) improve carthage error message (#432)
- be9042349 feat (go dependency versions) Favor explicit versions instead of dependency hashes (#427)

## v0.7.24

- 7a5ba032b feat (buck all targets) add option to specify a target such as //third-party/... (#428)
- e9fd4642e fix (ant analyzer) clean up and prevent failure from missing binaries (#429)
- bb551cd04 refactor (gradle analysis) add a test suite and clean up code. (#425)
- 8e02a4a80 fix (.io to .com) update endpoints (#423)

## v0.7.23

- e26421e28 fix (gradle parser) bug related to windows line endings (#421)
- 75994dadf fix (windows script) add a correct download script for windows users to the cli manual (#422)
- cbd0f751a testing and comment logic (#420)
- 2a2a23f14 fix (report dependencies) Change report dependencies to track fossa.com results (#419)
- fa135e191 feat (test pass) add the --supress-issues flag to fossa test (#418)
- f6660fb91 fix (raw modules) prevent modules from appearing as projects (#416)
- 2068b2d8f fix (manual links) broken links on the cli manual (#415)
- 541beceee docs (manual rewrite) manual and user guide overhaul (#410)

## v0.7.22

- 5e22532 Update README.md (#412)
- c13d22c fix (gradle configurations) add default configurations and change how targets are handled (#411)

## v0.7.21

- 11d74e8 Fix (readtree generic) Fix bug that prevented dependencies from being listed in the transitive graph. (#407)

## v0.7.20

- 2f552ca feat (paket analyzer) introduce support for the paket package manager (#404)

## v0.7.19

- 757a3df feat (okbuck classpath) add a flag to buck analysis for specific types of dependencies. (#400)
- 5b86e5b fix (ruby no specs) Do not panic when Gemfile.lock has a malformed empty specs section (#402)
- 7ad3119 fix (go analyzer) do not fail when there are no go dependencies. (#401)

## v0.7.18

- 1ed03f7 feat(okbuck support) Provide support for analyzing software managed by okbuck. (#398)
- 34babdf fix (Gradle analyzer) Fix gradle discovery for root projects and add a flag to scan all submodules (#399)
- cef13fe fix(cmd): Correctly parse module options when passed from command line (#393)
- 28a6f0e feat (debian analysis) Build functionality to analyze debian packages (#388)
- 3e54a0b fix (fossa report licenses) change the way that we find dependency license information. (#390)
- 65c2534 fix (fossa test) Poll the fossa issues endpoint until a scan is complete. (#397)
- 4ccf0d5 feat(buck) add cli support for the Buck package manager (#380)

## v0.7.17

- be61f55 Gradle multi-configuration parsing (#387)
- b9cf6ae fix (ant discovery) ensure valid directories are discovered. (#384)
- f6731eb feat(build tags) analyze go build tags (#372)
- 098b089 fix (readtree) correct the way we parse dependency graphs (#385)
- 861f567 Fix csproj regex (#386)
- 1d39bb8 fix(ant) Fix error message (#363)
- d1c781d fix: Correctly set directory modules are passed in from the command line (#383)
- 9509164 Add machine-readable output format to license report (#379)
## v0.7.16-rc.1+buckpreview

- d8e6d3a add buck project discovery
- eb4bc12 basic functionality
- 7005a1e first fully working changes
- 9088c10 WIP push
- cb54eea WIP upload
- 301b654 WIP basic functionality

## v0.7.15

- 434a2ae Pass -no-colors about as two separate arguments to sbt, not one (#376)
- 740da0d Link to CONTRIBUTING.md was broken (#377)
- b9a1f3b update go-git to v4.7.1 (#374)

## v0.7.14

- 4821bdc feat(gomodules) add support for gomodules (#368)
- 2dd95e9 fix(python) Add options support to requirements.txt parsing (#370)
- 2347102 fix(python) requirements parses extras properly (#365)
- c6aceb3 fix(maven) fix line parsing in Windows OS (#362)
- 71b489c fix(upload) remove duplication of flags to fix upload (#366)
- 4f6199d fix(make) fix conflict with auto generated file (#364)
- 9e6a4d8 fix(npm) npm analyze incorrectly finds module from .fossa.yml (#355)

## v0.7.13

- 623f658 fix(module options) allow command line options for multi module builds (#359)
- f188555 feat(pipenv) add support for pipenv projects (#315)
- cb206fd fix(glide) ensure that glide checks for aliased packages (#352)
- bb05c2b fix (buildtools) logic for bower and pip (#350)

## v0.7.12

- 4bd3b42 Merge pull request #339 from fossas/fix/yml-relative-paths-golang
- 48e7afd chore(go): Import grouping
- 9632cbe Merge pull request #338 from fossas/feat/warn-old-config
- a3792d0 test(nodejs): Add tests for checking import graphs (#337)
- 9439aa0 feat(ruby analyzer integration test) add ruby analyzer integration test (#320)
- 94c5f92 refactor(integration test) do not use TestMain in integration tests (#336)
- f4fc244 nit: Remove debugging code
- eeb82cd Merge pull request #276 from fossas/fix/phpDeps
- b8baa4f feat(config): Warn on old configuration files
- 36cc01d fix(go): Use relative paths when discovering modules
- 2495072 Filter out deps with name 'php'
- 201b13f test(yarn fixtures) add rev not resolve to suffix fixture (#326)
- 4f8a134 Merge branch 'master' into test/nodeFixtures3
- 61ce589 build: Rebuild on source change, use MacOS-compatible find (#332)
- ccb3bec Merge branch 'master' of github.com:fossas/fossa-cli into test/nodeFixtures3
- 915c70f  update fixtures and tests according to fixture dir
- 77b64e5 define fixture
- 50277fa add second case for trans prod dep collisions
- cd8ef3c add trans dev dep case 1
- 10fff2b fix some naming to be more clear
- 4fc7473 rename directories
- 0d36e90 setup fixture

## v0.7.11

- 5f558c5 fix added for dep graph creation (#331)
- 2de096e test(yarn fixtures) define fixtures and tests for additional parsing edge cases (#325)
- 1d32b91 test(python analyzer) add native python analyzer integration tests (#307)
- e432486 feat(circle.yml) aggregate coverage for multiple reports within a single PR (#306)

## v0.7.10

- 58b0fb7 test(yarn fixtures) add name only collision with direct prod dep case (#324)
- 4c51b77 test(yarn fixtures) initial edge case fixture structure example for yarn tooling (#323)
- 3c243bc Make sure that release tags start with 'v' (#322)
- 5f47dc1 feat(yarn.lock parsing) do not include dev deps in lockfile parsing (#312)
- 146f015 feat(nodejs dev deps) filter nodejs dev deps when using npm ls (#314)
- 72f7ec7 fix(vndr user repos) add support for user specified package locations (#316) (#318)
- ca28520 feat(buildtools Dockerfile) add rails tooling on buildtools image (#319)
- 0ae2c5e feat(yarn/npm) do not eagerly fail if either yarn or npm is not available (#313)
- dbfbb85 refactor(integration tests) abstract/simplify project initialization post cloning (#310)

## v0.7.9

- adec6f3 build: Fix Makefile dependencies in release process (#309)
- 03b24fb Improve .NET analyzer performance by reducing logging (#296)
- e9ac753 test: Don't run integration tests while unit testing (#308)
- fcb3783 fix(Makefile) update dev-osx to not error out for missing run command (#304)
- 4e1af41 test(nodejs integration) add full nodejs integration test (#297)
- 54bed30 refactor(codegen): Clean up old code, make codegen consistent (#300)
- a938e90 Add dependency check to build (#302)
- fc78d44 fix(ci): Fix reversed coverage logic for CI unit tests (#301)
- 72d7ca4 refactor(install): Use godownloader instead of custom install script (#298)
- ce2e3bf coveralls removed for forked repos and alternate junit test path added (#299)
- 48afaf4 feat(yarn lockfile fallback) add yarn lockfile reading fallback (#293)
- c94e175 added flags for specifying the team in fossa, and a link (#287)
- 718bf28 test(yarn lockfile) improve fixture case coverage (#290)
- c90d051  feat(AnalyzerTest) canonical reference for slimming docker test image and native analyzer testing (#271)
- 67c2ff1 release(v0.7.8-1): Release version v0.7.8-1

## v0.7.8-1

- 67c2ff1 release(v0.7.8-1): Release version v0.7.8-1
- f7bc7ea Fix/test upload (#289)
- 70aa12a Overhaul FOSSA CLI CI (#286)
- 6e77c5b feat(yarn) add yarn lockfile parsing (#283)
- 6d8b99d fix(.circleci/config.yml) use test base docker image and check out branch cli code into the image (#277)

## v0.7.8

- 65a187a release(v0.7.8): Release version v0.7.8
- b03de4d Fix/test custom (#284)
- 4c9206d Issue #247, fix how custom fetchers are handled (#281)
- 9e52d6e feat(npm fallback) use node_modules to build dep graph if npm fails
- 6999ee6 Fix/go dep ignore (#272)
- 80e2819 fix(exec) append args provided in WithEnv instead of Env for cmds (#273)
- 5e040f8 default error value changed when an API key is not provided (#275)
- 12cd4c8 feat(npm buildtool) update FromManifest to return a package and rename it accordingly
- 9b6bc04 fully define TestFromNodeModules

## v0.7.7

- e874ec2 release(v0.7.7): Release version v0.7.7
- a66383e Work around NPM reporting for transitive dependencies with deduplication (#258)
- 27fcf55 Move fixtures to correct folder
- 551f5a4 refactor(npm): Move fixtures to correct folder
- dfcf109 Add NPM tests and mock NPM execution
- 42d448f Merge pull request #260 from fossas/ci/coveralls
- c75503c Merge branch 'master' into ci/coveralls
- 58e029f  Use CLI-specific API endpoints so that `fossa test` works with push-only API keys (#253)
- 7654166 coveralls support added
- ca66f70 feat(ruby analyzer) add fallback mechanism for ruby analyzers when bundler fails
- a1bcdc9 remove shouldFallback
- 000d93d remove trash
- 4742c3f flatten structure
- d2c7dda prefer fallbacks within switch statement
- 8bedfaf update to no longer need gemfile-lock-path
- 560691d add fallback option on each bundler command failure
- c864b74 remove dockerfile change in favor of separate PR
- f247dd9 remove shouldFallback from final fallback case
- 2ca741f fix fallback ordering
- 89df70d clean up tests; remove unused code
- 6a8dd6f correct ordering
- c46eba5 remove helper function
- 571be27 remove debugger line
- 996525a add remote debugging tools and settings
- b447304 update to not include lockfile path
- 41dba65 rename dev-mac -> dev-osx
- f8c5d93 reorder to check errs earlier, ensure that end result is actually populated
- 7a38c7f update buildTarget to use CWD
- e34bcad break out switch into functions
- b0a8ab3 Merge branch 'master' of github.com:fossas/fossa-cli into feat/rubyFallback
- eb8b518 use fallback strategy
- 8377bc7 add osx dev
- d9afc8f Correctly upload bad input with empty lines (#249)

## v0.7.6

- a35fd0b release(v0.7.6): Release version v0.7.6
- edecf87 fix(upload): add API flags (#248)
- 5b0c18b fix(install): Fix installer checksumming
- e290faf Added Jira project key and Project URL flags (#237)
- efa8f60 Improve default logging format (#244)
- f41a1c8 use shasum when available to verify download (#239)
- 92341dc lint(golangci): Fix GolangCI lints (#242)
- e7f9c39 Refactor logging: add structured fields and multiplexed backends (#241)
- 1206d63 allow local install without sudo using LOCAL=true (#238)
- b361644 test(flags): ignore order during combination test
- 7d8509c Support exclamation marks in Gemfile.lock (#230)

## v0.7.5

- 8e28232 release(v0.7.5): Release version v0.7.5
- abbe5d3 Tarball upload bugfixes (#228)
- 674e99b fix(gradle): Strip additional Gradle annotations (#229)

## v0.7.4

- ed1784b release(v0.7.4): Release version v0.7.4
- 6378305 Third-party tarballs (#227)
- 6719541 release(v0.7.3-2): Release version v0.7.3-2

## v0.7.3-2

- 6719541 release(v0.7.3-2): Release version v0.7.3-2
- ee7b30d chore: Add more .gitignore targets
- 14daf05 fix(readtree): Fix 1-index handling
- 2129901 release(v0.7.3-1): Release version v0.7.3-1

## v0.7.3-1

- 2129901 release(v0.7.3-1): Release version v0.7.3-1
- 33e478a fix(nodejs): Allow NPM errors by default
- 4e13873 Add init and analyze flags to default command (#225)

## v0.7.3

- fc83ebc release(v0.7.3): Release version v0.7.3
- 4157cc5 Do not cause config to fail if no supported VCS is detected (#224)
- b8a1457 Carthage support (#218)
- 983716a Added check for locator in upload response (#223)

## v0.7.2

- a259210 release(v0.7.2): Release version v0.7.2
- 017f69d fix(analyzers): Don't short-circuit module discovery on error
- 83fae0f Remove polymorphic monads (#219)

## v0.7.1

- 89661a4 release(v0.7.1): Release version v0.7.1
- eac7f22 fix(cmd): Correctly initialise main default command

## v0.7.0

- 917cd16 release(v0.7.0): Release version v0.7.0
- 4c96066 build(release): Do release preparation outside of Docker container for commit sign-off
- 8768224 build(release): Improve release abort
- 9a99d35 build(release): Improve release process (#217)
- 683d7c7 fix(bower): Fix undefined variable breakage due to bad refactor rebase
- e334f18 test(bower): Add .bowerrc directory handling tests
- 6961225 Merge pull request #214 from fossas/fix/bower-defaults
- 602a951 Refactor analyser discovery (#211)
- 8650211 fix(analzers): fix syntax err
- 6730b18 fix(analyzers): support relative paths in `.bowerrc`
- 1aafc1b fix(buildtools): add bower config constructor to apply defaults
- 9c0cbd2 fix(cmd): Main command should expose debug flag
- d41a952 chore: Consolidate GH templates
- ec6c681 Update issue templates (#208)
- 057e4f6 Enable unit tests in CI (#207)
- 72dc9ab feat(installer): Add install-latest in addition to stable

## v0.7.0-beta.9

- 357c041 chore: 0.7.0-beta.9 release
- 7abe7f4 fix(mvn): Fix Maven initialisation -- read POMs instead of parsing output (#206)
- dbabe3e feat(vcs): Correctly infer VCS settings when within a repo but not at the root (#205)
- 488b88c chore: update dependencies
- 4671510 refactor(init): Make explicit config file existence check for init
- 2f09aae feat(cmd): support --update flag in `fossa init`
- c5f82fe hotfix(install): Hotfix installer URL
- 6bea504 feat(ruby): Configurable `Gemfile.lock` path (#200)
- aa528bd fix(pkg): Fix Composer type parsing

## v0.7.0-beta.8

- 1626218 chore: release 0.7.0-beta.8
- 0ea3cce refactor(build): add releaser checks and fix installer generation
- 9823f3c feat(api): Enable proxy support via environment variables (#199)
- 2017bf9 fix(install): avoid hitting rate limit on install script (#197)

## v0.7.0-beta.7

- 3cd1ac9 fix(api): Correctly set SBT locators

---
Automated with [GoReleaser](https://github.com/goreleaser)
Built with go version go1.10.3 linux/amd64

## v0.7.0-beta.6

- 85d8f02 build(release): Remove development release options
- ef9e578 build(release): Correctly set GOVERSION on release
- b496f40 refactor(sbt): Use graph XML parsing instead of output parsing (#198)
- 1ac53ea fix(log): Do not use ANSI control characters on Windows (#194)

---
Automated with [GoReleaser](https://github.com/goreleaser)
Built with go version go1.10.3 linux/amd64

## v0.7.0-beta.5

- 4aa0803 feat(cmd): Add default command (#192)
- 90905f6 fix(test): Correctly generate URLs for custom fetchers (#191)
- b769ceb refactor(upload): Avoid redundant declarations
- 94b9162 fix(nodejs): Fix IsBuilt detection and Init target
- 971d844 chore: Add TODO structs, doc formatting nits

---
Automated with [GoReleaser](https://github.com/goreleaser)
Built with go version go1.10.3 linux/amd64

## v0.7.0-beta.4

- 6619d34 fix(sbt): Fix SBT project detection

---
Automated with [GoReleaser](https://github.com/goreleaser)
Built with go version go1.10.3 linux/amd64

## v0.7.0-beta.3

- 739329b fix(test): Fail on panic and returned errors
- 3a59e35 fix(sbt): Add ignored lines for SBT output parsing

---
Automated with [GoReleaser](https://github.com/goreleaser)
Built with go version go1.10.3 linux/amd64

## v0.7.0-beta.1

- 2e46b41 refactor(cmd): Refactor output commands
- 7e8b560 fix(test): Fix test bugs
- bb8f1a5 feat(test): Implement fossa test
- b0a8b72 refactor(api): Refactor api package
- fcec296 Implement the report command. (#171)
- d938632 chore: update deps
- ef7b165 feat(ant): Ant analyser ported
- 2b371d0 feat(cocoapods): Cocoapods analyser
- 17202fe WIP: cocoapods
- 902e56f fix(reports): Properly escape report URLs
- 6b5f59d fix(ruby): Parse direct imports from lockfiles
- d2e851f feat(scala): Implement scala analyser
- 4d35c6c fix(test): Fix Python test project name
- 94783fc fix(python): Fix pipdeptree parsing, add regression test

---
Automated with [GoReleaser](https://github.com/goreleaser)
Built with go version go1.10.3 linux/amd64

## v0.6.7

- 2588e95 Merge pull request #174 from fossas/feat/respect-node-unresolved-flag
- b4140c3 fix(builders): pass -B flag to maven analysis
- 867c912 feat(builders): add unresolved flag to nodejs builder
- 517d2c0 doc(builders): fix nuget doc file
- 41123fc doc(builders): update gradle config docs

---
Automated with [GoReleaser](https://github.com/goreleaser)
Built with go version go1.10 darwin/amd64
## v0.7.0-alpha.12

- 6796b63 feat(mvn): Add custom commands
- 506ce8b fix(config): Don't write branch name to config file
- e95e475 WIP: scala work

---
Automated with [GoReleaser](https://github.com/goreleaser)
Built with go version go1.10.3 linux/amd64

## v0.7.0-alpha.11

- 2e60b98 fix(python): Always set m.Deps
- dbb633e fix(api): Add default project title

---
Automated with [GoReleaser](https://github.com/goreleaser)
Built with go version go1.10.3 linux/amd64

## v0.7.0-alpha.10

- c1b7a43 fix(api): Add title flag to API flags
- 14fd035 ci(build): Use base image to avoid bad checkout

## v0.7.0-alpha.9

- 18a28a4 feat(nuget): Implement nuget analyzer
- 724d8fb WIP: NuGet
- b28604d feat(api): Send custom revision IDs
- 28b9461 feat(maven): Implement Maven analyser
- 156ccb4 refactor(graph): Use code generation instead of reflection
- 52d2482 WIP

## v0.5.2

- 09c0f55 backport(api): Backport branch flag to 0.5.x

## v0.7.0-alpha.4

- e4bf442 feat(go): Manifest strategies
- c6c959f feat(go): glide, gpm support
- 01edf8d refactor(go): Remove dead code, add make test command
- ecc397b ci: CircleCI configuration chores
- dd0772b ci: Don't use env vars in non-shell commands
- f72b2bc build(docker-test): Don't build all of Kubernetes (this kills the crab)
- 7d65cf2 refactor(docker): Use Quay for building Docker images
- 55ddd49 feat(go): vndr/gpm, multi-project vendoring support, integration tests on Docker
- 0250f61 feat(go): nested vendoring support, automated integration tests
- 23526c0 chore: Clean up merge cruft
- 2f83e6f Merge branch 'master' into wip/v0.7.0
- 89a3103 fix(api): Fix uploading UX nits and URL formatting issues
- fccaa00 refactor(go): Support Godep, add integration tests
- 79a162a refactor(api): Remove extraneous build data
- d90cc8a feat(api): Add normalized imports
- 1a88076 WIP: Go dep analysis
- dbd027b Merge branch 'wip/v2' of github.com:fossas/fossa-cli into wip/v2
- fae5186 WIP: Go option-based analyzers
- f943789 WIP: Go analyzer strategies
- c211600 WIP: analysis command refactor complete
- 85e221c WIP
- b4c5bda WIP
- a356dbf WIP
- 527ecce WIP
- 2171372 WIP
- cc58b15 WIP: Go option-based analyzers
- 8899464 WIP: Go analyzer strategies
- 64d77b4 WIP: analysis command refactor complete
- 20365ba WIP
- f4d22b6 WIP
- 1c6c5e8 WIP
- e8bfc5c WIP
- 52f7fd3 WIP

---
Automated with [GoReleaser](https://github.com/goreleaser)
Built with go version go1.10.3 linux/amd64

## v0.7.0-alpha.8

- da53a35 feat(php): Implement PHP analyser
- 4149700 feat(bower): Implement bower analysers
- dc57fe3 WIP: switching to config file v2

## v0.7.0-alpha.7

- 39b3d19 feat(gradle): Implement Gradle analyser
- 8ba5602 WIP: gradle
- 7cdef88 feat(config): Warn when users pass options but use config file
- 35638c7 fix(go): Don't include root in transitive dependency graph

## v0.7.0-alpha.6

- b9cddb0 feat(ruby): Add Ruby analysis
- b06eb62 test(fixtures): Remove obsolete fixtures
- 1c09b4e test(go): add Jaeger to testing suite
- 0de97ca feat(python): Python analyser
- 82397b2 feat(nodejs): Add NodeJS analyzer
- a0c22ff build(docker): Refactor test-base Dockerfile to avoid long build times
- 5cccf4e chore: Add ISSUE_TEMPLATE
- 7ab9965 Merge branch 'master' into wip/v0.7.0
- 515102d build: Rename docker-devel target to docker
- 9447e2d Merge pull request #160 from fossas/fix/fix-hash-calculation
- 1239291 fix(builders): fix hash calculation

---
Automated with [GoReleaser](https://github.com/goreleaser)
Built with go version go1.10.3 linux/amd64

## v0.7.0-alpha.5

- 1c09b4e test(go): add Jaeger to testing suite
- 0de97ca feat(python): Python analyser
- 82397b2 feat(nodejs): Add NodeJS analyzer
- a0c22ff build(docker): Refactor test-base Dockerfile to avoid long build times
- 5cccf4e chore: Add ISSUE_TEMPLATE
- 7ab9965 Merge branch 'master' into wip/v0.7.0
- 515102d build: Rename docker-devel target to docker
- 9447e2d Merge pull request #160 from fossas/fix/fix-hash-calculation
- 1239291 fix(builders): fix hash calculation

---
Automated with [GoReleaser](https://github.com/goreleaser)
Built with go version go1.10.3 linux/amd64

## v0.7.0-alpha.5

- 1c09b4e test(go): add Jaeger to testing suite
- 0de97ca feat(python): Python analyser
- 82397b2 feat(nodejs): Add NodeJS analyzer
- a0c22ff build(docker): Refactor test-base Dockerfile to avoid long build times
- 5cccf4e chore: Add ISSUE_TEMPLATE
- 7ab9965 Merge branch 'master' into wip/v0.7.0
- 515102d build: Rename docker-devel target to docker
- 9447e2d Merge pull request #160 from fossas/fix/fix-hash-calculation
- 1239291 fix(builders): fix hash calculation

---
Automated with [GoReleaser](https://github.com/goreleaser)
Built with go version go1.10.3 linux/amd64

## v0.7.0-alpha.3

- c6c959f feat(go): glide, gpm support
- 01edf8d refactor(go): Remove dead code, add make test command
- ecc397b ci: CircleCI configuration chores
- dd0772b ci: Don't use env vars in non-shell commands
- f72b2bc build(docker-test): Don't build all of Kubernetes (this kills the crab)
- 7d65cf2 refactor(docker): Use Quay for building Docker images
- 55ddd49 feat(go): vndr/gpm, multi-project vendoring support, integration tests on Docker

---
Automated with [GoReleaser](https://github.com/goreleaser)
Built with go version go1.10.3 linux/amd64

## v0.7.0-alpha.2

- 0250f61 feat(go): nested vendoring support, automated integration tests
- 23526c0 chore: Clean up merge cruft
- 2f83e6f Merge branch 'master' into wip/v0.7.0
- 607de55 fix(gradle): Improve gradle error logging
- 62ae510 fix(gradle): Fix gradle version detection
- cfe95a5 Merge pull request #151 from joshuapetryk/josh/powershell
- 6213639 Add Powershell streams
- ea187bb Fix syntax error with temp dir path join
- 9cc0989 fix(builders): fix go-bindata error
- 2c39f70 doc(license): add license header and link to pipdeptree

---
Automated with [GoReleaser](https://github.com/goreleaser)
Built with go version go1.10.3 linux/amd64

## v0.6.6

- 607de55 fix(gradle): Improve gradle error logging
- 62ae510 fix(gradle): Fix gradle version detection
- cfe95a5 Merge pull request #151 from joshuapetryk/josh/powershell
- 6213639 Add Powershell streams
- ea187bb Fix syntax error with temp dir path join

---
Automated with [GoReleaser](https://github.com/goreleaser)
Built with go version go1.10.3 linux/amd64

## v0.7.0-alpha.1

- 89a3103 fix(api): Fix uploading UX nits and URL formatting issues
- fccaa00 refactor(go): Support Godep, add integration tests
- 79a162a refactor(api): Remove extraneous build data
- d90cc8a feat(api): Add normalized imports
- 1a88076 WIP: Go dep analysis
- dbd027b Merge branch 'wip/v2' of github.com:fossas/fossa-cli into wip/v2
- fae5186 WIP: Go option-based analyzers
- f943789 WIP: Go analyzer strategies
- c211600 WIP: analysis command refactor complete
- 85e221c WIP
- b4c5bda WIP
- a356dbf WIP
- 527ecce WIP
- 2171372 WIP
- cc58b15 WIP: Go option-based analyzers
- 8899464 WIP: Go analyzer strategies
- 64d77b4 WIP: analysis command refactor complete
- 20365ba WIP
- f4d22b6 WIP
- 1c6c5e8 WIP
- e8bfc5c WIP
- 52f7fd3 WIP

---
Automated with [GoReleaser](https://github.com/goreleaser)
Built with go version go1.10.3 linux/amd64

## v0.6.5

- 9cc0989 fix(builders): fix go-bindata error
- 2c39f70 doc(license): add license header and link to pipdeptree

---
Automated with [GoReleaser](https://github.com/goreleaser)
Built with go version go1.10 darwin/amd64
## v0.6.4

- e17ebd5 fix(nuget): Fix NuGet discovery path
- 1423561 fix(install): fix powershell install script

---
Automated with [GoReleaser](https://github.com/goreleaser)
Built with go version go1.10.3 linux/amd64

## v0.6.3

- c86fa51 Merge pull request #143 from fossas/feat/compute-dependency-hashes
- 9049c67 fix(common): bump timeout to 60s
- e4a5aec Merge branch 'master' into feat/compute-dependency-hashes
- 9b8818f feat(install): modify windows install script
- a535311 test(go): Add previously ignored govendor manifest fixture
- 9b73bc7 Add Powershell script for Windows based CI pipeline
- e704dc6 chore(lint): correct lint ignore into golangci-lint format
- dc558a5 chore(lint): silence gas linter
- e323dd0 feat(builders): return hex string for hashing utils
- bd0af6a feat(builders): add dependency hashing for ant
- b908880 feat(module): define hashes type
- 01a97ce chore: Cleanup merge cruft
- 9204650 fix(bower): Fix bower IsBuilt check
- aae8bf6 refactor(builders): Separate builders into distinct packages
- 04248c7 doc(readme): add slack badge and link
- 92553b2 Detect and install go-bindata if missing
- 9c77639 fix(upload): Fix upload report link and API endpoint
- eb2d07d fix(npm): Allow empty node_modules folders when no dependencies

---
Automated with [GoReleaser](https://github.com/goreleaser)
Built with go version go1.10 darwin/amd64

## v0.6.2

- 3453eb5 feat(upload): Configurable upload branch

---
Automated with [GoReleaser](https://github.com/goreleaser)
Built with go version go1.10.2 linux/amd64

## v0.6.1

- 269a380 feat(builders): improve ant name parsing
- ec20967 fix(builders): #139 fix out of range error with ant
- 4898773 newline at end of file
- e197444 add override for zip format on windows to goreleaser
- f661ebf doc(support): document cocoapods support

---
Automated with [GoReleaser](https://github.com/goreleaser)
Built with go version go1.10 darwin/amd64

## v0.6.0-beta.1

- 41d8e4d fix(upload): Get custom project titles from 'project' configuration
- e37d325 fix(node): Use NPM_BINARY when set
- d50d94a chore: Update dependencies
- 4913fc0 refactor(cmd): Don't initialise API unless needed
- a8988f7 refactor(cmd): Remove IO services
- 604b036 fix(cmd): Fix merge conflicts
- 58e174a refactor(cmd): Move commands into one subtree
- f68b9ab refactor(cmd): Refactor upload, update, version commands
- 2d4a88c chore(builders): ignore generated files
- a66e3d4 Merge pull request #136 from fossas/fix/sbt-deps
- 1bd9039 changed fetcher type from sbt to mvn for the SBT Builder
- 980691d feat(log): Add structured field logging
- 6f8408a fix(go): Remove debugging around internal imports
- 7418dfa fix(go): Fix recursion in internal imports
- e702181 fix(go): Debug recursion in internal imports

---
Automated with [GoReleaser](https://github.com/goreleaser)
Built with go version go1.10.2 linux/amd64

## v0.6.0-alpha.4.gopaths

- fca1223 WIP
- 4b4d5a7 refactor(log): Improve logging diagnostics, fix Go project names
- cc9586b fix(go): Fix go import resolution from within vendored packages
- 9e856c8 chore: Add new dependencies to lockfiles
- 47b26f8 test: move fixtures to testdata/
- 3fe3ad3 feat(builders): refactor ant builder to avoid nesting
- f82135c fix(analyze): fix syntax error
- d9fc322 Merge pull request #134 from fossas/feat/ant-support
- 15743b6 Merge branch 'master' into feat/ant-support
- d6276f0 chore(builders): complete ant comment
- 1ed9769 test(builders): add ant fixture
- 022ff8f doc(readme): update api doc link
- 93ac0ea refactor(log): Migrate to idiomatic logging package
- a348971 refactor(log): Add idiomatic logging package
- 119c635 Update FOSSA status badge
- 27ea4ff feat(builders): add some basic jar name parsing for ant
- c6eb417 feat(analyze): refactor analysis data model
- b0cf179 doc(builders): add ant docs
- b888620 feat(builders): add ant support
- 31affba add more aliases (#133)

---
Automated with [GoReleaser](https://github.com/goreleaser)
Built with go version go1.10.2 linux/amd64

## v0.6.0-alpha.3

- 5f0299b fix(upload): Escape upload report URL

---
Automated with [GoReleaser](https://github.com/goreleaser)
Built with go version go1.10.1 linux/amd64

## v0.6.0-alpha.2

- 4a1bdd2 fix(upload): Fix managedBuild flag for custom fetcher upload
- 1e27f85 feat(builders): #44 add Cocoapods integration with path data (#130)

---
Automated with [GoReleaser](https://github.com/goreleaser)
Built with go version go1.10.1 linux/amd64

## v0.6.0-alpha.1

- 75e6747 fix: Ignore root dep locators when computing import paths
- 6b1e7cb ci: Add go-bindata to Dockerfile
- 6acc2f7 fix(npm): Don't include extraneous root
- 448c1fe feature(api): Serialize locators in FOSSA format
- cc1cc9a feat(ruby): Ruby path data parser
- 9e00849 Merge branch 'master' of github.com:fossas/fossa-cli
- 66bb021 feat(sbt): SBT path data parsing
- 0a58a70 feat(sbt): SBT path data parsing
- 75f22ce feat(pip): Pip path data parsing
- f14664e Merge branch 'next'
- 316fe02 feat(nuget): NuGet path data (very slow)
- ddd17ef [WIP] Path parsing for NuGet
- 574e421 fix(npm): Allow NPM to have errors because npm i is inconsistent
- 3a7c81b feat(nodejs): Add path data parsing
- 8ffd098 fix(go): Correctly handle internal and root packages
- c3f0847 feat(maven): Maven relationship data
- e1bb72e feat(gradle): Add gradle path data and fix bullshit memory bug
- 413f55a feat(go): Fast golang path data
- c21dc4c feat(go): Golang path data (very slow)
- 06d9cd8 feat(composer): Add composer path data
- c31a975 feat(bower): Add origin path detection
- 571cf4e refactor(cmd): Use IO services for effects [WIP]
- 013e269 feat(di): Implement common side-effecting services

---
Automated with [GoReleaser](https://github.com/goreleaser)
Built with go version go1.10.1 linux/amd64

## v0.5.1

- 64ddd93 Merge pull request #127 from fossas/fix/support-bower-custom-folder
- e142a95 fix(builders): #125 add bower component dir resolution
- da16a44 doc(readme): update badge to use provided build
- 986f053 chore: fix typo comments, remove dead code

---
Automated with [GoReleaser](https://github.com/goreleaser)
Built with go version go1.10 darwin/amd64

## v0.5.0

- 2954eee Merge pull request #121 from fossas/feat/nuget-support
- 8d58e9c test(builders): add nuget fixtures
- 6884192 doc(readme): update readme
- 99d3f8c Merge branch 'master' into feat/nuget-support
- 1dbda7d feat(build): turn built module error into a warning
- bc5811c doc(builders): add nuget docs
- 377a05a feat(builders): add nuget lockfile parsing
- 843299a feat(builders): add nuget support
- c168cce chore(deps): Update dependencies
- 5e146c5 feat(builders): Add Pip support

---
Automated with [GoReleaser](https://github.com/goreleaser)
Built with go version go1.10 darwin/amd64

## v0.4.6-1

- a708d86 fix(go): Work around golang/go#16333

---
Automated with [GoReleaser](https://github.com/goreleaser)
Built with go version go1.10 linux/amd64

## v0.4.6

- 85c1788 Merge pull request #116 from fossas/feat/support-gradle-root-deps
- 99a9552 fix(builders): fix PR comments
- 7ef81e0 feat(cmd): add spinner to init cmd
- 0583626 doc(builders): add another gradle common task
- 748f307 doc(builders): improve gradle builder docs
- bffa8df Merge branch 'feat/support-gradle-root-deps' of https://github.com/fossas/fossa-cli into feat/support-gradle-root-deps
- db5b36b fix(builders): fix gradle syntax err
- 60818b4 Merge branch 'master' into feat/support-gradle-root-deps
- 1030bd6 fix(builders): set TERM=dumb when running gradle dependencies task
- 15f5af5 doc(builders): add better gradle docs
- 5b73fa4 fix(builders): allow for empty configuration in gradle
- 97c7315 feat(builders): #114 support root dependencies task

---
Automated with [GoReleaser](https://github.com/goreleaser)
Built with go version go1.10 linux/amd64

## v0.4.5-1

- 8b28d1f fix(go): Don't require Go project folder for build, and do actual Go build
- 26c0d12 chore: update CHANGELOG

---
Automated with [GoReleaser](https://github.com/goreleaser)
Built with go version go1.10 linux/amd64

## v0.4.5

- 7ee5a3c fix(installer): Fallback to su if sudo is unavailable
- 70fc3a5 fix(builders): Don't fail on non-fatal missing binaries
- 91944c9 chore: Add TODOs, ignore third_party in autoconfig
- ceac46e Various improvements to install.sh (#109)
- 99cf015 test(fixtures): Use shell script instead of submodules for fixtures to avoid slow go get
- 3de42a8 test(java): Pin java submodule fixture commits
- 6c4db9b test(go): Ignore golang test fixture vendored dependencies
- b88e58e fix(update): Fix incorrect latest version check
- 019b3d0 fix(go): allowUnresolved should also suppress lockfile errors for builds
- 91183e7 doc(contributing): add issue assignment
- 73b55c9 Merge pull request #107 from fossas/add-code-of-conduct-1
- a6a1f97 doc(code): add code of conduct
- 52af690 doc(readme): add meetup link
- abc1399 feat(upload): switch url to dep report
- 7a7961d chore(license): switch to MPL-2.0
- c19b51b Refactor module functionality (#100)
- 6600859 build(Makefile): Build to GOPATH instead of local directory
- 4fde932 Improve Makefile, add multiple targets (#98)
- 44fb451  Introduce vendor directory into the repo (#99)
- 16cf268 Release v0.4.4

---
Automated with [GoReleaser](https://github.com/goreleaser)
Built with go version go1.10 linux/amd64

## v0.4.4

- 46d1dbd feat(go): Implement Go module discovery (#97)
- b476653 fix(go): Do Go import tracing with go list instead of depth (#96)
- 451ab20 README: Fix rendering of a link to `https://fossa.io` (#88)
- 2893145 chore(cli): update help text
- c285037 Merge branch 'master' of https://github.com/fossas/fossa-cli
- d604f5b release(0.4.3): update readme and installer
- 8235155 revert(install): remove sha validation

---
Automated with [GoReleaser](https://github.com/goreleaser)
Built with go version go1.10 linux/amd64

## v0.4.3

- 57b397c doc(notice): clean up notice
- 9d05a2f chore(installer): add original license notice
- 4c69500 doc(readme): add `fossa test` output
- 3826022 doc(readme): add goreportcard badge
- 1cd47e4 feat(report): add default report cmd
- 414ca08 doc(readme): fix notice links
- 8b1c3ba doc(notice): move notice to raw file
- d090cfd doc(report): add license notice docs
- 21f29ad docs(readme): add report feature
- d8e60d2 doc(readme): fix link to contribution guidelines
- c6640d0 doc(readme): add output examples
- b57d43b doc(readme): add report PV
- 87a3429 feat(cli): improve error messages from servers
- b8a2912 doc(readme): improve readme copy
- 6a72302 fix(golang): do not error on lack of vendor folder
- 869df5a doc(readme): additional cleanup
- 8957638 doc(readme): update background section
- 48107e1 doc(readme): resize header
- a69c9c5 doc(readme): refactor home doc and readme
- 7f10415 doc(readme): update readme and user guide
- 9e3bf98 Merge pull request #66 from fossas/feat/report-command
- 835c014 fix(upload): Add more debugging stuff to upload and use standard API function
- 83b0d07 fix(report): Add fetcher flag
- c6e9d2e feat(report): Implement reports using revisions API instead of dependencies
- e47ea99 fix(report): Use SPDX ID for licenses
- b6dbdfc feat(report): Add basic NOTICE generation
- 5635878 doc(cli): update project help text to enforce URL
- dc738e4 feat(config): refactor git normalizing into separate function
- 9bd1acc feat(upload): add title support for managed projects
- 08e3f61 test(fixtures): Use shallow submodules for fixtures to improve clone time
- 703578e chore(fixtures): Keep fixtures up to date
- dc0ac39 Merge pull request #84 from fossas/feat/add-build-interactive
- 6411b37 feat(build): add interactive feedback to `fossa build`
- 01e3820 Merge pull request #80 from fossas/fix/mvn-colors
- bfe8a33 Merge pull request #81 from fossas/fix/non-custom-fetchers
- 7f4d52f Merge pull request #82 from fossas/fix/fix-builders-config
- db9710b Merge pull request #83 from fossas/feat/install-script
- a5202e0 chore(builders): fix typo in comment
- c77092b fix(mvn): Run Maven in batch mode to turn off ANSI color chars
- 0b0c833 fix(builders): fix ruby build check
- 4a6e0dd style(installer): Use consistent whitespace (2 spaces)
- 6801f94 feat(builders): improve autoconfiguration for gradle
- b954112 fix(builders): fix relative path for maven
- 0c3de4a docs(installer): Update README with installer
- 150c2bc feat(installer): Add bash install script
- f0ac553 fix(ci): Fix .fossa.yaml to not use implicit managed builds

---
Automated with [GoReleaser](https://github.com/goreleaser)
Built with go version go1.10 darwin/amd64

## v0.4.2

- 5fe21df feat(builders): add ability to add configuration

---
Automated with [GoReleaser](https://github.com/goreleaser)
Built with go version go1.10 darwin/amd64

## v0.4.1

- d0720f8 Merge pull request #40 from fossas/alex/managed-builds
- c3aa016 doc(readme): #32 add one-liner install
- 3105635 Merge branch 'master' into alex/managed-builds
- ddcc341 Merge pull request #74 from fossas/feat/gradle-support
- d073805 Merge pull request #75 from fossas/fix/fix-builder-paths
- 5fdf4a5 doc(builders): add initial gradle docs
- c3ccc74 switch back to using fetcher
- 80555e4 chore(builders): fix comments and nits
- 5a63b9f test(submodules): Update submodule commits
- 93dee58 test(gradle): Add Gradle fixtures and Docker test tools
- f23ee34 fix(init): fix maven and ruby default module naming
- 272363c feat(init): add more ignores
- dbd8516 fix(builders): make relative paths for node and ruby builders
- f2e5560 feat(builders): add gradle task and dependency parsing
- 4d60fd3 feat(builders): add initial gradle builder
- 4d9806c change flag to ExistingProject in config. defaults to false
- 5c98745 add or clause with revision
- 12c077b added fix to function
- a1fb05f changes after rebase
- d7fbaf2 added custom-project flag
- 5c5bdcd updated comment
- c20e574 PR changes
- 0e52c61 fixed comment
- 1b87475 removed locator from config. We now have project and revision

---
Automated with [GoReleaser](https://github.com/goreleaser)
Built with go version go1.10 darwin/amd64

## v0.4.0

- a2b474c Merge pull request #73 from fossas/feat/upload-locators-flag
- b2c680a feat(upload): Add Locators flag and data format

---
Automated with [GoReleaser](https://github.com/goreleaser)
Built with go version go1.10 linux/amd64

## v0.3.1

- ec4e164 Merge pull request #36 from fossas/feat/selfupdate
- da90056 fix(http): Improve timeout handling
- d577588 fix(http): Correctly handle EOF timeouts
- 6300fa4 fix(http): Always close HTTP request connections
- 546d381 ci: Improve CI caching
- 29d496b ci: Improve logging and diagnostics on upload failure
- 7393553 style: fix PR nits
- 765cbcd fix(update): fix update default logic
- 7ce1571 feat(update): represent states better in update cmd
- 95e446e chore(update): fix nits
- 9e570f9 feat(update): add debug logging for update
- 5d76012 feat(update): add semver parsing
- 2e9af5d feat(update): #23 add fossa update command
- 89a8aa0 doc(go): document gdm support
- 49da5b4 doc(go): add gdm support
- 3f8f208 Merge pull request #37 from fossas/feat/go-gdm-integration
- 134b777 Add gdm to Dockerfile tools
- 056fca5 feat(go): Add gdm support
- e496598 docs: Add upload format user guide reference to walkthrough
- 5daa5be docs: Upload format documentation
- 0af727e Improve `user-guide.md` formatting
- 667cfb9 Merge pull request #34 from fossas/feat/docs
- a7e4b6d docs: README overhaul + user guide update
- 86089cb feat(upload): Add custom upload command
- 3115938 Merge pull request #28 from fossas/ci/run-provided-build
- 9d06606 ci(license-test): Run license check on CI
- ddc1bf7 Run FOSSA build after tests complete
- 0f0fe37 Merge pull request #25 from fossas/feat/add-test-command
- fcaca81 feat(test): Add JSON output to test cmd
- d65a651 fix(misc): Fix spinner issues, whitespace issues, golang isInternal, debug formatting, test unmarshalling
- 891526a refactor(test): Refactor test command and fix timeout
- 743c35f refactor(errors): Use errors.New instead of fmt.Errorf when there is no format string
- 283440e fix(test): fix timeout checks
- 71e6169 fix(config): fix locator normalization #21
- 2fef009 docs(test): properly document test cmd
- 37f8a21 fix(common): handle request errors properly
- 4ac31ad chore(errors): prefer fmt.Errorf to errors.New
- 89dcaea feat(test): add test command
- 661a7a5 Merge pull request #22 from fossas/refactor/common-build-utils
- 5c946b6 docs(readme): update readme
- 2f890b5 docs(readme): update readme
- f21c9ab refactor(sbt): Refactor SBT builder
- c76b0d4 refactor(ruby): Refactor Ruby builder
- 8feac38 refactor(nodejs): Refactor Nodejs builder
- 1f499e5 refactor(mvn): Refactor Maven builder
- c73cf5d refactor(go): Refactor Go builder
- 6284822 refactor(build): Refactor Composer builder
- e95f717 refactor(build): Refactor common utils + Bower builder
- 5e07519 Merge pull request #18 from fossas/feat/rpm-support
- fedeca4 Merge pull request #17 from fossas/fix/circleci-tests
- df44909 doc(build): add vendoredarchives docs
- f027f34 feat(build): add archive format support
- 455abd0 ci(circle-ci): Fix CircleCI config for new tests
- b7dff83 test(sbt): Add first test
- 920ac9b test(docker): Create docker image with build tools
- 7897993 doc(readme): update readme

---
Automated with [GoReleaser](https://github.com/goreleaser)
Built with go version go1.10 linux/amd64

## v0.3.0

- e84d0ea build(merge): Remove bad file merge
- 336406d Merge pull request #15 from fossas/feat/overhaul
- 3281995 feat(sbt): Improve SBT instrumentation
- 1929bef docs: Massive documentation overhaul
- becd5e3 Add SBT parsing + test fixtures
- baa673e feat(ruby): Add Ruby parsing + test fixtures
- b63d740 feat(mvn): add Maven support + test fixture
- 15e6175 refactor(logging): Use %#v for debug logging
- 6c4de98 feat(go): correctly resolve packages + add test fixtures
- d40578a feat(go): Add much better go support
- 60a1e38 docs: Add basic documentation
- 0634835 feat(composer): Add composer parsing + test fixtures
- 4fbc44f feat(bower): Add bower parsing + test fixtures
- 222bf74 feat(cmd): Add uploading to default command
- d909f16 refactor: Refactor CLI, with NodeJS support

---
Automated with [GoReleaser](https://github.com/goreleaser)
Built with go version go1.9.4 linux/amd64

## v0.2.6

- f53f6e1 Preliminary SBT support
- f6e14ea fix(go): Allow unresolved golang dependencies
- 9ad32d4 chore(readme): Update README with gigantic warning
- eba8735 fix(env): fix env var for fossa api key
- 4df5715 feat(docs): add maven docs and alpha notice
- e3ccd88 chore(doc): add status badges to README
- 0a2a634 Merge pull request #7 from fossas/ci/circleci-tests
- 21d5d2c ci(tests): Add CircleCI tests
- 17d5e5f chore(doc): add DCO
- 7d66202 Clean up unused Makefile lines

---
Automated with [GoReleaser](https://github.com/goreleaser)
Built with go version go1.9.2 darwin/amd64

## v0.2.5-1

- 605a9c0 build(versions): Fix version linking

---
Automated with [GoReleaser](https://github.com/goreleaser)
Built with go version go1.9.3 linux/amd64

## v0.2.5

- 20b2d6b chore(deps): Update deps, prune unused constraints
- b16e851 fix(commonjs): Substitute doublestar for zglob to fix data race
- c7d449d build(version): Add revision to --version output
- fdf200a fix(js): fix concurrency race condition
- 4a234b3 feat(config): Allow server endpoint to be set by environment variable
- 38d8615 chore(dep): Commit lockfile changes
- b5b71eb fix(maven): fix maven verify logic
- 79b5b64 fix(cmd): move validation to upload cmd

---
Automated with [GoReleaser](https://github.com/goreleaser)
Built with go version go1.9.3 linux/amd64

## v0.2.4

- b0d5c7a Release v0.2.4
- 0e20f0b chore(flags): clean up flag parsing
- 41c2d3e fix(config): refactor to fix locator flag setting
- 668a4f9 Release v0.2.3
- 4c0286c fix(cmd): make build cmd runnable again
- a848a58 chore(errors): reformat some error copy

---
Automated with [GoReleaser](https://github.com/goreleaser)
Built with go version go1.9.2 darwin/amd64

## v0.2.3

- 41c2d3e fix(config): refactor to fix locator flag setting
- 668a4f9 Release v0.2.3
- 4c0286c fix(cmd): make build cmd runnable again
- a848a58 chore(errors): reformat some error copy

---
Automated with [GoReleaser](https://github.com/goreleaser)
Built with go version go1.9.2 darwin/amd64

## v0.2.2

- 867cc0b Release v0.2.2
- 732038c feat(errors): better error handling and feedback
- b0ec539 feat(config): add ability to read from custom config file
- 2574402 fix(commonjs): fix node_modules traversal in subdir

---
Automated with [GoReleaser](https://github.com/goreleaser)
Built with go version go1.9.2 darwin/amd64

## v0.2.1

- 3f7ccf0 Release v0.2.1
- 5a6f382 feat(config): add default run mode to output json and exit w/o upload

---
Automated with [GoReleaser](https://github.com/goreleaser)
Built with go version go1.9.2 darwin/amd64

## v0.2.0

- 7243d0f Release v0.2.0
- eb054a3 feat(composer): support composer builds in subdirs
- 3c2bccc feat(gems): support bundler builds in subdirs
- 58d98df fix(maven): fix maven output command
- 811ecb0 feat(maven): use module manifest in builds
- 6c5ab1c feat(bower): support bower builds in subfolders
- 2c4b1a6 feat(build): support multi-module builds

---
Automated with [GoReleaser](https://github.com/goreleaser)
Built with go version go1.9.2 darwin/amd64

## v0.1.0

- f36ce39 fix(release): fix .goreleaser entry point
- 124bb47 chore(release): change package entry point
- 55acfd3 feat(upload): send report link
- f678cf0 fix(build): fix locator and build output
- 59eec8a fix(cmd): Guard against under-specified user input
- 5161162 feat(cmd): Refactor CLI and config structure
- 97626c5 feat(config): Read API key from environment variable
- 384b13d Merge pull request #6 from fossas/feat/3-upload-builds-results
- 0537aaf Merge branch 'feat/3-upload-builds-results' of github.com:fossas/fossa-cli into feat/3-upload-builds-results
- 4aec471 feat(upload): #3 add build upload cmd
- 271ba79 Merge pull request #5 from fossas/feat/4-fossa-yaml
- f70ca36 fix(config): Remove debugging statement
- 64c67ca feat(config): Add config options for locator
- 1e98346 feat(upload): #3 add build upload cmd
- d4383d2 fix(main): Remove debugging comment
- 0dd5ee9 feat(config): Set existing build options from configuration file
- 6010976 feat(config): Read config file values
- df2d7d8 Merge pull request #2 from fossas/feat/1-go-get
- b476866 feat(go): Run go get on incomplete builds
- 9f47778 fix(gem): install only production deps by default
- aa4ba7d fix(json): fix json keys in dependency

---
Automated with [GoReleaser](https://github.com/goreleaser)
Built with go version go1.9.2 darwin/amd64

## v0.0.0

- 699d58d feat(build): ignore RawDependencies in serialization
- 834466a feat(build): refactor dependency and logging
- 82f4830 chore(build): ignore dist folder
- 74edd98 Merge branch 'master' of https://github.com/fossas/fossa-cli
- 5e71265 feat(build): add release spec
- cf3de9b Merge branch 'master' of github.com:fossas/fossa-cli
- 0b7331d feat(go): Fall back to import path tracing when no lockfiles
- 7305c46 feat(log): add logging config
- b3d5b72 fix(gem): fix bundle command
- f87cc95 feat(composer): composer support
- f30e125 fix(build): fix build and maven command
- 9221cea feat(build): update logging and docs
- 36f5668 Merge branch 'master' of https://github.com/fossas/fossa-cli
- e2f557a feat(mvn): add maven support
- 5773c86 feat(go): Add glide, godep, govendor, vndr support
- 8ebfd7a feat(go): Add dep support
- f555b48 style(golint): Fix lint and vet warnings
- 7fa1098 doc(readme): update licensing guidance
- 1afe4a0 doc(readme): update readme
- 103d685 doc(license): add readme and license
- 1800cc3 Add Gopkg manifest
- 0d43673 feat(bower): add bower suppot
- 364cebf feat(cli): Refuse to build unless --install flag is explicitly passed
- 5f117dc fix(npm): Fix npm build logic
- 05ae3f5 Initial Commit

---
Automated with [GoReleaser](https://github.com/goreleaser)
Built with go version go1.9.2 darwin/amd64<|MERGE_RESOLUTION|>--- conflicted
+++ resolved
@@ -1,12 +1,10 @@
 # FOSSA CLI Changelog
 
-<<<<<<< HEAD
-## 3.8.38
+## 3.9.1
 - `--detect-dynamic`: Safely ignores scenarios in ldd output parsing where we run into not found error. ([#1376](https://github.com/fossas/fossa-cli/pull/1376)) 
-=======
+
 ## v3.9.0
 - Emits a warning instead of an error when no analysis targets are found ([#1375](https://github.com/fossas/fossa-cli/pull/1375))
->>>>>>> d9c28a8c
 
 ## 3.8.37
 
