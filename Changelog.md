# FOSSA CLI Changelog
<<<<<<< HEAD

## 3.12.3

- Add a summary of the snippet scan when the `--x-snippet-scan` flag is used ([#1613](https://github.com/fossas/fossa-cli/pull/1613))

## 3.12.2
=======
>>>>>>> 68710c92

## 3.12.3
- Licensing: applies a fix for proprietary license detection ([#1616](https://github.com/fossas/fossa-cli/pull/1616))

## 3.12.2
- Update the latest version of a dependency for `--x-snippet-scan`. This update will start backfilling fingerprints for ~10% of files that were previously uploaded but do not have fingerprints ([#1611](https://github.com/fossas/fossa-cli/pull/1611))

## 3.12.1
- Update latest version of a dependency for `--x-snippet-scan`. This makes some changes to the data we send and store so that we can more easily update snippet data in the background ([#1587](https://github.com/fossas/fossa-cli/pull/1609))

## 3.12.0
- Python: Add support for projects using uv for package management ([#1604](https://github.com/fossas/fossa-cli/pull/1604))

## 3.11.12
- Allow empty `go.mod` files ([#1596](https://github.com/fossas/fossa-cli/pull/1596))
- Add new `--exclude-manifest-strategies` option ([#1597](https://github.com/fossas/fossa-cli/pull/1597))
- Remove reachability output from scan summary ([#1598](https://github.com/fossas/fossa-cli/pull/1598))
- Handle path dependencies in Cargo projects ([#1599](https://github.com/fossas/fossa-cli/pull/1599))
- Fix Cargo workspace members showing up as dependencies ([#1600](https://github.com/fossas/fossa-cli/pull/1600))
- Fix Pipenv projects reporting all dependencies as direct dependencies ([#1601](https://github.com/fossas/fossa-cli/pull/1601))
- Handle HTTP errors when fetching container image manifest ([#1602](https://github.com/fossas/fossa-cli/pull/1602))

## 3.11.11

- [Bug]The Ficus command was being constructed incorrectly if there were file exclusions in `.fossa.yml` ([#1595](https://github.com/fossas/fossa-cli/pull/1595))
- Update Ficus to fix a bug with Windows paths (No PR)

## 3.11.10

- Optimize snippet scanning for time and space.([#1591](https://github.com/fossas/fossa-cli/pull/1591))
- Go - multi line godebug and tool settings are properly parsed ([#1586](https://github.com/fossas/fossa-cli/pull/1586))

## 3.11.9

- Get the snippet-scan-retention-days setting from an organization, and pass it into Ficus ([#1586](https://github.com/fossas/fossa-cli/pull/1586))

## 3.11.8

- Update latest version of a dependency for `--x-snippet-scan`. This change outputs errors from the snippet scanning CLI so that we can debug more easily ([#1587](https://github.com/fossas/fossa-cli/pull/1587))

## 3.11.7

- Update latest version of a dependency for `--x-snippet-scan`. This change makes snippet scanning more resilient to errors when POSTing fingerprints and hashes, and ignores the `RUST_LOG` environment variable ([#1585](https://github.com/fossas/fossa-cli/pull/1585))

## 3.11.6
- Update latest version of a dependency for `--x-snippet-scan`. This change fixes a bug where snippet scans with large fingerprints were failing ([#1584](https://github.com/fossas/fossa-cli/pull/1584))

## 3.11.5

- Remove spurious log message. ([#1582](https://github.com/fossas/fossa-cli/pull/1582))
- Update latest version of a dependency for `--x-snippet-scan`. This change will speed up scans ([#1583](https://github.com/fossas/fossa-cli/pull/1583))

## 3.11.4

- Stops logging a secret under `--x-snippet-scan`. ([#1579](https://github.com/fossas/fossa-cli/pull/1580))

## 3.11.3

- Picks up the latest version of a dependency for `--x-snippet-scan`. ([#1579](https://github.com/fossas/fossa-cli/pull/1579))

## 3.11.2

- A performance fix for `--x-snippet-scan`. ([#1578](https://github.com/fossas/fossa-cli/pull/1578))

## 3.11.1

- Better document `--x-snippet-scan`.

## 3.11.0

- Add a dependency on Ficus, a new internal tool.
- Add the `--x-snippet-scan` flag, an experimental flag for using Ficus.

## 3.10.14

- gradle: Do not report version constraints, version contraints are contained within an`DependencyResult`, filter out any constraints by checking [`isConstraint()`](https://docs.gradle.org/current/javadoc/org/gradle/api/artifacts/result/DependencyResult.html#isConstraint()). ([#1563](https://github.com/fossas/fossa-cli/pull/1563))
- container scanning: search all layers for os information. ([#1566](https://github.com/fossas/fossa-cli/pull/1566))

## 3.10.13

- Updates the `fossa test` output to include severity data on supported FOSSA instances ([#1562](https://github.com/fossas/fossa-cli/pull/1562))

## 3.10.12

- PNPM: Initial support for lockfile version 9.0 ([#1561](https://github.com/fossas/fossa-cli/pull/1561))

## 3.10.11

- container scanning: fix unzipping JARs that symlink to other layers #1555 ([#1555](https://github.com/fossas/fossa-cli/pull/1555))

## 3.10.10

- go: support the `tool` directive introduced in go Feb 2025 ([#1553](https://github.com/fossas/fossa-cli/pull/1553))

## 3.10.9

- CLI Args: Add a `--tee-output` argument to allow uploading results and also printing them to stdout.([#1546](https://github.com/fossas/fossa-cli/pull/1546))

## 3.10.8

- Custom license scans: Apply `licenseScanPathFilters` to custom license scans ([#1535](https://github.com/fossas/fossa-cli/pull/1535)).

## 3.10.7

- Report: Allow generating SBOMs attribution reports using fossa-cli. ([#1534](https://github.com/fossas/fossa-cli/pull/1534))

## 3.10.6
- Licensing: Fix a bug where the scikit-learn had an incorrect license detected ([#1527](https://github.com/fossas/fossa-cli/pull/1527))
- Licensing: Adds support for the NREL disclaimer

## 3.10.5

Container scanning: Resolved a large number of issues with scanning containers ([#1514](https://github.com/fossas/fossa-cli/pull/1514), [#1521](https://github.com/fossas/fossa-cli/pull/1521))
- Pulling containers from recent versions of Docker are properly supported.
- OCI container hosts are better supported.
- Scanning exported containers from recent versions of Docker are properly supported.
- Authentication is better supported overall, it now integrates with native Docker authentication providers.
- The old container scanning functionality still exists in FOSSA CLI as a fallback if the new functionality fails.

> [!NOTE]
> FOSSA built a separate binary to handle pulling images; refer to [its repository](https://github.com/fossas/circe) for details.
> This binary is bundled into FOSSA CLI, you don't need to do anything special to use it.

## 3.10.4
- Erlang: Rebar config parsing bug fixes ([#1524](https://github.com/fossas/fossa-cli/pull/1522))

## 3.10.3
- PDM Parser: Proper parsing for PDM platform_machine line ([#1521](https://github.com/fossas/fossa-cli/pull/1521))
- License Scanning: Added the archive name to the path for licenses found inside of archives during vendored dependency and first-party license scanning ([#1520](https://github.com/fossas/fossa-cli/pull/1520))

## 3.10.2
- Cargo: Do not create Cargo.lock if it already exists ([#1516](https://github.com/fossas/fossa-cli/pull/1516))

## 3.10.1
- Swift: Add support for parsing path dependencies with names ([#1515](https://github.com/fossas/fossa-cli/pull/1515))

## 3.10.0
- Support for user-provided dependency labels in `fossa-deps` ([#1505](https://github.com/fossas/fossa-cli/pull/1505)).
  For details, see the [`fossa-deps` documentation](https://github.com/fossas/fossa-cli/blob/master/docs/references/files/fossa-deps.md).

## 3.9.48
- General: Fix a bug where directory traversal could fail if the user does not have permission to read a directory ([#1508](https://github.com/fossas/fossa-cli/pull/1508)).
- Performance: Fix timeout issues when uploading large numbers of license scans by processing them in smaller batches ([#1509](https://github.com/fossas/fossa-cli/pull/1509)).

## 3.9.47
- Licensing: Adds support for Zeebe Community License v1.1 and Camunda License v1.0
- NuGet: Consolidate `project.assets.json` and `PackageReference` strategies ([#1461](https://github.com/fossas/fossa-cli/pull/1461))

## 3.9.46
- Licensing: Fix a bug where the tzdata debian package copyright was not detected as a public domain license ([#1504](https://github.com/fossas/fossa-cli/pull/1504))
- Container scanning: Fix a bug where Docker URLs were being constructed incorrectly, resulting in a 403 error ([#1500](https://github.com/fossas/fossa-cli/pull/1500))

## 3.9.45
- Preflight: Fix a bug where the preflight checks fail for SBOM team analysis ([#1499](https://github.com/fossas/fossa-cli/pull/1499))

## 3.9.44
- Preflight: Fix a bug where the preflight check could fail if you ran fossa multiple times simultaneously ([#1498](https://github.com/fossas/fossa-cli/pull/1498))

## 3.9.43
- Discovery: Fix a bug where directories in paths.exclude may still be accessed during discovery which causes an error when users don't have permission to read those directories ([#1493](https://github.com/fossas/fossa-cli/pull/1493))

## 3.9.42
- Licensing: Adds support for the Text-Tabs+Wrap License

## 3.9.41
- GoModules: Expose a static only analysis method for Go. ([#1468](https://github.com/fossas/fossa-cli/pull/1486))

## 3.9.40
- Licensing: Fix a bug where license scanner output sometimes included log lines, which breaks JSON parsing

## 3.9.39
- Licensing: Add the PSF-3.12.7 license. Make a correction to the MulanPSL license. Add a new public-domain rule ([#1480](https://github.com/fossas/fossa-cli/pull/1480))

## 3.9.38
- Adds clarity to "Invalid project permission" error message, instructing user to specify a team using `fossa analyze --team` or in the `.fossa.yml` file. ([#1475](https://github.com/fossas/fossa-cli/pull/1475))
- Fixes a small typo in an error heading ([#1476](https://github.com/fossas/fossa-cli/pull/1476))
- Licensing: Adds support for a handful of new licenses and EULAs (No PR)
  - ActiPro License Agreement, Versions 2009, 2020, 2021, and 2021-10-28
  - Authorized Dynatrace Customer Subscription Agreement
  - Chilkat Software License Agreement
  - Google Play Core Software Development Kit Terms of Service
  - Krypton Toolkit Licence Agreement for End-Users
  - Madshi Software License Agreement
  - Microsoft SQL Server 2019 Developer, 2019 Evaluation, and 2019 Express
  - Microsoft SQL Server 2022 Enterprise, Standard, Web
  - Viskoe.dk Terms of Use
- Container scanning: Recursively find jars within jars ([#1478](https://github.com/fossas/fossa-cli/pull/1478))

## 3.9.37

- License Scanning: Update Themis to include NOTICE files, and parse the additional NOTICE file fields in Themis's output. ([#1466](https://github.com/fossas/fossa-cli/pull/1466))

## 3.9.36

- fossa-deps: Fixed an issue where Rocky Linux deps were not supported in the fossa-deps file ([#1473](https://github.com/fossas/fossa-cli/pull/1473))
- `fossa report`: Remove subscription type check in preflight checks ([#1474](https://github.com/fossas/fossa-cli/pull/1474))

## 3.9.35

- Licensing: Add to the list of ignored copyright phrases (No PR)

## 3.9.34

- `--strict`: Users can now enable strict mode for analysis. ([#1463](https://github.com/fossas/fossa-cli/pull/1463))

## 3.9.33

- MSB: Failure to resolve a linked project no longer causes the scan to fail ([[#1469](https://github.com/fossas/fossa-cli/pull/1469)]).

## 3.9.32

- Platform Support: Add a binary for ARM64 Linux environments. ([#1465](https://github.com/fossas/fossa-cli/pull/1465))

## 3.9.31

- Resolve an issue parsing toml configuration files. ([#1459](https://github.com/fossas/fossa-cli/pull/1459))
- Gradle: ignore deprecated configurations ([#1457](https://github.com/fossas/fossa-cli/pull/1457))
- Upgrade the GHC we use to build the CLI. ([#1460](https://github.com/fossas/fossa-cli/pull/1460))

## 3.9.30

- Vendored Dependencies: add support for metadata (description, and homepage) for dependencies. ([#1455](https://github.com/fossas/fossa-cli/pull/1455))

## 3.9.29
- install scripts: Surface curl errors and display http status code correctly. ([#1456](https://github.com/fossas/fossa-cli/pull/1456))
- Update jar-callgraph version to 1.0.2 [#1454](https://github.com/fossas/fossa-cli/pull/1454)

## 3.9.28

- Container Scanning: Distroless containers will now return results for non-system dependencies. ([#1448](https://github.com/fossas/fossa-cli/pull/1448))
- Warnings: Remove warnings about native container scanning and Go packages analysis. ([#1446](https://github.com/fossas/fossa-cli/pull/1446))

## 3.9.27

- Tar: Move to the upstream Haskell tar library. FOSSA CLI should now work more reliably when unpacking containers for analysis. ([#1452](https://github.com/fossas/fossa-cli/pull/1452))

## 3.9.26

- Reports: Add `includeCopyrightList` to JSON attribution report request. This will ensure that all copyrights are included in the JSON attribution report once the FOSSA API starts including them. All other formats of attribution reports will receive all copyrights without needing to add this query param. [#1450](https://github.com/fossas/fossa-cli/pull/1450)
- Resolves an issue where git projects cloned with an url including a username were unable to be found when running `fossa test`. [#1451](https://github.com/fossas/fossa-cli/pull/1451)

## 3.9.25

- Update jar-callgraph version [#1447](https://github.com/fossas/fossa-cli/pull/1447)

## 3.9.24

- Container Scanning: Attempt to find JAR files in container images and report them as dependencies. ([#1442](https://github.com/fossas/fossa-cli/pull/1442), [#1444](https://github.com/fossas/fossa-cli/pull/1444))

## 3.9.23

- Reachability: For organizations that don't have reachability turned on suppress messages about it. ([#1440](https://github.com/fossas/fossa-cli/pull/1440))

## 3.9.22
- Fixes release group flags for `fossa analyze` and `fossa container analyze`  ([#1439](https://github.com/fossas/fossa-cli/pull/1439))

## 3.9.21
- Add support for analyzing SBOM files ([#1435](https://github.com/fossas/fossa-cli/pull/1435))
- License Scanning: Add the Llama-3-community license (No PR)
- Yarn: Don't fail analysis if a dependency cannot be found. ([1436](https://github.com/fossas/fossa-cli/pull/1436))

## 3.9.20
- Fixes file matches for license scans ([#1434](https://github.com/fossas/fossa-cli/pull/1434)).

## v3.9.19
- Release a Mac arm64 binary. ([#1426](https://github.com/fossas/fossa-cli/pull/1426))
- Updated the license to CPAL, an OSI-approved license similar to MPL ([#1431](https://github.com/fossas/fossa-cli/pull/1431)).

## v3.9.18
- Resolves an issue where `vendored-dependencies` were rescanned locally, but not in the FOSSA service,
  when `forceRescans` was set to `true` ([#1423](https://github.com/fossas/fossa-cli/pull/1423)).

## v3.9.17
- Poetry: Adds partial support for dependency groups. ([#1420](https://github.com/fossas/fossa-cli/pull/1420)).

## v3.9.16
- Treat `targets` field in the issue summary loaded from Core as optional during `fossa test` and `fossa report` ([#1422](https://github.com/fossas/fossa-cli/pull/1422)).
- Adds support for SwiftPM v3 files ([#1424](https://github.com/fossas/fossa-cli/pull/1424)).
  Future SwiftPM file formats will be accepted automatically if they remain backwards compatible with the current parser.
- Updates parallel embedded binary extractions to be more properly isolated ([#1425](https://github.com/fossas/fossa-cli/pull/1425)).

## v3.9.15
- Change TLS to a version that takes advantage of but does not require 1.2 with EMS.
  This will be reverted in six months.
  On-prem users should upgrade their servers to support either TLS 1.2 with EMS or TLS 1.3.
  SAAS customers are unaffected. ([#1418](https://github.com/fossas/fossa-cli/pull/1418)).

## v3.9.14
- Cargo: Update cargo strategy to parse new `cargo metadata` format for cargo >= 1.77.0 ([#1416](https://github.com/fossas/fossa-cli/pull/1416)).
- `fossa release-group`: Add command to create a FOSSA release group release (`fossa release-group create-release`) [#1409](https://github.com/fossas/fossa-cli/pull/1409).
- `fossa project`: Adds commands to interact with FOSSA projects (`fossa project edit`) [#1394](https://github.com/fossas/fossa-cli/pull/1395).

## v3.9.13
- Support GIT dependencies in Bundler projects ([#1403](https://github.com/fossas/fossa-cli/pull/1403/files))
- Reports: Increase the timeout when hitting the report generation API endpoint ([#1412](https://github.com/fossas/fossa-cli/pull/1412)).

## v3.9.12
- `--detect-dynamic`: Fix deb tatic parsing ([#1401](https://github.com/fossas/fossa-cli/pull/1401)).

## v3.9.11
- Licensing: Add new rules for unity licenses. Add the Redis Source Available License.

## v3.9.10
- Support unarchiving `tgz`, `taz`, `txz`, `tbz`, `tbz2`, and `tz2` files for `--unpack-archives` ([#1402](https://github.com/fossas/fossa-cli/pull/1402/files))
- `fossa test`: improves diagnostic message ([#1403](https://github.com/fossas/fossa-cli/pull/1403/files))
- `fossa release-group`: Adds commands to interact with FOSSA release-groups (`fossa release-group add-projects`, `fossa release-group create`, `fossa release-group delete`, `fossa release-group delete-release`) [#1399](https://github.com/fossas/fossa-cli/pull/1399).

## v3.9.9
- `--without-default-filters`: Users can now disable default path filters ([#1396](https://github.com/fossas/fossa-cli/pull/1396/files)).

## v3.9.8
- Reachability: Users may now provide custom locations for the JAR files emitted by projects and used for reachability analysis ([#1382](https://github.com/fossas/fossa-cli/pull/1382)).

## v3.9.7
- Add preflight permission checks to validate token type, subscription type, project permissions, and release group permissions [#1383](https://github.com/fossas/fossa-cli/pull/1383)

## v3.9.6
- Add debug logs for build warnings in `analyze` commands [#1386](https://github.com/fossas/fossa-cli/pull/1386)

## v3.9.5
- Maven: Fix hanging maven analysis ([#1381](https://github.com/fossas/fossa-cli/pull/1381)).

## v3.9.4
- Reachability: Includes reachability analysis in scan summary ([#1379](https://github.com/fossas/fossa-cli/pull/1379)).

## v3.9.3
- Update error structure ([#1364](https://github.com/fossas/fossa-cli/pull/1364)).

## v3.9.2
- Maven: Adds reachability analysis ([#1372](https://github.com/fossas/fossa-cli/pull/1377)).
- Gradle: Adds reachability analysis ([#1377](https://github.com/fossas/fossa-cli/pull/1377)).

## v3.9.1
- `--detect-dynamic`: Safely ignores scenarios in ldd output parsing where we run into not found error ([#1376](https://github.com/fossas/fossa-cli/pull/1376)).

## v3.9.0
- Emits a warning instead of an error when no analysis targets are found ([#1375](https://github.com/fossas/fossa-cli/pull/1375)).

## 3.8.37

- Container Scans: Bugfix for some registry scans that fail with an STM error. ([#1370](https://github.com/fossas/fossa-cli/pull/1370)).

## v3.8.36
- `fossa feedback`: Allow users to provide feedback on their cli experience ([#1368](https://github.com/fossas/fossa-cli/pull/1368)).
- Add preflight checks to validate API key, connection to FOSSA app, and ability to write to temp directory in relevant commands.


## v3.8.35
- Running `fossa analyze --detect-vendored` no longer fails if there are no detected vendored dependencies ([#1373](https://github.com/fossas/fossa-cli/pull/1373)).

## v3.8.34
- Add color and update formatting in cli help commands ([#1367](https://github.com/fossas/fossa-cli/pull/1367)).

## v3.8.33
- Removes warnings and tracebacks to stderr ([#1358](https://github.com/fossas/fossa-cli/pull/1358)).

## v3.8.32

- Options: Add a `--static-only-analysis` option ([#1362](https://github.com/fossas/fossa-cli/pull/1362)).

## v3.8.31

- Container scanning: `BerkeleyDB` and `Sqlite` strategies now support RPM databases in non-standard locations ([#1365](https://github.com/fossas/fossa-cli/pull/1365)).
- Updates the license scanner to the latest version ([#1366](https://github.com/fossas/fossa-cli/pull/1366)).
  This update addresses several issues with the license scanner, primarily related to incorrect classification of GPL and AGPL licenses.

## v3.8.30

- Fix an issue with long-option syntax for older versions of `sbt` ([#1356](https://github.com/fossas/fossa-cli/pull/1356)).
- Debug: add more logging for debugging missing dependencies ([#1360](https://github.com/fossas/fossa-cli/pull/1360)).

## v3.8.29
- Prevents showing SCM warnings in fossa analyze, test, and report ([#1354](https://github.com/fossas/fossa-cli/pull/1354)).
- Pathfinder: Pathfinder has been deprecated and removed ([#1350](https://github.com/fossas/fossa-cli/pull/1350)).

## v3.8.28
- VSI: no longer reports paths inside of extracted archives with the `!_fossa.virtual_!` literal ([#1345](https://github.com/fossas/fossa-cli/pull/1345)).

## v3.8.27
- Maven: Fix a bug that broke maven analysis if the build directory was in a non-standard location ([#1343](https://github.com/fossas/fossa-cli/pull/1343)).

## v3.8.26
- Maven: add support for maven submodule filtering ([#1339](https://github.com/fossas/fossa-cli/pull/1339)).

## v3.8.25
- Maven: add support for maven scope filtering ([#1331](https://github.com/fossas/fossa-cli/pull/1331)).
- `fossa init`: adds new `fossa init` command which creates `.fossa.yml.example`, and `fossa-deps.yml.example` file. ([#1323](https://github.com/fossas/fossa-cli/pull/1323)).

## v3.8.24

- Python: use `pip` to determine transitive dependencies for setuptool projects that contain a req*.txt or setup.py file. ([#1334](https://github.com/fossas/fossa-cli/pull/1334)).
- Container Scanning: warn and exclude rpm packages that are missing attributes ([#1335](https://github.com/fossas/fossa-cli/pull/1335)).

## v3.8.23
- Custom License Scans: Support full-file uploads for custom license scans ([#1333](https://github.com/fossas/fossa-cli/pull/1333)).

## v3.8.22
- path: adds path dependency scanning functionality. ([#1327](https://github.com/fossas/fossa-cli/pull/1327))
- `pnpm`: Supports `6.0` version of `pnpm-lockfile.yaml` ([#1320])(https://github.com/fossas/fossa-cli/pull/1320)
- Maven: Fixes defect, where `fossa-cli` was sometimes ignoring dependency, if the dependency with multiple scopes was part of the project. ([#1322](https://github.com/fossas/fossa-cli/pull/1322))

## v3.8.21
- archive: considers 0-byte tar file to be valid tar file. ([#1311](https://github.com/fossas/fossa-cli/pull/1311))
- Cocoapods: Allow Podfile.lock without EXTERNAL SOURCES field ([#1279](https://github.com/fossas/fossa-cli/pull/1279))
- `fossa-deps`: `--fossa-deps-file` to specify custom fossa-deps file ([#1303](https://github.com/fossas/fossa-cli/pull/1303))
- install-latest.sh: Fixed a bug where install-latest.sh would result in a broken binary when run on some versions of macOS ([#1317](https://github.com/fossas/fossa-cli/pull/1317))

## v3.8.20
- container scanning: Fixes registry network calls, to ensure `fossa-cli` uses `Accept` header on `HEAD` network calls. ([#1309](https://github.com/fossas/fossa-cli/pull/1309))

## v3.8.19

- container scanning: fixes a defect which led to incorrect `NotTarFormat` errors when parsing container layer. ([#1305](https://github.com/fossas/fossa-cli/pull/1305))
- `--detect-vendored`: fix a defect which caused the `--detect-vendored` flag to fail on Windows ([#1300](https://github.com/fossas/fossa-cli/pull/1300))

## v3.8.18

- Removes the `fossa log4j` subcommand. ([#1291](https://github.com/fossas/fossa-cli/pull/1291))
- golang: Updates go.mod parser to be compatible with golang v1.21. ([#1304](https://github.com/fossas/fossa-cli/pull/1304))
- `fossa list-targets`: list-target command supports `--format` option with: `ndjson`, `text`, and `legacy`. ([#1296](https://github.com/fossas/fossa-cli/pull/1296))

## v3.8.17

Integrates FOSSA snippet scanning into the main application.
For more details and a quick start guide, see [the subcommand reference](./docs/references/subcommands/snippets.md).

## v3.8.16

Delivers another update to the `millhone` early preview of FOSSA snippet scanning:

- Fixes surprising semantics in some subcommands, especially `commit`.
- Sorts and makes unique dependencies written to `fossa-deps` files.
- Overly noisy snippets are filtered entirely.
- Adds C++ snippet parsing.
- Reduces config and logging verbosity.

## v3.8.15

This version is a special release: it does not alter anything in FOSSA CLI, but instead adds `millhone`,
the new snippet scanning functionality for FOSSA, as a release asset.

Future releases will bundle this functionality into FOSSA CLI instead,
but we're making this CLI available standalone for now to enable immediate use!

Initial documentation for this functionality is here.
When we integrate this functionality into FOSSA CLI itself we'll have improved documentation as well.

Note: FOSSA is still ingesting sources into the snippet scanning database;


## v3.8.14

- Custom License Searches and Keyword Searches allow you to search through your codebase, find matches to regular expressions and then either log the results to the scan summary (keyword search) or create a custom license match (custom license searches) ([#1274](https://github.com/fossas/fossa-cli/pull/1274))

## v3.8.13
- Maven: Prevent infinite recursion from Pom file property interpolation. ([#1271](https://github.com/fossas/fossa-cli/pull/1271))

## v3.8.12
- Conda: Support simple Pip packages in `environment.yml`. ([#1275](https://github.com/fossas/fossa-cli/pull/1275))

## v3.8.11
- Maven analysis: Prevent maven analysis from infinitely recursing when it encounters a recursive property ([#1268](https://github.com/fossas/fossa-cli/pull/1268))

## v3.8.10
- Reports: Can now export reports formatted as CycloneDX (json/xml), CSV, HTML, and JSON SPDX. ([#1266](https://github.com/fossas/fossa-cli/pull/1266))
- Containers: RPM packages installed in containers that use the NDB format for their RPM database are now parsed much faster. ([#1262](https://github.com/fossas/fossa-cli/pull/1262))

## v3.8.9
- CLI Binaries: Notarize Mac OS binaries. ([#1261](https://github.com/fossas/fossa-cli/pull/1261))

## v3.8.8
- CLI Binaries: Sign Mac OS builds using codesign. ([#1251](https://github.com/fossas/fossa-cli/pull/1251))
- CLI Binaries: Sign Linux builds using cosign. ([#1243](https://github.com/fossas/fossa-cli/pull/1243))

## v3.8.7
- Due to an issue with our release process [#1254](https://github.com/fossas/fossa-cli/pull/1254), this tag exists but was not released. The changes that would have been in 3.8.7 were released as v3.8.8.

## v3.8.6
- VSI: Fix a bug where root dependencies would cause analysis to fail. ([#1240](https://github.com/fossas/fossa-cli/pull/1240))
- Node (PNPM): Fixes a bug where analyses would fail when the `lockfileVersion` attribute was a string in `pnpm-lock.yaml`. ([1239](https://github.com/fossas/fossa-cli/pull/1239))
- License Scanning: Add a new "IBM type1 interpreter" license (no PR).

## v3.8.5
- Go: `--experimental-use-v3-go-resolver` is now the default. ([Documentation](./docs/references/strategies/languages/golang/v3-go-resolver-transition-qa.md). ([1224](https://github.com/fossas/fossa-cli/pull/1224))

## v3.8.4
- VSI: Report VSI rules and display them in FOSSA's UI. ([#1237](https://github.com/fossas/fossa-cli/pull/1237), [#1235](https://github.com/fossas/fossa-cli/pull/1235))

## v3.8.3
- Logging: Don't output the `[INFO]` prefix for regular CLI messages. ([#1226](https://github.com/fossas/fossa-cli/pull/1226))
- License Scanning: Fix a bug where we were identifying the "GPL with autoconf macro exception" license as "GPL with autoconf exception" in a few cases ([#1225](https://github.com/fossas/fossa-cli/pull/1225))
- Container Scanning: More resiliant os-release parser, accounting initial line comments in the file ([#1230](https://github.com/fossas/fossa-cli/pull/1230))
- Analysis: full paths to the files in archives are shown when running `fossa analyze --unpack-archives` ([#1231](https://github.com/fossas/fossa-cli/pull/1231))
- Telemetry: Collect GNU/Linux distribution information and `uname` output. ([#1222](https://github.com/fossas/fossa-cli/pull/1222))

## v3.8.2
- Poetry: Defaults `category` to `main` if not present in lockfile. ([#1211](https://github.com/fossas/fossa-cli/pull/1211))
- Maven: Revert ([#1218](https://github.com/fossas/fossa-cli/pull/1218)) from v3.8.2 due to performance impacts.

## v3.8.1
- Setup.py: Fixes an defect with `setup.py` parser, caused by failing to account for line comments or backslash. ([#1191](https://github.com/fossas/fossa-cli/pull/1191))
- Installation: `install-latest.sh` now directs `curl` and `wget` to pass `Cache-Control: no-cache` headers to the server. ([#1206](https://github.com/fossas/fossa-cli/pull/1206))
- `Go.mod`: Anaysis does not fail if `go.mod` includes `retract` block. ([#1213](https://github.com/fossas/fossa-cli/pull/1213))
- `.aar`: Supports `.aar` archive files with native license scanning, and with `--unpack-archives` option. ([#1217](https://github.com/fossas/fossa-cli/pull/1217))
- `remote-dependencies`: Analysis of `fossa-deps` fails, if remote-dependencies's character length is greater than maximum. It only applies during non-output mode. ([#1216](https://github.com/fossas/fossa-cli/pull/1216))
- Maven: Analyze a package separately from its parents if the module does not appear in its parent's `<modules>` tag when both the module and its parents are discovered as candidate targets. ([#1218](https://github.com/fossas/fossa-cli/pull/1218))
- Network requests: `fossa-cli` retries network requests which return response with status code of 502. ([#1220](https://github.com/fossas/fossa-cli/pull/1220))
- `PDM`: Adds support for PDM package manager. ([#1214](https://github.com/fossas/fossa-cli/pull/1214))

## v3.8.0
- License Scanning: You can license scan your first-party code with the `--experimental-force-first-party-scans` flag ([#1187](https://github.com/fossas/fossa-cli/pull/1187))
- Network requests: `fossa-cli` retries network requests, if it experiences timeout error. ([#1203](https://github.com/fossas/fossa-cli/pull/1203))
- Monorepo is no longer a supported feature of FOSSA. ([#1202](https://github.com/fossas/fossa-cli/pull/1202))
- `experimental-enable-binary-discovery`, `detect-vendored`: Redact file contents in debug bundles. ([#1201](https://github.com/fossas/fossa-cli/pull/1201))
- `setup.cfg`: Adds support for setup.cfg, in conjuction with `setup.py`. ([#1195](https://github.com/fossas/fossa-cli/pull/1195))
- Default Filters: Default filters are applied prior to analysis. Improves overall runtime performance. ([#1193](https://github.com/fossas/fossa-cli/pull/1194))
- `.fossa.yml` and CLI args: Allow setting a policy by id in addition to by name. ([#1203](https://github.com/fossas/fossa-cli/pull/1203))
- Doc only: Fixed an issue in the `fossa-deps` schema suggesting against the use of `name` for referenced RPM dependencies. If your editor utilizes SchemaStore, this file should now lint properly after this change propagates. ([#1199](https://github.com/fossas/fossa-cli/pull/1199)).

## v3.7.11
- `fossa-deps.yml`: Adds strict parsing to so that required field with only whitespace strings are prohibited early. Also throws an error, if incompatible character is used in vendor dependency's version field. ([#1192](https://github.com/fossas/fossa-cli/pull/1192))

## v3.7.10
- License Scanning: Fix a bug where the license scanner did not run on MacOS 13 on M1 Macs ([#1193](https://github.com/fossas/fossa-cli/pull/1193))
- Debug bundle: The raw dependency graph FOSSA CLI discovers is output in the FOSSA Debug Bundle. ([#1188](https://github.com/fossas/fossa-cli/pull/1188))

## v3.7.9
- License Scanning: Add support for "full file uploads" for CLI-side license scans. ([#1181](https://github.com/fossas/fossa-cli/pull/1181))

## v3.7.8
- Go: Do not fall back to module based analysis when using `--experimental-use-go-v3-resolver`. ([#1184](https://github.com/fossas/fossa-cli/pull/1184))

## v3.7.7
- Adds `--json` flag to `fossa container analyze` ([#1180](https://github.com/fossas/fossa-cli/pull/1180))
- License Scanning: Reduce false positives caused by indicator matches. This is done by only reporting indicator matches to SPDX keys and license names when we are scanning a manifest file ([#1182](https://github.com/fossas/fossa-cli/pull/1182))

## v3.7.6
- RPM: Support origin paths for RPM spec file analysis ([#1178](https://github.com/fossas/fossa-cli/pull/1178))
- Swift: Do not stop analysis if we encounter a badly formatted project.pbxproj file ([#1177](https://github.com/fossas/fossa-cli/pull/1177))

## v3.7.5
- Go: Introduce `--experimental-use-v3-go-resolver` to preview a new [tactic](./docs/references/strategies/languages/golang/gomodules.md#experimental-strategy-use-go-list-on-packages) for Go dependency scanning. ([#1168](https://github.com/fossas/fossa-cli/pull/1168),[#1173](https://github.com/fossas/fossa-cli/pull/1173))
- Themis: Update tag to support a new rule for the libdivide dependency. ([#1172](https://github.com/fossas/fossa-cli/pull/1172)

## v3.7.4
- Gradle: Fix possible ConcurrentModificationException that can occur when getting dependencies ([#1171](https://github.com/fossas/fossa-cli/pull/1171))

## v3.7.3
- Go: Collects environment variables in debug bundle. ([#1132](https://github.com/fossas/fossa-cli/pull/1132))
- Diagnostics: Improves user-facing error messages and debugging tips for external commands and some HTTP error conditions ([#1165](https://github.com/fossas/fossa-cli/pull/1165))
- License Scanning: Scan the full contents of "license.html" and "licence.html" for license content, not just the comments. ([#1169](https://github.com/fossas/fossa-cli/pull/1169))

## v3.7.2
- License Scanning: Add four new licenses: Pushwoosh, PalletsFlaskLogo, IntelDisclaimer and Instabug ([#1163](https://github.com/fossas/fossa-cli/pull/1163))

## v3.7.1
- Stack: Git based dependencies are detected and handled correctly. ([#1160](https://github.com/fossas/fossa-cli/pull/1160))

## v3.7.0
- Support Maven wrapper (`mvnw`) usage in Maven projects, and user-provided binary overrides for Maven projects ([#1149](https://github.com/fossas/fossa-cli/pull/1149))
  For more information, see the [Maven strategy documentation](./docs/references/strategies/languages/maven/maven.md).
- Installation Script: Verify that the sha256sum of the downloaded archive matches the recorded one. ([#1158](https://github.com/fossas/fossa-cli/pull/1158))

## v3.6.18
- License Scanning: Emit a warning if unarchiving fails rather than a fatal error. ([#1153](https://github.com/fossas/fossa-cli/pull/1153))

## v3.6.17

- Handle Leiningen deduped deps: expand groupID and artifactID in the leiningen tactic to satisfy the Maven fetcher ([#1152]](https://github.com/fossas/fossa-cli/pull/1152))

## v3.6.17

- `fossa test`: Display CVE, fixed version information, and issue dashboard links when possible. ([#1146](https://github.com/fossas/fossa-cli/pull/1146))

## v3.6.16

- Project labels: Support project labels from command line and configuration file ([1145](https://github.com/fossas/fossa-cli/pull/1145))

## v3.6.15

- Container scanning: support more tar formats. ([1142](https://github.com/fossas/fossa-cli/pull/1142))
- `--detect-dynamic`: Supports recursively inspecting binaries for dynamic dependencies. ([#1143](https://github.com/fossas/fossa-cli/pull/1143))

## v3.6.14

- `fossa test`: Improved reporting. ([#1135](https://github.com/fossas/fossa-cli/pull/1135))

## v3.6.13

- Vendored Dependencies: Add the unity companion license (https://unity.com/legal/licenses/unity-companion-license) and unity package distribution license (https://unity.com/legal/licenses/unity-package-distribution-license) to license scanning ([#1136](https://github.com/fossas/fossa-cli/pull/1136))

## v3.6.12

- Maven: If a package is both `"test"` and `"compile"`, it is no longer filtered ([#1138](https://github.com/fossas/fossa-cli/pull/1138)).

## v3.6.11

- Lib yarn protocol: When we encounter Yarn lib deps we should warn but not fail the scan ([#1134](https://github.com/fossas/fossa-cli/pull/1134))

## v3.6.10

- Vendored Dependencies: Allow path filtering when doing cli-side license scans ([#1128](https://github.com/fossas/fossa-cli/pull/1128))

## v3.6.9
- Yarn: Fix a bug where tarball URLs were recognized as git urls. ([#1126](https://github.com/fossas/fossa-cli/pull/1126))

## v3.6.8
- Go: Allow quotes module names in static analysis ([#1118](https://github.com/fossas/fossa-cli/pull/1118))
- `fossa test`: Includes revision summary and target information, when accessible ([#1119](https://github.com/fossas/fossa-cli/pull/1119))

## v3.6.7

- Rename `--experimental-license-scan` to `--license-scan` (https://github.com/fossas/fossa-cli/pull/1110)
- Emit a warning if the `--experimental-native-license-scan` flag is used

## v3.6.6

- Conda: Change dynamic strategy to simulate building an environment from `environment.yml` instead of reading from the currently active environment. ([#1099](https://github.com/fossas/fossa-cli/pull/1099))

## v3.6.5

- `fossa test`: deprecates `--json` flag in favor of `--format json` option. ([#1109](https://github.com/fossas/fossa-cli/pull/1109))
- `fossa container test`: deprecates `--json` flag in favor of `--format json` option. ([#1109](https://github.com/fossas/fossa-cli/pull/1109))
- UX: Added breadcrumb to main help output indicating that subcommands have additional options. ([#1106](https://github.com/fossas/fossa-cli/pull/1106))

## v3.6.4

- C/C++: Fixes `--detect-vendored` on Windows. ([#1096](https://github.com/fossas/fossa-cli/pull/1096))
- Uses an ISO timestamp for the revision if no better revision can be inferred. ([#1091](https://github.com/fossas/fossa-cli/pull/1091))

## v3.6.3

Gradle: Considers dependencies from `debugUnitTest*` configurations to be unused. ([#1097](https://github.com/fossas/fossa-cli/pull/1097))

## v3.6.2

- Don't promote transitive dependencies  [#1092](https://github.com/fossas/fossa-cli/pull/1092).
- Container Scanning: Fixes a bug where tar entry were not normalized within nested layer tar. [#1095](https://github.com/fossas/fossa-cli/pull/1095)

## v3.6.1

- Container Scanning: Fixes a bug where image source parser ignored '-' in host. Also fixes an issue regarding to redirect headers when communicating with registry. [#1089](https://github.com/fossas/fossa-cli/pull/1089)

## v3.6.0

- Promote C/C++ features to general availability ([#1087](https://github.com/fossas/fossa-cli/pull/1087)).
  - `--experimental-enable-vsi` is now `--detect-vendored`.
  - `--experimental-analyze-dynamic-deps` is now `--detect-dynamic`.

## v3.5.3

- Manual Dependencies: Linux Dependencies (`rpm-generic`, `apk`, `deb`) can be provided as reference dependency in fossa-deps file ([#1086](https://github.com/fossas/fossa-cli/pull/1086)).

## v3.5.2

- Container Scanning: Fixes an issue with base64 encoded raw authentications ([#1085](https://github.com/fossas/fossa-cli/pull/1085)).

## v3.5.1

- Contributor counting: update the contributor count range from 90 days to 365 days. ([#1083](https://github.com/fossas/fossa-cli/pull/1083))

## v3.5.0

- Container Scanning: Uses native container scanner, deprecates old container scanner ([#1078](https://github.com/fossas/fossa-cli/pull/1078)), ([#1079](https://github.com/fossas/fossa-cli/pull/1079)), ([#1080](https://github.com/fossas/fossa-cli/pull/1080)), ([1082](https://github.com/fossas/fossa-cli/pull/1082)).

_Notice:_

- Now, container scanning analyzes projects for applications (`npm`, `pip`, etc) dependencies.
- Now, container scanning can filter specific targets via target exclusions using [fossa configuration file](./docs/references/files/fossa-yml.md).
- Now, `fossa-cli`'s windows binary can perform container scanning.
- Now, container scanned projects will show origin path in FOSSA web UI.
- Now, container scanned projects can target specific architecture via digest.

You can use `--only-system-deps` flag to only scan for dependencies from `apk`, `dpkg`, `dpm`.
This will mimic behavior of older FOSSA CLI's container scanning (older than v3.5.0).

Learn more:
- [container scanner](./docs/references/subcommands/container/scanner.md)
- [fossa container analyze](./docs/references/subcommands/container.md)

If you experience any issue with this release, or have question, please contact [FOSSA Support](https://support.fossa.com).

## v3.4.11
- Npm (Lockfile v3) - Fixes a defect where, _sometimes_ wrong version of the dependency was reported if multiple version of the same dependency existed in the lock file. ([#1075](https://github.com/fossas/fossa-cli/pull/1075))
- Npm (Lockfile v2) - Fixes a defect where, _sometimes_ wrong version of the dependency was reported if multiple version of the same dependency existed in the lock file. ([#1075](https://github.com/fossas/fossa-cli/pull/1075))

## v3.4.10
- Scala: Supports analysis of multi-project sbt builds with `sbt-dependency-graph` plugin. ([#1074](https://github.com/fossas/fossa-cli/pull/1074)).

## v3.4.9
- Scan Summary: Identifies project skipped due to production path filtering, or exclusion filtering. ([#1071](https://github.com/fossas/fossa-cli/pull/1071))
- R: Adds support for `renv` package manager. ([#1062](https://github.com/fossas/fossa-cli/pull/1062))

## v3.4.8
- Report: Fixes a defect, where `report` command was failing due to invalid dependencies cache from endpoint ([#1068](https://github.com/fossas/fossa-cli/pull/1068)).

## v3.4.7
- Linux releases are now packaged as both tar.gz and zip to improve compatibility when installing ([#1066](https://github.com/fossas/fossa-cli/pull/1066))

## v3.4.6
- Container Scanning: Fixes a defect, where container registry `registry:3000/org/repo:tag` was incorrectly identifying `registry` as project name. ([#1050](https://github.com/fossas/fossa-cli/issues/1050))
- Container Scanning: Includes registry uri in project name (experimental scanner only). ([#1050](https://github.com/fossas/fossa-cli/issues/1050))

## v3.4.5
- FOSSA API: Adds resiliency against API errors occurring when retrieving endpoint versioning information. ([#1051](https://github.com/fossas/fossa-cli/pull/1051))

## v3.4.4
- Fix a bug in the v1 installers for Windows (install-v1.ps1 and install.ps1) ([#1052](https://github.com/fossas/fossa-cli/pull/1052))

## v3.4.3
- Container scanning: Supports hardlink file discovery for experimental scanner. ([#1047](https://github.com/fossas/fossa-cli/pull/1047))
- Container scanning: Supports busybox. ([#1047](https://github.com/fossas/fossa-cli/pull/1047))
- Container scanning: Increases timeout to 5 mins when extracting image from docker engine api for experimental scanner. ([#1047](https://github.com/fossas/fossa-cli/pull/1047))

## v3.4.2

- API: Error messages are more clear and provide user-actionable feedback. ([#1048](https://github.com/fossas/fossa-cli/pull/1048))
- Metrics: Reports the kind of CI environment in which FOSSA is running, if any. ([#1043](https://github.com/fossas/fossa-cli/pull/1043))

## v3.4.1

- Container scanning: RPM: Add support for the Sqlite backend. ([#1044](https://github.com/fossas/fossa-cli/pull/1044))
- Container scanning: RPM: Add support for the NDB backend. ([#1046](https://github.com/fossas/fossa-cli/pull/1046))

## v3.4.0

- Container scanning: New experimental scanner. ([#1001](https://github.com/fossas/fossa-cli/pull/1001), [#1002](https://github.com/fossas/fossa-cli/pull/1002), [#1003](https://github.com/fossas/fossa-cli/pull/1003), [#1004](https://github.com/fossas/fossa-cli/pull/1004), [#1005](https://github.com/fossas/fossa-cli/pull/1005), [#1006](https://github.com/fossas/fossa-cli/pull/1006), [#1010](https://github.com/fossas/fossa-cli/pull/1010), [#1011](https://github.com/fossas/fossa-cli/pull/1011), [#1012](https://github.com/fossas/fossa-cli/pull/1012), [#1014](https://github.com/fossas/fossa-cli/pull/1014), [#1016](https://github.com/fossas/fossa-cli/pull/1016), [#1017](https://github.com/fossas/fossa-cli/pull/1017), [#1021](https://github.com/fossas/fossa-cli/pull/1021), [#1025](https://github.com/fossas/fossa-cli/pull/1025), [#1026](https://github.com/fossas/fossa-cli/pull/1026), [#1029](https://github.com/fossas/fossa-cli/pull/1029), [#1031](https://github.com/fossas/fossa-cli/pull/1031), [#1032](https://github.com/fossas/fossa-cli/pull/1032), [#1034](https://github.com/fossas/fossa-cli/pull/1034))<br>
  For more information, see the [experimental container scanning documentation](./docs/references/subcommands/container/scanner.md).
- Filters: Add `dist-newstyle` to the list of automatically filtered directories. ([#1030](https://github.com/fossas/fossa-cli/pull/1035))
- `fossa-deps`: Fix a bug in `fossa-deps.schema.json`, it is now valid JSON. ([#1030](https://github.com/fossas/fossa-cli/pull/1030))

## v3.3.12

- CocoaPods: Fixes error when analyzing podspecs that print non-JSON text to stdout ([#1015](https://github.com/fossas/fossa-cli/pull/1015))
- VSI: Executes with at least two threads even on a single core system ([#1013](https://github.com/fossas/fossa-cli/pull/1013))
- VSI: Reports a better error when no dependencies are found ([#1023](https://github.com/fossas/fossa-cli/pull/1023)).

## v3.3.11

- `fossa test`: `fossa test --json` produces json output when there are 0 issues found. ([#999](https://github.com/fossas/fossa-cli/pull/999))

## v3.3.10

- Svn: Fixes project inference bug, where revision values included `\r`. ([#997](https://github.com/fossas/fossa-cli/pull/997))

## v3.3.9

- Maven: Always use Maven Install Plugin 3.0.0-M1 to install depgraph. This avoids a Maven bug with older versions failing to install the plugin correctly from a vendored JAR. ([#988](https://github.com/fossas/fossa-cli/pull/988/files))
- Cocoapods: Fixes podpsec bug in which nested subspecs (of external sources), were not appropriately handled. Improves logging. ([#994](https://github.com/fossas/fossa-cli/pull/994))

## v3.3.8

- Carthage: Fixes analysis of artifacts dervided from Github entry for GH enterprise urls. ([#989](https://github.com/fossas/fossa-cli/pull/989))

## v3.3.7

- Report: Changes copyrights field to copyrightsByLicense in the attribution report JSON output. [#966](https://github.com/fossas/fossa-cli/pull/966)
- Report: Always include the "downloadUrl" field in attribution reports, regardless of the setting in the FOSSA reports UI. ([#979](https://github.com/fossas/fossa-cli/pull/979))
- Debug: Includes version associated with endpoint in debug bundle, and scan summary. ([#984](https://github.com/fossas/fossa-cli/pull/984))
- Test: Adds `--diff` option for `fossa test` command. ([#986](https://github.com/fossas/fossa-cli/pull/986))

## v3.3.6
- License scanning: Make CLI-side license scanning the default method for `vendored-dependencies`.
- Maven: Report direct dependencies as direct rather than deep. ([#963](https://github.com/fossas/fossa-cli/pull/963))

## v3.3.5
- Pnpm: Adds support for dependency analysis using `pnpm-lock.yaml` file. ([#958](https://github.com/fossas/fossa-cli/pull/958))

## v3.3.4
- `fossa report attribution`: Removes copyright information from JSON output ([#945](https://github.com/fossas/fossa-cli/pull/945)) as it was never available from the server.
- VSI scans now automatically skip the `.git` directory inside the scan root ([#969](https://github.com/fossas/fossa-cli/pull/969)).

## v3.3.3
- Cocoapods: Cocoapods analyzer does not handle subspecs in vendored podspecs. ([#964](https://github.com/fossas/fossa-cli/pull/964/files))

## v3.3.2
- License scanning: Skip rescanning revisions that are already known to FOSSA. This can be overridden by using the `--force-vendored-dependency-rescans` flag.
- Swift: Added support for `Package.resolved` v2 files ([#957](https://github.com/fossas/fossa-cli/pull/957)).
- Perl: Updated version number parser to be more lenient on non-textual version numbers ([#960](https://github.com/fossas/fossa-cli/pull/960))

## v3.3.1
- Vendor Dependencies: Considers `licence` and `license` equivalent when performing native license scan ([#939](https://github.com/fossas/fossa-cli/pull/939)).
- Vendor Dependencies: Native license scanning works in alpine linux without additional dependencies ([#949](https://github.com/fossas/fossa-cli/pull/949)).
- `fossa report attribution`: Adds copyright information to JSON output ([#945](https://github.com/fossas/fossa-cli/pull/945)).
- Scala: non-multi sbt projects include deep dependencies ([#942](https://github.com/fossas/fossa-cli/pull/942)).

## v3.3.0
- Telemetry: CLI collects telemetry by default. ([#936](https://github.com/fossas/fossa-cli/pull/936))

Read more about telemetry: https://github.com/fossas/fossa-cli/blob/master/docs/telemetry.md. To opt-out of telemetry, provide `FOSSA_TELEMETRY_SCOPE` environment variable with value of: `off` in your shell prior to running fossa.

## v3.2.17
- Archive upload: Fix a bug when trying to tar to a filename that already exists. ([#927](https://github.com/fossas/fossa-cli/pull/927))
- Npm: Supports lockfile v3. ([#932](https://github.com/fossas/fossa-cli/pull/932))

## v3.2.16
- Go: When statically analyzing a project, apply reported replacements. ([#926](https://github.com/fossas/fossa-cli/pull/926))

## v3.2.15

- Maven: Update `depGraph` plugin to `4.0.1` and add a fallback ot the legacy `3.3.0` plugin ([#895](https://github.com/fossas/fossa-cli/pull/895))

## v3.2.14

- Gradle: Considers `testFixturesApi` and `testFixturesImplementation` to be test configuration, and it's dependencies are excluded in analyzed dependency graph. ([#920](https://github.com/fossas/fossa-cli/pull/920))

## v3.2.13

- Filters: Fixes the disabled path filtering in discovery exclusion. ([#908](https://github.com/fossas/fossa-cli/pull/908))

## v3.2.12

- `fossa report attribution`: Adds `text` as an option to `--format`. ([#921](https://github.com/fossas/fossa-cli/pull/921))
- Go: The standard library is no longer reported as a dependency. ([#918](https://github.com/fossas/fossa-cli/pull/918))

## v3.2.11

- nodejs: Refine how workspace packages are recognized/skipped. ([#916](https://github.com/fossas/fossa-cli/pull/916))
- Cocoapods: Resolves vendored local podspecs into their source Git repositories when possible. ([#875](https://github.com/fossas/fossa-cli/pull/875))

## v3.2.10

- Haskell: Generates build plan properly for multi-home Cabal projects (h/t [@jmickelin](https://github.com/jmickelin)) ([#910](https://github.com/fossas/fossa-cli/pull/910))

## v3.2.9

- Container Scanning: supports rpm databases using `ndb` or `sqlite` backend. ([#894](https://github.com/fossas/fossa-cli/pull/894))

## v3.2.8

- Filtering: Don't use included paths for discovery exclusion. ([#907](https://github.com/fossas/fossa-cli/pull/907))
- Filtering: add `--debug-no-discovery-exclusion` for client-side filter debugging. (#[901](https://github.com/fossas/fossa-cli/pull/901))

## v3.2.7

- Debug: Redact all known API keys from the debug bundle (#[897](https://github.com/fossas/fossa-cli/pull/897))
- Nodejs: Discover peer deps and transitive deps for name-spaced packages in package-lock.json. ([#882](https://github.com/fossas/fossa-cli/pull/882))

## v3.2.6

- Filters: Apply filters during the discvoery phase, reducing end-to-end runtime. ([#877](https://github.com/fossas/fossa-cli/pull/877))

## v3.2.5

- Debug: Reduce the size of debug bundles. ([#890](https://github.com/fossas/fossa-cli/pull/890))

## v3.2.4

- Nodejs: Fixed a bug where dev deps that only appear in requires were considered production dependencies. ([#884](https://github.com/fossas/fossa-cli/pull/884))

## v3.2.3

- Nodejs: Fixed a bug where some dev dependencies weren't removed during shrinking. ([#859](https://github.com/fossas/fossa-cli/pull/859))

## v3.2.2

- Nodejs: Fix a bug where cycles involved peer dependencies would cause an infinite loop. ([#870](https://github.com/fossas/fossa-cli/pull/870))
- Experimental: Allow local license scanning of vendored dependencies (specified in `fossa-deps.yml` file) when using `--experimental-native-license-scan`.
  - [#868](https://github.com/fossas/fossa-cli/pull/868)
  - [#858](https://github.com/fossas/fossa-cli/pull/858)
  - [#838](https://github.com/fossas/fossa-cli/pull/838)
  - [#814](https://github.com/fossas/fossa-cli/pull/814)
  - [#873](https://github.com/fossas/fossa-cli/pull/873)

## v3.2.1

- Experimental: native license scanning is now disabled by default. ([#865](https://github.com/fossas/fossa-cli/pull/865))

## v3.2.0
- Telemetry: Introduces fossa cli telemetry for fatal errors and warnings. By default, telemetry is disabled. ([#831](https://github.com/fossas/fossa-cli/pull/831))
Please read for details on telemetry [here](./docs/telemetry.md)

- Configuration: Fixes a bug where `.fossa.yml` was picked up only in the working directory, not in the analysis directory. ([#854](https://github.com/fossas/fossa-cli/pull/854))
- Configuration: Reports an error when provided API key is an empty string ([#856](https://github.com/fossas/fossa-cli/pull/856))

## v3.1.8

- Windows: Fixes a --version command for windows release binary.

## v3.1.7

- Configuration: Users can now use `.fossa.yaml` as a configuration file name. Previously, only `.fossa.yml` was supported. ([#851](https://github.com/fossas/fossa-cli/pull/851))
- fossa-deps: Fixes an archive uploading bug for vendor dependency by queuing archive builds individually. ([#826](https://github.com/fossas/fossa-cli/pull/826))
- nodejs: Capture peer dependencies transitively for npm `package-lock.json` files. ([#849](https://github.com/fossas/fossa-cli/pull/849))

## v3.1.6

- Respects Go module replacement directives in the Go Mod Graph strategy. ([#841](https://github.com/fossas/fossa-cli/pull/841))

## v3.1.5

- Adds `--format` to `fossa report attribution` and deprecates `--json`. ([#844](https://github.com/fossas/fossa-cli/pull/844))

## v3.1.4

- Handles symlink loops in directory structure. ([#827](https://github.com/fossas/fossa-cli/pull/827))
- No longer crashes when `fossa-deps.yml` exists but has an empty `archived-dependencies` property. ([#832](https://github.com/fossas/fossa-cli/pull/832))

## v3.1.3

- Adds support for identifying dynamically linked dependencies in an output binary. ([#818](https://github.com/fossas/fossa-cli/pull/818), [#788](https://github.com/fossas/fossa-cli/pull/788), [#780](https://github.com/fossas/fossa-cli/pull/780), [#788](https://github.com/fossas/fossa-cli/pull/778), [#771](https://github.com/fossas/fossa-cli/pull/771), [#770](https://github.com/fossas/fossa-cli/pull/770))

## v3.1.2

- Fixes a bug which ignored the `server` field in the config file. ([#821](https://github.com/fossas/fossa-cli/pull/821))

## v3.1.1

- UX: Parser error messages include call to action. ([#801](https://github.com/fossas/fossa-cli/pull/801))
- UX: Improves error message when executable is not found. ([#813](https://github.com/fossas/fossa-cli/pull/813))
- UX: Fixes minor scan summary ordering bug. ([#813](https://github.com/fossas/fossa-cli/pull/813))
- UX: Writes errors and warnings encountered in analyze to temp file. ([#813](https://github.com/fossas/fossa-cli/pull/813))
- Ruby: Improves error and warning messages. ([#800](https://github.com/fossas/fossa-cli/pull/800))
- Python: `setup.py` error messages are _less_ noisy. ([#801](https://github.com/fossas/fossa-cli/pull/801))
- Dart: Improves error and warning messages. ([#800](https://github.com/fossas/fossa-cli/pull/806))
- Pipenv: Improves error and warning messages. ([#803](https://github.com/fossas/fossa-cli/pull/803))
- Poetry: Improves error and warning messages. ([#803](https://github.com/fossas/fossa-cli/pull/803))
- Maven: Improves error and warning messages. ([#808](https://github.com/fossas/fossa-cli/pull/808))
- Nodejs: Improves error and warning messages. ([#805](https://github.com/fossas/fossa-cli/pull/805))
- Swift: Improves error and warning messages. ([#802](https://github.com/fossas/fossa-cli/pull/802))
- Cocoapods: Improves error and warning messages. ([#807](https://github.com/fossas/fossa-cli/pull/807))
- Golang: Improves error and warning messages. ([#809](https://github.com/fossas/fossa-cli/pull/809))
- Gradle: Improves error and warning messages. ([#804](https://github.com/fossas/fossa-cli/pull/804))
- Scala: Improves error and warning messages. ([#813](https://github.com/fossas/fossa-cli/pull/813))
- Clojure: Improves error and warning messages. ([#813](https://github.com/fossas/fossa-cli/pull/813))
- Nim: Improves error and warning messages. ([#813](https://github.com/fossas/fossa-cli/pull/813))
- Rust: Improves error and warning messages. ([#813](https://github.com/fossas/fossa-cli/pull/813))
- UX: Improves errors for dynamic deps, and binary deps analysis. ([#819](https://github.com/fossas/fossa-cli/pull/819))
- UX: Improves analysis scan summary rendering. ([#819](https://github.com/fossas/fossa-cli/pull/819))


## v3.1.0

- FOSSA API: Uses `SSL_CERT_FILE`, and `SSL_CERT_DIR` environment variable for certificates when provided. ([#760](https://github.com/fossas/fossa-cli/pull/760))
- UX: Uses error messages received from FOSSA api, when reporting API related errors. ([#792](https://github.com/fossas/fossa-cli/pull/792))
- UX: Adds scan summary tabulating errors, warnings, project directory, and skipped projects. ([#790](https://github.com/fossas/fossa-cli/pull/790))

## v3.0.18

- Fully percent-encode sub-paths in generated URLs. ([#789](https://github.com/fossas/fossa-cli/pull/789))
- Improve error tracking and outputs. ([#774](https://github.com/fossas/fossa-cli/pull/774))
- Cabal: Fixed a filter error that treated cabal projects as stack projects. ([#787](https://github.com/fossas/fossa-cli/pull/787))

## v3.0.17

- Npm: Fixes an issue where a package-lock.json dep with a boolean 'resolved' key wouldn't parse. ([#775](https://github.com/fossas/fossa-cli/pull/775))
- Npm: Fixes an issue where analyzing `package-lock.json` would miss duplicate packages with different versions. ([#779](https://github.com/fossas/fossa-cli/pull/779))
- Gradle: Projects with only a top-level `settings.gradle` file will now be detected. ([#785](https://github.com/fossas/fossa-cli/pull/785))

## v3.0.16

- Monorepo: Upload file data and licenses together during monorepo scans, speed up issue scans. ([#772](https://github.com/fossas/fossa-cli/pull/772))
- Improves the overall performance and progress reporting of VSI scans. ([#765](https://github.com/fossas/fossa-cli/pull/765))
- Rebar: Fix `rebar.config` parser failing on unneccessary escapes. ([#764](https://github.com/fossas/fossa-cli/pull/764))

## v3.0.15

- Improve archive upload logging. ([#761](https://github.com/fossas/fossa-cli/pull/761))

## v3.0.14

- Maven: Updates implementation to delineate classifier, and consequently maven dependencies with classifier can be scanned without failure in FOSSA. ([#755](https://github.com/fossas/fossa-cli/pull/755/))

## v3.0.13

- `package-lock.json` parser ignores name field. ([#757](https://github.com/fossas/fossa-cli/pull/757))

## v3.0.12

- log4j: Adds `fossa log4j` command to identify log4j dependencies. ([#744](https://github.com/fossas/fossa-cli/pull/744))

## v3.0.11

- Yarn: Fixes an issue, where entry missing `resolved` attribute in `yarn.lock` would throw exception. ([#741](https://github.com/fossas/fossa-cli/pull/741))

## v3.0.10

- Gradle: Uses ResolutionAPI for gradle analysis. ([#740](https://github.com/fossas/fossa-cli/pull/740/))
- Cleans up duplicated internal hashing primitives ([#737](https://github.com/fossas/fossa-cli/pull/737))
- Adds a prerequisite required for future VSI improvements ([#736](https://github.com/fossas/fossa-cli/pull/736))

## v3.0.9

- Makes experimental flags discoverable and documents them. ([#723](https://github.com/fossas/fossa-cli/pull/723))
- Supports extracting `.tar.xz` files ([#734](https://github.com/fossas/fossa-cli/pull/734))
- Supports extracting `.tar.bz2` files ([#734](https://github.com/fossas/fossa-cli/pull/734))
- Adds explicit `xz` support for `rpm` files ([#735](https://github.com/fossas/fossa-cli/pull/735))
- Adds `zstd` support for `rpm` files ([#735](https://github.com/fossas/fossa-cli/pull/735))
- Adds a prerequisite required for future VSI improvements ([#730](https://github.com/fossas/fossa-cli/pull/730))

## v3.0.8

- Nuget: Fixes analysis performance when working with `project.assets.json` ([#733](https://github.com/fossas/fossa-cli/pull/733))

## v3.0.7

- Go: `go mod graph` is used as default tactic for gomod strategy. ([#707](https://github.com/fossas/fossa-cli/pull/707))

## v3.0.6

- Yarn: Fixes a bug with yarn v1 lock file analysis, where direct dependencies were not reported sometimes. ([#716](https://github.com/fossas/fossa-cli/pull/716))

## v3.0.5

- Nim: Adds support for dependency analysis using `nimble.lock` file. ([#711](https://github.com/fossas/fossa-cli/pull/711))

## v3.0.4

- Npm: Fixes a bug where dev dependencies were not included in result when using `--include-unused-deps` ([#710](https://github.com/fossas/fossa-cli/pull/710))

## v3.0.3

- Increases default timeout to 3600 seconds (1 hour) for commands listed below ([#712](https://github.com/fossas/fossa-cli/pull/712))
  - `fossa test`
  - `fossa container test`
  - `fossa vps test`
  - `fossa report`
  - `fossa vps report`

## v3.0.2

- Nuget (projectassetsjson): Ignores project type dependencies in reporting ([#704](https://github.com/fossas/fossa-cli/pull/704))
- Nuget (projectassetsjson): Fixes a bug, where indirect dependencies where appearing as direct dependencies([#704](https://github.com/fossas/fossa-cli/pull/704))

## v3.0.1

- Deduplicates `vendored-dependencies` entries when possible, and provides a better error message when not. ([#689](https://github.com/fossas/fossa-cli/pull/689))
- Adds logging to `vendored-dependencies` processing. ([#703](https://github.com/fossas/fossa-cli/pull/703))

# Version 3 Changelog

- Migrates source code from [spectrometer](https://github.com/fossas/spectrometer) into fossa-cli (this repository).

# Version 2 Changelog

Releases for CLI 2.x can be found at: https://github.com/fossas/spectrometer/releases

## v2.19.9

- Go: Fixes a regression, where deep dependencies were reported as direct dependencies. ([#443](https://github.com/fossas/spectrometer/pull/443/))

## v2.19.8

- Perl: Adds support for Perl with parsing of `META.json`, `META.yml`, `MYMETA.yml`, `MYMETA.json`. ([#428](https://github.com/fossas/spectrometer/pull/428))

## v2.19.7

- Resolves a regression when parsing npm `package-lock.json` files that do not contain a `version` field ([#445](https://github.com/fossas/spectrometer/pull/445))

## v2.19.6

- Special cases scans with a single VSI only filter to skip other analysis strategies ([#407](https://github.com/fossas/spectrometer/pull/407))
- Adds the ability to skip resolving dependencies from FOSSA projects discovered during VSI scans ([#435](https://github.com/fossas/spectrometer/pull/435))

## v2.19.5

- Fixes an issue observed during VSI analysis where fingerprinting files with lines longer than 64KiB would fail. ([#427](https://github.com/fossas/spectrometer/pull/427))

## v2.19.4

- Adds experimental capability for filtering gradle configuration for analysis. ([#425](https://github.com/fossas/spectrometer/pull/425))

Refer to: [Gradle documentation](docs/references/strategies/languages/gradle/gradle.md#experimental-only-selecting-set-of-configurations-for-analysis) for more details.

## v2.19.3

- Removes `fossa compatibility` command. ([#383](https://github.com/fossas/spectrometer/pull/383))

Use [`fossa-deps.{yml,json}`](docs/features/vendored-dependencies.md) file to facilitate archive uploading capability, previously provided by `fossa compatibility` command.

## v2.19.2

- Adds `--config` flag, which can set custom path for configuration file. If `--config` flag is not used, base directory will scanned for `.fossa.yml` file. ([#415](https://github.com/fossas/spectrometer/pull/415))

## v2.19.1

- Fixes an issue where nodeJS errors were reported when no NodeJS project were discovered. ([#424](https://github.com/fossas/spectrometer/pull/424))

## v2.19.0

- Adds support for `fossa analyze --include-unused-deps`, which prevents filtering out non-production dependencies. ([#412](https://github.com/fossas/spectrometer/pull/412))
- Yarn: Adds support for workspaces. ([#374](https://github.com/fossas/spectrometer/pull/374))
- Npm: Adds support for workspaces. ([#374](https://github.com/fossas/spectrometer/pull/374))
- Npm: Removes unreliable `npm ls`-based analysis tactic. ([#374](https://github.com/fossas/spectrometer/pull/374))
- `fossa-deps`: Adds support for `bower`-type in `referenced-dependencies`. ([#406](https://github.com/fossas/spectrometer/pull/406))
- Monorepo: Chunk AOSP files when uploading ([#421](https://github.com/fossas/spectrometer/pull/421)).
- Monorepo: Don't fail on files that are filtered during expansion ([#421](https://github.com/fossas/spectrometer/pull/421)).

## v2.18.1

- Monorepo: Send error state to UI if the CLI crashes, so scans won't appear to hang forever. ([#409](https://github.com/fossas/spectrometer/pull/409))
- Monorepo: Fix parsing nomos output bug where files contain newlines. ([#409](https://github.com/fossas/spectrometer/pull/409))

## v2.18.0

- Improves performance in scenarios where cgroups are used to limit the amount of CPU time available, such as K8S containers ([#403](https://github.com/fossas/spectrometer/pull/403))

## v2.17.3

- Monorepo: adds some optimizations to reduce the amount of file buffering in memory during a scan, resulting in less memory pressure and faster scans. ([#402](https://github.com/fossas/spectrometer/pull/402))
- Adds compatibility script for `fossa report attribution --json` ([#397](https://github.com/fossas/spectrometer/pull/397))

## v2.17.2

- Fortran: Supports fortran package manager. ([#377](https://github.com/fossas/spectrometer/pull/377))

## v2.17.1

- Adds support for reporting origin path for binaries discovered via `--experimental-enable-binary-discovery` ([#396](https://github.com/fossas/spectrometer/pull/396))

## v2.17.0

- When running `fossa analyze` with the `--debug` flag, we now create a `fossa.debug.json.gz` file containing detailed runtime traces for project discovery and dependency analysis

## v2.16.6

- Monorepo: Adds automatic retries to failed API calls. ([#392](https://github.com/fossas/spectrometer/pull/392))

## v2.16.5

- Adds JSON Output for `fossa test --json` when there are no issues. ([#387](https://github.com/fossas/spectrometer/pull/387))

## v2.16.4

- Monorepo: Fixes bug with symlink logic mismatch between walker and buildspec uploader. ([#388](https://github.com/fossas/spectrometer/pull/388))

## v2.16.3

- Monorepo: Fixes bug with non-glob exclusions. ([#386](https://github.com/fossas/spectrometer/pull/386))

## v2.16.2

- Monorepo: Fixes crash when there are no ninja/buildspec files to upload. ([#385](https://github.com/fossas/spectrometer/pull/385))
- Monorepo: Fixes issue with only-path/exclude-path globs.

## v2.16.1

- Gradle: Supports analysis of projects using gralde v3.3 or below. ([#370](https://github.com/fossas/spectrometer/pull/370))

## v2.16.0

- Swift: Supports dependencies analysis for dependencies managed by Swift Package Manager. ([#354](https://github.com/fossas/spectrometer/pull/354))

## v2.15.24

- Leiningen: Executes `lein --version` before performing any analysis, to ensure Leiningen has performed its install tasks (done on its first invocation). ([#379](https://github.com/fossas/spectrometer/pull/379))

## v2.15.23

- Maven: Fixes `mvn:dependency` tactic to exclude root project as direct dependency. ([#375](https://github.com/fossas/spectrometer/pull/375))

## v2.15.22

- Adds branch and revision information to the URL reported at the end of a `fossa analyze --experimental-enable-monorepo` scan. ([#378](https://github.com/fossas/spectrometer/pull/378))

## v2.15.21

- When using `--experimental-enable-binary-discovery`, prepopulates information discovered in JAR manfiests. ([#372](https://github.com/fossas/spectrometer/pull/372))

## v2.15.20

- Yarn: Fixes potential runtime errors, when yarn.lock contains deep dependency without specification at root level in yarn.lock. ([#369](https://github.com/fossas/spectrometer/pull/369))

## v2.15.19

- Fixes an issue with `fossa-deps.yml` `vendored-dependencies` entries where uploads would fail if the dependency was in a subdirectory. ([#373](https://github.com/fossas/spectrometer/pull/373))

## v2.15.18

- Monorepo: Speeds up commercial phrase detection by doing a first pass before trying to parse context. ([#371](https://github.com/fossas/spectrometer/issues/371))

## v2.15.17

- Gradle: Classifies dependency from `testCompileClasspath` and `testRuntimeClasspath` configurations as test dependencies. ([#366](https://github.com/fossas/spectrometer/pull/366))

## v2.15.16

- Yarn: Analyzes yarn.lock without runtime error, when yarn.lock includes symlinked package. ([#363](https://github.com/fossas/spectrometer/pull/363))

## v2.15.15

- Monorepo: Efficiently upload binary blobs for ninja & buildspec files ([#362](https://github.com/fossas/spectrometer/pull/362)).

## v2.15.14

- Yarn: Fixes missing dependency from the analyses, when dependency has zero deep dependencies, and is not a deep dependency of any other dependency. ([#359](https://github.com/fossas/spectrometer/pull/359))

## v2.15.13

Adds another closed beta feature around FOSSA C/C++ support.
For now this functionality is considered publicly undocumented, and is only used with support from FOSSA engineering.

- Adds support for reporting detected binaries as unlicensed dependencies ([#353](https://github.com/fossas/spectrometer/pull/353))

## v2.15.12

- Yarn: Analyzes yarn.lock without runtime error, when yarn.lock includes directory dependency. ([#361](https://github.com/fossas/spectrometer/pull/361))

## v2.15.11

- Gradle: Classifies dependency's environment correctly, when originating from common android development and test configurations. ([#338](https://github.com/fossas/spectrometer/pull/338))

## v2.15.10

- Monorepo: Ignore permission errors when searching for ninja or buildspec files. ([#351](https://github.com/fossas/spectrometer/pull/351))

## v2.15.9

- CocoaPods: Supports git sources in `Podfile.lock` analysis. ([#345](https://github.com/fossas/spectrometer/pull/345))

## v2.15.8

- `fossa analyze --experimental-enable-monorepo` now turns off proprietary language scanning by default, and has this feature controlled by a feature flag ([#343](https://github.com/fossas/spectrometer/pull/343))

## v2.15.7

- Resolves an issue where errors running `fossa report` and `fossa test` would be made more confusing when the project isn't a monorepo project ([#321](https://github.com/fossas/spectrometer/pull/321))
- Prevents uploading standard analysis results to monorepo projects, where they'd be silently ignored ([#341](https://github.com/fossas/spectrometer/pull/341))

## v2.15.6

- CocoaPods: Fixes `Podfile.lock` parsing. It safely parses when Pod and Dependencies entries are enclosed with quotations. ([#337](https://github.com/fossas/spectrometer/pull/337))

## v2.15.5

- Fixes an issue where `--json` would output the raw project ID, instead of a normalized ID ([#339](https://github.com/fossas/spectrometer/pull/339))

## v2.15.4

- Gradle: Search parent directories for gradlew and gradlew.bat ([#336](https://github.com/fossas/spectrometer/pull/336))

This release also adds a number of closed beta features around FOSSA C/C++ support.
For now this functionality is considered publicly undocumented, and is only used with support from FOSSA engineering.

As such this new functionality is hidden from the help and other documentation in this repo.
For questions using the new functionality in this release please contact us!

- Support linking user-defined dependency binaries. ([#323](https://github.com/fossas/spectrometer/pull/323))
- Support resolving linked user-defined binaries found in projects when VSI is enabled. ([#328](https://github.com/fossas/spectrometer/pull/328))
- Support linking user project binaries. ([#333](https://github.com/fossas/spectrometer/pull/333))
- Support resolving linked user project binaries found in projects when VSI is enabled. ([#333](https://github.com/fossas/spectrometer/pull/333))

## v2.15.3

- Resolve a scan performance regression for `fossa vps` invocations. ([#335](https://github.com/fossas/spectrometer/pull/335))
- Resolve a scan performance regression for `fossa analyze --experimental-enable-monorepo` invocations. ([#335](https://github.com/fossas/spectrometer/pull/335))

## v2.15.2

- Maven: Fixes an issue where dependencies parsed from `dependency:tree` would fail to resolve when uploaded. ([#332](https://github.com/fossas/spectrometer/pull/332))

## v2.15.1

- Maven: Fixes an issue where dependencies with a platform specifier were not correctly parsed. ([#329](https://github.com/fossas/spectrometer/pull/329))

## v2.15.0

- Dart: Adds support for pub package manager. ([#313](https://github.com/fossas/spectrometer/pull/313))
- Analyzed dependencies now report what file they were found in. ([#316](https://github.com/fossas/spectrometer/pull/316))

## v2.14.5

- Maven: Fixes an issue where projects with `settings.xml` files would not be analyzed correctly using the `dependency:tree` tactic. ([#327](https://github.com/fossas/spectrometer/pull/327))

## v2.14.4

- Gradle: Fixes an issue where all dependencies would appear as direct. ([#319](https://github.com/fossas/spectrometer/pull/319))

## v2.14.3

- Monorepo: archive expansion now respects `--exclude-path` and `--only-path`. ([#320](https://github.com/fossas/spectrometer/pull/320))

## v2.14.2

- Maven: `mvn dependency:tree` now correctly cleans up temporary files after an exception, and correctly uses `settings.xml` when available. ([#318](https://github.com/fossas/spectrometer/pull/318))

## v2.14.1

- Expanded proprietary language snippets in monorepo scans. ([#317](https://github.com/fossas/spectrometer/pull/317))

## v2.13.1

- Adds support for a new Maven tactic that produces the full dependency graph if `mvn dependency:tree` is available but the plugin is not. ([#310](https://github.com/fossas/spectrometer/pull/287))

## v2.13.0

- Elixir: Adds support for Elixir projects using `mix`. ([#287](https://github.com/fossas/spectrometer/pull/287))

## v2.12.3

- Gradle: Fixes an issue where unresolvable Gradle configurations would cause Gradle analysis to show no dependencies ([#292](https://github.com/fossas/spectrometer/pull/292)).

## v2.12.2

- Python: Fixes an issue where older Poetry lockfiles were not correctly identified. ([#309](https://github.com/fossas/spectrometer/pull/309))

## v2.12.1

- VPS: Adds `--exclude-path` and `--only-path` to monorepo functionality in `fossa analyze`. ([#291](https://github.com/fossas/spectrometer/pull/291))
- VPS: Support globs in `--{exclude,only}-path` flags. ([#291](https://github.com/fossas/spectrometer/pull/291))

## v2.12.0

- Python: Adds support for the Poetry package manager. ([#300](https://github.com/fossas/spectrometer/pull/300))

## v2.11.1

- Perl: Adds support for CPAN dependencies in `fossa-deps`. ([#296](https://github.com/fossas/spectrometer/pull/296))

## v2.11.0

- Adds support for selecting which folders analysis targets are discovered in. ([#273](https://github.com/fossas/spectrometer/pull/273))
- VPS: Adds support for `fossa test` and `fossa report` for monorepo projects. ([#290](https://github.com/fossas/spectrometer/pull/290))
- Maven: Adds support for `${property}` substitution for `<groupId>` and `<artifactId>` fields in dependencies. ([#282](https://github.com/fossas/spectrometer/pull/282))

## v2.10.3

- Adds support for specifying a release group on project creation. ([#283](https://github.com/fossas/spectrometer/pull/283))
- Adds support for non-HTTPS backends for archive uploads (e.g. for on-premises deployments). ([#276](https://github.com/fossas/spectrometer/pull/276))
- Adds `--experimental-enable-monorepo` and other associated flags to `fossa analyze`, which enables experimental monorepo support. ([#286](https://github.com/fossas/spectrometer/pull/286))
- Deprecates `fossa vps` subcommands. ([#286](https://github.com/fossas/spectrometer/pull/286))

## v2.10.2

- Fixes an issue where some `fossa` commands (including `fossa test`) would exit non-zero on success. ([#278](https://github.com/fossas/spectrometer/pull/278)).

## v2.10.1

- Fixes an issue where `fossa container analyze` exited zero on failure. ([#275](https://github.com/fossas/spectrometer/pull/275))

## v2.10.0

- Adds support for short flags. ([#264](https://github.com/fossas/spectrometer/pull/264))
- Adds a `remote-dependencies` section in the `fossa-deps` file to support archives at specific URLs. ([#260](https://github.com/fossas/spectrometer/pull/260))
- Renames some fields for `custom-dependencies` to avoid confusion. ([#260](https://github.com/fossas/spectrometer/pull/260))

## v2.9.2

- Adds JSON-formatted project information to the output of `fossa analyze` with `--json`. ([#255](https://github.com/fossas/spectrometer/pull/255))

## v2.9.1

- VPS: Bump wiggins - Updated `vps aosp-notice-file` subcommand to upload ninja files & trigger async task. ([#272](https://github.com/fossas/spectrometer/pull/272))

## v2.9.0

- Fixes an issue where stdout doesn't always flush to the console. ([#265](https://github.com/fossas/spectrometer/pull/265))
- Fixes an issue when referenced-dependencies are not being uploaded. ([#262](https://github.com/fossas/spectrometer/pull/262))
- Adds support for `fossa-deps.json`. ([#261](https://github.com/fossas/spectrometer/pull/261))
- Adds support for `vendored-dependencies` to be license scanned. ([#257](https://github.com/fossas/spectrometer/pull/257))

## v2.8.0

- Adds support for `--branch` flag on `fossa container analyze` command. ([#253](https://github.com/fossas/spectrometer/pull/253))
- Adds support and documentation for user-defined dependencies. ([#245](https://github.com/fossas/spectrometer/pull/245))
- Allows using `.yml` or `.yaml` extensions for `fossa-deps` file, but not both. ([#245](https://github.com/fossas/spectrometer/pull/245))
- `fossa analyze` now checks `fossa-deps` before running analysis (instead of checking in parallel with other analyses). ([#245](https://github.com/fossas/spectrometer/pull/245))

## v2.7.2

- VSI: Updates the VSI Plugin.
- VSI: Adds support for VSI powered dependency discovery as a strategy.

## v2.7.1

- Re-enables status messages for commands like `fossa test` in non-ANSI environments. ([#248](https://github.com/fossas/spectrometer/pull/248))
- Yarn: Adds support for Yarn v2 lockfiles. ([#244](https://github.com/fossas/spectrometer/pull/244))
- NuGet: Fixes the dependency version parser for `.csproj`, `.vbproj`, and similar .NET files. ([#247](https://github.com/fossas/spectrometer/pull/247))

## v2.7.0

- Conda: Adds support for the Conda package manager. ([#226](https://github.com/fossas/spectrometer/pull/226))

## v2.6.1

- VPS: Adds `--follow` to the `vps analyze` subcommand, which allows for following symbolic links during VPS scans. ([#243](https://github.com/fossas/spectrometer/pull/243))

## v2.6.0

- Display the progress of `fossa analyze` while running. ([#239](https://github.com/fossas/spectrometer/pull/239))

## v2.5.18

- NPM: Fixes issue where transitive dependencies could be missing in NPM projects. ([#240](https://github.com/fossas/spectrometer/pull/240))

## v2.5.17

- Containers: Fixes an issue where `--project` and `--revision` were not correctly handled in `fossa container analyze`. ([#238](https://github.com/fossas/spectrometer/pull/238))

## v2.5.16

- Adds support for `fossa-deps.yml`. ([#236](https://github.com/fossas/spectrometer/pull/236))

## v2.5.15

- Python: Fixes an issue where parsing unsupported fields in `requirements.txt` could prevent Python analyses from terminating. ([#235](https://github.com/fossas/spectrometer/pull/235))

## v2.5.14

- Go: Upload module identifiers instead of package identifiers to the backend. ([#234](https://github.com/fossas/spectrometer/pull/234))

## v2.5.13

- VPS: Update VPS plugin to `2021-04-27-312bbe8`. ([#233](https://github.com/fossas/spectrometer/pull/233))
  - Improve performance of scanning projects
  - Reduce memory pressure when scanning large projects

## v2.5.12

- VPS: Update VPS plugin to `2021-04-19-9162a26`. ([#231](https://github.com/fossas/spectrometer/pull/231))

## v2.5.11

- Allow flags to be set via configuration file. ([#220](https://github.com/fossas/spectrometer/pull/220))
- Containers: add support for layers. ([#228](https://github.com/fossas/spectrometer/pull/228))

## v2.5.10

- Only activate replay/record mode using `--replay`/`--record` (previously it was turned on in `--debug` mode). ([#212](https://github.com/fossas/spectrometer/pull/212))
- Containers: Fixed a bug where container scanning failed when ignored artifacts aren't in the right shape. ([#223](https://github.com/fossas/spectrometer/pull/223))

## v2.5.9

- VPS: Update the VPS scanning plugin:
  - Resolve issues reading IPR files with null byte content.
  - Workaround recursive variable declarations when parsing Android.mk files.

## v2.5.8

- VPS: Support makefiles in `fossa vps aosp-notice-file`. ([#216](https://github.com/fossas/spectrometer/pull/216))
- VPS: Require paths to ninja files as arguments in `fossa vps aosp-notice-file`. ([#217](https://github.com/fossas/spectrometer/pull/217))

## v2.5.7

- VPS: Print project URL after `fossa vps analyze`. ([#215](https://github.com/fossas/spectrometer/pull/215))

## v2.5.6

- Gradle: Fixes an issue that sometimes prevented Gradle project analyses from terminating. ([#211](https://github.com/fossas/spectrometer/pull/211))

## v2.5.5

- PHP: Fixes an issue where Composer lockfiles could cause a crash when parsing. ([#207](https://github.com/fossas/spectrometer/pull/207))

## v2.5.4

- Scala: Fixes an issue that sometimes prevented Scala analyses from terminating. ([#206](https://github.com/fossas/spectrometer/pull/187))

## v2.5.0

- Containers: Add container analysis toolchain. ([#173](https://github.com/fossas/spectrometer/pull/173))

## v2.4.11

- Fixes several issues that caused analysis failures during upload. ([#187](https://github.com/fossas/spectrometer/pull/187), [#188](https://github.com/fossas/spectrometer/pull/188))

## v2.4.9

- Python: Fixes an issue with `requirements.txt` parsing line extensions. ([#183](https://github.com/fossas/spectrometer/pull/183))
- Fixes an issue where we didn't read the cached revision when picking a revision for `fossa test` in projects without VCS. ([#182](https://github.com/fossas/spectrometer/pull/182))
- Fixes an issue where invalid project URLs would be printed for projects without VCS when `--branch` was not specified. ([#181](https://github.com/fossas/spectrometer/pull/181))

## v2.4.8

- Introduce a new hidden `fossa compatibility` command which runs fossa v1 `fossa analyze` and allows users to access the archive uploader. ([#179](https://github.com/fossas/spectrometer/pull/179))

## v2.4.7

- Fixes an issue where `fossa test` would always exit zero for push-only API keys. ([#170](https://github.com/fossas/spectrometer/pull/170))
- Fixes an issue where dependency graphs would be filtered out if they had no direct dependencies (e.g. in strategies like Yarn where direct dependencies are unknown). ([#172](https://github.com/fossas/spectrometer/pull/172))
- Go: Fixes an issue with `glide.lock` parser. ([#175](https://github.com/fossas/spectrometer/pull/175))
- Go: Adds multi-module project support to `go.mod` static analysis. ([#171](https://github.com/fossas/spectrometer/pull/171))
- NPM, Yarn: Fixes an issue where subdirectories were erroneously ignored. ([#174](https://github.com/fossas/spectrometer/pull/174))

## v2.4.6

- VPS: Update Wiggins CLI plugin to version `2020-12-11-5d581ea`

## v2.4.5

- VPS: Update `fossa vps analyze` to use a new VPS project scanning engine:
  - Improve scan performance
  - Support "License Only" scans, where the project is scanned for licenses but is not inspected for vendored dependencies.

## v2.4.4

- Maven: Add limited support for POM `${property}` interpolation. ([#158](https://github.com/fossas/spectrometer/pull/158))

## v2.4.3

- Adds `--version` flag. ([#157](https://github.com/fossas/spectrometer/pull/157))

## v2.4

- RPM: Adds support for unpacking of gzipped RPMs. ([#154](https://github.com/fossas/spectrometer/pull/154))
- VPS: Integrates `vpscli scan` as `fossa vps analyze`. ([#148](https://github.com/fossas/spectrometer/pull/148))
- VPS: Removes `vpscli` binary. ([#148](https://github.com/fossas/spectrometer/pull/148))
- VPS: Adds support for `--team` and other metadata flags to VPS analysis. ([#149](https://github.com/fossas/spectrometer/pull/149))
- VPS: Adds `fossa vps test` command, analogous to `fossa test` for VPS projects. ([#150](https://github.com/fossas/spectrometer/pull/150))
- VPS: Adds `fossa vps report` command, analogous to `fossa report` for VPS projects. ([#150](https://github.com/fossas/spectrometer/pull/150))

## v2.3.2

- Adds `fossa list-targets` to list "analysis targets" (projects and subprojects) available for analysis. ([#140](https://github.com/fossas/spectrometer/pull/140))
- Adds `--filter TARGET` option to `fossa analyze`. ([#140](https://github.com/fossas/spectrometer/pull/140))
- Adds support for "detached HEAD" state in `git` and `svn`. ([#141](https://github.com/fossas/spectrometer/pull/141))
- Python: Dependencies found via `*req*.txt` and `setup.py` are now merged. ([#140](https://github.com/fossas/spectrometer/pull/140))
- Maven: Natively support multi-POM Maven projects. ([#140](https://github.com/fossas/spectrometer/pull/140))
- Gradle: Fixes an issue where subprojects were not handled correctly. ([#140](https://github.com/fossas/spectrometer/pull/140))

## v2.3.1

- RPM: Dependencies from multiple `*.spec` files in the same directory are now merged. ([#138](https://github.com/fossas/spectrometer/pull/138))
- Erlang: Aliased packages in `rebar3` are now resolved to their true names. ([#139](https://github.com/fossas/spectrometer/pull/139))
- Gradle: Support all build configurations (instead of a hard-coded list of known configuration names). ([#134](https://github.com/fossas/spectrometer/pull/134))

## v2.3.0

- Erlang: Fixes an issue where the `rebar3` strategy would incorrectly identify dependencies as top-level projects. ([#119](https://github.com/fossas/spectrometer/pull/119))
- Python: Fixes various issues in the `setup.py` parser. ([#119](https://github.com/fossas/spectrometer/pull/119))
- Haskell: Adds support for Haskell projects using `cabal-install`. ([#122](https://github.com/fossas/spectrometer/pull/122))
- PHP: Adds support for PHP projects using `composer`. ([#121](https://github.com/fossas/spectrometer/pull/121))

## v2.2.4

- Scala: Adds support for Scala projects using `sbt`. ([#54](https://github.com/fossas/spectrometer/pull/54))

## v2.2.1

- Python: Fixes an issue where the `req.txt` strategy would run even when no relevant files were present. ([#109](https://github.com/fossas/spectrometer/pull/109))

## v2.2.0

- Improves contributor counting accuracy using repository metadata. ([#94](https://github.com/fossas/spectrometer/pull/94))
- Improves parallelism of strategy discovery. ([#93](https://github.com/fossas/spectrometer/pull/93))
- Fixes an issue where URLs printed by `fossa test` and other commands were incorrect for `git` projects with `https` remotes. ([#92](https://github.com/fossas/spectrometer/pull/92))
- Fixes an issue where `IOException`s (like "command not found") would cause strategies to crash. ([#106](https://github.com/fossas/spectrometer/pull/106))
- Fixes an issue where with effect typechecking. ([#100](https://github.com/fossas/spectrometer/pull/100))
- Python: Dependencies of multiple `*req*.txt` files in a single project are now merged. ([#102](https://github.com/fossas/spectrometer/pull/102))
- Go: Re-enables deep dependency reporting (which was previously disabled for development purposes). ([#98](https://github.com/fossas/spectrometer/pull/98))
- NuGet: Adds support for analyzing `paket.lock` files. ([#107](https://github.com/fossas/spectrometer/pull/107))

# Version 1 Changelog

## v1.1.10

- 7013d3b fix: Remove evicted SBT dependencies (#667)
- 8aa77d8 Update genny calls to not use gopath (#668)
- 4e6cced fix: Unit test failures should cause CI failure (#666)

## v1.1.9

- a1ec875 Fix node_modules strategy (#665)

## v1.1.8

- 6ad8e86 fix ant subdirectoy analysis (#664)
- 4fe7d83 add faq (#661)

## v1.1.7

- 246294c fix downloaded parse error (#660)
- 2cd3dcd fix wrong config file field (#623)
- 01fe79a doc: Homebrew is no longer a supported installation method (#659)

## v1.1.6

- 9f7d083 Send projectURL on upload-project (#656)

## v1.1.5

- dd56406 Use gomodules instead of dep (#653)
- 9c1523e Ant: use pom.xml's <parent> version if one isn't declared at the top level (#652)

## v1.1.4

- fabc9ef Remove e2e test from blocking a release (#649)
- 44d13b2 Use 'go list' to determine transitive dependencies for gomodules projects (#648)
- 84818e9 Add support for titles with upload project (#646)
- 444330f SAML build link (#647)

## v1.1.3

- fc60c66 Update documentation for newer sbt versions (#638)
- 3255628 Add ARM64 in goreleaser (#626)
- 871e94f improve license scan fix (#643)

## v1.1.2

- b1e910a Fix Goreleaser after deprecation (#642)
- 89b8691 fossa upload-project command (#639)
- 38fdbac Update README.md (#636)

## v1.1.2-alpha.1

- 57fe304 feat: Use name field to name modules (#635)

## v1.1.1

- 94d95b5 Send CLI version in upload (#633)
- e41733a Update docs and help output for flags that only effective on project creation. (#632)
- a4bddd0 Handle multi module maven builds without distinct pom files (#631)
- 8330391 improve docs on `--suppress-issues` flag (#624)

## v1.1.0

- 1706109 chore: Update Docker development images (#601)
- 8aa42f0 remove mention of overwrite (#621)
- d7467dc Timeout flag correction (#619)
- 2cd9167 Add a pull request template (#618)
- ac0dc90 Replace "Python" with "Ruby" in Ruby documentation (#544)
- 11358c6 Fix typo on "options" param (#608)
- 1ae3c54 Update maven.md (#612)
- 028812f Replace .NET with nodejs on nodejs documentation (#610)
- 90d625c Git contrib count (#611)
- fff1e23 remove spectrometer install (#606)

## v1.0.30

- 09c02d6 Add site-packages to the list of ignored directories (#605)

## v1.0.29

- cc3b1ec fix: Do not fail when analyzing go.mod modules when lockfile is not in same directory as module (#602)

## v1.0.28

- 091f2a9 Allow double-quoted strings in setup.py (#600)

## v1.0.27

- f511238 Add -mod=readonly flag to gomodules resolver (#599)

## v1.0.26

- 55cc629 Use -mod=readonly flag for go list (#595)
- 7103b56 Go repository bazel files (#594)
- d4b00cd Use the same BINDIR for hscli (#592)

## v1.0.25

- 08dbd38 prevent comparison tooling with custom endpoint (#591)

## v1.0.24

- b530020 feat (npm dev) include npm development dependencies (#589)
- dff5651 Let hscli installation fail silently (#590)
- 22ca461 feat (yarn list) support for scanning yarn list output (#588)

## v1.0.23

- 7d22c91 CLI v2 Comparison (#568)
- 32b9351 Resolve documentation nits (#585)

## v1.0.22

- 6dee5c6 upload the policy paramater if a user adds it (#577)

## v1.0.21

- 7458683 Use unix file separators in archive uploads (#584)
- 6187e44 remove isbuilt errors and warnings for commands that we don't need (#576)

## v1.0.20

- 39656fd changes to scan ant better (#575)

## v1.0.19

- 3a98c56 Allow Leiningen to output on stderr without failing (#574)
- cf5391b feat (better bazel) support for bazel deps command (#570)
- 4efffa5 handle maven downloaded line (#573)
- f0abc89 flag change (#572)
- 4ccb6fd add title attribution row (#571)
- b431b2e docs update (#567)

## v1.0.18

- 4a98113 archive -> archives (#566)
- 244e757 return error so file info cannot be nil (#565)

## v1.0.17

- 85a7e9c fix (hanging commands) refactor sbt and timeout hanging commands (#563)
- b243965 revise ant options (#561)
- a0358b0 feat (pipenv discovery) (#560)

## v1.0.16

- 30316bc fix(json report) print json reports when provided json flag (#558)
- 3a27b27 remove gradle sub projects from dependency graph (#556)

## v1.0.15

- 98c3b7f Request download url when rendering reports (#557)

## v1.0.14

- 5296cf3 fix (gradle error) error on exit code and stderr (#555)
- 7c7aa6f [FC-1212] create integration with new report endpoint (#554)

## v1.0.13

- 701adbd remove .fossa.yml (#553)
- 8299613 feat (bazel files) parse bazel files for static support (#552)

## v1.0.12

- d6cab2c Add DownloadURL to Revision type. (#551)
- 35ce938 [FC-1059] Added consideration of lockfiles to nodejs IsBuilt() (#543)
- b2697e6 Updated README for generating license notices (#546)

## v1.0.11

- 3e7c7b3 [FC-977] Added strategy for parsing package-lock.json files (#541)

## v1.0.10

- 2961722 fix (log file sync) defer file syncing until after the command finishes (#539)
- d1fa5ed Fixed gradle project discovery (#538)

## v1.0.9

- 3ead389 fix (rpm install) return stdout instead of zero value (#537)
- d74872c Implement new python analyzer (#534)

## v1.0.8

- 36d3766 unmarshal additional information (#535)
- 877e552 feat (ruby v2 analysis) ruby analysis conforms to v2 format (#530)

## v1.0.7

- 4940add feat (rpm scanning) support for system level and individual rpms. (#520)

## v1.0.6

- 78d3b72 fix (type issue) handle empty pkg types (#532)
- eaf8b55 fix (update fail) don't fail when there are no updates available (#526)
- 9b5c9ff errors (extend errors) use the errors package in more places (#503)
- c160edb refactor (ruby) (#528)

## v1.0.5

- eaa6c94 turn off cgo (#529)
- ab7c478 new analysis strategies / fallbacks (#511)
- 69dc144 errors (wrong arguments) better errors when users manually specify modules. (#525)

## v1.0.4

- 6cad43a Trim $GOPATH from source path stacktraces (#524)
- 707ca11 add hash and version field to dep reports (#521)
- 2b63679 lint (golang ci) add custom linting configuration (#508)
- 6f324ad add the --server-scan flag to treat raw modules separately (#518)

## v1.0.3

- 638f9f7 fix (ruby errors) change is built check and fix errors (#519)

## v1.0.2

- 1c58d98 warn error and handle nil typed errors (#512)
- 4bc1dbc improve error messages when running commands (#510)
- 94be39b testing (fossa test) use a test server to test fossa test (#305)

## v1.0.1

- 39676c8 release (go version) (#507)
- d478879 release after approval (#506)
- 25ed63d feat (gomodules vendor) support users who vendor custom deps and use gomodules (#505)
- e72db93 feat (golang fallbacks) break go strategies down and fallback easier (#504)
- 4c5a991 fix (missing remote error) set project name to directory if git cannot be read. (#502)
- 72e21d6 feat (clojure support) clojure support through leiningen (#501)
- 7e64aa9 Fix parsing of gradle dependency tree (#500)

## v1.0.0

- 235c83318 better buck error (#499)
- a8412e0e2 Add setup.py scanning (#493)
- 1bdd0432d Log message if on Windows or not using ANSI (#438)
- 582091364 errors (better errors) extend the errors package further (#492)
- 953ec7464 Init: allow use of --project (and other API-related) flags (#498)
- 5c9f72c9e filter warnings prefix (#497)
- 4f90d785b feat (dep static analysis) read manifest and lockfiles created by dep (#491)
- 5a81a616a fix output requiring api key (#495)
- e6aefa91c golang: fix support for go modules in subdirectories (#439)
- 8af01eb7d Publish homebrew formula (#494)
- 1187e9d0a docs(readme): add download count (#490)
- d68373963 errors (no API key) Common error when users forget to add an API key.  (#489)
- 78a841865 feat (gomodules scanning) scan go.mod and go.sum for dependencies. (#488)

## Version 0 Changelog

We generally follow semantic versioning, but semantic versioning does not
specify pre-1.0.0 behavior. Here is how `fossa` <1.0.0 releases work:

- Any update that creates a breaking change (i.e. a change that causes a
  previously working configuration to fail) will bump the minor version.
- All other updates will bump the patch version.
- Preview, beta, and other special releases will have a pre-release identifer in
  the semantic version, and will be marked as pre-release on GitHub Releases.

## v0.7.34

- 0a838a506 Fix WalkUp to be OS-agnostic (#487)
- a5fcdca1b fix (requirements parser) whitespace in dependencies removed (#486)
- c2cbf8eac feat (errors) better errors package (#462)
- 8656b4e12 Use runtimeClasspath configuration for resolution (#484)
- b2d510c05 feat (clean debug logs) add --verbose flag to allow cleaner logs (#485)
- 643451839 docs (docker faq) update faq for custom docker images (#481)
- fd8fa7c17 Discover gradle projects using non-groovy dialects (#482) (Closes #395)
- 66e205192 Replace "Python" with "Ruby" in Ruby documentation (#483)
- 569f1e867 feat (rust support) Support rust through Cargo.lock parsing. (#474)
- c8d6e7dd5 feat (dependencyManagement field) add dependencyManagement parsing. (#477)
- 28096cc8b Haskell project support via cabal-install and stack (#444)
- 202eda88c fix (support method) change support to email (#476)

## v0.7.33

- 0567ca5 fix (zero deps error) log when a project has no dependencies (#473)
- 5d0e2b9 fix (nested poms) fix a bug where nested pom files could not be found  (#475)

## v0.7.32

- df7ee6967 Update how-it-works.md (#472)
- 4b85dce8b feat (license scan tar) use the rawLicenseScan parameter to run a full license scan (#469)

## v0.7.31

- b7cb71ad2 feat (fallbacks) don't look for setup.py and log if cocoapods is missing instead of failing (#470)
- fcc63f259 fix (sbt parsing) make a small change to ensure sbt graphs are created accurately. (#471)
- 9f346efc6 feat (buckw) discover buck command and prefer buckw (#467)
- 4d380793d fix (module filter) consider windows file paths when filtering modules (#466)
- 3bd9ffaec Update CONTRIBUTING.md (#465)
- 999641227 docs (golang) strategy and faq updates (#464)

## v0.7.30

- 5ec7a9e07 Add fallback to no VCS when VCS not supported, and support Mercurial (#463)
- f54ae192e copy installation (#461)

## v0.7.29

- 33808e000 remove upper bound on test (#460)
- ec5990cf7 Update how Maven modules are described in .fossa.yml (#459)
- 3c4e41f7d feat (command timeout) add timeout for gradle analyzer (#458)

## v0.7.28

- 94e829228 Fix gradle project name parsing for projects without group ID (#457)

## v0.7.27

- 5c59eafa2 improve dockerfiles (#456)
- e6da7d3ba feat (format fossa test) improve fossa test output for readability (#455)
- d184d6a5d Harden parsing of Gradle's output (#454)
- 9ea851336 Check each Maven POM manifest only once when discovering modules (#452)
- 89eb004f5 Improve discovery of Maven modules and dependencies (#449)
- bfdfaa1c4 feat (dotnet support) complete dotnet support with fallbacks. (#450)
- ad23bb55d Support projects without VCS and support Subversion (#448)
- 5a24f6891 fix empty Composer dependencies list parsing (#392)
- 92d9c9f98 Fix some typos in docs (#447)
- 4cfe1b459 remove comment and kill unused images (#446)
- e7319ddec Bump fossa/fossa-cli:base image's golang version to 1.12

## v0.7.26

- aad54f605 fix (api error) return api error messages with bad requests (#442)
- 47a005dd1 feat (report license text) add full license and attribution text for fossa report (#441)
- 368a1382b docs (FAQ page) add a faq page and other updates (#440)

## v0.7.25

- b0571b804 feat (gradle project dir) enable the gradle analyzer to work with a monorepo like structure (#434)
- 89aafbd77 test (carthage) add test structure for empty cartfile (#437)
- ebfa09147 fix (empty cartfile) Check for nil graph from empty Cartfile.resolved (#435)
- 7fd62b6b4 fix (report url) switch dependency url back to the full url (#436)
- f2d05aa12 fix (ruby tests) fix flaky ruby integration tests. (#426)
- 156ae380c fix (carthage error) improve carthage error message (#432)
- be9042349 feat (go dependency versions) Favor explicit versions instead of dependency hashes (#427)

## v0.7.24

- 7a5ba032b feat (buck all targets) add option to specify a target such as //third-party/... (#428)
- e9fd4642e fix (ant analyzer) clean up and prevent failure from missing binaries (#429)
- bb551cd04 refactor (gradle analysis) add a test suite and clean up code. (#425)
- 8e02a4a80 fix (.io to .com) update endpoints (#423)

## v0.7.23

- e26421e28 fix (gradle parser) bug related to windows line endings (#421)
- 75994dadf fix (windows script) add a correct download script for windows users to the cli manual (#422)
- cbd0f751a testing and comment logic (#420)
- 2a2a23f14 fix (report dependencies) Change report dependencies to track fossa.com results (#419)
- fa135e191 feat (test pass) add the --supress-issues flag to fossa test (#418)
- f6660fb91 fix (raw modules) prevent modules from appearing as projects (#416)
- 2068b2d8f fix (manual links) broken links on the cli manual (#415)
- 541beceee docs (manual rewrite) manual and user guide overhaul (#410)

## v0.7.22

- 5e22532 Update README.md (#412)
- c13d22c fix (gradle configurations) add default configurations and change how targets are handled (#411)

## v0.7.21

- 11d74e8 Fix (readtree generic) Fix bug that prevented dependencies from being listed in the transitive graph. (#407)

## v0.7.20

- 2f552ca feat (paket analyzer) introduce support for the paket package manager (#404)

## v0.7.19

- 757a3df feat (okbuck classpath) add a flag to buck analysis for specific types of dependencies. (#400)
- 5b86e5b fix (ruby no specs) Do not panic when Gemfile.lock has a malformed empty specs section (#402)
- 7ad3119 fix (go analyzer) do not fail when there are no go dependencies. (#401)

## v0.7.18

- 1ed03f7 feat(okbuck support) Provide support for analyzing software managed by okbuck. (#398)
- 34babdf fix (Gradle analyzer) Fix gradle discovery for root projects and add a flag to scan all submodules (#399)
- cef13fe fix(cmd): Correctly parse module options when passed from command line (#393)
- 28a6f0e feat (debian analysis) Build functionality to analyze debian packages (#388)
- 3e54a0b fix (fossa report licenses) change the way that we find dependency license information. (#390)
- 65c2534 fix (fossa test) Poll the fossa issues endpoint until a scan is complete. (#397)
- 4ccf0d5 feat(buck) add cli support for the Buck package manager (#380)

## v0.7.17

- be61f55 Gradle multi-configuration parsing (#387)
- b9cf6ae fix (ant discovery) ensure valid directories are discovered. (#384)
- f6731eb feat(build tags) analyze go build tags (#372)
- 098b089 fix (readtree) correct the way we parse dependency graphs (#385)
- 861f567 Fix csproj regex (#386)
- 1d39bb8 fix(ant) Fix error message (#363)
- d1c781d fix: Correctly set directory modules are passed in from the command line (#383)
- 9509164 Add machine-readable output format to license report (#379)
## v0.7.16-rc.1+buckpreview

- d8e6d3a add buck project discovery
- eb4bc12 basic functionality
- 7005a1e first fully working changes
- 9088c10 WIP push
- cb54eea WIP upload
- 301b654 WIP basic functionality

## v0.7.15

- 434a2ae Pass -no-colors about as two separate arguments to sbt, not one (#376)
- 740da0d Link to CONTRIBUTING.md was broken (#377)
- b9a1f3b update go-git to v4.7.1 (#374)

## v0.7.14

- 4821bdc feat(gomodules) add support for gomodules (#368)
- 2dd95e9 fix(python) Add options support to requirements.txt parsing (#370)
- 2347102 fix(python) requirements parses extras properly (#365)
- c6aceb3 fix(maven) fix line parsing in Windows OS (#362)
- 71b489c fix(upload) remove duplication of flags to fix upload (#366)
- 4f6199d fix(make) fix conflict with auto generated file (#364)
- 9e6a4d8 fix(npm) npm analyze incorrectly finds module from .fossa.yml (#355)

## v0.7.13

- 623f658 fix(module options) allow command line options for multi module builds (#359)
- f188555 feat(pipenv) add support for pipenv projects (#315)
- cb206fd fix(glide) ensure that glide checks for aliased packages (#352)
- bb05c2b fix (buildtools) logic for bower and pip (#350)

## v0.7.12

- 4bd3b42 Merge pull request #339 from fossas/fix/yml-relative-paths-golang
- 48e7afd chore(go): Import grouping
- 9632cbe Merge pull request #338 from fossas/feat/warn-old-config
- a3792d0 test(nodejs): Add tests for checking import graphs (#337)
- 9439aa0 feat(ruby analyzer integration test) add ruby analyzer integration test (#320)
- 94c5f92 refactor(integration test) do not use TestMain in integration tests (#336)
- f4fc244 nit: Remove debugging code
- eeb82cd Merge pull request #276 from fossas/fix/phpDeps
- b8baa4f feat(config): Warn on old configuration files
- 36cc01d fix(go): Use relative paths when discovering modules
- 2495072 Filter out deps with name 'php'
- 201b13f test(yarn fixtures) add rev not resolve to suffix fixture (#326)
- 4f8a134 Merge branch 'master' into test/nodeFixtures3
- 61ce589 build: Rebuild on source change, use MacOS-compatible find (#332)
- ccb3bec Merge branch 'master' of github.com:fossas/fossa-cli into test/nodeFixtures3
- 915c70f  update fixtures and tests according to fixture dir
- 77b64e5 define fixture
- 50277fa add second case for trans prod dep collisions
- cd8ef3c add trans dev dep case 1
- 10fff2b fix some naming to be more clear
- 4fc7473 rename directories
- 0d36e90 setup fixture

## v0.7.11

- 5f558c5 fix added for dep graph creation (#331)
- 2de096e test(yarn fixtures) define fixtures and tests for additional parsing edge cases (#325)
- 1d32b91 test(python analyzer) add native python analyzer integration tests (#307)
- e432486 feat(circle.yml) aggregate coverage for multiple reports within a single PR (#306)

## v0.7.10

- 58b0fb7 test(yarn fixtures) add name only collision with direct prod dep case (#324)
- 4c51b77 test(yarn fixtures) initial edge case fixture structure example for yarn tooling (#323)
- 3c243bc Make sure that release tags start with 'v' (#322)
- 5f47dc1 feat(yarn.lock parsing) do not include dev deps in lockfile parsing (#312)
- 146f015 feat(nodejs dev deps) filter nodejs dev deps when using npm ls (#314)
- 72f7ec7 fix(vndr user repos) add support for user specified package locations (#316) (#318)
- ca28520 feat(buildtools Dockerfile) add rails tooling on buildtools image (#319)
- 0ae2c5e feat(yarn/npm) do not eagerly fail if either yarn or npm is not available (#313)
- dbfbb85 refactor(integration tests) abstract/simplify project initialization post cloning (#310)

## v0.7.9

- adec6f3 build: Fix Makefile dependencies in release process (#309)
- 03b24fb Improve .NET analyzer performance by reducing logging (#296)
- e9ac753 test: Don't run integration tests while unit testing (#308)
- fcb3783 fix(Makefile) update dev-osx to not error out for missing run command (#304)
- 4e1af41 test(nodejs integration) add full nodejs integration test (#297)
- 54bed30 refactor(codegen): Clean up old code, make codegen consistent (#300)
- a938e90 Add dependency check to build (#302)
- fc78d44 fix(ci): Fix reversed coverage logic for CI unit tests (#301)
- 72d7ca4 refactor(install): Use godownloader instead of custom install script (#298)
- ce2e3bf coveralls removed for forked repos and alternate junit test path added (#299)
- 48afaf4 feat(yarn lockfile fallback) add yarn lockfile reading fallback (#293)
- c94e175 added flags for specifying the team in fossa, and a link (#287)
- 718bf28 test(yarn lockfile) improve fixture case coverage (#290)
- c90d051  feat(AnalyzerTest) canonical reference for slimming docker test image and native analyzer testing (#271)
- 67c2ff1 release(v0.7.8-1): Release version v0.7.8-1

## v0.7.8-1

- 67c2ff1 release(v0.7.8-1): Release version v0.7.8-1
- f7bc7ea Fix/test upload (#289)
- 70aa12a Overhaul FOSSA CLI CI (#286)
- 6e77c5b feat(yarn) add yarn lockfile parsing (#283)
- 6d8b99d fix(.circleci/config.yml) use test base docker image and check out branch cli code into the image (#277)

## v0.7.8

- 65a187a release(v0.7.8): Release version v0.7.8
- b03de4d Fix/test custom (#284)
- 4c9206d Issue #247, fix how custom fetchers are handled (#281)
- 9e52d6e feat(npm fallback) use node_modules to build dep graph if npm fails
- 6999ee6 Fix/go dep ignore (#272)
- 80e2819 fix(exec) append args provided in WithEnv instead of Env for cmds (#273)
- 5e040f8 default error value changed when an API key is not provided (#275)
- 12cd4c8 feat(npm buildtool) update FromManifest to return a package and rename it accordingly
- 9b6bc04 fully define TestFromNodeModules

## v0.7.7

- e874ec2 release(v0.7.7): Release version v0.7.7
- a66383e Work around NPM reporting for transitive dependencies with deduplication (#258)
- 27fcf55 Move fixtures to correct folder
- 551f5a4 refactor(npm): Move fixtures to correct folder
- dfcf109 Add NPM tests and mock NPM execution
- 42d448f Merge pull request #260 from fossas/ci/coveralls
- c75503c Merge branch 'master' into ci/coveralls
- 58e029f  Use CLI-specific API endpoints so that `fossa test` works with push-only API keys (#253)
- 7654166 coveralls support added
- ca66f70 feat(ruby analyzer) add fallback mechanism for ruby analyzers when bundler fails
- a1bcdc9 remove shouldFallback
- 000d93d remove trash
- 4742c3f flatten structure
- d2c7dda prefer fallbacks within switch statement
- 8bedfaf update to no longer need gemfile-lock-path
- 560691d add fallback option on each bundler command failure
- c864b74 remove dockerfile change in favor of separate PR
- f247dd9 remove shouldFallback from final fallback case
- 2ca741f fix fallback ordering
- 89df70d clean up tests; remove unused code
- 6a8dd6f correct ordering
- c46eba5 remove helper function
- 571be27 remove debugger line
- 996525a add remote debugging tools and settings
- b447304 update to not include lockfile path
- 41dba65 rename dev-mac -> dev-osx
- f8c5d93 reorder to check errs earlier, ensure that end result is actually populated
- 7a38c7f update buildTarget to use CWD
- e34bcad break out switch into functions
- b0a8ab3 Merge branch 'master' of github.com:fossas/fossa-cli into feat/rubyFallback
- eb8b518 use fallback strategy
- 8377bc7 add osx dev
- d9afc8f Correctly upload bad input with empty lines (#249)

## v0.7.6

- a35fd0b release(v0.7.6): Release version v0.7.6
- edecf87 fix(upload): add API flags (#248)
- 5b0c18b fix(install): Fix installer checksumming
- e290faf Added Jira project key and Project URL flags (#237)
- efa8f60 Improve default logging format (#244)
- f41a1c8 use shasum when available to verify download (#239)
- 92341dc lint(golangci): Fix GolangCI lints (#242)
- e7f9c39 Refactor logging: add structured fields and multiplexed backends (#241)
- 1206d63 allow local install without sudo using LOCAL=true (#238)
- b361644 test(flags): ignore order during combination test
- 7d8509c Support exclamation marks in Gemfile.lock (#230)

## v0.7.5

- 8e28232 release(v0.7.5): Release version v0.7.5
- abbe5d3 Tarball upload bugfixes (#228)
- 674e99b fix(gradle): Strip additional Gradle annotations (#229)

## v0.7.4

- ed1784b release(v0.7.4): Release version v0.7.4
- 6378305 Third-party tarballs (#227)
- 6719541 release(v0.7.3-2): Release version v0.7.3-2

## v0.7.3-2

- 6719541 release(v0.7.3-2): Release version v0.7.3-2
- ee7b30d chore: Add more .gitignore targets
- 14daf05 fix(readtree): Fix 1-index handling
- 2129901 release(v0.7.3-1): Release version v0.7.3-1

## v0.7.3-1

- 2129901 release(v0.7.3-1): Release version v0.7.3-1
- 33e478a fix(nodejs): Allow NPM errors by default
- 4e13873 Add init and analyze flags to default command (#225)

## v0.7.3

- fc83ebc release(v0.7.3): Release version v0.7.3
- 4157cc5 Do not cause config to fail if no supported VCS is detected (#224)
- b8a1457 Carthage support (#218)
- 983716a Added check for locator in upload response (#223)

## v0.7.2

- a259210 release(v0.7.2): Release version v0.7.2
- 017f69d fix(analyzers): Don't short-circuit module discovery on error
- 83fae0f Remove polymorphic monads (#219)

## v0.7.1

- 89661a4 release(v0.7.1): Release version v0.7.1
- eac7f22 fix(cmd): Correctly initialise main default command

## v0.7.0

- 917cd16 release(v0.7.0): Release version v0.7.0
- 4c96066 build(release): Do release preparation outside of Docker container for commit sign-off
- 8768224 build(release): Improve release abort
- 9a99d35 build(release): Improve release process (#217)
- 683d7c7 fix(bower): Fix undefined variable breakage due to bad refactor rebase
- e334f18 test(bower): Add .bowerrc directory handling tests
- 6961225 Merge pull request #214 from fossas/fix/bower-defaults
- 602a951 Refactor analyser discovery (#211)
- 8650211 fix(analzers): fix syntax err
- 6730b18 fix(analyzers): support relative paths in `.bowerrc`
- 1aafc1b fix(buildtools): add bower config constructor to apply defaults
- 9c0cbd2 fix(cmd): Main command should expose debug flag
- d41a952 chore: Consolidate GH templates
- ec6c681 Update issue templates (#208)
- 057e4f6 Enable unit tests in CI (#207)
- 72dc9ab feat(installer): Add install-latest in addition to stable

## v0.7.0-beta.9

- 357c041 chore: 0.7.0-beta.9 release
- 7abe7f4 fix(mvn): Fix Maven initialisation -- read POMs instead of parsing output (#206)
- dbabe3e feat(vcs): Correctly infer VCS settings when within a repo but not at the root (#205)
- 488b88c chore: update dependencies
- 4671510 refactor(init): Make explicit config file existence check for init
- 2f09aae feat(cmd): support --update flag in `fossa init`
- c5f82fe hotfix(install): Hotfix installer URL
- 6bea504 feat(ruby): Configurable `Gemfile.lock` path (#200)
- aa528bd fix(pkg): Fix Composer type parsing

## v0.7.0-beta.8

- 1626218 chore: release 0.7.0-beta.8
- 0ea3cce refactor(build): add releaser checks and fix installer generation
- 9823f3c feat(api): Enable proxy support via environment variables (#199)
- 2017bf9 fix(install): avoid hitting rate limit on install script (#197)

## v0.7.0-beta.7

- 3cd1ac9 fix(api): Correctly set SBT locators

---
Automated with [GoReleaser](https://github.com/goreleaser)
Built with go version go1.10.3 linux/amd64

## v0.7.0-beta.6

- 85d8f02 build(release): Remove development release options
- ef9e578 build(release): Correctly set GOVERSION on release
- b496f40 refactor(sbt): Use graph XML parsing instead of output parsing (#198)
- 1ac53ea fix(log): Do not use ANSI control characters on Windows (#194)

---
Automated with [GoReleaser](https://github.com/goreleaser)
Built with go version go1.10.3 linux/amd64

## v0.7.0-beta.5

- 4aa0803 feat(cmd): Add default command (#192)
- 90905f6 fix(test): Correctly generate URLs for custom fetchers (#191)
- b769ceb refactor(upload): Avoid redundant declarations
- 94b9162 fix(nodejs): Fix IsBuilt detection and Init target
- 971d844 chore: Add TODO structs, doc formatting nits

---
Automated with [GoReleaser](https://github.com/goreleaser)
Built with go version go1.10.3 linux/amd64

## v0.7.0-beta.4

- 6619d34 fix(sbt): Fix SBT project detection

---
Automated with [GoReleaser](https://github.com/goreleaser)
Built with go version go1.10.3 linux/amd64

## v0.7.0-beta.3

- 739329b fix(test): Fail on panic and returned errors
- 3a59e35 fix(sbt): Add ignored lines for SBT output parsing

---
Automated with [GoReleaser](https://github.com/goreleaser)
Built with go version go1.10.3 linux/amd64

## v0.7.0-beta.1

- 2e46b41 refactor(cmd): Refactor output commands
- 7e8b560 fix(test): Fix test bugs
- bb8f1a5 feat(test): Implement fossa test
- b0a8b72 refactor(api): Refactor api package
- fcec296 Implement the report command. (#171)
- d938632 chore: update deps
- ef7b165 feat(ant): Ant analyser ported
- 2b371d0 feat(cocoapods): Cocoapods analyser
- 17202fe WIP: cocoapods
- 902e56f fix(reports): Properly escape report URLs
- 6b5f59d fix(ruby): Parse direct imports from lockfiles
- d2e851f feat(scala): Implement scala analyser
- 4d35c6c fix(test): Fix Python test project name
- 94783fc fix(python): Fix pipdeptree parsing, add regression test

---
Automated with [GoReleaser](https://github.com/goreleaser)
Built with go version go1.10.3 linux/amd64

## v0.6.7

- 2588e95 Merge pull request #174 from fossas/feat/respect-node-unresolved-flag
- b4140c3 fix(builders): pass -B flag to maven analysis
- 867c912 feat(builders): add unresolved flag to nodejs builder
- 517d2c0 doc(builders): fix nuget doc file
- 41123fc doc(builders): update gradle config docs

---
Automated with [GoReleaser](https://github.com/goreleaser)
Built with go version go1.10 darwin/amd64
## v0.7.0-alpha.12

- 6796b63 feat(mvn): Add custom commands
- 506ce8b fix(config): Don't write branch name to config file
- e95e475 WIP: scala work

---
Automated with [GoReleaser](https://github.com/goreleaser)
Built with go version go1.10.3 linux/amd64

## v0.7.0-alpha.11

- 2e60b98 fix(python): Always set m.Deps
- dbb633e fix(api): Add default project title

---
Automated with [GoReleaser](https://github.com/goreleaser)
Built with go version go1.10.3 linux/amd64

## v0.7.0-alpha.10

- c1b7a43 fix(api): Add title flag to API flags
- 14fd035 ci(build): Use base image to avoid bad checkout

## v0.7.0-alpha.9

- 18a28a4 feat(nuget): Implement nuget analyzer
- 724d8fb WIP: NuGet
- b28604d feat(api): Send custom revision IDs
- 28b9461 feat(maven): Implement Maven analyser
- 156ccb4 refactor(graph): Use code generation instead of reflection
- 52d2482 WIP

## v0.5.2

- 09c0f55 backport(api): Backport branch flag to 0.5.x

## v0.7.0-alpha.4

- e4bf442 feat(go): Manifest strategies
- c6c959f feat(go): glide, gpm support
- 01edf8d refactor(go): Remove dead code, add make test command
- ecc397b ci: CircleCI configuration chores
- dd0772b ci: Don't use env vars in non-shell commands
- f72b2bc build(docker-test): Don't build all of Kubernetes (this kills the crab)
- 7d65cf2 refactor(docker): Use Quay for building Docker images
- 55ddd49 feat(go): vndr/gpm, multi-project vendoring support, integration tests on Docker
- 0250f61 feat(go): nested vendoring support, automated integration tests
- 23526c0 chore: Clean up merge cruft
- 2f83e6f Merge branch 'master' into wip/v0.7.0
- 89a3103 fix(api): Fix uploading UX nits and URL formatting issues
- fccaa00 refactor(go): Support Godep, add integration tests
- 79a162a refactor(api): Remove extraneous build data
- d90cc8a feat(api): Add normalized imports
- 1a88076 WIP: Go dep analysis
- dbd027b Merge branch 'wip/v2' of github.com:fossas/fossa-cli into wip/v2
- fae5186 WIP: Go option-based analyzers
- f943789 WIP: Go analyzer strategies
- c211600 WIP: analysis command refactor complete
- 85e221c WIP
- b4c5bda WIP
- a356dbf WIP
- 527ecce WIP
- 2171372 WIP
- cc58b15 WIP: Go option-based analyzers
- 8899464 WIP: Go analyzer strategies
- 64d77b4 WIP: analysis command refactor complete
- 20365ba WIP
- f4d22b6 WIP
- 1c6c5e8 WIP
- e8bfc5c WIP
- 52f7fd3 WIP

---
Automated with [GoReleaser](https://github.com/goreleaser)
Built with go version go1.10.3 linux/amd64

## v0.7.0-alpha.8

- da53a35 feat(php): Implement PHP analyser
- 4149700 feat(bower): Implement bower analysers
- dc57fe3 WIP: switching to config file v2

## v0.7.0-alpha.7

- 39b3d19 feat(gradle): Implement Gradle analyser
- 8ba5602 WIP: gradle
- 7cdef88 feat(config): Warn when users pass options but use config file
- 35638c7 fix(go): Don't include root in transitive dependency graph

## v0.7.0-alpha.6

- b9cddb0 feat(ruby): Add Ruby analysis
- b06eb62 test(fixtures): Remove obsolete fixtures
- 1c09b4e test(go): add Jaeger to testing suite
- 0de97ca feat(python): Python analyser
- 82397b2 feat(nodejs): Add NodeJS analyzer
- a0c22ff build(docker): Refactor test-base Dockerfile to avoid long build times
- 5cccf4e chore: Add ISSUE_TEMPLATE
- 7ab9965 Merge branch 'master' into wip/v0.7.0
- 515102d build: Rename docker-devel target to docker
- 9447e2d Merge pull request #160 from fossas/fix/fix-hash-calculation
- 1239291 fix(builders): fix hash calculation

---
Automated with [GoReleaser](https://github.com/goreleaser)
Built with go version go1.10.3 linux/amd64

## v0.7.0-alpha.5

- 1c09b4e test(go): add Jaeger to testing suite
- 0de97ca feat(python): Python analyser
- 82397b2 feat(nodejs): Add NodeJS analyzer
- a0c22ff build(docker): Refactor test-base Dockerfile to avoid long build times
- 5cccf4e chore: Add ISSUE_TEMPLATE
- 7ab9965 Merge branch 'master' into wip/v0.7.0
- 515102d build: Rename docker-devel target to docker
- 9447e2d Merge pull request #160 from fossas/fix/fix-hash-calculation
- 1239291 fix(builders): fix hash calculation

---
Automated with [GoReleaser](https://github.com/goreleaser)
Built with go version go1.10.3 linux/amd64

## v0.7.0-alpha.5

- 1c09b4e test(go): add Jaeger to testing suite
- 0de97ca feat(python): Python analyser
- 82397b2 feat(nodejs): Add NodeJS analyzer
- a0c22ff build(docker): Refactor test-base Dockerfile to avoid long build times
- 5cccf4e chore: Add ISSUE_TEMPLATE
- 7ab9965 Merge branch 'master' into wip/v0.7.0
- 515102d build: Rename docker-devel target to docker
- 9447e2d Merge pull request #160 from fossas/fix/fix-hash-calculation
- 1239291 fix(builders): fix hash calculation

---
Automated with [GoReleaser](https://github.com/goreleaser)
Built with go version go1.10.3 linux/amd64

## v0.7.0-alpha.3

- c6c959f feat(go): glide, gpm support
- 01edf8d refactor(go): Remove dead code, add make test command
- ecc397b ci: CircleCI configuration chores
- dd0772b ci: Don't use env vars in non-shell commands
- f72b2bc build(docker-test): Don't build all of Kubernetes (this kills the crab)
- 7d65cf2 refactor(docker): Use Quay for building Docker images
- 55ddd49 feat(go): vndr/gpm, multi-project vendoring support, integration tests on Docker

---
Automated with [GoReleaser](https://github.com/goreleaser)
Built with go version go1.10.3 linux/amd64

## v0.7.0-alpha.2

- 0250f61 feat(go): nested vendoring support, automated integration tests
- 23526c0 chore: Clean up merge cruft
- 2f83e6f Merge branch 'master' into wip/v0.7.0
- 607de55 fix(gradle): Improve gradle error logging
- 62ae510 fix(gradle): Fix gradle version detection
- cfe95a5 Merge pull request #151 from joshuapetryk/josh/powershell
- 6213639 Add Powershell streams
- ea187bb Fix syntax error with temp dir path join
- 9cc0989 fix(builders): fix go-bindata error
- 2c39f70 doc(license): add license header and link to pipdeptree

---
Automated with [GoReleaser](https://github.com/goreleaser)
Built with go version go1.10.3 linux/amd64

## v0.6.6

- 607de55 fix(gradle): Improve gradle error logging
- 62ae510 fix(gradle): Fix gradle version detection
- cfe95a5 Merge pull request #151 from joshuapetryk/josh/powershell
- 6213639 Add Powershell streams
- ea187bb Fix syntax error with temp dir path join

---
Automated with [GoReleaser](https://github.com/goreleaser)
Built with go version go1.10.3 linux/amd64

## v0.7.0-alpha.1

- 89a3103 fix(api): Fix uploading UX nits and URL formatting issues
- fccaa00 refactor(go): Support Godep, add integration tests
- 79a162a refactor(api): Remove extraneous build data
- d90cc8a feat(api): Add normalized imports
- 1a88076 WIP: Go dep analysis
- dbd027b Merge branch 'wip/v2' of github.com:fossas/fossa-cli into wip/v2
- fae5186 WIP: Go option-based analyzers
- f943789 WIP: Go analyzer strategies
- c211600 WIP: analysis command refactor complete
- 85e221c WIP
- b4c5bda WIP
- a356dbf WIP
- 527ecce WIP
- 2171372 WIP
- cc58b15 WIP: Go option-based analyzers
- 8899464 WIP: Go analyzer strategies
- 64d77b4 WIP: analysis command refactor complete
- 20365ba WIP
- f4d22b6 WIP
- 1c6c5e8 WIP
- e8bfc5c WIP
- 52f7fd3 WIP

---
Automated with [GoReleaser](https://github.com/goreleaser)
Built with go version go1.10.3 linux/amd64

## v0.6.5

- 9cc0989 fix(builders): fix go-bindata error
- 2c39f70 doc(license): add license header and link to pipdeptree

---
Automated with [GoReleaser](https://github.com/goreleaser)
Built with go version go1.10 darwin/amd64
## v0.6.4

- e17ebd5 fix(nuget): Fix NuGet discovery path
- 1423561 fix(install): fix powershell install script

---
Automated with [GoReleaser](https://github.com/goreleaser)
Built with go version go1.10.3 linux/amd64

## v0.6.3

- c86fa51 Merge pull request #143 from fossas/feat/compute-dependency-hashes
- 9049c67 fix(common): bump timeout to 60s
- e4a5aec Merge branch 'master' into feat/compute-dependency-hashes
- 9b8818f feat(install): modify windows install script
- a535311 test(go): Add previously ignored govendor manifest fixture
- 9b73bc7 Add Powershell script for Windows based CI pipeline
- e704dc6 chore(lint): correct lint ignore into golangci-lint format
- dc558a5 chore(lint): silence gas linter
- e323dd0 feat(builders): return hex string for hashing utils
- bd0af6a feat(builders): add dependency hashing for ant
- b908880 feat(module): define hashes type
- 01a97ce chore: Cleanup merge cruft
- 9204650 fix(bower): Fix bower IsBuilt check
- aae8bf6 refactor(builders): Separate builders into distinct packages
- 04248c7 doc(readme): add slack badge and link
- 92553b2 Detect and install go-bindata if missing
- 9c77639 fix(upload): Fix upload report link and API endpoint
- eb2d07d fix(npm): Allow empty node_modules folders when no dependencies

---
Automated with [GoReleaser](https://github.com/goreleaser)
Built with go version go1.10 darwin/amd64

## v0.6.2

- 3453eb5 feat(upload): Configurable upload branch

---
Automated with [GoReleaser](https://github.com/goreleaser)
Built with go version go1.10.2 linux/amd64

## v0.6.1

- 269a380 feat(builders): improve ant name parsing
- ec20967 fix(builders): #139 fix out of range error with ant
- 4898773 newline at end of file
- e197444 add override for zip format on windows to goreleaser
- f661ebf doc(support): document cocoapods support

---
Automated with [GoReleaser](https://github.com/goreleaser)
Built with go version go1.10 darwin/amd64

## v0.6.0-beta.1

- 41d8e4d fix(upload): Get custom project titles from 'project' configuration
- e37d325 fix(node): Use NPM_BINARY when set
- d50d94a chore: Update dependencies
- 4913fc0 refactor(cmd): Don't initialise API unless needed
- a8988f7 refactor(cmd): Remove IO services
- 604b036 fix(cmd): Fix merge conflicts
- 58e174a refactor(cmd): Move commands into one subtree
- f68b9ab refactor(cmd): Refactor upload, update, version commands
- 2d4a88c chore(builders): ignore generated files
- a66e3d4 Merge pull request #136 from fossas/fix/sbt-deps
- 1bd9039 changed fetcher type from sbt to mvn for the SBT Builder
- 980691d feat(log): Add structured field logging
- 6f8408a fix(go): Remove debugging around internal imports
- 7418dfa fix(go): Fix recursion in internal imports
- e702181 fix(go): Debug recursion in internal imports

---
Automated with [GoReleaser](https://github.com/goreleaser)
Built with go version go1.10.2 linux/amd64

## v0.6.0-alpha.4.gopaths

- fca1223 WIP
- 4b4d5a7 refactor(log): Improve logging diagnostics, fix Go project names
- cc9586b fix(go): Fix go import resolution from within vendored packages
- 9e856c8 chore: Add new dependencies to lockfiles
- 47b26f8 test: move fixtures to testdata/
- 3fe3ad3 feat(builders): refactor ant builder to avoid nesting
- f82135c fix(analyze): fix syntax error
- d9fc322 Merge pull request #134 from fossas/feat/ant-support
- 15743b6 Merge branch 'master' into feat/ant-support
- d6276f0 chore(builders): complete ant comment
- 1ed9769 test(builders): add ant fixture
- 022ff8f doc(readme): update api doc link
- 93ac0ea refactor(log): Migrate to idiomatic logging package
- a348971 refactor(log): Add idiomatic logging package
- 119c635 Update FOSSA status badge
- 27ea4ff feat(builders): add some basic jar name parsing for ant
- c6eb417 feat(analyze): refactor analysis data model
- b0cf179 doc(builders): add ant docs
- b888620 feat(builders): add ant support
- 31affba add more aliases (#133)

---
Automated with [GoReleaser](https://github.com/goreleaser)
Built with go version go1.10.2 linux/amd64

## v0.6.0-alpha.3

- 5f0299b fix(upload): Escape upload report URL

---
Automated with [GoReleaser](https://github.com/goreleaser)
Built with go version go1.10.1 linux/amd64

## v0.6.0-alpha.2

- 4a1bdd2 fix(upload): Fix managedBuild flag for custom fetcher upload
- 1e27f85 feat(builders): #44 add Cocoapods integration with path data (#130)

---
Automated with [GoReleaser](https://github.com/goreleaser)
Built with go version go1.10.1 linux/amd64

## v0.6.0-alpha.1

- 75e6747 fix: Ignore root dep locators when computing import paths
- 6b1e7cb ci: Add go-bindata to Dockerfile
- 6acc2f7 fix(npm): Don't include extraneous root
- 448c1fe feature(api): Serialize locators in FOSSA format
- cc1cc9a feat(ruby): Ruby path data parser
- 9e00849 Merge branch 'master' of github.com:fossas/fossa-cli
- 66bb021 feat(sbt): SBT path data parsing
- 0a58a70 feat(sbt): SBT path data parsing
- 75f22ce feat(pip): Pip path data parsing
- f14664e Merge branch 'next'
- 316fe02 feat(nuget): NuGet path data (very slow)
- ddd17ef [WIP] Path parsing for NuGet
- 574e421 fix(npm): Allow NPM to have errors because npm i is inconsistent
- 3a7c81b feat(nodejs): Add path data parsing
- 8ffd098 fix(go): Correctly handle internal and root packages
- c3f0847 feat(maven): Maven relationship data
- e1bb72e feat(gradle): Add gradle path data and fix bullshit memory bug
- 413f55a feat(go): Fast golang path data
- c21dc4c feat(go): Golang path data (very slow)
- 06d9cd8 feat(composer): Add composer path data
- c31a975 feat(bower): Add origin path detection
- 571cf4e refactor(cmd): Use IO services for effects [WIP]
- 013e269 feat(di): Implement common side-effecting services

---
Automated with [GoReleaser](https://github.com/goreleaser)
Built with go version go1.10.1 linux/amd64

## v0.5.1

- 64ddd93 Merge pull request #127 from fossas/fix/support-bower-custom-folder
- e142a95 fix(builders): #125 add bower component dir resolution
- da16a44 doc(readme): update badge to use provided build
- 986f053 chore: fix typo comments, remove dead code

---
Automated with [GoReleaser](https://github.com/goreleaser)
Built with go version go1.10 darwin/amd64

## v0.5.0

- 2954eee Merge pull request #121 from fossas/feat/nuget-support
- 8d58e9c test(builders): add nuget fixtures
- 6884192 doc(readme): update readme
- 99d3f8c Merge branch 'master' into feat/nuget-support
- 1dbda7d feat(build): turn built module error into a warning
- bc5811c doc(builders): add nuget docs
- 377a05a feat(builders): add nuget lockfile parsing
- 843299a feat(builders): add nuget support
- c168cce chore(deps): Update dependencies
- 5e146c5 feat(builders): Add Pip support

---
Automated with [GoReleaser](https://github.com/goreleaser)
Built with go version go1.10 darwin/amd64

## v0.4.6-1

- a708d86 fix(go): Work around golang/go#16333

---
Automated with [GoReleaser](https://github.com/goreleaser)
Built with go version go1.10 linux/amd64

## v0.4.6

- 85c1788 Merge pull request #116 from fossas/feat/support-gradle-root-deps
- 99a9552 fix(builders): fix PR comments
- 7ef81e0 feat(cmd): add spinner to init cmd
- 0583626 doc(builders): add another gradle common task
- 748f307 doc(builders): improve gradle builder docs
- bffa8df Merge branch 'feat/support-gradle-root-deps' of https://github.com/fossas/fossa-cli into feat/support-gradle-root-deps
- db5b36b fix(builders): fix gradle syntax err
- 60818b4 Merge branch 'master' into feat/support-gradle-root-deps
- 1030bd6 fix(builders): set TERM=dumb when running gradle dependencies task
- 15f5af5 doc(builders): add better gradle docs
- 5b73fa4 fix(builders): allow for empty configuration in gradle
- 97c7315 feat(builders): #114 support root dependencies task

---
Automated with [GoReleaser](https://github.com/goreleaser)
Built with go version go1.10 linux/amd64

## v0.4.5-1

- 8b28d1f fix(go): Don't require Go project folder for build, and do actual Go build
- 26c0d12 chore: update CHANGELOG

---
Automated with [GoReleaser](https://github.com/goreleaser)
Built with go version go1.10 linux/amd64

## v0.4.5

- 7ee5a3c fix(installer): Fallback to su if sudo is unavailable
- 70fc3a5 fix(builders): Don't fail on non-fatal missing binaries
- 91944c9 chore: Add TODOs, ignore third_party in autoconfig
- ceac46e Various improvements to install.sh (#109)
- 99cf015 test(fixtures): Use shell script instead of submodules for fixtures to avoid slow go get
- 3de42a8 test(java): Pin java submodule fixture commits
- 6c4db9b test(go): Ignore golang test fixture vendored dependencies
- b88e58e fix(update): Fix incorrect latest version check
- 019b3d0 fix(go): allowUnresolved should also suppress lockfile errors for builds
- 91183e7 doc(contributing): add issue assignment
- 73b55c9 Merge pull request #107 from fossas/add-code-of-conduct-1
- a6a1f97 doc(code): add code of conduct
- 52af690 doc(readme): add meetup link
- abc1399 feat(upload): switch url to dep report
- 7a7961d chore(license): switch to MPL-2.0
- c19b51b Refactor module functionality (#100)
- 6600859 build(Makefile): Build to GOPATH instead of local directory
- 4fde932 Improve Makefile, add multiple targets (#98)
- 44fb451  Introduce vendor directory into the repo (#99)
- 16cf268 Release v0.4.4

---
Automated with [GoReleaser](https://github.com/goreleaser)
Built with go version go1.10 linux/amd64

## v0.4.4

- 46d1dbd feat(go): Implement Go module discovery (#97)
- b476653 fix(go): Do Go import tracing with go list instead of depth (#96)
- 451ab20 README: Fix rendering of a link to `https://fossa.io` (#88)
- 2893145 chore(cli): update help text
- c285037 Merge branch 'master' of https://github.com/fossas/fossa-cli
- d604f5b release(0.4.3): update readme and installer
- 8235155 revert(install): remove sha validation

---
Automated with [GoReleaser](https://github.com/goreleaser)
Built with go version go1.10 linux/amd64

## v0.4.3

- 57b397c doc(notice): clean up notice
- 9d05a2f chore(installer): add original license notice
- 4c69500 doc(readme): add `fossa test` output
- 3826022 doc(readme): add goreportcard badge
- 1cd47e4 feat(report): add default report cmd
- 414ca08 doc(readme): fix notice links
- 8b1c3ba doc(notice): move notice to raw file
- d090cfd doc(report): add license notice docs
- 21f29ad docs(readme): add report feature
- d8e60d2 doc(readme): fix link to contribution guidelines
- c6640d0 doc(readme): add output examples
- b57d43b doc(readme): add report PV
- 87a3429 feat(cli): improve error messages from servers
- b8a2912 doc(readme): improve readme copy
- 6a72302 fix(golang): do not error on lack of vendor folder
- 869df5a doc(readme): additional cleanup
- 8957638 doc(readme): update background section
- 48107e1 doc(readme): resize header
- a69c9c5 doc(readme): refactor home doc and readme
- 7f10415 doc(readme): update readme and user guide
- 9e3bf98 Merge pull request #66 from fossas/feat/report-command
- 835c014 fix(upload): Add more debugging stuff to upload and use standard API function
- 83b0d07 fix(report): Add fetcher flag
- c6e9d2e feat(report): Implement reports using revisions API instead of dependencies
- e47ea99 fix(report): Use SPDX ID for licenses
- b6dbdfc feat(report): Add basic NOTICE generation
- 5635878 doc(cli): update project help text to enforce URL
- dc738e4 feat(config): refactor git normalizing into separate function
- 9bd1acc feat(upload): add title support for managed projects
- 08e3f61 test(fixtures): Use shallow submodules for fixtures to improve clone time
- 703578e chore(fixtures): Keep fixtures up to date
- dc0ac39 Merge pull request #84 from fossas/feat/add-build-interactive
- 6411b37 feat(build): add interactive feedback to `fossa build`
- 01e3820 Merge pull request #80 from fossas/fix/mvn-colors
- bfe8a33 Merge pull request #81 from fossas/fix/non-custom-fetchers
- 7f4d52f Merge pull request #82 from fossas/fix/fix-builders-config
- db9710b Merge pull request #83 from fossas/feat/install-script
- a5202e0 chore(builders): fix typo in comment
- c77092b fix(mvn): Run Maven in batch mode to turn off ANSI color chars
- 0b0c833 fix(builders): fix ruby build check
- 4a6e0dd style(installer): Use consistent whitespace (2 spaces)
- 6801f94 feat(builders): improve autoconfiguration for gradle
- b954112 fix(builders): fix relative path for maven
- 0c3de4a docs(installer): Update README with installer
- 150c2bc feat(installer): Add bash install script
- f0ac553 fix(ci): Fix .fossa.yaml to not use implicit managed builds

---
Automated with [GoReleaser](https://github.com/goreleaser)
Built with go version go1.10 darwin/amd64

## v0.4.2

- 5fe21df feat(builders): add ability to add configuration

---
Automated with [GoReleaser](https://github.com/goreleaser)
Built with go version go1.10 darwin/amd64

## v0.4.1

- d0720f8 Merge pull request #40 from fossas/alex/managed-builds
- c3aa016 doc(readme): #32 add one-liner install
- 3105635 Merge branch 'master' into alex/managed-builds
- ddcc341 Merge pull request #74 from fossas/feat/gradle-support
- d073805 Merge pull request #75 from fossas/fix/fix-builder-paths
- 5fdf4a5 doc(builders): add initial gradle docs
- c3ccc74 switch back to using fetcher
- 80555e4 chore(builders): fix comments and nits
- 5a63b9f test(submodules): Update submodule commits
- 93dee58 test(gradle): Add Gradle fixtures and Docker test tools
- f23ee34 fix(init): fix maven and ruby default module naming
- 272363c feat(init): add more ignores
- dbd8516 fix(builders): make relative paths for node and ruby builders
- f2e5560 feat(builders): add gradle task and dependency parsing
- 4d60fd3 feat(builders): add initial gradle builder
- 4d9806c change flag to ExistingProject in config. defaults to false
- 5c98745 add or clause with revision
- 12c077b added fix to function
- a1fb05f changes after rebase
- d7fbaf2 added custom-project flag
- 5c5bdcd updated comment
- c20e574 PR changes
- 0e52c61 fixed comment
- 1b87475 removed locator from config. We now have project and revision

---
Automated with [GoReleaser](https://github.com/goreleaser)
Built with go version go1.10 darwin/amd64

## v0.4.0

- a2b474c Merge pull request #73 from fossas/feat/upload-locators-flag
- b2c680a feat(upload): Add Locators flag and data format

---
Automated with [GoReleaser](https://github.com/goreleaser)
Built with go version go1.10 linux/amd64

## v0.3.1

- ec4e164 Merge pull request #36 from fossas/feat/selfupdate
- da90056 fix(http): Improve timeout handling
- d577588 fix(http): Correctly handle EOF timeouts
- 6300fa4 fix(http): Always close HTTP request connections
- 546d381 ci: Improve CI caching
- 29d496b ci: Improve logging and diagnostics on upload failure
- 7393553 style: fix PR nits
- 765cbcd fix(update): fix update default logic
- 7ce1571 feat(update): represent states better in update cmd
- 95e446e chore(update): fix nits
- 9e570f9 feat(update): add debug logging for update
- 5d76012 feat(update): add semver parsing
- 2e9af5d feat(update): #23 add fossa update command
- 89a8aa0 doc(go): document gdm support
- 49da5b4 doc(go): add gdm support
- 3f8f208 Merge pull request #37 from fossas/feat/go-gdm-integration
- 134b777 Add gdm to Dockerfile tools
- 056fca5 feat(go): Add gdm support
- e496598 docs: Add upload format user guide reference to walkthrough
- 5daa5be docs: Upload format documentation
- 0af727e Improve `user-guide.md` formatting
- 667cfb9 Merge pull request #34 from fossas/feat/docs
- a7e4b6d docs: README overhaul + user guide update
- 86089cb feat(upload): Add custom upload command
- 3115938 Merge pull request #28 from fossas/ci/run-provided-build
- 9d06606 ci(license-test): Run license check on CI
- ddc1bf7 Run FOSSA build after tests complete
- 0f0fe37 Merge pull request #25 from fossas/feat/add-test-command
- fcaca81 feat(test): Add JSON output to test cmd
- d65a651 fix(misc): Fix spinner issues, whitespace issues, golang isInternal, debug formatting, test unmarshalling
- 891526a refactor(test): Refactor test command and fix timeout
- 743c35f refactor(errors): Use errors.New instead of fmt.Errorf when there is no format string
- 283440e fix(test): fix timeout checks
- 71e6169 fix(config): fix locator normalization #21
- 2fef009 docs(test): properly document test cmd
- 37f8a21 fix(common): handle request errors properly
- 4ac31ad chore(errors): prefer fmt.Errorf to errors.New
- 89dcaea feat(test): add test command
- 661a7a5 Merge pull request #22 from fossas/refactor/common-build-utils
- 5c946b6 docs(readme): update readme
- 2f890b5 docs(readme): update readme
- f21c9ab refactor(sbt): Refactor SBT builder
- c76b0d4 refactor(ruby): Refactor Ruby builder
- 8feac38 refactor(nodejs): Refactor Nodejs builder
- 1f499e5 refactor(mvn): Refactor Maven builder
- c73cf5d refactor(go): Refactor Go builder
- 6284822 refactor(build): Refactor Composer builder
- e95f717 refactor(build): Refactor common utils + Bower builder
- 5e07519 Merge pull request #18 from fossas/feat/rpm-support
- fedeca4 Merge pull request #17 from fossas/fix/circleci-tests
- df44909 doc(build): add vendoredarchives docs
- f027f34 feat(build): add archive format support
- 455abd0 ci(circle-ci): Fix CircleCI config for new tests
- b7dff83 test(sbt): Add first test
- 920ac9b test(docker): Create docker image with build tools
- 7897993 doc(readme): update readme

---
Automated with [GoReleaser](https://github.com/goreleaser)
Built with go version go1.10 linux/amd64

## v0.3.0

- e84d0ea build(merge): Remove bad file merge
- 336406d Merge pull request #15 from fossas/feat/overhaul
- 3281995 feat(sbt): Improve SBT instrumentation
- 1929bef docs: Massive documentation overhaul
- becd5e3 Add SBT parsing + test fixtures
- baa673e feat(ruby): Add Ruby parsing + test fixtures
- b63d740 feat(mvn): add Maven support + test fixture
- 15e6175 refactor(logging): Use %#v for debug logging
- 6c4de98 feat(go): correctly resolve packages + add test fixtures
- d40578a feat(go): Add much better go support
- 60a1e38 docs: Add basic documentation
- 0634835 feat(composer): Add composer parsing + test fixtures
- 4fbc44f feat(bower): Add bower parsing + test fixtures
- 222bf74 feat(cmd): Add uploading to default command
- d909f16 refactor: Refactor CLI, with NodeJS support

---
Automated with [GoReleaser](https://github.com/goreleaser)
Built with go version go1.9.4 linux/amd64

## v0.2.6

- f53f6e1 Preliminary SBT support
- f6e14ea fix(go): Allow unresolved golang dependencies
- 9ad32d4 chore(readme): Update README with gigantic warning
- eba8735 fix(env): fix env var for fossa api key
- 4df5715 feat(docs): add maven docs and alpha notice
- e3ccd88 chore(doc): add status badges to README
- 0a2a634 Merge pull request #7 from fossas/ci/circleci-tests
- 21d5d2c ci(tests): Add CircleCI tests
- 17d5e5f chore(doc): add DCO
- 7d66202 Clean up unused Makefile lines

---
Automated with [GoReleaser](https://github.com/goreleaser)
Built with go version go1.9.2 darwin/amd64

## v0.2.5-1

- 605a9c0 build(versions): Fix version linking

---
Automated with [GoReleaser](https://github.com/goreleaser)
Built with go version go1.9.3 linux/amd64

## v0.2.5

- 20b2d6b chore(deps): Update deps, prune unused constraints
- b16e851 fix(commonjs): Substitute doublestar for zglob to fix data race
- c7d449d build(version): Add revision to --version output
- fdf200a fix(js): fix concurrency race condition
- 4a234b3 feat(config): Allow server endpoint to be set by environment variable
- 38d8615 chore(dep): Commit lockfile changes
- b5b71eb fix(maven): fix maven verify logic
- 79b5b64 fix(cmd): move validation to upload cmd

---
Automated with [GoReleaser](https://github.com/goreleaser)
Built with go version go1.9.3 linux/amd64

## v0.2.4

- b0d5c7a Release v0.2.4
- 0e20f0b chore(flags): clean up flag parsing
- 41c2d3e fix(config): refactor to fix locator flag setting
- 668a4f9 Release v0.2.3
- 4c0286c fix(cmd): make build cmd runnable again
- a848a58 chore(errors): reformat some error copy

---
Automated with [GoReleaser](https://github.com/goreleaser)
Built with go version go1.9.2 darwin/amd64

## v0.2.3

- 41c2d3e fix(config): refactor to fix locator flag setting
- 668a4f9 Release v0.2.3
- 4c0286c fix(cmd): make build cmd runnable again
- a848a58 chore(errors): reformat some error copy

---
Automated with [GoReleaser](https://github.com/goreleaser)
Built with go version go1.9.2 darwin/amd64

## v0.2.2

- 867cc0b Release v0.2.2
- 732038c feat(errors): better error handling and feedback
- b0ec539 feat(config): add ability to read from custom config file
- 2574402 fix(commonjs): fix node_modules traversal in subdir

---
Automated with [GoReleaser](https://github.com/goreleaser)
Built with go version go1.9.2 darwin/amd64

## v0.2.1

- 3f7ccf0 Release v0.2.1
- 5a6f382 feat(config): add default run mode to output json and exit w/o upload

---
Automated with [GoReleaser](https://github.com/goreleaser)
Built with go version go1.9.2 darwin/amd64

## v0.2.0

- 7243d0f Release v0.2.0
- eb054a3 feat(composer): support composer builds in subdirs
- 3c2bccc feat(gems): support bundler builds in subdirs
- 58d98df fix(maven): fix maven output command
- 811ecb0 feat(maven): use module manifest in builds
- 6c5ab1c feat(bower): support bower builds in subfolders
- 2c4b1a6 feat(build): support multi-module builds

---
Automated with [GoReleaser](https://github.com/goreleaser)
Built with go version go1.9.2 darwin/amd64

## v0.1.0

- f36ce39 fix(release): fix .goreleaser entry point
- 124bb47 chore(release): change package entry point
- 55acfd3 feat(upload): send report link
- f678cf0 fix(build): fix locator and build output
- 59eec8a fix(cmd): Guard against under-specified user input
- 5161162 feat(cmd): Refactor CLI and config structure
- 97626c5 feat(config): Read API key from environment variable
- 384b13d Merge pull request #6 from fossas/feat/3-upload-builds-results
- 0537aaf Merge branch 'feat/3-upload-builds-results' of github.com:fossas/fossa-cli into feat/3-upload-builds-results
- 4aec471 feat(upload): #3 add build upload cmd
- 271ba79 Merge pull request #5 from fossas/feat/4-fossa-yaml
- f70ca36 fix(config): Remove debugging statement
- 64c67ca feat(config): Add config options for locator
- 1e98346 feat(upload): #3 add build upload cmd
- d4383d2 fix(main): Remove debugging comment
- 0dd5ee9 feat(config): Set existing build options from configuration file
- 6010976 feat(config): Read config file values
- df2d7d8 Merge pull request #2 from fossas/feat/1-go-get
- b476866 feat(go): Run go get on incomplete builds
- 9f47778 fix(gem): install only production deps by default
- aa4ba7d fix(json): fix json keys in dependency

---
Automated with [GoReleaser](https://github.com/goreleaser)
Built with go version go1.9.2 darwin/amd64

## v0.0.0

- 699d58d feat(build): ignore RawDependencies in serialization
- 834466a feat(build): refactor dependency and logging
- 82f4830 chore(build): ignore dist folder
- 74edd98 Merge branch 'master' of https://github.com/fossas/fossa-cli
- 5e71265 feat(build): add release spec
- cf3de9b Merge branch 'master' of github.com:fossas/fossa-cli
- 0b7331d feat(go): Fall back to import path tracing when no lockfiles
- 7305c46 feat(log): add logging config
- b3d5b72 fix(gem): fix bundle command
- f87cc95 feat(composer): composer support
- f30e125 fix(build): fix build and maven command
- 9221cea feat(build): update logging and docs
- 36f5668 Merge branch 'master' of https://github.com/fossas/fossa-cli
- e2f557a feat(mvn): add maven support
- 5773c86 feat(go): Add glide, godep, govendor, vndr support
- 8ebfd7a feat(go): Add dep support
- f555b48 style(golint): Fix lint and vet warnings
- 7fa1098 doc(readme): update licensing guidance
- 1afe4a0 doc(readme): update readme
- 103d685 doc(license): add readme and license
- 1800cc3 Add Gopkg manifest
- 0d43673 feat(bower): add bower suppot
- 364cebf feat(cli): Refuse to build unless --install flag is explicitly passed
- 5f117dc fix(npm): Fix npm build logic
- 05ae3f5 Initial Commit

---
Automated with [GoReleaser](https://github.com/goreleaser)
Built with go version go1.9.2 darwin/amd64<|MERGE_RESOLUTION|>--- conflicted
+++ resolved
@@ -1,13 +1,7 @@
 # FOSSA CLI Changelog
-<<<<<<< HEAD
-
-## 3.12.3
-
+
+## 3.12.4
 - Add a summary of the snippet scan when the `--x-snippet-scan` flag is used ([#1613](https://github.com/fossas/fossa-cli/pull/1613))
-
-## 3.12.2
-=======
->>>>>>> 68710c92
 
 ## 3.12.3
 - Licensing: applies a fix for proprietary license detection ([#1616](https://github.com/fossas/fossa-cli/pull/1616))
