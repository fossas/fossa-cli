# FOSSA CLI Changelog

<<<<<<< HEAD
## Unreleased
- Add color and update formatting in cli help commands ([#1367](https://github.com/fossas/fossa-cli/pull/1367))

## v3.8.30
=======
## v3.8.33
- Removes warnings and tracebacks to stderr [#1358](https://github.com/fossas/fossa-cli/pull/1358)

## v3.8.32

- Options: Add a `--static-only-analysis` option. ([#1362](https://github.com/fossas/fossa-cli/pull/1362))
>>>>>>> 97bcbc9d

## v3.8.31

- Container scanning: `BerkeleyDB` and `Sqlite` strategies now support RPM databases in non-standard locations ([#1365](https://github.com/fossas/fossa-cli/pull/1365)).
- Updates the license scanner to the latest version ([#1366](https://github.com/fossas/fossa-cli/pull/1366)).
  This update addresses several issues with the license scanner, primarily related to incorrect classification of GPL and AGPL licenses.

## v3.8.30
- Fix an issue with long-option syntax for older versions of `sbt` ([#1356](https://github.com/fossas/fossa-cli/pull/1356))
- Debug: add more logging for debugging missing dependencies. ([#1360](https://github.com/fossas/fossa-cli/pull/1360))

## v3.8.29
- Prevents showing SCM warnings in fossa analyze, test, and report [#1354](https://github.com/fossas/fossa-cli/pull/1354)
- Pathfinder: Pathfinder has been deprecated and removed. ([#1350](https://github.com/fossas/fossa-cli/pull/1350))

## v3.8.28
- VSI: no longer reports paths inside of extracted archives with the `!_fossa.virtual_!` literal [#1345](https://github.com/fossas/fossa-cli/pull/1345)

## v3.8.27
- Maven: Fix a bug that broke maven analysis if the build directory was in a non-standard location ([#1343](https://github.com/fossas/fossa-cli/pull/1343))

## v3.8.26
- Maven: add support for maven submodule filtering [#1339](https://github.com/fossas/fossa-cli/pull/1339)

## v3.8.25
- Maven: add support for maven scope filtering ([#1331](https://github.com/fossas/fossa-cli/pull/1331))
- `fossa init`: adds new `fossa init` command which creates `.fossa.yml.example`, and `fossa-deps.yml.example` file. ([#1323](https://github.com/fossas/fossa-cli/pull/1323))

## v3.8.24

- Python: use `pip` to determine transitive dependencies for setuptool projects that contain a req*.txt or setup.py file. ([#1334](https://github.com/fossas/fossa-cli/pull/1334))
- Container Scanning: warn and exclude rpm packages that are missing attributes. ([#1335](https://github.com/fossas/fossa-cli/pull/1335))

## v3.8.23
- Custom License Scans: Support full-file uploads for custom license scans ([#1333](https://github.com/fossas/fossa-cli/pull/1333))

## v3.8.22
- path: adds path dependency scanning functionality. ([#1327](https://github.com/fossas/fossa-cli/pull/1327))
- `pnpm`: Supports `6.0` version of `pnpm-lockfile.yaml` ([#1320])(https://github.com/fossas/fossa-cli/pull/1320)
- Maven: Fixes defect, where `fossa-cli` was sometimes ignoring dependency, if the dependency with multiple scopes was part of the project. ([#1322](https://github.com/fossas/fossa-cli/pull/1322))

## v3.8.21
- archive: considers 0-byte tar file to be valid tar file. ([#1311](https://github.com/fossas/fossa-cli/pull/1311))
- Cocoapods: Allow Podfile.lock without EXTERNAL SOURCES field ([#1279](https://github.com/fossas/fossa-cli/pull/1279))
- `fossa-deps`: `--fossa-deps-file` to specify custom fossa-deps file ([#1303](https://github.com/fossas/fossa-cli/pull/1303))
- install-latest.sh: Fixed a bug where install-latest.sh would result in a broken binary when run on some versions of macOS ([#1317](https://github.com/fossas/fossa-cli/pull/1317))

## v3.8.20
- container scanning: Fixes registry network calls, to ensure `fossa-cli` uses `Accept` header on `HEAD` network calls. ([#1309](https://github.com/fossas/fossa-cli/pull/1309))

## v3.8.19

- container scanning: fixes a defect which led to incorrect `NotTarFormat` errors when parsing container layer. ([#1305](https://github.com/fossas/fossa-cli/pull/1305))
- `--detect-vendored`: fix a defect which caused the `--detect-vendored` flag to fail on Windows ([#1300](https://github.com/fossas/fossa-cli/pull/1300))

## v3.8.18

- Removes the `fossa log4j` subcommand. ([#1291](https://github.com/fossas/fossa-cli/pull/1291))
- golang: Updates go.mod parser to be compatible with golang v1.21. ([#1304](https://github.com/fossas/fossa-cli/pull/1304))
- `fossa list-targets`: list-target command supports `--format` option with: `ndjson`, `text`, and `legacy`. ([#1296](https://github.com/fossas/fossa-cli/pull/1296))

## v3.8.17

Integrates FOSSA snippet scanning into the main application.
For more details and a quick start guide, see [the subcommand reference](./docs/references/subcommands/snippets.md).

## v3.8.16

Delivers another update to the `millhone` early preview of FOSSA snippet scanning:

- Fixes surprising semantics in some subcommands, especially `commit`.
- Sorts and makes unique dependencies written to `fossa-deps` files.
- Overly noisy snippets are filtered entirely.
- Adds C++ snippet parsing.
- Reduces config and logging verbosity.

## v3.8.15

This version is a special release: it does not alter anything in FOSSA CLI, but instead adds `millhone`,
the new snippet scanning functionality for FOSSA, as a release asset.

Future releases will bundle this functionality into FOSSA CLI instead,
but we're making this CLI available standalone for now to enable immediate use!

Initial documentation for this functionality is here.
When we integrate this functionality into FOSSA CLI itself we'll have improved documentation as well.

Note: FOSSA is still ingesting sources into the snippet scanning database;


## v3.8.14

- Custom License Searches and Keyword Searches allow you to search through your codebase, find matches to regular expressions and then either log the results to the scan summary (keyword search) or create a custom license match (custom license searches) ([#1274](https://github.com/fossas/fossa-cli/pull/1274))

## v3.8.13
- Maven: Prevent infinite recursion from Pom file property interpolation. ([#1271](https://github.com/fossas/fossa-cli/pull/1271))

## v3.8.12
- Conda: Support simple Pip packages in `environment.yml`. ([#1275](https://github.com/fossas/fossa-cli/pull/1275))

## v3.8.11
- Maven analysis: Prevent maven analysis from infinitely recursing when it encounters a recursive property ([#1268](https://github.com/fossas/fossa-cli/pull/1268))

## v3.8.10
- Reports: Can now export reports formatted as CycloneDX (json/xml), CSV, HTML, and JSON SPDX. ([#1266](https://github.com/fossas/fossa-cli/pull/1266))
- Containers: RPM packages installed in containers that use the NDB format for their RPM database are now parsed much faster. ([#1262](https://github.com/fossas/fossa-cli/pull/1262))

## v3.8.9
- CLI Binaries: Notarize Mac OS binaries. ([#1261](https://github.com/fossas/fossa-cli/pull/1261))

## v3.8.8
- CLI Binaries: Sign Mac OS builds using codesign. ([#1251](https://github.com/fossas/fossa-cli/pull/1251))
- CLI Binaries: Sign Linux builds using cosign. ([#1243](https://github.com/fossas/fossa-cli/pull/1243))

## v3.8.7
- Due to an issue with our release process [#1254](https://github.com/fossas/fossa-cli/pull/1254), this tag exists but was not released. The changes that would have been in 3.8.7 were released as v3.8.8.

## v3.8.6
- VSI: Fix a bug where root dependencies would cause analysis to fail. ([#1240](https://github.com/fossas/fossa-cli/pull/1240))
- Node (PNPM): Fixes a bug where analyses would fail when the `lockfileVersion` attribute was a string in `pnpm-lock.yaml`. ([1239](https://github.com/fossas/fossa-cli/pull/1239))
- License Scanning: Add a new "IBM type1 interpreter" license (no PR).

## v3.8.5
- Go: `--experimental-use-v3-go-resolver` is now the default. ([Documentation](./docs/references/strategies/languages/golang/v3-go-resolver-transition-qa.md). ([1224](https://github.com/fossas/fossa-cli/pull/1224))

## v3.8.4
- VSI: Report VSI rules and display them in FOSSA's UI. ([#1237](https://github.com/fossas/fossa-cli/pull/1237), [#1235](https://github.com/fossas/fossa-cli/pull/1235))

## v3.8.3
- Logging: Don't output the `[INFO]` prefix for regular CLI messages. ([#1226](https://github.com/fossas/fossa-cli/pull/1226))
- License Scanning: Fix a bug where we were identifying the "GPL with autoconf macro exception" license as "GPL with autoconf exception" in a few cases ([#1225](https://github.com/fossas/fossa-cli/pull/1225))
- Container Scanning: More resiliant os-release parser, accounting initial line comments in the file ([#1230](https://github.com/fossas/fossa-cli/pull/1230))
- Analysis: full paths to the files in archives are shown when running `fossa analyze --unpack-archives` ([#1231](https://github.com/fossas/fossa-cli/pull/1231))
- Telemetry: Collect GNU/Linux distribution information and `uname` output. ([#1222](https://github.com/fossas/fossa-cli/pull/1222))

## v3.8.2
- Poetry: Defaults `category` to `main` if not present in lockfile. ([#1211](https://github.com/fossas/fossa-cli/pull/1211))
- Maven: Revert ([#1218](https://github.com/fossas/fossa-cli/pull/1218)) from v3.8.2 due to performance impacts.

## v3.8.1
- Setup.py: Fixes an defect with `setup.py` parser, caused by failing to account for line comments or backslash. ([#1191](https://github.com/fossas/fossa-cli/pull/1191))
- Installation: `install-latest.sh` now directs `curl` and `wget` to pass `Cache-Control: no-cache` headers to the server. ([#1206](https://github.com/fossas/fossa-cli/pull/1206))
- `Go.mod`: Anaysis does not fail if `go.mod` includes `retract` block. ([#1213](https://github.com/fossas/fossa-cli/pull/1213))
- `.aar`: Supports `.aar` archive files with native license scanning, and with `--unpack-archives` option. ([#1217](https://github.com/fossas/fossa-cli/pull/1217))
- `remote-dependencies`: Analysis of `fossa-deps` fails, if remote-dependencies's character length is greater than maximum. It only applies during non-output mode. ([#1216](https://github.com/fossas/fossa-cli/pull/1216))
- Maven: Analyze a package separately from its parents if the module does not appear in its parent's `<modules>` tag when both the module and its parents are discovered as candidate targets. ([#1218](https://github.com/fossas/fossa-cli/pull/1218))
- Network requests: `fossa-cli` retries network requests which return response with status code of 502. ([#1220](https://github.com/fossas/fossa-cli/pull/1220))
- `PDM`: Adds support for PDM package manager. ([#1214](https://github.com/fossas/fossa-cli/pull/1214))

## v3.8.0
- License Scanning: You can license scan your first-party code with the `--experimental-force-first-party-scans` flag ([#1187](https://github.com/fossas/fossa-cli/pull/1187))
- Network requests: `fossa-cli` retries network requests, if it experiences timeout error. ([#1203](https://github.com/fossas/fossa-cli/pull/1203))
- Monorepo is no longer a supported feature of FOSSA. ([#1202](https://github.com/fossas/fossa-cli/pull/1202))
- `experimental-enable-binary-discovery`, `detect-vendored`: Redact file contents in debug bundles. ([#1201](https://github.com/fossas/fossa-cli/pull/1201))
- `setup.cfg`: Adds support for setup.cfg, in conjuction with `setup.py`. ([#1195](https://github.com/fossas/fossa-cli/pull/1195))
- Default Filters: Default filters are applied prior to analysis. Improves overall runtime performance. ([#1193](https://github.com/fossas/fossa-cli/pull/1194))
- `.fossa.yml` and CLI args: Allow setting a policy by id in addition to by name. ([#1203](https://github.com/fossas/fossa-cli/pull/1203))
- Doc only: Fixed an issue in the `fossa-deps` schema suggesting against the use of `name` for referenced RPM dependencies. If your editor utilizes SchemaStore, this file should now lint properly after this change propagates. ([#1199](https://github.com/fossas/fossa-cli/pull/1199)).

## v3.7.11
- `fossa-deps.yml`: Adds strict parsing to so that required field with only whitespace strings are prohibited early. Also throws an error, if incompatible character is used in vendor dependency's version field. ([#1192](https://github.com/fossas/fossa-cli/pull/1192))

## v3.7.10
- License Scanning: Fix a bug where the license scanner did not run on MacOS 13 on M1 Macs ([#1193](https://github.com/fossas/fossa-cli/pull/1193))
- Debug bundle: The raw dependency graph FOSSA CLI discovers is output in the FOSSA Debug Bundle. ([#1188](https://github.com/fossas/fossa-cli/pull/1188))

## v3.7.9
- License Scanning: Add support for "full file uploads" for CLI-side license scans. ([#1181](https://github.com/fossas/fossa-cli/pull/1181))

## v3.7.8
- Go: Do not fall back to module based analysis when using `--experimental-use-go-v3-resolver`. ([#1184](https://github.com/fossas/fossa-cli/pull/1184))

## v3.7.7
- Adds `--json` flag to `fossa container analyze` ([#1180](https://github.com/fossas/fossa-cli/pull/1180))
- License Scanning: Reduce false positives caused by indicator matches. This is done by only reporting indicator matches to SPDX keys and license names when we are scanning a manifest file ([#1182](https://github.com/fossas/fossa-cli/pull/1182))

## v3.7.6
- RPM: Support origin paths for RPM spec file analysis ([#1178](https://github.com/fossas/fossa-cli/pull/1178))
- Swift: Do not stop analysis if we encounter a badly formatted project.pbxproj file ([#1177](https://github.com/fossas/fossa-cli/pull/1177))

## v3.7.5
- Go: Introduce `--experimental-use-v3-go-resolver` to preview a new [tactic](./docs/references/strategies/languages/golang/gomodules.md#experimental-strategy-use-go-list-on-packages) for Go dependency scanning. ([#1168](https://github.com/fossas/fossa-cli/pull/1168),[#1173](https://github.com/fossas/fossa-cli/pull/1173))
- Themis: Update tag to support a new rule for the libdivide dependency. ([#1172](https://github.com/fossas/fossa-cli/pull/1172)

## v3.7.4
- Gradle: Fix possible ConcurrentModificationException that can occur when getting dependencies ([#1171](https://github.com/fossas/fossa-cli/pull/1171))

## v3.7.3
- Go: Collects environment variables in debug bundle. ([#1132](https://github.com/fossas/fossa-cli/pull/1132))
- Diagnostics: Improves user-facing error messages and debugging tips for external commands and some HTTP error conditions ([#1165](https://github.com/fossas/fossa-cli/pull/1165))
- License Scanning: Scan the full contents of "license.html" and "licence.html" for license content, not just the comments. ([#1169](https://github.com/fossas/fossa-cli/pull/1169))

## v3.7.2
- License Scanning: Add four new licenses: Pushwoosh, PalletsFlaskLogo, IntelDisclaimer and Instabug ([#1163](https://github.com/fossas/fossa-cli/pull/1163))

## v3.7.1
- Stack: Git based dependencies are detected and handled correctly. ([#1160](https://github.com/fossas/fossa-cli/pull/1160))

## v3.7.0
- Support Maven wrapper (`mvnw`) usage in Maven projects, and user-provided binary overrides for Maven projects ([#1149](https://github.com/fossas/fossa-cli/pull/1149))
  For more information, see the [Maven strategy documentation](./docs/references/strategies/languages/maven/maven.md).
- Installation Script: Verify that the sha256sum of the downloaded archive matches the recorded one. ([#1158](https://github.com/fossas/fossa-cli/pull/1158))

## v3.6.18
- License Scanning: Emit a warning if unarchiving fails rather than a fatal error. ([#1153](https://github.com/fossas/fossa-cli/pull/1153))

## v3.6.17

- Handle Leiningen deduped deps: expand groupID and artifactID in the leiningen tactic to satisfy the Maven fetcher ([#1152]](https://github.com/fossas/fossa-cli/pull/1152))

## v3.6.17

- `fossa test`: Display CVE, fixed version information, and issue dashboard links when possible. ([#1146](https://github.com/fossas/fossa-cli/pull/1146))

## v3.6.16

- Project labels: Support project labels from command line and configuration file ([1145](https://github.com/fossas/fossa-cli/pull/1145))

## v3.6.15

- Container scanning: support more tar formats. ([1142](https://github.com/fossas/fossa-cli/pull/1142))
- `--detect-dynamic`: Supports recursively inspecting binaries for dynamic dependencies. ([#1143](https://github.com/fossas/fossa-cli/pull/1143))

## v3.6.14

- `fossa test`: Improved reporting. ([#1135](https://github.com/fossas/fossa-cli/pull/1135))

## v3.6.13

- Vendored Dependencies: Add the unity companion license (https://unity.com/legal/licenses/unity-companion-license) and unity package distribution license (https://unity.com/legal/licenses/unity-package-distribution-license) to license scanning ([#1136](https://github.com/fossas/fossa-cli/pull/1136))

## v3.6.12

- Maven: If a package is both `"test"` and `"compile"`, it is no longer filtered ([#1138](https://github.com/fossas/fossa-cli/pull/1138)).

## v3.6.11

- Lib yarn protocol: When we encounter Yarn lib deps we should warn but not fail the scan ([#1134](https://github.com/fossas/fossa-cli/pull/1134))

## v3.6.10

- Vendored Dependencies: Allow path filtering when doing cli-side license scans ([#1128](https://github.com/fossas/fossa-cli/pull/1128))

## v3.6.9
- Yarn: Fix a bug where tarball URLs were recognized as git urls. ([#1126](https://github.com/fossas/fossa-cli/pull/1126))

## v3.6.8
- Go: Allow quotes module names in static analysis ([#1118](https://github.com/fossas/fossa-cli/pull/1118))
- `fossa test`: Includes revision summary and target information, when accessible ([#1119](https://github.com/fossas/fossa-cli/pull/1119))

## v3.6.7

- Rename `--experimental-license-scan` to `--license-scan` (https://github.com/fossas/fossa-cli/pull/1110)
- Emit a warning if the `--experimental-native-license-scan` flag is used

## v3.6.6

- Conda: Change dynamic strategy to simulate building an environment from `environment.yml` instead of reading from the currently active environment. ([#1099](https://github.com/fossas/fossa-cli/pull/1099))

## v3.6.5

- `fossa test`: deprecates `--json` flag in favor of `--format json` option. ([#1109](https://github.com/fossas/fossa-cli/pull/1109))
- `fossa container test`: deprecates `--json` flag in favor of `--format json` option. ([#1109](https://github.com/fossas/fossa-cli/pull/1109))
- UX: Added breadcrumb to main help output indicating that subcommands have additional options. ([#1106](https://github.com/fossas/fossa-cli/pull/1106))

## v3.6.4

- C/C++: Fixes `--detect-vendored` on Windows. ([#1096](https://github.com/fossas/fossa-cli/pull/1096))
- Uses an ISO timestamp for the revision if no better revision can be inferred. ([#1091](https://github.com/fossas/fossa-cli/pull/1091))

## v3.6.3

Gradle: Considers dependencies from `debugUnitTest*` configurations to be unused. ([#1097](https://github.com/fossas/fossa-cli/pull/1097))

## v3.6.2

- Don't promote transitive dependencies  [#1092](https://github.com/fossas/fossa-cli/pull/1092).
- Container Scanning: Fixes a bug where tar entry were not normalized within nested layer tar. [#1095](https://github.com/fossas/fossa-cli/pull/1095)

## v3.6.1

- Container Scanning: Fixes a bug where image source parser ignored '-' in host. Also fixes an issue regarding to redirect headers when communicating with registry. [#1089](https://github.com/fossas/fossa-cli/pull/1089)

## v3.6.0

- Promote C/C++ features to general availability ([#1087](https://github.com/fossas/fossa-cli/pull/1087)).
  - `--experimental-enable-vsi` is now `--detect-vendored`.
  - `--experimental-analyze-dynamic-deps` is now `--detect-dynamic`.

## v3.5.3

- Manual Dependencies: Linux Dependencies (`rpm-generic`, `apk`, `deb`) can be provided as reference dependency in fossa-deps file ([#1086](https://github.com/fossas/fossa-cli/pull/1086)).

## v3.5.2

- Container Scanning: Fixes an issue with base64 encoded raw authentications ([#1085](https://github.com/fossas/fossa-cli/pull/1085)).

## v3.5.1

- Contributor counting: update the contributor count range from 90 days to 365 days. ([#1083](https://github.com/fossas/fossa-cli/pull/1083))

## v3.5.0

- Container Scanning: Uses native container scanner, deprecates old container scanner ([#1078](https://github.com/fossas/fossa-cli/pull/1078)), ([#1079](https://github.com/fossas/fossa-cli/pull/1079)), ([#1080](https://github.com/fossas/fossa-cli/pull/1080)), ([1082](https://github.com/fossas/fossa-cli/pull/1082)).

_Notice:_

- Now, container scanning analyzes projects for applications (`npm`, `pip`, etc) dependencies.
- Now, container scanning can filter specific targets via target exclusions using [fossa configuration file](./docs/references/files/fossa-yml.md).
- Now, `fossa-cli`'s windows binary can perform container scanning.
- Now, container scanned projects will show origin path in FOSSA web UI.
- Now, container scanned projects can target specific architecture via digest.

You can use `--only-system-deps` flag to only scan for dependencies from `apk`, `dpkg`, `dpm`.
This will mimic behavior of older FOSSA CLI's container scanning (older than v3.5.0).

Learn more:
- [container scanner](./docs/references/subcommands/container/scanner.md)
- [fossa container analyze](./docs/references/subcommands/container.md)

If you experience any issue with this release, or have question, please contact [FOSSA Support](https://support.fossa.com).

## v3.4.11
- Npm (Lockfile v3) - Fixes a defect where, _sometimes_ wrong version of the dependency was reported if multiple version of the same dependency existed in the lock file. ([#1075](https://github.com/fossas/fossa-cli/pull/1075))
- Npm (Lockfile v2) - Fixes a defect where, _sometimes_ wrong version of the dependency was reported if multiple version of the same dependency existed in the lock file. ([#1075](https://github.com/fossas/fossa-cli/pull/1075))

## v3.4.10
- Scala: Supports analysis of multi-project sbt builds with `sbt-dependency-graph` plugin. ([#1074](https://github.com/fossas/fossa-cli/pull/1074)).

## v3.4.9
- Scan Summary: Identifies project skipped due to production path filtering, or exclusion filtering. ([#1071](https://github.com/fossas/fossa-cli/pull/1071))
- R: Adds support for `renv` package manager. ([#1062](https://github.com/fossas/fossa-cli/pull/1062))

## v3.4.8
- Report: Fixes a defect, where `report` command was failing due to invalid dependencies cache from endpoint ([#1068](https://github.com/fossas/fossa-cli/pull/1068)).

## v3.4.7
- Linux releases are now packaged as both tar.gz and zip to improve compatibility when installing ([#1066](https://github.com/fossas/fossa-cli/pull/1066))

## v3.4.6
- Container Scanning: Fixes a defect, where container registry `registry:3000/org/repo:tag` was incorrectly identifying `registry` as project name. ([#1050](https://github.com/fossas/fossa-cli/issues/1050))
- Container Scanning: Includes registry uri in project name (experimental scanner only). ([#1050](https://github.com/fossas/fossa-cli/issues/1050))

## v3.4.5
- FOSSA API: Adds resiliency against API errors occurring when retrieving endpoint versioning information. ([#1051](https://github.com/fossas/fossa-cli/pull/1051))

## v3.4.4
- Fix a bug in the v1 installers for Windows (install-v1.ps1 and install.ps1) ([#1052](https://github.com/fossas/fossa-cli/pull/1052))

## v3.4.3
- Container scanning: Supports hardlink file discovery for experimental scanner. ([#1047](https://github.com/fossas/fossa-cli/pull/1047))
- Container scanning: Supports busybox. ([#1047](https://github.com/fossas/fossa-cli/pull/1047))
- Container scanning: Increases timeout to 5 mins when extracting image from docker engine api for experimental scanner. ([#1047](https://github.com/fossas/fossa-cli/pull/1047))

## v3.4.2

- API: Error messages are more clear and provide user-actionable feedback. ([#1048](https://github.com/fossas/fossa-cli/pull/1048))
- Metrics: Reports the kind of CI environment in which FOSSA is running, if any. ([#1043](https://github.com/fossas/fossa-cli/pull/1043))

## v3.4.1

- Container scanning: RPM: Add support for the Sqlite backend. ([#1044](https://github.com/fossas/fossa-cli/pull/1044))
- Container scanning: RPM: Add support for the NDB backend. ([#1046](https://github.com/fossas/fossa-cli/pull/1046))

## v3.4.0

- Container scanning: New experimental scanner. ([#1001](https://github.com/fossas/fossa-cli/pull/1001), [#1002](https://github.com/fossas/fossa-cli/pull/1002), [#1003](https://github.com/fossas/fossa-cli/pull/1003), [#1004](https://github.com/fossas/fossa-cli/pull/1004), [#1005](https://github.com/fossas/fossa-cli/pull/1005), [#1006](https://github.com/fossas/fossa-cli/pull/1006), [#1010](https://github.com/fossas/fossa-cli/pull/1010), [#1011](https://github.com/fossas/fossa-cli/pull/1011), [#1012](https://github.com/fossas/fossa-cli/pull/1012), [#1014](https://github.com/fossas/fossa-cli/pull/1014), [#1016](https://github.com/fossas/fossa-cli/pull/1016), [#1017](https://github.com/fossas/fossa-cli/pull/1017), [#1021](https://github.com/fossas/fossa-cli/pull/1021), [#1025](https://github.com/fossas/fossa-cli/pull/1025), [#1026](https://github.com/fossas/fossa-cli/pull/1026), [#1029](https://github.com/fossas/fossa-cli/pull/1029), [#1031](https://github.com/fossas/fossa-cli/pull/1031), [#1032](https://github.com/fossas/fossa-cli/pull/1032), [#1034](https://github.com/fossas/fossa-cli/pull/1034))<br>
  For more information, see the [experimental container scanning documentation](./docs/references/subcommands/container/scanner.md).
- Filters: Add `dist-newstyle` to the list of automatically filtered directories. ([#1030](https://github.com/fossas/fossa-cli/pull/1035))
- `fossa-deps`: Fix a bug in `fossa-deps.schema.json`, it is now valid JSON. ([#1030](https://github.com/fossas/fossa-cli/pull/1030))

## v3.3.12

- CocoaPods: Fixes error when analyzing podspecs that print non-JSON text to stdout ([#1015](https://github.com/fossas/fossa-cli/pull/1015))
- VSI: Executes with at least two threads even on a single core system ([#1013](https://github.com/fossas/fossa-cli/pull/1013))
- VSI: Reports a better error when no dependencies are found ([#1023](https://github.com/fossas/fossa-cli/pull/1023)).

## v3.3.11

- `fossa test`: `fossa test --json` produces json output when there are 0 issues found. ([#999](https://github.com/fossas/fossa-cli/pull/999))

## v3.3.10

- Svn: Fixes project inference bug, where revision values included `\r`. ([#997](https://github.com/fossas/fossa-cli/pull/997))

## v3.3.9

- Maven: Always use Maven Install Plugin 3.0.0-M1 to install depgraph. This avoids a Maven bug with older versions failing to install the plugin correctly from a vendored JAR. ([#988](https://github.com/fossas/fossa-cli/pull/988/files))
- Cocoapods: Fixes podpsec bug in which nested subspecs (of external sources), were not appropriately handled. Improves logging. ([#994](https://github.com/fossas/fossa-cli/pull/994))

## v3.3.8

- Carthage: Fixes analysis of artifacts dervided from Github entry for GH enterprise urls. ([#989](https://github.com/fossas/fossa-cli/pull/989))

## v3.3.7

- Report: Changes copyrights field to copyrightsByLicense in the attribution report JSON output. [#966](https://github.com/fossas/fossa-cli/pull/966)
- Report: Always include the "downloadUrl" field in attribution reports, regardless of the setting in the FOSSA reports UI. ([#979](https://github.com/fossas/fossa-cli/pull/979))
- Debug: Includes version associated with endpoint in debug bundle, and scan summary. ([#984](https://github.com/fossas/fossa-cli/pull/984))
- Test: Adds `--diff` option for `fossa test` command. ([#986](https://github.com/fossas/fossa-cli/pull/986))

## v3.3.6
- License scanning: Make CLI-side license scanning the default method for `vendored-dependencies`.
- Maven: Report direct dependencies as direct rather than deep. ([#963](https://github.com/fossas/fossa-cli/pull/963))

## v3.3.5
- Pnpm: Adds support for dependency analysis using `pnpm-lock.yaml` file. ([#958](https://github.com/fossas/fossa-cli/pull/958))

## v3.3.4
- `fossa report attribution`: Removes copyright information from JSON output ([#945](https://github.com/fossas/fossa-cli/pull/945)) as it was never available from the server.
- VSI scans now automatically skip the `.git` directory inside the scan root ([#969](https://github.com/fossas/fossa-cli/pull/969)).

## v3.3.3
- Cocoapods: Cocoapods analyzer does not handle subspecs in vendored podspecs. ([#964](https://github.com/fossas/fossa-cli/pull/964/files))

## v3.3.2
- License scanning: Skip rescanning revisions that are already known to FOSSA. This can be overridden by using the `--force-vendored-dependency-rescans` flag.
- Swift: Added support for `Package.resolved` v2 files ([#957](https://github.com/fossas/fossa-cli/pull/957)).
- Perl: Updated version number parser to be more lenient on non-textual version numbers ([#960](https://github.com/fossas/fossa-cli/pull/960))

## v3.3.1
- Vendor Dependencies: Considers `licence` and `license` equivalent when performing native license scan ([#939](https://github.com/fossas/fossa-cli/pull/939)).
- Vendor Dependencies: Native license scanning works in alpine linux without additional dependencies ([#949](https://github.com/fossas/fossa-cli/pull/949)).
- `fossa report attribution`: Adds copyright information to JSON output ([#945](https://github.com/fossas/fossa-cli/pull/945)).
- Scala: non-multi sbt projects include deep dependencies ([#942](https://github.com/fossas/fossa-cli/pull/942)).

## v3.3.0
- Telemetry: CLI collects telemetry by default. ([#936](https://github.com/fossas/fossa-cli/pull/936))

Read more about telemetry: https://github.com/fossas/fossa-cli/blob/master/docs/telemetry.md. To opt-out of telemetry, provide `FOSSA_TELEMETRY_SCOPE` environment variable with value of: `off` in your shell prior to running fossa.

## v3.2.17
- Archive upload: Fix a bug when trying to tar to a filename that already exists. ([#927](https://github.com/fossas/fossa-cli/pull/927))
- Npm: Supports lockfile v3. ([#932](https://github.com/fossas/fossa-cli/pull/932))

## v3.2.16
- Go: When statically analyzing a project, apply reported replacements. ([#926](https://github.com/fossas/fossa-cli/pull/926))

## v3.2.15

- Maven: Update `depGraph` plugin to `4.0.1` and add a fallback ot the legacy `3.3.0` plugin ([#895](https://github.com/fossas/fossa-cli/pull/895))

## v3.2.14

- Gradle: Considers `testFixturesApi` and `testFixturesImplementation` to be test configuration, and it's dependencies are excluded in analyzed dependency graph. ([#920](https://github.com/fossas/fossa-cli/pull/920))

## v3.2.13

- Filters: Fixes the disabled path filtering in discovery exclusion. ([#908](https://github.com/fossas/fossa-cli/pull/908))

## v3.2.12

- `fossa report attribution`: Adds `text` as an option to `--format`. ([#921](https://github.com/fossas/fossa-cli/pull/921))
- Go: The standard library is no longer reported as a dependency. ([#918](https://github.com/fossas/fossa-cli/pull/918))

## v3.2.11

- nodejs: Refine how workspace packages are recognized/skipped. ([#916](https://github.com/fossas/fossa-cli/pull/916))
- Cocoapods: Resolves vendored local podspecs into their source Git repositories when possible. ([#875](https://github.com/fossas/fossa-cli/pull/875))

## v3.2.10

- Haskell: Generates build plan properly for multi-home Cabal projects (h/t [@jmickelin](https://github.com/jmickelin)) ([#910](https://github.com/fossas/fossa-cli/pull/910))

## v3.2.9

- Container Scanning: supports rpm databases using `ndb` or `sqlite` backend. ([#894](https://github.com/fossas/fossa-cli/pull/894))

## v3.2.8

- Filtering: Don't use included paths for discovery exclusion. ([#907](https://github.com/fossas/fossa-cli/pull/907))
- Filtering: add `--debug-no-discovery-exclusion` for client-side filter debugging. (#[901](https://github.com/fossas/fossa-cli/pull/901))

## v3.2.7

- Debug: Redact all known API keys from the debug bundle (#[897](https://github.com/fossas/fossa-cli/pull/897))
- Nodejs: Discover peer deps and transitive deps for name-spaced packages in package-lock.json. ([#882](https://github.com/fossas/fossa-cli/pull/882))

## v3.2.6

- Filters: Apply filters during the discvoery phase, reducing end-to-end runtime. ([#877](https://github.com/fossas/fossa-cli/pull/877))

## v3.2.5

- Debug: Reduce the size of debug bundles. ([#890](https://github.com/fossas/fossa-cli/pull/890))

## v3.2.4

- Nodejs: Fixed a bug where dev deps that only appear in requires were considered production dependencies. ([#884](https://github.com/fossas/fossa-cli/pull/884))

## v3.2.3

- Nodejs: Fixed a bug where some dev dependencies weren't removed during shrinking. ([#859](https://github.com/fossas/fossa-cli/pull/859))

## v3.2.2

- Nodejs: Fix a bug where cycles involved peer dependencies would cause an infinite loop. ([#870](https://github.com/fossas/fossa-cli/pull/870))
- Experimental: Allow local license scanning of vendored dependencies (specified in `fossa-deps.yml` file) when using `--experimental-native-license-scan`.
  - [#868](https://github.com/fossas/fossa-cli/pull/868)
  - [#858](https://github.com/fossas/fossa-cli/pull/858)
  - [#838](https://github.com/fossas/fossa-cli/pull/838)
  - [#814](https://github.com/fossas/fossa-cli/pull/814)
  - [#873](https://github.com/fossas/fossa-cli/pull/873)

## v3.2.1

- Experimental: native license scanning is now disabled by default. ([#865](https://github.com/fossas/fossa-cli/pull/865))

## v3.2.0
- Telemetry: Introduces fossa cli telemetry for fatal errors and warnings. By default, telemetry is disabled. ([#831](https://github.com/fossas/fossa-cli/pull/831))
Please read for details on telemetry [here](./docs/telemetry.md)

- Configuration: Fixes a bug where `.fossa.yml` was picked up only in the working directory, not in the analysis directory. ([#854](https://github.com/fossas/fossa-cli/pull/854))
- Configuration: Reports an error when provided API key is an empty string ([#856](https://github.com/fossas/fossa-cli/pull/856))

## v3.1.8

- Windows: Fixes a --version command for windows release binary.

## v3.1.7

- Configuration: Users can now use `.fossa.yaml` as a configuration file name. Previously, only `.fossa.yml` was supported. ([#851](https://github.com/fossas/fossa-cli/pull/851))
- fossa-deps: Fixes an archive uploading bug for vendor dependency by queuing archive builds individually. ([#826](https://github.com/fossas/fossa-cli/pull/826))
- nodejs: Capture peer dependencies transitively for npm `package-lock.json` files. ([#849](https://github.com/fossas/fossa-cli/pull/849))

## v3.1.6

- Respects Go module replacement directives in the Go Mod Graph strategy. ([#841](https://github.com/fossas/fossa-cli/pull/841))

## v3.1.5

- Adds `--format` to `fossa report attribution` and deprecates `--json`. ([#844](https://github.com/fossas/fossa-cli/pull/844))

## v3.1.4

- Handles symlink loops in directory structure. ([#827](https://github.com/fossas/fossa-cli/pull/827))
- No longer crashes when `fossa-deps.yml` exists but has an empty `archived-dependencies` property. ([#832](https://github.com/fossas/fossa-cli/pull/832))

## v3.1.3

- Adds support for identifying dynamically linked dependencies in an output binary. ([#818](https://github.com/fossas/fossa-cli/pull/818), [#788](https://github.com/fossas/fossa-cli/pull/788), [#780](https://github.com/fossas/fossa-cli/pull/780), [#788](https://github.com/fossas/fossa-cli/pull/778), [#771](https://github.com/fossas/fossa-cli/pull/771), [#770](https://github.com/fossas/fossa-cli/pull/770))

## v3.1.2

- Fixes a bug which ignored the `server` field in the config file. ([#821](https://github.com/fossas/fossa-cli/pull/821))

## v3.1.1

- UX: Parser error messages include call to action. ([#801](https://github.com/fossas/fossa-cli/pull/801))
- UX: Improves error message when executable is not found. ([#813](https://github.com/fossas/fossa-cli/pull/813))
- UX: Fixes minor scan summary ordering bug. ([#813](https://github.com/fossas/fossa-cli/pull/813))
- UX: Writes errors and warnings encountered in analyze to temp file. ([#813](https://github.com/fossas/fossa-cli/pull/813))
- Ruby: Improves error and warning messages. ([#800](https://github.com/fossas/fossa-cli/pull/800))
- Python: `setup.py` error messages are _less_ noisy. ([#801](https://github.com/fossas/fossa-cli/pull/801))
- Dart: Improves error and warning messages. ([#800](https://github.com/fossas/fossa-cli/pull/806))
- Pipenv: Improves error and warning messages. ([#803](https://github.com/fossas/fossa-cli/pull/803))
- Poetry: Improves error and warning messages. ([#803](https://github.com/fossas/fossa-cli/pull/803))
- Maven: Improves error and warning messages. ([#808](https://github.com/fossas/fossa-cli/pull/808))
- Nodejs: Improves error and warning messages. ([#805](https://github.com/fossas/fossa-cli/pull/805))
- Swift: Improves error and warning messages. ([#802](https://github.com/fossas/fossa-cli/pull/802))
- Cocoapods: Improves error and warning messages. ([#807](https://github.com/fossas/fossa-cli/pull/807))
- Golang: Improves error and warning messages. ([#809](https://github.com/fossas/fossa-cli/pull/809))
- Gradle: Improves error and warning messages. ([#804](https://github.com/fossas/fossa-cli/pull/804))
- Scala: Improves error and warning messages. ([#813](https://github.com/fossas/fossa-cli/pull/813))
- Clojure: Improves error and warning messages. ([#813](https://github.com/fossas/fossa-cli/pull/813))
- Nim: Improves error and warning messages. ([#813](https://github.com/fossas/fossa-cli/pull/813))
- Rust: Improves error and warning messages. ([#813](https://github.com/fossas/fossa-cli/pull/813))
- UX: Improves errors for dynamic deps, and binary deps analysis. ([#819](https://github.com/fossas/fossa-cli/pull/819))
- UX: Improves analysis scan summary rendering. ([#819](https://github.com/fossas/fossa-cli/pull/819))


## v3.1.0

- FOSSA API: Uses `SSL_CERT_FILE`, and `SSL_CERT_DIR` environment variable for certificates when provided. ([#760](https://github.com/fossas/fossa-cli/pull/760))
- UX: Uses error messages received from FOSSA api, when reporting API related errors. ([#792](https://github.com/fossas/fossa-cli/pull/792))
- UX: Adds scan summary tabulating errors, warnings, project directory, and skipped projects. ([#790](https://github.com/fossas/fossa-cli/pull/790))

## v3.0.18

- Fully percent-encode sub-paths in generated URLs. ([#789](https://github.com/fossas/fossa-cli/pull/789))
- Improve error tracking and outputs. ([#774](https://github.com/fossas/fossa-cli/pull/774))
- Cabal: Fixed a filter error that treated cabal projects as stack projects. ([#787](https://github.com/fossas/fossa-cli/pull/787))

## v3.0.17

- Npm: Fixes an issue where a package-lock.json dep with a boolean 'resolved' key wouldn't parse. ([#775](https://github.com/fossas/fossa-cli/pull/775))
- Npm: Fixes an issue where analyzing `package-lock.json` would miss duplicate packages with different versions. ([#779](https://github.com/fossas/fossa-cli/pull/779))
- Gradle: Projects with only a top-level `settings.gradle` file will now be detected. ([#785](https://github.com/fossas/fossa-cli/pull/785))

## v3.0.16

- Monorepo: Upload file data and licenses together during monorepo scans, speed up issue scans. ([#772](https://github.com/fossas/fossa-cli/pull/772))
- Improves the overall performance and progress reporting of VSI scans. ([#765](https://github.com/fossas/fossa-cli/pull/765))
- Rebar: Fix `rebar.config` parser failing on unneccessary escapes. ([#764](https://github.com/fossas/fossa-cli/pull/764))

## v3.0.15

- Improve archive upload logging. ([#761](https://github.com/fossas/fossa-cli/pull/761))

## v3.0.14

- Maven: Updates implementation to delineate classifier, and consequently maven dependencies with classifier can be scanned without failure in FOSSA. ([#755](https://github.com/fossas/fossa-cli/pull/755/))

## v3.0.13

- `package-lock.json` parser ignores name field. ([#757](https://github.com/fossas/fossa-cli/pull/757))

## v3.0.12

- log4j: Adds `fossa log4j` command to identify log4j dependencies. ([#744](https://github.com/fossas/fossa-cli/pull/744))

## v3.0.11

- Yarn: Fixes an issue, where entry missing `resolved` attribute in `yarn.lock` would throw exception. ([#741](https://github.com/fossas/fossa-cli/pull/741))

## v3.0.10

- Gradle: Uses ResolutionAPI for gradle analysis. ([#740](https://github.com/fossas/fossa-cli/pull/740/))
- Cleans up duplicated internal hashing primitives ([#737](https://github.com/fossas/fossa-cli/pull/737))
- Adds a prerequisite required for future VSI improvements ([#736](https://github.com/fossas/fossa-cli/pull/736))

## v3.0.9

- Makes experimental flags discoverable and documents them. ([#723](https://github.com/fossas/fossa-cli/pull/723))
- Supports extracting `.tar.xz` files ([#734](https://github.com/fossas/fossa-cli/pull/734))
- Supports extracting `.tar.bz2` files ([#734](https://github.com/fossas/fossa-cli/pull/734))
- Adds explicit `xz` support for `rpm` files ([#735](https://github.com/fossas/fossa-cli/pull/735))
- Adds `zstd` support for `rpm` files ([#735](https://github.com/fossas/fossa-cli/pull/735))
- Adds a prerequisite required for future VSI improvements ([#730](https://github.com/fossas/fossa-cli/pull/730))

## v3.0.8

- Nuget: Fixes analysis performance when working with `project.assets.json` ([#733](https://github.com/fossas/fossa-cli/pull/733))

## v3.0.7

- Go: `go mod graph` is used as default tactic for gomod strategy. ([#707](https://github.com/fossas/fossa-cli/pull/707))

## v3.0.6

- Yarn: Fixes a bug with yarn v1 lock file analysis, where direct dependencies were not reported sometimes. ([#716](https://github.com/fossas/fossa-cli/pull/716))

## v3.0.5

- Nim: Adds support for dependency analysis using `nimble.lock` file. ([#711](https://github.com/fossas/fossa-cli/pull/711))

## v3.0.4

- Npm: Fixes a bug where dev dependencies were not included in result when using `--include-unused-deps` ([#710](https://github.com/fossas/fossa-cli/pull/710))

## v3.0.3

- Increases default timeout to 3600 seconds (1 hour) for commands listed below ([#712](https://github.com/fossas/fossa-cli/pull/712))
  - `fossa test`
  - `fossa container test`
  - `fossa vps test`
  - `fossa report`
  - `fossa vps report`

## v3.0.2

- Nuget (projectassetsjson): Ignores project type dependencies in reporting ([#704](https://github.com/fossas/fossa-cli/pull/704))
- Nuget (projectassetsjson): Fixes a bug, where indirect dependencies where appearing as direct dependencies([#704](https://github.com/fossas/fossa-cli/pull/704))

## v3.0.1

- Deduplicates `vendored-dependencies` entries when possible, and provides a better error message when not. ([#689](https://github.com/fossas/fossa-cli/pull/689))
- Adds logging to `vendored-dependencies` processing. ([#703](https://github.com/fossas/fossa-cli/pull/703))

# Version 3 Changelog

- Migrates source code from [spectrometer](https://github.com/fossas/spectrometer) into fossa-cli (this repository).

# Version 2 Changelog

Releases for CLI 2.x can be found at: https://github.com/fossas/spectrometer/releases

## v2.19.9

- Go: Fixes a regression, where deep dependencies were reported as direct dependencies. ([#443](https://github.com/fossas/spectrometer/pull/443/))

## v2.19.8

- Perl: Adds support for Perl with parsing of `META.json`, `META.yml`, `MYMETA.yml`, `MYMETA.json`. ([#428](https://github.com/fossas/spectrometer/pull/428))

## v2.19.7

- Resolves a regression when parsing npm `package-lock.json` files that do not contain a `version` field ([#445](https://github.com/fossas/spectrometer/pull/445))

## v2.19.6

- Special cases scans with a single VSI only filter to skip other analysis strategies ([#407](https://github.com/fossas/spectrometer/pull/407))
- Adds the ability to skip resolving dependencies from FOSSA projects discovered during VSI scans ([#435](https://github.com/fossas/spectrometer/pull/435))

## v2.19.5

- Fixes an issue observed during VSI analysis where fingerprinting files with lines longer than 64KiB would fail. ([#427](https://github.com/fossas/spectrometer/pull/427))

## v2.19.4

- Adds experimental capability for filtering gradle configuration for analysis. ([#425](https://github.com/fossas/spectrometer/pull/425))

Refer to: [Gradle documentation](docs/references/strategies/languages/gradle/gradle.md#experimental-only-selecting-set-of-configurations-for-analysis) for more details.

## v2.19.3

- Removes `fossa compatibility` command. ([#383](https://github.com/fossas/spectrometer/pull/383))

Use [`fossa-deps.{yml,json}`](docs/features/vendored-dependencies.md) file to facilitate archive uploading capability, previously provided by `fossa compatibility` command.

## v2.19.2

- Adds `--config` flag, which can set custom path for configuration file. If `--config` flag is not used, base directory will scanned for `.fossa.yml` file. ([#415](https://github.com/fossas/spectrometer/pull/415))

## v2.19.1

- Fixes an issue where nodeJS errors were reported when no NodeJS project were discovered. ([#424](https://github.com/fossas/spectrometer/pull/424))

## v2.19.0

- Adds support for `fossa analyze --include-unused-deps`, which prevents filtering out non-production dependencies. ([#412](https://github.com/fossas/spectrometer/pull/412))
- Yarn: Adds support for workspaces. ([#374](https://github.com/fossas/spectrometer/pull/374))
- Npm: Adds support for workspaces. ([#374](https://github.com/fossas/spectrometer/pull/374))
- Npm: Removes unreliable `npm ls`-based analysis tactic. ([#374](https://github.com/fossas/spectrometer/pull/374))
- `fossa-deps`: Adds support for `bower`-type in `referenced-dependencies`. ([#406](https://github.com/fossas/spectrometer/pull/406))
- Monorepo: Chunk AOSP files when uploading ([#421](https://github.com/fossas/spectrometer/pull/421)).
- Monorepo: Don't fail on files that are filtered during expansion ([#421](https://github.com/fossas/spectrometer/pull/421)).

## v2.18.1

- Monorepo: Send error state to UI if the CLI crashes, so scans won't appear to hang forever. ([#409](https://github.com/fossas/spectrometer/pull/409))
- Monorepo: Fix parsing nomos output bug where files contain newlines. ([#409](https://github.com/fossas/spectrometer/pull/409))

## v2.18.0

- Improves performance in scenarios where cgroups are used to limit the amount of CPU time available, such as K8S containers ([#403](https://github.com/fossas/spectrometer/pull/403))

## v2.17.3

- Monorepo: adds some optimizations to reduce the amount of file buffering in memory during a scan, resulting in less memory pressure and faster scans. ([#402](https://github.com/fossas/spectrometer/pull/402))
- Adds compatibility script for `fossa report attribution --json` ([#397](https://github.com/fossas/spectrometer/pull/397))

## v2.17.2

- Fortran: Supports fortran package manager. ([#377](https://github.com/fossas/spectrometer/pull/377))

## v2.17.1

- Adds support for reporting origin path for binaries discovered via `--experimental-enable-binary-discovery` ([#396](https://github.com/fossas/spectrometer/pull/396))

## v2.17.0

- When running `fossa analyze` with the `--debug` flag, we now create a `fossa.debug.json.gz` file containing detailed runtime traces for project discovery and dependency analysis

## v2.16.6

- Monorepo: Adds automatic retries to failed API calls. ([#392](https://github.com/fossas/spectrometer/pull/392))

## v2.16.5

- Adds JSON Output for `fossa test --json` when there are no issues. ([#387](https://github.com/fossas/spectrometer/pull/387))

## v2.16.4

- Monorepo: Fixes bug with symlink logic mismatch between walker and buildspec uploader. ([#388](https://github.com/fossas/spectrometer/pull/388))

## v2.16.3

- Monorepo: Fixes bug with non-glob exclusions. ([#386](https://github.com/fossas/spectrometer/pull/386))

## v2.16.2

- Monorepo: Fixes crash when there are no ninja/buildspec files to upload. ([#385](https://github.com/fossas/spectrometer/pull/385))
- Monorepo: Fixes issue with only-path/exclude-path globs.

## v2.16.1

- Gradle: Supports analysis of projects using gralde v3.3 or below. ([#370](https://github.com/fossas/spectrometer/pull/370))

## v2.16.0

- Swift: Supports dependencies analysis for dependencies managed by Swift Package Manager. ([#354](https://github.com/fossas/spectrometer/pull/354))

## v2.15.24

- Leiningen: Executes `lein --version` before performing any analysis, to ensure Leiningen has performed its install tasks (done on its first invocation). ([#379](https://github.com/fossas/spectrometer/pull/379))

## v2.15.23

- Maven: Fixes `mvn:dependency` tactic to exclude root project as direct dependency. ([#375](https://github.com/fossas/spectrometer/pull/375))

## v2.15.22

- Adds branch and revision information to the URL reported at the end of a `fossa analyze --experimental-enable-monorepo` scan. ([#378](https://github.com/fossas/spectrometer/pull/378))

## v2.15.21

- When using `--experimental-enable-binary-discovery`, prepopulates information discovered in JAR manfiests. ([#372](https://github.com/fossas/spectrometer/pull/372))

## v2.15.20

- Yarn: Fixes potential runtime errors, when yarn.lock contains deep dependency without specification at root level in yarn.lock. ([#369](https://github.com/fossas/spectrometer/pull/369))

## v2.15.19

- Fixes an issue with `fossa-deps.yml` `vendored-dependencies` entries where uploads would fail if the dependency was in a subdirectory. ([#373](https://github.com/fossas/spectrometer/pull/373))

## v2.15.18

- Monorepo: Speeds up commercial phrase detection by doing a first pass before trying to parse context. ([#371](https://github.com/fossas/spectrometer/issues/371))

## v2.15.17

- Gradle: Classifies dependency from `testCompileClasspath` and `testRuntimeClasspath` configurations as test dependencies. ([#366](https://github.com/fossas/spectrometer/pull/366))

## v2.15.16

- Yarn: Analyzes yarn.lock without runtime error, when yarn.lock includes symlinked package. ([#363](https://github.com/fossas/spectrometer/pull/363))

## v2.15.15

- Monorepo: Efficiently upload binary blobs for ninja & buildspec files ([#362](https://github.com/fossas/spectrometer/pull/362)).

## v2.15.14

- Yarn: Fixes missing dependency from the analyses, when dependency has zero deep dependencies, and is not a deep dependency of any other dependency. ([#359](https://github.com/fossas/spectrometer/pull/359))

## v2.15.13

Adds another closed beta feature around FOSSA C/C++ support.
For now this functionality is considered publicly undocumented, and is only used with support from FOSSA engineering.

- Adds support for reporting detected binaries as unlicensed dependencies ([#353](https://github.com/fossas/spectrometer/pull/353))

## v2.15.12

- Yarn: Analyzes yarn.lock without runtime error, when yarn.lock includes directory dependency. ([#361](https://github.com/fossas/spectrometer/pull/361))

## v2.15.11

- Gradle: Classifies dependency's environment correctly, when originating from common android development and test configurations. ([#338](https://github.com/fossas/spectrometer/pull/338))

## v2.15.10

- Monorepo: Ignore permission errors when searching for ninja or buildspec files. ([#351](https://github.com/fossas/spectrometer/pull/351))

## v2.15.9

- CocoaPods: Supports git sources in `Podfile.lock` analysis. ([#345](https://github.com/fossas/spectrometer/pull/345))

## v2.15.8

- `fossa analyze --experimental-enable-monorepo` now turns off proprietary language scanning by default, and has this feature controlled by a feature flag ([#343](https://github.com/fossas/spectrometer/pull/343))

## v2.15.7

- Resolves an issue where errors running `fossa report` and `fossa test` would be made more confusing when the project isn't a monorepo project ([#321](https://github.com/fossas/spectrometer/pull/321))
- Prevents uploading standard analysis results to monorepo projects, where they'd be silently ignored ([#341](https://github.com/fossas/spectrometer/pull/341))

## v2.15.6

- CocoaPods: Fixes `Podfile.lock` parsing. It safely parses when Pod and Dependencies entries are enclosed with quotations. ([#337](https://github.com/fossas/spectrometer/pull/337))

## v2.15.5

- Fixes an issue where `--json` would output the raw project ID, instead of a normalized ID ([#339](https://github.com/fossas/spectrometer/pull/339))

## v2.15.4

- Gradle: Search parent directories for gradlew and gradlew.bat ([#336](https://github.com/fossas/spectrometer/pull/336))

This release also adds a number of closed beta features around FOSSA C/C++ support.
For now this functionality is considered publicly undocumented, and is only used with support from FOSSA engineering.

As such this new functionality is hidden from the help and other documentation in this repo.
For questions using the new functionality in this release please contact us!

- Support linking user-defined dependency binaries. ([#323](https://github.com/fossas/spectrometer/pull/323))
- Support resolving linked user-defined binaries found in projects when VSI is enabled. ([#328](https://github.com/fossas/spectrometer/pull/328))
- Support linking user project binaries. ([#333](https://github.com/fossas/spectrometer/pull/333))
- Support resolving linked user project binaries found in projects when VSI is enabled. ([#333](https://github.com/fossas/spectrometer/pull/333))

## v2.15.3

- Resolve a scan performance regression for `fossa vps` invocations. ([#335](https://github.com/fossas/spectrometer/pull/335))
- Resolve a scan performance regression for `fossa analyze --experimental-enable-monorepo` invocations. ([#335](https://github.com/fossas/spectrometer/pull/335))

## v2.15.2

- Maven: Fixes an issue where dependencies parsed from `dependency:tree` would fail to resolve when uploaded. ([#332](https://github.com/fossas/spectrometer/pull/332))

## v2.15.1

- Maven: Fixes an issue where dependencies with a platform specifier were not correctly parsed. ([#329](https://github.com/fossas/spectrometer/pull/329))

## v2.15.0

- Dart: Adds support for pub package manager. ([#313](https://github.com/fossas/spectrometer/pull/313))
- Analyzed dependencies now report what file they were found in. ([#316](https://github.com/fossas/spectrometer/pull/316))

## v2.14.5

- Maven: Fixes an issue where projects with `settings.xml` files would not be analyzed correctly using the `dependency:tree` tactic. ([#327](https://github.com/fossas/spectrometer/pull/327))

## v2.14.4

- Gradle: Fixes an issue where all dependencies would appear as direct. ([#319](https://github.com/fossas/spectrometer/pull/319))

## v2.14.3

- Monorepo: archive expansion now respects `--exclude-path` and `--only-path`. ([#320](https://github.com/fossas/spectrometer/pull/320))

## v2.14.2

- Maven: `mvn dependency:tree` now correctly cleans up temporary files after an exception, and correctly uses `settings.xml` when available. ([#318](https://github.com/fossas/spectrometer/pull/318))

## v2.14.1

- Expanded proprietary language snippets in monorepo scans. ([#317](https://github.com/fossas/spectrometer/pull/317))

## v2.13.1

- Adds support for a new Maven tactic that produces the full dependency graph if `mvn dependency:tree` is available but the plugin is not. ([#310](https://github.com/fossas/spectrometer/pull/287))

## v2.13.0

- Elixir: Adds support for Elixir projects using `mix`. ([#287](https://github.com/fossas/spectrometer/pull/287))

## v2.12.3

- Gradle: Fixes an issue where unresolvable Gradle configurations would cause Gradle analysis to show no dependencies ([#292](https://github.com/fossas/spectrometer/pull/292)).

## v2.12.2

- Python: Fixes an issue where older Poetry lockfiles were not correctly identified. ([#309](https://github.com/fossas/spectrometer/pull/309))

## v2.12.1

- VPS: Adds `--exclude-path` and `--only-path` to monorepo functionality in `fossa analyze`. ([#291](https://github.com/fossas/spectrometer/pull/291))
- VPS: Support globs in `--{exclude,only}-path` flags. ([#291](https://github.com/fossas/spectrometer/pull/291))

## v2.12.0

- Python: Adds support for the Poetry package manager. ([#300](https://github.com/fossas/spectrometer/pull/300))

## v2.11.1

- Perl: Adds support for CPAN dependencies in `fossa-deps`. ([#296](https://github.com/fossas/spectrometer/pull/296))

## v2.11.0

- Adds support for selecting which folders analysis targets are discovered in. ([#273](https://github.com/fossas/spectrometer/pull/273))
- VPS: Adds support for `fossa test` and `fossa report` for monorepo projects. ([#290](https://github.com/fossas/spectrometer/pull/290))
- Maven: Adds support for `${property}` substitution for `<groupId>` and `<artifactId>` fields in dependencies. ([#282](https://github.com/fossas/spectrometer/pull/282))

## v2.10.3

- Adds support for specifying a release group on project creation. ([#283](https://github.com/fossas/spectrometer/pull/283))
- Adds support for non-HTTPS backends for archive uploads (e.g. for on-premises deployments). ([#276](https://github.com/fossas/spectrometer/pull/276))
- Adds `--experimental-enable-monorepo` and other associated flags to `fossa analyze`, which enables experimental monorepo support. ([#286](https://github.com/fossas/spectrometer/pull/286))
- Deprecates `fossa vps` subcommands. ([#286](https://github.com/fossas/spectrometer/pull/286))

## v2.10.2

- Fixes an issue where some `fossa` commands (including `fossa test`) would exit non-zero on success. ([#278](https://github.com/fossas/spectrometer/pull/278)).

## v2.10.1

- Fixes an issue where `fossa container analyze` exited zero on failure. ([#275](https://github.com/fossas/spectrometer/pull/275))

## v2.10.0

- Adds support for short flags. ([#264](https://github.com/fossas/spectrometer/pull/264))
- Adds a `remote-dependencies` section in the `fossa-deps` file to support archives at specific URLs. ([#260](https://github.com/fossas/spectrometer/pull/260))
- Renames some fields for `custom-dependencies` to avoid confusion. ([#260](https://github.com/fossas/spectrometer/pull/260))

## v2.9.2

- Adds JSON-formatted project information to the output of `fossa analyze` with `--json`. ([#255](https://github.com/fossas/spectrometer/pull/255))

## v2.9.1

- VPS: Bump wiggins - Updated `vps aosp-notice-file` subcommand to upload ninja files & trigger async task. ([#272](https://github.com/fossas/spectrometer/pull/272))

## v2.9.0

- Fixes an issue where stdout doesn't always flush to the console. ([#265](https://github.com/fossas/spectrometer/pull/265))
- Fixes an issue when referenced-dependencies are not being uploaded. ([#262](https://github.com/fossas/spectrometer/pull/262))
- Adds support for `fossa-deps.json`. ([#261](https://github.com/fossas/spectrometer/pull/261))
- Adds support for `vendored-dependencies` to be license scanned. ([#257](https://github.com/fossas/spectrometer/pull/257))

## v2.8.0

- Adds support for `--branch` flag on `fossa container analyze` command. ([#253](https://github.com/fossas/spectrometer/pull/253))
- Adds support and documentation for user-defined dependencies. ([#245](https://github.com/fossas/spectrometer/pull/245))
- Allows using `.yml` or `.yaml` extensions for `fossa-deps` file, but not both. ([#245](https://github.com/fossas/spectrometer/pull/245))
- `fossa analyze` now checks `fossa-deps` before running analysis (instead of checking in parallel with other analyses). ([#245](https://github.com/fossas/spectrometer/pull/245))

## v2.7.2

- VSI: Updates the VSI Plugin.
- VSI: Adds support for VSI powered dependency discovery as a strategy.

## v2.7.1

- Re-enables status messages for commands like `fossa test` in non-ANSI environments. ([#248](https://github.com/fossas/spectrometer/pull/248))
- Yarn: Adds support for Yarn v2 lockfiles. ([#244](https://github.com/fossas/spectrometer/pull/244))
- NuGet: Fixes the dependency version parser for `.csproj`, `.vbproj`, and similar .NET files. ([#247](https://github.com/fossas/spectrometer/pull/247))

## v2.7.0

- Conda: Adds support for the Conda package manager. ([#226](https://github.com/fossas/spectrometer/pull/226))

## v2.6.1

- VPS: Adds `--follow` to the `vps analyze` subcommand, which allows for following symbolic links during VPS scans. ([#243](https://github.com/fossas/spectrometer/pull/243))

## v2.6.0

- Display the progress of `fossa analyze` while running. ([#239](https://github.com/fossas/spectrometer/pull/239))

## v2.5.18

- NPM: Fixes issue where transitive dependencies could be missing in NPM projects. ([#240](https://github.com/fossas/spectrometer/pull/240))

## v2.5.17

- Containers: Fixes an issue where `--project` and `--revision` were not correctly handled in `fossa container analyze`. ([#238](https://github.com/fossas/spectrometer/pull/238))

## v2.5.16

- Adds support for `fossa-deps.yml`. ([#236](https://github.com/fossas/spectrometer/pull/236))

## v2.5.15

- Python: Fixes an issue where parsing unsupported fields in `requirements.txt` could prevent Python analyses from terminating. ([#235](https://github.com/fossas/spectrometer/pull/235))

## v2.5.14

- Go: Upload module identifiers instead of package identifiers to the backend. ([#234](https://github.com/fossas/spectrometer/pull/234))

## v2.5.13

- VPS: Update VPS plugin to `2021-04-27-312bbe8`. ([#233](https://github.com/fossas/spectrometer/pull/233))
  - Improve performance of scanning projects
  - Reduce memory pressure when scanning large projects

## v2.5.12

- VPS: Update VPS plugin to `2021-04-19-9162a26`. ([#231](https://github.com/fossas/spectrometer/pull/231))

## v2.5.11

- Allow flags to be set via configuration file. ([#220](https://github.com/fossas/spectrometer/pull/220))
- Containers: add support for layers. ([#228](https://github.com/fossas/spectrometer/pull/228))

## v2.5.10

- Only activate replay/record mode using `--replay`/`--record` (previously it was turned on in `--debug` mode). ([#212](https://github.com/fossas/spectrometer/pull/212))
- Containers: Fixed a bug where container scanning failed when ignored artifacts aren't in the right shape. ([#223](https://github.com/fossas/spectrometer/pull/223))

## v2.5.9

- VPS: Update the VPS scanning plugin:
  - Resolve issues reading IPR files with null byte content.
  - Workaround recursive variable declarations when parsing Android.mk files.

## v2.5.8

- VPS: Support makefiles in `fossa vps aosp-notice-file`. ([#216](https://github.com/fossas/spectrometer/pull/216))
- VPS: Require paths to ninja files as arguments in `fossa vps aosp-notice-file`. ([#217](https://github.com/fossas/spectrometer/pull/217))

## v2.5.7

- VPS: Print project URL after `fossa vps analyze`. ([#215](https://github.com/fossas/spectrometer/pull/215))

## v2.5.6

- Gradle: Fixes an issue that sometimes prevented Gradle project analyses from terminating. ([#211](https://github.com/fossas/spectrometer/pull/211))

## v2.5.5

- PHP: Fixes an issue where Composer lockfiles could cause a crash when parsing. ([#207](https://github.com/fossas/spectrometer/pull/207))

## v2.5.4

- Scala: Fixes an issue that sometimes prevented Scala analyses from terminating. ([#206](https://github.com/fossas/spectrometer/pull/187))

## v2.5.0

- Containers: Add container analysis toolchain. ([#173](https://github.com/fossas/spectrometer/pull/173))

## v2.4.11

- Fixes several issues that caused analysis failures during upload. ([#187](https://github.com/fossas/spectrometer/pull/187), [#188](https://github.com/fossas/spectrometer/pull/188))

## v2.4.9

- Python: Fixes an issue with `requirements.txt` parsing line extensions. ([#183](https://github.com/fossas/spectrometer/pull/183))
- Fixes an issue where we didn't read the cached revision when picking a revision for `fossa test` in projects without VCS. ([#182](https://github.com/fossas/spectrometer/pull/182))
- Fixes an issue where invalid project URLs would be printed for projects without VCS when `--branch` was not specified. ([#181](https://github.com/fossas/spectrometer/pull/181))

## v2.4.8

- Introduce a new hidden `fossa compatibility` command which runs fossa v1 `fossa analyze` and allows users to access the archive uploader. ([#179](https://github.com/fossas/spectrometer/pull/179))

## v2.4.7

- Fixes an issue where `fossa test` would always exit zero for push-only API keys. ([#170](https://github.com/fossas/spectrometer/pull/170))
- Fixes an issue where dependency graphs would be filtered out if they had no direct dependencies (e.g. in strategies like Yarn where direct dependencies are unknown). ([#172](https://github.com/fossas/spectrometer/pull/172))
- Go: Fixes an issue with `glide.lock` parser. ([#175](https://github.com/fossas/spectrometer/pull/175))
- Go: Adds multi-module project support to `go.mod` static analysis. ([#171](https://github.com/fossas/spectrometer/pull/171))
- NPM, Yarn: Fixes an issue where subdirectories were erroneously ignored. ([#174](https://github.com/fossas/spectrometer/pull/174))

## v2.4.6

- VPS: Update Wiggins CLI plugin to version `2020-12-11-5d581ea`

## v2.4.5

- VPS: Update `fossa vps analyze` to use a new VPS project scanning engine:
  - Improve scan performance
  - Support "License Only" scans, where the project is scanned for licenses but is not inspected for vendored dependencies.

## v2.4.4

- Maven: Add limited support for POM `${property}` interpolation. ([#158](https://github.com/fossas/spectrometer/pull/158))

## v2.4.3

- Adds `--version` flag. ([#157](https://github.com/fossas/spectrometer/pull/157))

## v2.4

- RPM: Adds support for unpacking of gzipped RPMs. ([#154](https://github.com/fossas/spectrometer/pull/154))
- VPS: Integrates `vpscli scan` as `fossa vps analyze`. ([#148](https://github.com/fossas/spectrometer/pull/148))
- VPS: Removes `vpscli` binary. ([#148](https://github.com/fossas/spectrometer/pull/148))
- VPS: Adds support for `--team` and other metadata flags to VPS analysis. ([#149](https://github.com/fossas/spectrometer/pull/149))
- VPS: Adds `fossa vps test` command, analogous to `fossa test` for VPS projects. ([#150](https://github.com/fossas/spectrometer/pull/150))
- VPS: Adds `fossa vps report` command, analogous to `fossa report` for VPS projects. ([#150](https://github.com/fossas/spectrometer/pull/150))

## v2.3.2

- Adds `fossa list-targets` to list "analysis targets" (projects and subprojects) available for analysis. ([#140](https://github.com/fossas/spectrometer/pull/140))
- Adds `--filter TARGET` option to `fossa analyze`. ([#140](https://github.com/fossas/spectrometer/pull/140))
- Adds support for "detached HEAD" state in `git` and `svn`. ([#141](https://github.com/fossas/spectrometer/pull/141))
- Python: Dependencies found via `*req*.txt` and `setup.py` are now merged. ([#140](https://github.com/fossas/spectrometer/pull/140))
- Maven: Natively support multi-POM Maven projects. ([#140](https://github.com/fossas/spectrometer/pull/140))
- Gradle: Fixes an issue where subprojects were not handled correctly. ([#140](https://github.com/fossas/spectrometer/pull/140))

## v2.3.1

- RPM: Dependencies from multiple `*.spec` files in the same directory are now merged. ([#138](https://github.com/fossas/spectrometer/pull/138))
- Erlang: Aliased packages in `rebar3` are now resolved to their true names. ([#139](https://github.com/fossas/spectrometer/pull/139))
- Gradle: Support all build configurations (instead of a hard-coded list of known configuration names). ([#134](https://github.com/fossas/spectrometer/pull/134))

## v2.3.0

- Erlang: Fixes an issue where the `rebar3` strategy would incorrectly identify dependencies as top-level projects. ([#119](https://github.com/fossas/spectrometer/pull/119))
- Python: Fixes various issues in the `setup.py` parser. ([#119](https://github.com/fossas/spectrometer/pull/119))
- Haskell: Adds support for Haskell projects using `cabal-install`. ([#122](https://github.com/fossas/spectrometer/pull/122))
- PHP: Adds support for PHP projects using `composer`. ([#121](https://github.com/fossas/spectrometer/pull/121))

## v2.2.4

- Scala: Adds support for Scala projects using `sbt`. ([#54](https://github.com/fossas/spectrometer/pull/54))

## v2.2.1

- Python: Fixes an issue where the `req.txt` strategy would run even when no relevant files were present. ([#109](https://github.com/fossas/spectrometer/pull/109))

## v2.2.0

- Improves contributor counting accuracy using repository metadata. ([#94](https://github.com/fossas/spectrometer/pull/94))
- Improves parallelism of strategy discovery. ([#93](https://github.com/fossas/spectrometer/pull/93))
- Fixes an issue where URLs printed by `fossa test` and other commands were incorrect for `git` projects with `https` remotes. ([#92](https://github.com/fossas/spectrometer/pull/92))
- Fixes an issue where `IOException`s (like "command not found") would cause strategies to crash. ([#106](https://github.com/fossas/spectrometer/pull/106))
- Fixes an issue where with effect typechecking. ([#100](https://github.com/fossas/spectrometer/pull/100))
- Python: Dependencies of multiple `*req*.txt` files in a single project are now merged. ([#102](https://github.com/fossas/spectrometer/pull/102))
- Go: Re-enables deep dependency reporting (which was previously disabled for development purposes). ([#98](https://github.com/fossas/spectrometer/pull/98))
- NuGet: Adds support for analyzing `paket.lock` files. ([#107](https://github.com/fossas/spectrometer/pull/107))

# Version 1 Changelog

## v1.1.10

- 7013d3b fix: Remove evicted SBT dependencies (#667)
- 8aa77d8 Update genny calls to not use gopath (#668)
- 4e6cced fix: Unit test failures should cause CI failure (#666)

## v1.1.9

- a1ec875 Fix node_modules strategy (#665)

## v1.1.8

- 6ad8e86 fix ant subdirectoy analysis (#664)
- 4fe7d83 add faq (#661)

## v1.1.7

- 246294c fix downloaded parse error (#660)
- 2cd3dcd fix wrong config file field (#623)
- 01fe79a doc: Homebrew is no longer a supported installation method (#659)

## v1.1.6

- 9f7d083 Send projectURL on upload-project (#656)

## v1.1.5

- dd56406 Use gomodules instead of dep (#653)
- 9c1523e Ant: use pom.xml's <parent> version if one isn't declared at the top level (#652)

## v1.1.4

- fabc9ef Remove e2e test from blocking a release (#649)
- 44d13b2 Use 'go list' to determine transitive dependencies for gomodules projects (#648)
- 84818e9 Add support for titles with upload project (#646)
- 444330f SAML build link (#647)

## v1.1.3

- fc60c66 Update documentation for newer sbt versions (#638)
- 3255628 Add ARM64 in goreleaser (#626)
- 871e94f improve license scan fix (#643)

## v1.1.2

- b1e910a Fix Goreleaser after deprecation (#642)
- 89b8691 fossa upload-project command (#639)
- 38fdbac Update README.md (#636)

## v1.1.2-alpha.1

- 57fe304 feat: Use name field to name modules (#635)

## v1.1.1

- 94d95b5 Send CLI version in upload (#633)
- e41733a Update docs and help output for flags that only effective on project creation. (#632)
- a4bddd0 Handle multi module maven builds without distinct pom files (#631)
- 8330391 improve docs on `--suppress-issues` flag (#624)

## v1.1.0

- 1706109 chore: Update Docker development images (#601)
- 8aa42f0 remove mention of overwrite (#621)
- d7467dc Timeout flag correction (#619)
- 2cd9167 Add a pull request template (#618)
- ac0dc90 Replace "Python" with "Ruby" in Ruby documentation (#544)
- 11358c6 Fix typo on "options" param (#608)
- 1ae3c54 Update maven.md (#612)
- 028812f Replace .NET with nodejs on nodejs documentation (#610)
- 90d625c Git contrib count (#611)
- fff1e23 remove spectrometer install (#606)

## v1.0.30

- 09c02d6 Add site-packages to the list of ignored directories (#605)

## v1.0.29

- cc3b1ec fix: Do not fail when analyzing go.mod modules when lockfile is not in same directory as module (#602)

## v1.0.28

- 091f2a9 Allow double-quoted strings in setup.py (#600)

## v1.0.27

- f511238 Add -mod=readonly flag to gomodules resolver (#599)

## v1.0.26

- 55cc629 Use -mod=readonly flag for go list (#595)
- 7103b56 Go repository bazel files (#594)
- d4b00cd Use the same BINDIR for hscli (#592)

## v1.0.25

- 08dbd38 prevent comparison tooling with custom endpoint (#591)

## v1.0.24

- b530020 feat (npm dev) include npm development dependencies (#589)
- dff5651 Let hscli installation fail silently (#590)
- 22ca461 feat (yarn list) support for scanning yarn list output (#588)

## v1.0.23

- 7d22c91 CLI v2 Comparison (#568)
- 32b9351 Resolve documentation nits (#585)

## v1.0.22

- 6dee5c6 upload the policy paramater if a user adds it (#577)

## v1.0.21

- 7458683 Use unix file separators in archive uploads (#584)
- 6187e44 remove isbuilt errors and warnings for commands that we don't need (#576)

## v1.0.20

- 39656fd changes to scan ant better (#575)

## v1.0.19

- 3a98c56 Allow Leiningen to output on stderr without failing (#574)
- cf5391b feat (better bazel) support for bazel deps command (#570)
- 4efffa5 handle maven downloaded line (#573)
- f0abc89 flag change (#572)
- 4ccb6fd add title attribution row (#571)
- b431b2e docs update (#567)

## v1.0.18

- 4a98113 archive -> archives (#566)
- 244e757 return error so file info cannot be nil (#565)

## v1.0.17

- 85a7e9c fix (hanging commands) refactor sbt and timeout hanging commands (#563)
- b243965 revise ant options (#561)
- a0358b0 feat (pipenv discovery) (#560)

## v1.0.16

- 30316bc fix(json report) print json reports when provided json flag (#558)
- 3a27b27 remove gradle sub projects from dependency graph (#556)

## v1.0.15

- 98c3b7f Request download url when rendering reports (#557)

## v1.0.14

- 5296cf3 fix (gradle error) error on exit code and stderr (#555)
- 7c7aa6f [FC-1212] create integration with new report endpoint (#554)

## v1.0.13

- 701adbd remove .fossa.yml (#553)
- 8299613 feat (bazel files) parse bazel files for static support (#552)

## v1.0.12

- d6cab2c Add DownloadURL to Revision type. (#551)
- 35ce938 [FC-1059] Added consideration of lockfiles to nodejs IsBuilt() (#543)
- b2697e6 Updated README for generating license notices (#546)

## v1.0.11

- 3e7c7b3 [FC-977] Added strategy for parsing package-lock.json files (#541)

## v1.0.10

- 2961722 fix (log file sync) defer file syncing until after the command finishes (#539)
- d1fa5ed Fixed gradle project discovery (#538)

## v1.0.9

- 3ead389 fix (rpm install) return stdout instead of zero value (#537)
- d74872c Implement new python analyzer (#534)

## v1.0.8

- 36d3766 unmarshal additional information (#535)
- 877e552 feat (ruby v2 analysis) ruby analysis conforms to v2 format (#530)

## v1.0.7

- 4940add feat (rpm scanning) support for system level and individual rpms. (#520)

## v1.0.6

- 78d3b72 fix (type issue) handle empty pkg types (#532)
- eaf8b55 fix (update fail) don't fail when there are no updates available (#526)
- 9b5c9ff errors (extend errors) use the errors package in more places (#503)
- c160edb refactor (ruby) (#528)

## v1.0.5

- eaa6c94 turn off cgo (#529)
- ab7c478 new analysis strategies / fallbacks (#511)
- 69dc144 errors (wrong arguments) better errors when users manually specify modules. (#525)

## v1.0.4

- 6cad43a Trim $GOPATH from source path stacktraces (#524)
- 707ca11 add hash and version field to dep reports (#521)
- 2b63679 lint (golang ci) add custom linting configuration (#508)
- 6f324ad add the --server-scan flag to treat raw modules separately (#518)

## v1.0.3

- 638f9f7 fix (ruby errors) change is built check and fix errors (#519)

## v1.0.2

- 1c58d98 warn error and handle nil typed errors (#512)
- 4bc1dbc improve error messages when running commands (#510)
- 94be39b testing (fossa test) use a test server to test fossa test (#305)

## v1.0.1

- 39676c8 release (go version) (#507)
- d478879 release after approval (#506)
- 25ed63d feat (gomodules vendor) support users who vendor custom deps and use gomodules (#505)
- e72db93 feat (golang fallbacks) break go strategies down and fallback easier (#504)
- 4c5a991 fix (missing remote error) set project name to directory if git cannot be read. (#502)
- 72e21d6 feat (clojure support) clojure support through leiningen (#501)
- 7e64aa9 Fix parsing of gradle dependency tree (#500)

## v1.0.0

- 235c83318 better buck error (#499)
- a8412e0e2 Add setup.py scanning (#493)
- 1bdd0432d Log message if on Windows or not using ANSI (#438)
- 582091364 errors (better errors) extend the errors package further (#492)
- 953ec7464 Init: allow use of --project (and other API-related) flags (#498)
- 5c9f72c9e filter warnings prefix (#497)
- 4f90d785b feat (dep static analysis) read manifest and lockfiles created by dep (#491)
- 5a81a616a fix output requiring api key (#495)
- e6aefa91c golang: fix support for go modules in subdirectories (#439)
- 8af01eb7d Publish homebrew formula (#494)
- 1187e9d0a docs(readme): add download count (#490)
- d68373963 errors (no API key) Common error when users forget to add an API key.  (#489)
- 78a841865 feat (gomodules scanning) scan go.mod and go.sum for dependencies. (#488)

## Version 0 Changelog

We generally follow semantic versioning, but semantic versioning does not
specify pre-1.0.0 behavior. Here is how `fossa` <1.0.0 releases work:

- Any update that creates a breaking change (i.e. a change that causes a
  previously working configuration to fail) will bump the minor version.
- All other updates will bump the patch version.
- Preview, beta, and other special releases will have a pre-release identifer in
  the semantic version, and will be marked as pre-release on GitHub Releases.

## v0.7.34

- 0a838a506 Fix WalkUp to be OS-agnostic (#487)
- a5fcdca1b fix (requirements parser) whitespace in dependencies removed (#486)
- c2cbf8eac feat (errors) better errors package (#462)
- 8656b4e12 Use runtimeClasspath configuration for resolution (#484)
- b2d510c05 feat (clean debug logs) add --verbose flag to allow cleaner logs (#485)
- 643451839 docs (docker faq) update faq for custom docker images (#481)
- fd8fa7c17 Discover gradle projects using non-groovy dialects (#482) (Closes #395)
- 66e205192 Replace "Python" with "Ruby" in Ruby documentation (#483)
- 569f1e867 feat (rust support) Support rust through Cargo.lock parsing. (#474)
- c8d6e7dd5 feat (dependencyManagement field) add dependencyManagement parsing. (#477)
- 28096cc8b Haskell project support via cabal-install and stack (#444)
- 202eda88c fix (support method) change support to email (#476)

## v0.7.33

- 0567ca5 fix (zero deps error) log when a project has no dependencies (#473)
- 5d0e2b9 fix (nested poms) fix a bug where nested pom files could not be found  (#475)

## v0.7.32

- df7ee6967 Update how-it-works.md (#472)
- 4b85dce8b feat (license scan tar) use the rawLicenseScan parameter to run a full license scan (#469)

## v0.7.31

- b7cb71ad2 feat (fallbacks) don't look for setup.py and log if cocoapods is missing instead of failing (#470)
- fcc63f259 fix (sbt parsing) make a small change to ensure sbt graphs are created accurately. (#471)
- 9f346efc6 feat (buckw) discover buck command and prefer buckw (#467)
- 4d380793d fix (module filter) consider windows file paths when filtering modules (#466)
- 3bd9ffaec Update CONTRIBUTING.md (#465)
- 999641227 docs (golang) strategy and faq updates (#464)

## v0.7.30

- 5ec7a9e07 Add fallback to no VCS when VCS not supported, and support Mercurial (#463)
- f54ae192e copy installation (#461)

## v0.7.29

- 33808e000 remove upper bound on test (#460)
- ec5990cf7 Update how Maven modules are described in .fossa.yml (#459)
- 3c4e41f7d feat (command timeout) add timeout for gradle analyzer (#458)

## v0.7.28

- 94e829228 Fix gradle project name parsing for projects without group ID (#457)

## v0.7.27

- 5c59eafa2 improve dockerfiles (#456)
- e6da7d3ba feat (format fossa test) improve fossa test output for readability (#455)
- d184d6a5d Harden parsing of Gradle's output (#454)
- 9ea851336 Check each Maven POM manifest only once when discovering modules (#452)
- 89eb004f5 Improve discovery of Maven modules and dependencies (#449)
- bfdfaa1c4 feat (dotnet support) complete dotnet support with fallbacks. (#450)
- ad23bb55d Support projects without VCS and support Subversion (#448)
- 5a24f6891 fix empty Composer dependencies list parsing (#392)
- 92d9c9f98 Fix some typos in docs (#447)
- 4cfe1b459 remove comment and kill unused images (#446)
- e7319ddec Bump fossa/fossa-cli:base image's golang version to 1.12

## v0.7.26

- aad54f605 fix (api error) return api error messages with bad requests (#442)
- 47a005dd1 feat (report license text) add full license and attribution text for fossa report (#441)
- 368a1382b docs (FAQ page) add a faq page and other updates (#440)

## v0.7.25

- b0571b804 feat (gradle project dir) enable the gradle analyzer to work with a monorepo like structure (#434)
- 89aafbd77 test (carthage) add test structure for empty cartfile (#437)
- ebfa09147 fix (empty cartfile) Check for nil graph from empty Cartfile.resolved (#435)
- 7fd62b6b4 fix (report url) switch dependency url back to the full url (#436)
- f2d05aa12 fix (ruby tests) fix flaky ruby integration tests. (#426)
- 156ae380c fix (carthage error) improve carthage error message (#432)
- be9042349 feat (go dependency versions) Favor explicit versions instead of dependency hashes (#427)

## v0.7.24

- 7a5ba032b feat (buck all targets) add option to specify a target such as //third-party/... (#428)
- e9fd4642e fix (ant analyzer) clean up and prevent failure from missing binaries (#429)
- bb551cd04 refactor (gradle analysis) add a test suite and clean up code. (#425)
- 8e02a4a80 fix (.io to .com) update endpoints (#423)

## v0.7.23

- e26421e28 fix (gradle parser) bug related to windows line endings (#421)
- 75994dadf fix (windows script) add a correct download script for windows users to the cli manual (#422)
- cbd0f751a testing and comment logic (#420)
- 2a2a23f14 fix (report dependencies) Change report dependencies to track fossa.com results (#419)
- fa135e191 feat (test pass) add the --supress-issues flag to fossa test (#418)
- f6660fb91 fix (raw modules) prevent modules from appearing as projects (#416)
- 2068b2d8f fix (manual links) broken links on the cli manual (#415)
- 541beceee docs (manual rewrite) manual and user guide overhaul (#410)

## v0.7.22

- 5e22532 Update README.md (#412)
- c13d22c fix (gradle configurations) add default configurations and change how targets are handled (#411)

## v0.7.21

- 11d74e8 Fix (readtree generic) Fix bug that prevented dependencies from being listed in the transitive graph. (#407)

## v0.7.20

- 2f552ca feat (paket analyzer) introduce support for the paket package manager (#404)

## v0.7.19

- 757a3df feat (okbuck classpath) add a flag to buck analysis for specific types of dependencies. (#400)
- 5b86e5b fix (ruby no specs) Do not panic when Gemfile.lock has a malformed empty specs section (#402)
- 7ad3119 fix (go analyzer) do not fail when there are no go dependencies. (#401)

## v0.7.18

- 1ed03f7 feat(okbuck support) Provide support for analyzing software managed by okbuck. (#398)
- 34babdf fix (Gradle analyzer) Fix gradle discovery for root projects and add a flag to scan all submodules (#399)
- cef13fe fix(cmd): Correctly parse module options when passed from command line (#393)
- 28a6f0e feat (debian analysis) Build functionality to analyze debian packages (#388)
- 3e54a0b fix (fossa report licenses) change the way that we find dependency license information. (#390)
- 65c2534 fix (fossa test) Poll the fossa issues endpoint until a scan is complete. (#397)
- 4ccf0d5 feat(buck) add cli support for the Buck package manager (#380)

## v0.7.17

- be61f55 Gradle multi-configuration parsing (#387)
- b9cf6ae fix (ant discovery) ensure valid directories are discovered. (#384)
- f6731eb feat(build tags) analyze go build tags (#372)
- 098b089 fix (readtree) correct the way we parse dependency graphs (#385)
- 861f567 Fix csproj regex (#386)
- 1d39bb8 fix(ant) Fix error message (#363)
- d1c781d fix: Correctly set directory modules are passed in from the command line (#383)
- 9509164 Add machine-readable output format to license report (#379)
## v0.7.16-rc.1+buckpreview

- d8e6d3a add buck project discovery
- eb4bc12 basic functionality
- 7005a1e first fully working changes
- 9088c10 WIP push
- cb54eea WIP upload
- 301b654 WIP basic functionality

## v0.7.15

- 434a2ae Pass -no-colors about as two separate arguments to sbt, not one (#376)
- 740da0d Link to CONTRIBUTING.md was broken (#377)
- b9a1f3b update go-git to v4.7.1 (#374)

## v0.7.14

- 4821bdc feat(gomodules) add support for gomodules (#368)
- 2dd95e9 fix(python) Add options support to requirements.txt parsing (#370)
- 2347102 fix(python) requirements parses extras properly (#365)
- c6aceb3 fix(maven) fix line parsing in Windows OS (#362)
- 71b489c fix(upload) remove duplication of flags to fix upload (#366)
- 4f6199d fix(make) fix conflict with auto generated file (#364)
- 9e6a4d8 fix(npm) npm analyze incorrectly finds module from .fossa.yml (#355)

## v0.7.13

- 623f658 fix(module options) allow command line options for multi module builds (#359)
- f188555 feat(pipenv) add support for pipenv projects (#315)
- cb206fd fix(glide) ensure that glide checks for aliased packages (#352)
- bb05c2b fix (buildtools) logic for bower and pip (#350)

## v0.7.12

- 4bd3b42 Merge pull request #339 from fossas/fix/yml-relative-paths-golang
- 48e7afd chore(go): Import grouping
- 9632cbe Merge pull request #338 from fossas/feat/warn-old-config
- a3792d0 test(nodejs): Add tests for checking import graphs (#337)
- 9439aa0 feat(ruby analyzer integration test) add ruby analyzer integration test (#320)
- 94c5f92 refactor(integration test) do not use TestMain in integration tests (#336)
- f4fc244 nit: Remove debugging code
- eeb82cd Merge pull request #276 from fossas/fix/phpDeps
- b8baa4f feat(config): Warn on old configuration files
- 36cc01d fix(go): Use relative paths when discovering modules
- 2495072 Filter out deps with name 'php'
- 201b13f test(yarn fixtures) add rev not resolve to suffix fixture (#326)
- 4f8a134 Merge branch 'master' into test/nodeFixtures3
- 61ce589 build: Rebuild on source change, use MacOS-compatible find (#332)
- ccb3bec Merge branch 'master' of github.com:fossas/fossa-cli into test/nodeFixtures3
- 915c70f  update fixtures and tests according to fixture dir
- 77b64e5 define fixture
- 50277fa add second case for trans prod dep collisions
- cd8ef3c add trans dev dep case 1
- 10fff2b fix some naming to be more clear
- 4fc7473 rename directories
- 0d36e90 setup fixture

## v0.7.11

- 5f558c5 fix added for dep graph creation (#331)
- 2de096e test(yarn fixtures) define fixtures and tests for additional parsing edge cases (#325)
- 1d32b91 test(python analyzer) add native python analyzer integration tests (#307)
- e432486 feat(circle.yml) aggregate coverage for multiple reports within a single PR (#306)

## v0.7.10

- 58b0fb7 test(yarn fixtures) add name only collision with direct prod dep case (#324)
- 4c51b77 test(yarn fixtures) initial edge case fixture structure example for yarn tooling (#323)
- 3c243bc Make sure that release tags start with 'v' (#322)
- 5f47dc1 feat(yarn.lock parsing) do not include dev deps in lockfile parsing (#312)
- 146f015 feat(nodejs dev deps) filter nodejs dev deps when using npm ls (#314)
- 72f7ec7 fix(vndr user repos) add support for user specified package locations (#316) (#318)
- ca28520 feat(buildtools Dockerfile) add rails tooling on buildtools image (#319)
- 0ae2c5e feat(yarn/npm) do not eagerly fail if either yarn or npm is not available (#313)
- dbfbb85 refactor(integration tests) abstract/simplify project initialization post cloning (#310)

## v0.7.9

- adec6f3 build: Fix Makefile dependencies in release process (#309)
- 03b24fb Improve .NET analyzer performance by reducing logging (#296)
- e9ac753 test: Don't run integration tests while unit testing (#308)
- fcb3783 fix(Makefile) update dev-osx to not error out for missing run command (#304)
- 4e1af41 test(nodejs integration) add full nodejs integration test (#297)
- 54bed30 refactor(codegen): Clean up old code, make codegen consistent (#300)
- a938e90 Add dependency check to build (#302)
- fc78d44 fix(ci): Fix reversed coverage logic for CI unit tests (#301)
- 72d7ca4 refactor(install): Use godownloader instead of custom install script (#298)
- ce2e3bf coveralls removed for forked repos and alternate junit test path added (#299)
- 48afaf4 feat(yarn lockfile fallback) add yarn lockfile reading fallback (#293)
- c94e175 added flags for specifying the team in fossa, and a link (#287)
- 718bf28 test(yarn lockfile) improve fixture case coverage (#290)
- c90d051  feat(AnalyzerTest) canonical reference for slimming docker test image and native analyzer testing (#271)
- 67c2ff1 release(v0.7.8-1): Release version v0.7.8-1

## v0.7.8-1

- 67c2ff1 release(v0.7.8-1): Release version v0.7.8-1
- f7bc7ea Fix/test upload (#289)
- 70aa12a Overhaul FOSSA CLI CI (#286)
- 6e77c5b feat(yarn) add yarn lockfile parsing (#283)
- 6d8b99d fix(.circleci/config.yml) use test base docker image and check out branch cli code into the image (#277)

## v0.7.8

- 65a187a release(v0.7.8): Release version v0.7.8
- b03de4d Fix/test custom (#284)
- 4c9206d Issue #247, fix how custom fetchers are handled (#281)
- 9e52d6e feat(npm fallback) use node_modules to build dep graph if npm fails
- 6999ee6 Fix/go dep ignore (#272)
- 80e2819 fix(exec) append args provided in WithEnv instead of Env for cmds (#273)
- 5e040f8 default error value changed when an API key is not provided (#275)
- 12cd4c8 feat(npm buildtool) update FromManifest to return a package and rename it accordingly
- 9b6bc04 fully define TestFromNodeModules

## v0.7.7

- e874ec2 release(v0.7.7): Release version v0.7.7
- a66383e Work around NPM reporting for transitive dependencies with deduplication (#258)
- 27fcf55 Move fixtures to correct folder
- 551f5a4 refactor(npm): Move fixtures to correct folder
- dfcf109 Add NPM tests and mock NPM execution
- 42d448f Merge pull request #260 from fossas/ci/coveralls
- c75503c Merge branch 'master' into ci/coveralls
- 58e029f  Use CLI-specific API endpoints so that `fossa test` works with push-only API keys (#253)
- 7654166 coveralls support added
- ca66f70 feat(ruby analyzer) add fallback mechanism for ruby analyzers when bundler fails
- a1bcdc9 remove shouldFallback
- 000d93d remove trash
- 4742c3f flatten structure
- d2c7dda prefer fallbacks within switch statement
- 8bedfaf update to no longer need gemfile-lock-path
- 560691d add fallback option on each bundler command failure
- c864b74 remove dockerfile change in favor of separate PR
- f247dd9 remove shouldFallback from final fallback case
- 2ca741f fix fallback ordering
- 89df70d clean up tests; remove unused code
- 6a8dd6f correct ordering
- c46eba5 remove helper function
- 571be27 remove debugger line
- 996525a add remote debugging tools and settings
- b447304 update to not include lockfile path
- 41dba65 rename dev-mac -> dev-osx
- f8c5d93 reorder to check errs earlier, ensure that end result is actually populated
- 7a38c7f update buildTarget to use CWD
- e34bcad break out switch into functions
- b0a8ab3 Merge branch 'master' of github.com:fossas/fossa-cli into feat/rubyFallback
- eb8b518 use fallback strategy
- 8377bc7 add osx dev
- d9afc8f Correctly upload bad input with empty lines (#249)

## v0.7.6

- a35fd0b release(v0.7.6): Release version v0.7.6
- edecf87 fix(upload): add API flags (#248)
- 5b0c18b fix(install): Fix installer checksumming
- e290faf Added Jira project key and Project URL flags (#237)
- efa8f60 Improve default logging format (#244)
- f41a1c8 use shasum when available to verify download (#239)
- 92341dc lint(golangci): Fix GolangCI lints (#242)
- e7f9c39 Refactor logging: add structured fields and multiplexed backends (#241)
- 1206d63 allow local install without sudo using LOCAL=true (#238)
- b361644 test(flags): ignore order during combination test
- 7d8509c Support exclamation marks in Gemfile.lock (#230)

## v0.7.5

- 8e28232 release(v0.7.5): Release version v0.7.5
- abbe5d3 Tarball upload bugfixes (#228)
- 674e99b fix(gradle): Strip additional Gradle annotations (#229)

## v0.7.4

- ed1784b release(v0.7.4): Release version v0.7.4
- 6378305 Third-party tarballs (#227)
- 6719541 release(v0.7.3-2): Release version v0.7.3-2

## v0.7.3-2

- 6719541 release(v0.7.3-2): Release version v0.7.3-2
- ee7b30d chore: Add more .gitignore targets
- 14daf05 fix(readtree): Fix 1-index handling
- 2129901 release(v0.7.3-1): Release version v0.7.3-1

## v0.7.3-1

- 2129901 release(v0.7.3-1): Release version v0.7.3-1
- 33e478a fix(nodejs): Allow NPM errors by default
- 4e13873 Add init and analyze flags to default command (#225)

## v0.7.3

- fc83ebc release(v0.7.3): Release version v0.7.3
- 4157cc5 Do not cause config to fail if no supported VCS is detected (#224)
- b8a1457 Carthage support (#218)
- 983716a Added check for locator in upload response (#223)

## v0.7.2

- a259210 release(v0.7.2): Release version v0.7.2
- 017f69d fix(analyzers): Don't short-circuit module discovery on error
- 83fae0f Remove polymorphic monads (#219)

## v0.7.1

- 89661a4 release(v0.7.1): Release version v0.7.1
- eac7f22 fix(cmd): Correctly initialise main default command

## v0.7.0

- 917cd16 release(v0.7.0): Release version v0.7.0
- 4c96066 build(release): Do release preparation outside of Docker container for commit sign-off
- 8768224 build(release): Improve release abort
- 9a99d35 build(release): Improve release process (#217)
- 683d7c7 fix(bower): Fix undefined variable breakage due to bad refactor rebase
- e334f18 test(bower): Add .bowerrc directory handling tests
- 6961225 Merge pull request #214 from fossas/fix/bower-defaults
- 602a951 Refactor analyser discovery (#211)
- 8650211 fix(analzers): fix syntax err
- 6730b18 fix(analyzers): support relative paths in `.bowerrc`
- 1aafc1b fix(buildtools): add bower config constructor to apply defaults
- 9c0cbd2 fix(cmd): Main command should expose debug flag
- d41a952 chore: Consolidate GH templates
- ec6c681 Update issue templates (#208)
- 057e4f6 Enable unit tests in CI (#207)
- 72dc9ab feat(installer): Add install-latest in addition to stable

## v0.7.0-beta.9

- 357c041 chore: 0.7.0-beta.9 release
- 7abe7f4 fix(mvn): Fix Maven initialisation -- read POMs instead of parsing output (#206)
- dbabe3e feat(vcs): Correctly infer VCS settings when within a repo but not at the root (#205)
- 488b88c chore: update dependencies
- 4671510 refactor(init): Make explicit config file existence check for init
- 2f09aae feat(cmd): support --update flag in `fossa init`
- c5f82fe hotfix(install): Hotfix installer URL
- 6bea504 feat(ruby): Configurable `Gemfile.lock` path (#200)
- aa528bd fix(pkg): Fix Composer type parsing

## v0.7.0-beta.8

- 1626218 chore: release 0.7.0-beta.8
- 0ea3cce refactor(build): add releaser checks and fix installer generation
- 9823f3c feat(api): Enable proxy support via environment variables (#199)
- 2017bf9 fix(install): avoid hitting rate limit on install script (#197)

## v0.7.0-beta.7

- 3cd1ac9 fix(api): Correctly set SBT locators

---
Automated with [GoReleaser](https://github.com/goreleaser)
Built with go version go1.10.3 linux/amd64

## v0.7.0-beta.6

- 85d8f02 build(release): Remove development release options
- ef9e578 build(release): Correctly set GOVERSION on release
- b496f40 refactor(sbt): Use graph XML parsing instead of output parsing (#198)
- 1ac53ea fix(log): Do not use ANSI control characters on Windows (#194)

---
Automated with [GoReleaser](https://github.com/goreleaser)
Built with go version go1.10.3 linux/amd64

## v0.7.0-beta.5

- 4aa0803 feat(cmd): Add default command (#192)
- 90905f6 fix(test): Correctly generate URLs for custom fetchers (#191)
- b769ceb refactor(upload): Avoid redundant declarations
- 94b9162 fix(nodejs): Fix IsBuilt detection and Init target
- 971d844 chore: Add TODO structs, doc formatting nits

---
Automated with [GoReleaser](https://github.com/goreleaser)
Built with go version go1.10.3 linux/amd64

## v0.7.0-beta.4

- 6619d34 fix(sbt): Fix SBT project detection

---
Automated with [GoReleaser](https://github.com/goreleaser)
Built with go version go1.10.3 linux/amd64

## v0.7.0-beta.3

- 739329b fix(test): Fail on panic and returned errors
- 3a59e35 fix(sbt): Add ignored lines for SBT output parsing

---
Automated with [GoReleaser](https://github.com/goreleaser)
Built with go version go1.10.3 linux/amd64

## v0.7.0-beta.1

- 2e46b41 refactor(cmd): Refactor output commands
- 7e8b560 fix(test): Fix test bugs
- bb8f1a5 feat(test): Implement fossa test
- b0a8b72 refactor(api): Refactor api package
- fcec296 Implement the report command. (#171)
- d938632 chore: update deps
- ef7b165 feat(ant): Ant analyser ported
- 2b371d0 feat(cocoapods): Cocoapods analyser
- 17202fe WIP: cocoapods
- 902e56f fix(reports): Properly escape report URLs
- 6b5f59d fix(ruby): Parse direct imports from lockfiles
- d2e851f feat(scala): Implement scala analyser
- 4d35c6c fix(test): Fix Python test project name
- 94783fc fix(python): Fix pipdeptree parsing, add regression test

---
Automated with [GoReleaser](https://github.com/goreleaser)
Built with go version go1.10.3 linux/amd64

## v0.6.7

- 2588e95 Merge pull request #174 from fossas/feat/respect-node-unresolved-flag
- b4140c3 fix(builders): pass -B flag to maven analysis
- 867c912 feat(builders): add unresolved flag to nodejs builder
- 517d2c0 doc(builders): fix nuget doc file
- 41123fc doc(builders): update gradle config docs

---
Automated with [GoReleaser](https://github.com/goreleaser)
Built with go version go1.10 darwin/amd64
## v0.7.0-alpha.12

- 6796b63 feat(mvn): Add custom commands
- 506ce8b fix(config): Don't write branch name to config file
- e95e475 WIP: scala work

---
Automated with [GoReleaser](https://github.com/goreleaser)
Built with go version go1.10.3 linux/amd64

## v0.7.0-alpha.11

- 2e60b98 fix(python): Always set m.Deps
- dbb633e fix(api): Add default project title

---
Automated with [GoReleaser](https://github.com/goreleaser)
Built with go version go1.10.3 linux/amd64

## v0.7.0-alpha.10

- c1b7a43 fix(api): Add title flag to API flags
- 14fd035 ci(build): Use base image to avoid bad checkout

## v0.7.0-alpha.9

- 18a28a4 feat(nuget): Implement nuget analyzer
- 724d8fb WIP: NuGet
- b28604d feat(api): Send custom revision IDs
- 28b9461 feat(maven): Implement Maven analyser
- 156ccb4 refactor(graph): Use code generation instead of reflection
- 52d2482 WIP

## v0.5.2

- 09c0f55 backport(api): Backport branch flag to 0.5.x

## v0.7.0-alpha.4

- e4bf442 feat(go): Manifest strategies
- c6c959f feat(go): glide, gpm support
- 01edf8d refactor(go): Remove dead code, add make test command
- ecc397b ci: CircleCI configuration chores
- dd0772b ci: Don't use env vars in non-shell commands
- f72b2bc build(docker-test): Don't build all of Kubernetes (this kills the crab)
- 7d65cf2 refactor(docker): Use Quay for building Docker images
- 55ddd49 feat(go): vndr/gpm, multi-project vendoring support, integration tests on Docker
- 0250f61 feat(go): nested vendoring support, automated integration tests
- 23526c0 chore: Clean up merge cruft
- 2f83e6f Merge branch 'master' into wip/v0.7.0
- 89a3103 fix(api): Fix uploading UX nits and URL formatting issues
- fccaa00 refactor(go): Support Godep, add integration tests
- 79a162a refactor(api): Remove extraneous build data
- d90cc8a feat(api): Add normalized imports
- 1a88076 WIP: Go dep analysis
- dbd027b Merge branch 'wip/v2' of github.com:fossas/fossa-cli into wip/v2
- fae5186 WIP: Go option-based analyzers
- f943789 WIP: Go analyzer strategies
- c211600 WIP: analysis command refactor complete
- 85e221c WIP
- b4c5bda WIP
- a356dbf WIP
- 527ecce WIP
- 2171372 WIP
- cc58b15 WIP: Go option-based analyzers
- 8899464 WIP: Go analyzer strategies
- 64d77b4 WIP: analysis command refactor complete
- 20365ba WIP
- f4d22b6 WIP
- 1c6c5e8 WIP
- e8bfc5c WIP
- 52f7fd3 WIP

---
Automated with [GoReleaser](https://github.com/goreleaser)
Built with go version go1.10.3 linux/amd64

## v0.7.0-alpha.8

- da53a35 feat(php): Implement PHP analyser
- 4149700 feat(bower): Implement bower analysers
- dc57fe3 WIP: switching to config file v2

## v0.7.0-alpha.7

- 39b3d19 feat(gradle): Implement Gradle analyser
- 8ba5602 WIP: gradle
- 7cdef88 feat(config): Warn when users pass options but use config file
- 35638c7 fix(go): Don't include root in transitive dependency graph

## v0.7.0-alpha.6

- b9cddb0 feat(ruby): Add Ruby analysis
- b06eb62 test(fixtures): Remove obsolete fixtures
- 1c09b4e test(go): add Jaeger to testing suite
- 0de97ca feat(python): Python analyser
- 82397b2 feat(nodejs): Add NodeJS analyzer
- a0c22ff build(docker): Refactor test-base Dockerfile to avoid long build times
- 5cccf4e chore: Add ISSUE_TEMPLATE
- 7ab9965 Merge branch 'master' into wip/v0.7.0
- 515102d build: Rename docker-devel target to docker
- 9447e2d Merge pull request #160 from fossas/fix/fix-hash-calculation
- 1239291 fix(builders): fix hash calculation

---
Automated with [GoReleaser](https://github.com/goreleaser)
Built with go version go1.10.3 linux/amd64

## v0.7.0-alpha.5

- 1c09b4e test(go): add Jaeger to testing suite
- 0de97ca feat(python): Python analyser
- 82397b2 feat(nodejs): Add NodeJS analyzer
- a0c22ff build(docker): Refactor test-base Dockerfile to avoid long build times
- 5cccf4e chore: Add ISSUE_TEMPLATE
- 7ab9965 Merge branch 'master' into wip/v0.7.0
- 515102d build: Rename docker-devel target to docker
- 9447e2d Merge pull request #160 from fossas/fix/fix-hash-calculation
- 1239291 fix(builders): fix hash calculation

---
Automated with [GoReleaser](https://github.com/goreleaser)
Built with go version go1.10.3 linux/amd64

## v0.7.0-alpha.5

- 1c09b4e test(go): add Jaeger to testing suite
- 0de97ca feat(python): Python analyser
- 82397b2 feat(nodejs): Add NodeJS analyzer
- a0c22ff build(docker): Refactor test-base Dockerfile to avoid long build times
- 5cccf4e chore: Add ISSUE_TEMPLATE
- 7ab9965 Merge branch 'master' into wip/v0.7.0
- 515102d build: Rename docker-devel target to docker
- 9447e2d Merge pull request #160 from fossas/fix/fix-hash-calculation
- 1239291 fix(builders): fix hash calculation

---
Automated with [GoReleaser](https://github.com/goreleaser)
Built with go version go1.10.3 linux/amd64

## v0.7.0-alpha.3

- c6c959f feat(go): glide, gpm support
- 01edf8d refactor(go): Remove dead code, add make test command
- ecc397b ci: CircleCI configuration chores
- dd0772b ci: Don't use env vars in non-shell commands
- f72b2bc build(docker-test): Don't build all of Kubernetes (this kills the crab)
- 7d65cf2 refactor(docker): Use Quay for building Docker images
- 55ddd49 feat(go): vndr/gpm, multi-project vendoring support, integration tests on Docker

---
Automated with [GoReleaser](https://github.com/goreleaser)
Built with go version go1.10.3 linux/amd64

## v0.7.0-alpha.2

- 0250f61 feat(go): nested vendoring support, automated integration tests
- 23526c0 chore: Clean up merge cruft
- 2f83e6f Merge branch 'master' into wip/v0.7.0
- 607de55 fix(gradle): Improve gradle error logging
- 62ae510 fix(gradle): Fix gradle version detection
- cfe95a5 Merge pull request #151 from joshuapetryk/josh/powershell
- 6213639 Add Powershell streams
- ea187bb Fix syntax error with temp dir path join
- 9cc0989 fix(builders): fix go-bindata error
- 2c39f70 doc(license): add license header and link to pipdeptree

---
Automated with [GoReleaser](https://github.com/goreleaser)
Built with go version go1.10.3 linux/amd64

## v0.6.6

- 607de55 fix(gradle): Improve gradle error logging
- 62ae510 fix(gradle): Fix gradle version detection
- cfe95a5 Merge pull request #151 from joshuapetryk/josh/powershell
- 6213639 Add Powershell streams
- ea187bb Fix syntax error with temp dir path join

---
Automated with [GoReleaser](https://github.com/goreleaser)
Built with go version go1.10.3 linux/amd64

## v0.7.0-alpha.1

- 89a3103 fix(api): Fix uploading UX nits and URL formatting issues
- fccaa00 refactor(go): Support Godep, add integration tests
- 79a162a refactor(api): Remove extraneous build data
- d90cc8a feat(api): Add normalized imports
- 1a88076 WIP: Go dep analysis
- dbd027b Merge branch 'wip/v2' of github.com:fossas/fossa-cli into wip/v2
- fae5186 WIP: Go option-based analyzers
- f943789 WIP: Go analyzer strategies
- c211600 WIP: analysis command refactor complete
- 85e221c WIP
- b4c5bda WIP
- a356dbf WIP
- 527ecce WIP
- 2171372 WIP
- cc58b15 WIP: Go option-based analyzers
- 8899464 WIP: Go analyzer strategies
- 64d77b4 WIP: analysis command refactor complete
- 20365ba WIP
- f4d22b6 WIP
- 1c6c5e8 WIP
- e8bfc5c WIP
- 52f7fd3 WIP

---
Automated with [GoReleaser](https://github.com/goreleaser)
Built with go version go1.10.3 linux/amd64

## v0.6.5

- 9cc0989 fix(builders): fix go-bindata error
- 2c39f70 doc(license): add license header and link to pipdeptree

---
Automated with [GoReleaser](https://github.com/goreleaser)
Built with go version go1.10 darwin/amd64
## v0.6.4

- e17ebd5 fix(nuget): Fix NuGet discovery path
- 1423561 fix(install): fix powershell install script

---
Automated with [GoReleaser](https://github.com/goreleaser)
Built with go version go1.10.3 linux/amd64

## v0.6.3

- c86fa51 Merge pull request #143 from fossas/feat/compute-dependency-hashes
- 9049c67 fix(common): bump timeout to 60s
- e4a5aec Merge branch 'master' into feat/compute-dependency-hashes
- 9b8818f feat(install): modify windows install script
- a535311 test(go): Add previously ignored govendor manifest fixture
- 9b73bc7 Add Powershell script for Windows based CI pipeline
- e704dc6 chore(lint): correct lint ignore into golangci-lint format
- dc558a5 chore(lint): silence gas linter
- e323dd0 feat(builders): return hex string for hashing utils
- bd0af6a feat(builders): add dependency hashing for ant
- b908880 feat(module): define hashes type
- 01a97ce chore: Cleanup merge cruft
- 9204650 fix(bower): Fix bower IsBuilt check
- aae8bf6 refactor(builders): Separate builders into distinct packages
- 04248c7 doc(readme): add slack badge and link
- 92553b2 Detect and install go-bindata if missing
- 9c77639 fix(upload): Fix upload report link and API endpoint
- eb2d07d fix(npm): Allow empty node_modules folders when no dependencies

---
Automated with [GoReleaser](https://github.com/goreleaser)
Built with go version go1.10 darwin/amd64

## v0.6.2

- 3453eb5 feat(upload): Configurable upload branch

---
Automated with [GoReleaser](https://github.com/goreleaser)
Built with go version go1.10.2 linux/amd64

## v0.6.1

- 269a380 feat(builders): improve ant name parsing
- ec20967 fix(builders): #139 fix out of range error with ant
- 4898773 newline at end of file
- e197444 add override for zip format on windows to goreleaser
- f661ebf doc(support): document cocoapods support

---
Automated with [GoReleaser](https://github.com/goreleaser)
Built with go version go1.10 darwin/amd64

## v0.6.0-beta.1

- 41d8e4d fix(upload): Get custom project titles from 'project' configuration
- e37d325 fix(node): Use NPM_BINARY when set
- d50d94a chore: Update dependencies
- 4913fc0 refactor(cmd): Don't initialise API unless needed
- a8988f7 refactor(cmd): Remove IO services
- 604b036 fix(cmd): Fix merge conflicts
- 58e174a refactor(cmd): Move commands into one subtree
- f68b9ab refactor(cmd): Refactor upload, update, version commands
- 2d4a88c chore(builders): ignore generated files
- a66e3d4 Merge pull request #136 from fossas/fix/sbt-deps
- 1bd9039 changed fetcher type from sbt to mvn for the SBT Builder
- 980691d feat(log): Add structured field logging
- 6f8408a fix(go): Remove debugging around internal imports
- 7418dfa fix(go): Fix recursion in internal imports
- e702181 fix(go): Debug recursion in internal imports

---
Automated with [GoReleaser](https://github.com/goreleaser)
Built with go version go1.10.2 linux/amd64

## v0.6.0-alpha.4.gopaths

- fca1223 WIP
- 4b4d5a7 refactor(log): Improve logging diagnostics, fix Go project names
- cc9586b fix(go): Fix go import resolution from within vendored packages
- 9e856c8 chore: Add new dependencies to lockfiles
- 47b26f8 test: move fixtures to testdata/
- 3fe3ad3 feat(builders): refactor ant builder to avoid nesting
- f82135c fix(analyze): fix syntax error
- d9fc322 Merge pull request #134 from fossas/feat/ant-support
- 15743b6 Merge branch 'master' into feat/ant-support
- d6276f0 chore(builders): complete ant comment
- 1ed9769 test(builders): add ant fixture
- 022ff8f doc(readme): update api doc link
- 93ac0ea refactor(log): Migrate to idiomatic logging package
- a348971 refactor(log): Add idiomatic logging package
- 119c635 Update FOSSA status badge
- 27ea4ff feat(builders): add some basic jar name parsing for ant
- c6eb417 feat(analyze): refactor analysis data model
- b0cf179 doc(builders): add ant docs
- b888620 feat(builders): add ant support
- 31affba add more aliases (#133)

---
Automated with [GoReleaser](https://github.com/goreleaser)
Built with go version go1.10.2 linux/amd64

## v0.6.0-alpha.3

- 5f0299b fix(upload): Escape upload report URL

---
Automated with [GoReleaser](https://github.com/goreleaser)
Built with go version go1.10.1 linux/amd64

## v0.6.0-alpha.2

- 4a1bdd2 fix(upload): Fix managedBuild flag for custom fetcher upload
- 1e27f85 feat(builders): #44 add Cocoapods integration with path data (#130)

---
Automated with [GoReleaser](https://github.com/goreleaser)
Built with go version go1.10.1 linux/amd64

## v0.6.0-alpha.1

- 75e6747 fix: Ignore root dep locators when computing import paths
- 6b1e7cb ci: Add go-bindata to Dockerfile
- 6acc2f7 fix(npm): Don't include extraneous root
- 448c1fe feature(api): Serialize locators in FOSSA format
- cc1cc9a feat(ruby): Ruby path data parser
- 9e00849 Merge branch 'master' of github.com:fossas/fossa-cli
- 66bb021 feat(sbt): SBT path data parsing
- 0a58a70 feat(sbt): SBT path data parsing
- 75f22ce feat(pip): Pip path data parsing
- f14664e Merge branch 'next'
- 316fe02 feat(nuget): NuGet path data (very slow)
- ddd17ef [WIP] Path parsing for NuGet
- 574e421 fix(npm): Allow NPM to have errors because npm i is inconsistent
- 3a7c81b feat(nodejs): Add path data parsing
- 8ffd098 fix(go): Correctly handle internal and root packages
- c3f0847 feat(maven): Maven relationship data
- e1bb72e feat(gradle): Add gradle path data and fix bullshit memory bug
- 413f55a feat(go): Fast golang path data
- c21dc4c feat(go): Golang path data (very slow)
- 06d9cd8 feat(composer): Add composer path data
- c31a975 feat(bower): Add origin path detection
- 571cf4e refactor(cmd): Use IO services for effects [WIP]
- 013e269 feat(di): Implement common side-effecting services

---
Automated with [GoReleaser](https://github.com/goreleaser)
Built with go version go1.10.1 linux/amd64

## v0.5.1

- 64ddd93 Merge pull request #127 from fossas/fix/support-bower-custom-folder
- e142a95 fix(builders): #125 add bower component dir resolution
- da16a44 doc(readme): update badge to use provided build
- 986f053 chore: fix typo comments, remove dead code

---
Automated with [GoReleaser](https://github.com/goreleaser)
Built with go version go1.10 darwin/amd64

## v0.5.0

- 2954eee Merge pull request #121 from fossas/feat/nuget-support
- 8d58e9c test(builders): add nuget fixtures
- 6884192 doc(readme): update readme
- 99d3f8c Merge branch 'master' into feat/nuget-support
- 1dbda7d feat(build): turn built module error into a warning
- bc5811c doc(builders): add nuget docs
- 377a05a feat(builders): add nuget lockfile parsing
- 843299a feat(builders): add nuget support
- c168cce chore(deps): Update dependencies
- 5e146c5 feat(builders): Add Pip support

---
Automated with [GoReleaser](https://github.com/goreleaser)
Built with go version go1.10 darwin/amd64

## v0.4.6-1

- a708d86 fix(go): Work around golang/go#16333

---
Automated with [GoReleaser](https://github.com/goreleaser)
Built with go version go1.10 linux/amd64

## v0.4.6

- 85c1788 Merge pull request #116 from fossas/feat/support-gradle-root-deps
- 99a9552 fix(builders): fix PR comments
- 7ef81e0 feat(cmd): add spinner to init cmd
- 0583626 doc(builders): add another gradle common task
- 748f307 doc(builders): improve gradle builder docs
- bffa8df Merge branch 'feat/support-gradle-root-deps' of https://github.com/fossas/fossa-cli into feat/support-gradle-root-deps
- db5b36b fix(builders): fix gradle syntax err
- 60818b4 Merge branch 'master' into feat/support-gradle-root-deps
- 1030bd6 fix(builders): set TERM=dumb when running gradle dependencies task
- 15f5af5 doc(builders): add better gradle docs
- 5b73fa4 fix(builders): allow for empty configuration in gradle
- 97c7315 feat(builders): #114 support root dependencies task

---
Automated with [GoReleaser](https://github.com/goreleaser)
Built with go version go1.10 linux/amd64

## v0.4.5-1

- 8b28d1f fix(go): Don't require Go project folder for build, and do actual Go build
- 26c0d12 chore: update CHANGELOG

---
Automated with [GoReleaser](https://github.com/goreleaser)
Built with go version go1.10 linux/amd64

## v0.4.5

- 7ee5a3c fix(installer): Fallback to su if sudo is unavailable
- 70fc3a5 fix(builders): Don't fail on non-fatal missing binaries
- 91944c9 chore: Add TODOs, ignore third_party in autoconfig
- ceac46e Various improvements to install.sh (#109)
- 99cf015 test(fixtures): Use shell script instead of submodules for fixtures to avoid slow go get
- 3de42a8 test(java): Pin java submodule fixture commits
- 6c4db9b test(go): Ignore golang test fixture vendored dependencies
- b88e58e fix(update): Fix incorrect latest version check
- 019b3d0 fix(go): allowUnresolved should also suppress lockfile errors for builds
- 91183e7 doc(contributing): add issue assignment
- 73b55c9 Merge pull request #107 from fossas/add-code-of-conduct-1
- a6a1f97 doc(code): add code of conduct
- 52af690 doc(readme): add meetup link
- abc1399 feat(upload): switch url to dep report
- 7a7961d chore(license): switch to MPL-2.0
- c19b51b Refactor module functionality (#100)
- 6600859 build(Makefile): Build to GOPATH instead of local directory
- 4fde932 Improve Makefile, add multiple targets (#98)
- 44fb451  Introduce vendor directory into the repo (#99)
- 16cf268 Release v0.4.4

---
Automated with [GoReleaser](https://github.com/goreleaser)
Built with go version go1.10 linux/amd64

## v0.4.4

- 46d1dbd feat(go): Implement Go module discovery (#97)
- b476653 fix(go): Do Go import tracing with go list instead of depth (#96)
- 451ab20 README: Fix rendering of a link to `https://fossa.io` (#88)
- 2893145 chore(cli): update help text
- c285037 Merge branch 'master' of https://github.com/fossas/fossa-cli
- d604f5b release(0.4.3): update readme and installer
- 8235155 revert(install): remove sha validation

---
Automated with [GoReleaser](https://github.com/goreleaser)
Built with go version go1.10 linux/amd64

## v0.4.3

- 57b397c doc(notice): clean up notice
- 9d05a2f chore(installer): add original license notice
- 4c69500 doc(readme): add `fossa test` output
- 3826022 doc(readme): add goreportcard badge
- 1cd47e4 feat(report): add default report cmd
- 414ca08 doc(readme): fix notice links
- 8b1c3ba doc(notice): move notice to raw file
- d090cfd doc(report): add license notice docs
- 21f29ad docs(readme): add report feature
- d8e60d2 doc(readme): fix link to contribution guidelines
- c6640d0 doc(readme): add output examples
- b57d43b doc(readme): add report PV
- 87a3429 feat(cli): improve error messages from servers
- b8a2912 doc(readme): improve readme copy
- 6a72302 fix(golang): do not error on lack of vendor folder
- 869df5a doc(readme): additional cleanup
- 8957638 doc(readme): update background section
- 48107e1 doc(readme): resize header
- a69c9c5 doc(readme): refactor home doc and readme
- 7f10415 doc(readme): update readme and user guide
- 9e3bf98 Merge pull request #66 from fossas/feat/report-command
- 835c014 fix(upload): Add more debugging stuff to upload and use standard API function
- 83b0d07 fix(report): Add fetcher flag
- c6e9d2e feat(report): Implement reports using revisions API instead of dependencies
- e47ea99 fix(report): Use SPDX ID for licenses
- b6dbdfc feat(report): Add basic NOTICE generation
- 5635878 doc(cli): update project help text to enforce URL
- dc738e4 feat(config): refactor git normalizing into separate function
- 9bd1acc feat(upload): add title support for managed projects
- 08e3f61 test(fixtures): Use shallow submodules for fixtures to improve clone time
- 703578e chore(fixtures): Keep fixtures up to date
- dc0ac39 Merge pull request #84 from fossas/feat/add-build-interactive
- 6411b37 feat(build): add interactive feedback to `fossa build`
- 01e3820 Merge pull request #80 from fossas/fix/mvn-colors
- bfe8a33 Merge pull request #81 from fossas/fix/non-custom-fetchers
- 7f4d52f Merge pull request #82 from fossas/fix/fix-builders-config
- db9710b Merge pull request #83 from fossas/feat/install-script
- a5202e0 chore(builders): fix typo in comment
- c77092b fix(mvn): Run Maven in batch mode to turn off ANSI color chars
- 0b0c833 fix(builders): fix ruby build check
- 4a6e0dd style(installer): Use consistent whitespace (2 spaces)
- 6801f94 feat(builders): improve autoconfiguration for gradle
- b954112 fix(builders): fix relative path for maven
- 0c3de4a docs(installer): Update README with installer
- 150c2bc feat(installer): Add bash install script
- f0ac553 fix(ci): Fix .fossa.yaml to not use implicit managed builds

---
Automated with [GoReleaser](https://github.com/goreleaser)
Built with go version go1.10 darwin/amd64

## v0.4.2

- 5fe21df feat(builders): add ability to add configuration

---
Automated with [GoReleaser](https://github.com/goreleaser)
Built with go version go1.10 darwin/amd64

## v0.4.1

- d0720f8 Merge pull request #40 from fossas/alex/managed-builds
- c3aa016 doc(readme): #32 add one-liner install
- 3105635 Merge branch 'master' into alex/managed-builds
- ddcc341 Merge pull request #74 from fossas/feat/gradle-support
- d073805 Merge pull request #75 from fossas/fix/fix-builder-paths
- 5fdf4a5 doc(builders): add initial gradle docs
- c3ccc74 switch back to using fetcher
- 80555e4 chore(builders): fix comments and nits
- 5a63b9f test(submodules): Update submodule commits
- 93dee58 test(gradle): Add Gradle fixtures and Docker test tools
- f23ee34 fix(init): fix maven and ruby default module naming
- 272363c feat(init): add more ignores
- dbd8516 fix(builders): make relative paths for node and ruby builders
- f2e5560 feat(builders): add gradle task and dependency parsing
- 4d60fd3 feat(builders): add initial gradle builder
- 4d9806c change flag to ExistingProject in config. defaults to false
- 5c98745 add or clause with revision
- 12c077b added fix to function
- a1fb05f changes after rebase
- d7fbaf2 added custom-project flag
- 5c5bdcd updated comment
- c20e574 PR changes
- 0e52c61 fixed comment
- 1b87475 removed locator from config. We now have project and revision

---
Automated with [GoReleaser](https://github.com/goreleaser)
Built with go version go1.10 darwin/amd64

## v0.4.0

- a2b474c Merge pull request #73 from fossas/feat/upload-locators-flag
- b2c680a feat(upload): Add Locators flag and data format

---
Automated with [GoReleaser](https://github.com/goreleaser)
Built with go version go1.10 linux/amd64

## v0.3.1

- ec4e164 Merge pull request #36 from fossas/feat/selfupdate
- da90056 fix(http): Improve timeout handling
- d577588 fix(http): Correctly handle EOF timeouts
- 6300fa4 fix(http): Always close HTTP request connections
- 546d381 ci: Improve CI caching
- 29d496b ci: Improve logging and diagnostics on upload failure
- 7393553 style: fix PR nits
- 765cbcd fix(update): fix update default logic
- 7ce1571 feat(update): represent states better in update cmd
- 95e446e chore(update): fix nits
- 9e570f9 feat(update): add debug logging for update
- 5d76012 feat(update): add semver parsing
- 2e9af5d feat(update): #23 add fossa update command
- 89a8aa0 doc(go): document gdm support
- 49da5b4 doc(go): add gdm support
- 3f8f208 Merge pull request #37 from fossas/feat/go-gdm-integration
- 134b777 Add gdm to Dockerfile tools
- 056fca5 feat(go): Add gdm support
- e496598 docs: Add upload format user guide reference to walkthrough
- 5daa5be docs: Upload format documentation
- 0af727e Improve `user-guide.md` formatting
- 667cfb9 Merge pull request #34 from fossas/feat/docs
- a7e4b6d docs: README overhaul + user guide update
- 86089cb feat(upload): Add custom upload command
- 3115938 Merge pull request #28 from fossas/ci/run-provided-build
- 9d06606 ci(license-test): Run license check on CI
- ddc1bf7 Run FOSSA build after tests complete
- 0f0fe37 Merge pull request #25 from fossas/feat/add-test-command
- fcaca81 feat(test): Add JSON output to test cmd
- d65a651 fix(misc): Fix spinner issues, whitespace issues, golang isInternal, debug formatting, test unmarshalling
- 891526a refactor(test): Refactor test command and fix timeout
- 743c35f refactor(errors): Use errors.New instead of fmt.Errorf when there is no format string
- 283440e fix(test): fix timeout checks
- 71e6169 fix(config): fix locator normalization #21
- 2fef009 docs(test): properly document test cmd
- 37f8a21 fix(common): handle request errors properly
- 4ac31ad chore(errors): prefer fmt.Errorf to errors.New
- 89dcaea feat(test): add test command
- 661a7a5 Merge pull request #22 from fossas/refactor/common-build-utils
- 5c946b6 docs(readme): update readme
- 2f890b5 docs(readme): update readme
- f21c9ab refactor(sbt): Refactor SBT builder
- c76b0d4 refactor(ruby): Refactor Ruby builder
- 8feac38 refactor(nodejs): Refactor Nodejs builder
- 1f499e5 refactor(mvn): Refactor Maven builder
- c73cf5d refactor(go): Refactor Go builder
- 6284822 refactor(build): Refactor Composer builder
- e95f717 refactor(build): Refactor common utils + Bower builder
- 5e07519 Merge pull request #18 from fossas/feat/rpm-support
- fedeca4 Merge pull request #17 from fossas/fix/circleci-tests
- df44909 doc(build): add vendoredarchives docs
- f027f34 feat(build): add archive format support
- 455abd0 ci(circle-ci): Fix CircleCI config for new tests
- b7dff83 test(sbt): Add first test
- 920ac9b test(docker): Create docker image with build tools
- 7897993 doc(readme): update readme

---
Automated with [GoReleaser](https://github.com/goreleaser)
Built with go version go1.10 linux/amd64

## v0.3.0

- e84d0ea build(merge): Remove bad file merge
- 336406d Merge pull request #15 from fossas/feat/overhaul
- 3281995 feat(sbt): Improve SBT instrumentation
- 1929bef docs: Massive documentation overhaul
- becd5e3 Add SBT parsing + test fixtures
- baa673e feat(ruby): Add Ruby parsing + test fixtures
- b63d740 feat(mvn): add Maven support + test fixture
- 15e6175 refactor(logging): Use %#v for debug logging
- 6c4de98 feat(go): correctly resolve packages + add test fixtures
- d40578a feat(go): Add much better go support
- 60a1e38 docs: Add basic documentation
- 0634835 feat(composer): Add composer parsing + test fixtures
- 4fbc44f feat(bower): Add bower parsing + test fixtures
- 222bf74 feat(cmd): Add uploading to default command
- d909f16 refactor: Refactor CLI, with NodeJS support

---
Automated with [GoReleaser](https://github.com/goreleaser)
Built with go version go1.9.4 linux/amd64

## v0.2.6

- f53f6e1 Preliminary SBT support
- f6e14ea fix(go): Allow unresolved golang dependencies
- 9ad32d4 chore(readme): Update README with gigantic warning
- eba8735 fix(env): fix env var for fossa api key
- 4df5715 feat(docs): add maven docs and alpha notice
- e3ccd88 chore(doc): add status badges to README
- 0a2a634 Merge pull request #7 from fossas/ci/circleci-tests
- 21d5d2c ci(tests): Add CircleCI tests
- 17d5e5f chore(doc): add DCO
- 7d66202 Clean up unused Makefile lines

---
Automated with [GoReleaser](https://github.com/goreleaser)
Built with go version go1.9.2 darwin/amd64

## v0.2.5-1

- 605a9c0 build(versions): Fix version linking

---
Automated with [GoReleaser](https://github.com/goreleaser)
Built with go version go1.9.3 linux/amd64

## v0.2.5

- 20b2d6b chore(deps): Update deps, prune unused constraints
- b16e851 fix(commonjs): Substitute doublestar for zglob to fix data race
- c7d449d build(version): Add revision to --version output
- fdf200a fix(js): fix concurrency race condition
- 4a234b3 feat(config): Allow server endpoint to be set by environment variable
- 38d8615 chore(dep): Commit lockfile changes
- b5b71eb fix(maven): fix maven verify logic
- 79b5b64 fix(cmd): move validation to upload cmd

---
Automated with [GoReleaser](https://github.com/goreleaser)
Built with go version go1.9.3 linux/amd64

## v0.2.4

- b0d5c7a Release v0.2.4
- 0e20f0b chore(flags): clean up flag parsing
- 41c2d3e fix(config): refactor to fix locator flag setting
- 668a4f9 Release v0.2.3
- 4c0286c fix(cmd): make build cmd runnable again
- a848a58 chore(errors): reformat some error copy

---
Automated with [GoReleaser](https://github.com/goreleaser)
Built with go version go1.9.2 darwin/amd64

## v0.2.3

- 41c2d3e fix(config): refactor to fix locator flag setting
- 668a4f9 Release v0.2.3
- 4c0286c fix(cmd): make build cmd runnable again
- a848a58 chore(errors): reformat some error copy

---
Automated with [GoReleaser](https://github.com/goreleaser)
Built with go version go1.9.2 darwin/amd64

## v0.2.2

- 867cc0b Release v0.2.2
- 732038c feat(errors): better error handling and feedback
- b0ec539 feat(config): add ability to read from custom config file
- 2574402 fix(commonjs): fix node_modules traversal in subdir

---
Automated with [GoReleaser](https://github.com/goreleaser)
Built with go version go1.9.2 darwin/amd64

## v0.2.1

- 3f7ccf0 Release v0.2.1
- 5a6f382 feat(config): add default run mode to output json and exit w/o upload

---
Automated with [GoReleaser](https://github.com/goreleaser)
Built with go version go1.9.2 darwin/amd64

## v0.2.0

- 7243d0f Release v0.2.0
- eb054a3 feat(composer): support composer builds in subdirs
- 3c2bccc feat(gems): support bundler builds in subdirs
- 58d98df fix(maven): fix maven output command
- 811ecb0 feat(maven): use module manifest in builds
- 6c5ab1c feat(bower): support bower builds in subfolders
- 2c4b1a6 feat(build): support multi-module builds

---
Automated with [GoReleaser](https://github.com/goreleaser)
Built with go version go1.9.2 darwin/amd64

## v0.1.0

- f36ce39 fix(release): fix .goreleaser entry point
- 124bb47 chore(release): change package entry point
- 55acfd3 feat(upload): send report link
- f678cf0 fix(build): fix locator and build output
- 59eec8a fix(cmd): Guard against under-specified user input
- 5161162 feat(cmd): Refactor CLI and config structure
- 97626c5 feat(config): Read API key from environment variable
- 384b13d Merge pull request #6 from fossas/feat/3-upload-builds-results
- 0537aaf Merge branch 'feat/3-upload-builds-results' of github.com:fossas/fossa-cli into feat/3-upload-builds-results
- 4aec471 feat(upload): #3 add build upload cmd
- 271ba79 Merge pull request #5 from fossas/feat/4-fossa-yaml
- f70ca36 fix(config): Remove debugging statement
- 64c67ca feat(config): Add config options for locator
- 1e98346 feat(upload): #3 add build upload cmd
- d4383d2 fix(main): Remove debugging comment
- 0dd5ee9 feat(config): Set existing build options from configuration file
- 6010976 feat(config): Read config file values
- df2d7d8 Merge pull request #2 from fossas/feat/1-go-get
- b476866 feat(go): Run go get on incomplete builds
- 9f47778 fix(gem): install only production deps by default
- aa4ba7d fix(json): fix json keys in dependency

---
Automated with [GoReleaser](https://github.com/goreleaser)
Built with go version go1.9.2 darwin/amd64

## v0.0.0

- 699d58d feat(build): ignore RawDependencies in serialization
- 834466a feat(build): refactor dependency and logging
- 82f4830 chore(build): ignore dist folder
- 74edd98 Merge branch 'master' of https://github.com/fossas/fossa-cli
- 5e71265 feat(build): add release spec
- cf3de9b Merge branch 'master' of github.com:fossas/fossa-cli
- 0b7331d feat(go): Fall back to import path tracing when no lockfiles
- 7305c46 feat(log): add logging config
- b3d5b72 fix(gem): fix bundle command
- f87cc95 feat(composer): composer support
- f30e125 fix(build): fix build and maven command
- 9221cea feat(build): update logging and docs
- 36f5668 Merge branch 'master' of https://github.com/fossas/fossa-cli
- e2f557a feat(mvn): add maven support
- 5773c86 feat(go): Add glide, godep, govendor, vndr support
- 8ebfd7a feat(go): Add dep support
- f555b48 style(golint): Fix lint and vet warnings
- 7fa1098 doc(readme): update licensing guidance
- 1afe4a0 doc(readme): update readme
- 103d685 doc(license): add readme and license
- 1800cc3 Add Gopkg manifest
- 0d43673 feat(bower): add bower suppot
- 364cebf feat(cli): Refuse to build unless --install flag is explicitly passed
- 5f117dc fix(npm): Fix npm build logic
- 05ae3f5 Initial Commit

---
Automated with [GoReleaser](https://github.com/goreleaser)
Built with go version go1.9.2 darwin/amd64<|MERGE_RESOLUTION|>--- conflicted
+++ resolved
@@ -1,18 +1,14 @@
 # FOSSA CLI Changelog
 
-<<<<<<< HEAD
-## Unreleased
+## v3.8.34
 - Add color and update formatting in cli help commands ([#1367](https://github.com/fossas/fossa-cli/pull/1367))
 
-## v3.8.30
-=======
 ## v3.8.33
 - Removes warnings and tracebacks to stderr [#1358](https://github.com/fossas/fossa-cli/pull/1358)
 
 ## v3.8.32
 
 - Options: Add a `--static-only-analysis` option. ([#1362](https://github.com/fossas/fossa-cli/pull/1362))
->>>>>>> 97bcbc9d
 
 ## v3.8.31
 
