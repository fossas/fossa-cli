# FOSSA CLI Changelog

<<<<<<< HEAD
## v3.6.5

Resolves an issue where UPX compression on binary plugins inside the CLI can cause segmentation faults on macOS. ([#1104](https://github.com/fossas/fossa-cli/pull/1104)).<br>
Builds past this version no longer use UPX to compress binary plugins on macOS, and consequently macOS binaries are expected to be slightly larger.
=======
<!-- title: description ([#](https://github.com/fossas/fossa-cli/pull/#)) -->

## v3.6.17

- `fossa test`: Display CVE, fixed version information, and issue dashboard links when possible. ([#1146](https://github.com/fossas/fossa-cli/pull/1146))

## v3.6.16

- Project labels: Support project labels from command line and configuration file ([1145](https://github.com/fossas/fossa-cli/pull/1145))

## v3.6.15

- Container scanning: support more tar formats. ([1142](https://github.com/fossas/fossa-cli/pull/1142))
- `--detect-dynamic`: Supports recursively inspecting binaries for dynamic dependencies. ([#1143](https://github.com/fossas/fossa-cli/pull/1143))

## v3.6.14

- `fossa test`: Improved reporting. ([#1135](https://github.com/fossas/fossa-cli/pull/1135))

## v3.6.13

- Vendored Dependencies: Add the unity companion license (https://unity.com/legal/licenses/unity-companion-license) and unity package distribution license (https://unity.com/legal/licenses/unity-package-distribution-license) to license scanning ([#1136](https://github.com/fossas/fossa-cli/pull/1136))

## v3.6.12

- Maven: If a package is both `"test"` and `"compile"`, it is no longer filtered ([#1138](https://github.com/fossas/fossa-cli/pull/1138)).

## v3.6.11

- Lib yarn protocol: When we encounter Yarn lib deps we should warn but not fail the scan ([#1134](https://github.com/fossas/fossa-cli/pull/1134))

## v3.6.10

- Vendored Dependencies: Allow path filtering when doing cli-side license scans ([#1128](https://github.com/fossas/fossa-cli/pull/1128))

## v3.6.9
- Yarn: Fix a bug where tarball URLs were recognized as git urls. ([#1126](https://github.com/fossas/fossa-cli/pull/1126))

## v3.6.8
- Go: Allow quotes module names in static analysis ([#1118](https://github.com/fossas/fossa-cli/pull/1118))
- `fossa test`: Includes revision summary and target information, when accessible ([#1119](https://github.com/fossas/fossa-cli/pull/1119))

## v3.6.7

- Rename `--experimental-license-scan` to `--license-scan` (https://github.com/fossas/fossa-cli/pull/1110)
- Emit a warning if the `--experimental-native-license-scan` flag is used

## v3.6.6

- Conda: Change dynamic strategy to simulate building an environment from `environment.yml` instead of reading from the currently active environment. ([#1099](https://github.com/fossas/fossa-cli/pull/1099))

## v3.6.5

- `fossa test`: deprecates `--json` flag in favor of `--format json` option. ([#1109](https://github.com/fossas/fossa-cli/pull/1109))
- `fossa container test`: deprecates `--json` flag in favor of `--format json` option. ([#1109](https://github.com/fossas/fossa-cli/pull/1109))
- UX: Added breadcrumb to main help output indicating that subcommands have additional options. ([#1106](https://github.com/fossas/fossa-cli/pull/1106))
>>>>>>> 300ab396

## v3.6.4

- C/C++: Fixes `--detect-vendored` on Windows. ([#1096](https://github.com/fossas/fossa-cli/pull/1096))
- Uses an ISO timestamp for the revision if no better revision can be inferred. ([#1091](https://github.com/fossas/fossa-cli/pull/1091))

## v3.6.3

Gradle: Considers dependencies from `debugUnitTest*` configurations to be unused. ([#1097](https://github.com/fossas/fossa-cli/pull/1097))

## v3.6.2

- Don't promote transitive dependencies  [#1092](https://github.com/fossas/fossa-cli/pull/1092).
- Container Scanning: Fixes a bug where tar entry were not normalized within nested layer tar. [#1095](https://github.com/fossas/fossa-cli/pull/1095)

## v3.6.1

- Container Scanning: Fixes a bug where image source parser ignored '-' in host. Also fixes an issue regarding to redirect headers when communicating with registry. [#1089](https://github.com/fossas/fossa-cli/pull/1089)

## v3.6.0

- Promote C/C++ features to general availability ([#1087](https://github.com/fossas/fossa-cli/pull/1087)).
  - `--experimental-enable-vsi` is now `--detect-vendored`.
  - `--experimental-analyze-dynamic-deps` is now `--detect-dynamic`.

## v3.5.3

- Manual Dependencies: Linux Dependencies (`rpm-generic`, `apk`, `deb`) can be provided as reference dependency in fossa-deps file ([#1086](https://github.com/fossas/fossa-cli/pull/1086)).

## v3.5.2

- Container Scanning: Fixes an issue with base64 encoded raw authentications ([#1085](https://github.com/fossas/fossa-cli/pull/1085)).

## v3.5.1

- Contributor counting: update the contributor count range from 90 days to 365 days. ([#1083](https://github.com/fossas/fossa-cli/pull/1083))

## v3.5.0

- Container Scanning: Uses native container scanner, deprecates old container scanner ([#1078](https://github.com/fossas/fossa-cli/pull/1078)), ([#1079](https://github.com/fossas/fossa-cli/pull/1079)), ([#1080](https://github.com/fossas/fossa-cli/pull/1080)), ([1082](https://github.com/fossas/fossa-cli/pull/1082)).

_Notice:_

- Now, container scanning analyzes projects for applications (`npm`, `pip`, etc) dependencies.
- Now, container scanning can filter specific targets via target exclusions using [fossa configuration file](./docs/references/files/fossa-yml.md).
- Now, `fossa-cli`'s windows binary can perform container scanning.
- Now, container scanned projects will show origin path in FOSSA web UI.
- Now, container scanned projects can target specific architecture via digest.

You can use `--only-system-deps` flag to only scan for dependencies from `apk`, `dpkg`, `dpm`.
This will mimic behavior of older FOSSA CLI's container scanning (older than v3.5.0).

Learn more:
- [container scanner](./docs/references/subcommands/container/scanner.md)
- [fossa container analyze](./docs/references/subcommands/container.md)

If you experience any issue with this release, or have question, please contact [FOSSA Support](https://support.fossa.com).

## v3.4.11
- Npm (Lockfile v3) - Fixes a defect where, _sometimes_ wrong version of the dependency was reported if multiple version of the same dependency existed in the lock file. ([#1075](https://github.com/fossas/fossa-cli/pull/1075))
- Npm (Lockfile v2) - Fixes a defect where, _sometimes_ wrong version of the dependency was reported if multiple version of the same dependency existed in the lock file. ([#1075](https://github.com/fossas/fossa-cli/pull/1075))

## v3.4.10
- Scala: Supports analysis of multi-project sbt builds with `sbt-dependency-graph` plugin. ([#1074](https://github.com/fossas/fossa-cli/pull/1074)).

## v3.4.9
- Scan Summary: Identifies project skipped due to production path filtering, or exclusion filtering. ([#1071](https://github.com/fossas/fossa-cli/pull/1071))
- R: Adds support for `renv` package manager. ([#1062](https://github.com/fossas/fossa-cli/pull/1062))

## v3.4.8
- Report: Fixes a defect, where `report` command was failing due to invalid dependencies cache from endpoint ([#1068](https://github.com/fossas/fossa-cli/pull/1068)).

## v3.4.7
- Linux releases are now packaged as both tar.gz and zip to improve compatibility when installing ([#1066](https://github.com/fossas/fossa-cli/pull/1066))

## v3.4.6
- Container Scanning: Fixes a defect, where container registry `registry:3000/org/repo:tag` was incorrectly identifying `registry` as project name. ([#1050](https://github.com/fossas/fossa-cli/issues/1050))
- Container Scanning: Includes registry uri in project name (experimental scanner only). ([#1050](https://github.com/fossas/fossa-cli/issues/1050))

## v3.4.5
- FOSSA API: Adds resiliency against API errors occurring when retrieving endpoint versioning information. ([#1051](https://github.com/fossas/fossa-cli/pull/1051))

## v3.4.4
- Fix a bug in the v1 installers for Windows (install-v1.ps1 and install.ps1) ([#1052](https://github.com/fossas/fossa-cli/pull/1052))

## v3.4.3
- Container scanning: Supports hardlink file discovery for experimental scanner. ([#1047](https://github.com/fossas/fossa-cli/pull/1047))
- Container scanning: Supports busybox. ([#1047](https://github.com/fossas/fossa-cli/pull/1047))
- Container scanning: Increases timeout to 5 mins when extracting image from docker engine api for experimental scanner. ([#1047](https://github.com/fossas/fossa-cli/pull/1047))

## v3.4.2

- API: Error messages are more clear and provide user-actionable feedback. ([#1048](https://github.com/fossas/fossa-cli/pull/1048))
- Metrics: Reports the kind of CI environment in which FOSSA is running, if any. ([#1043](https://github.com/fossas/fossa-cli/pull/1043))

## v3.4.1

- Container scanning: RPM: Add support for the Sqlite backend. ([#1044](https://github.com/fossas/fossa-cli/pull/1044))
- Container scanning: RPM: Add support for the NDB backend. ([#1046](https://github.com/fossas/fossa-cli/pull/1046))

## v3.4.0

- Container scanning: New experimental scanner. ([#1001](https://github.com/fossas/fossa-cli/pull/1001), [#1002](https://github.com/fossas/fossa-cli/pull/1002), [#1003](https://github.com/fossas/fossa-cli/pull/1003), [#1004](https://github.com/fossas/fossa-cli/pull/1004), [#1005](https://github.com/fossas/fossa-cli/pull/1005), [#1006](https://github.com/fossas/fossa-cli/pull/1006), [#1010](https://github.com/fossas/fossa-cli/pull/1010), [#1011](https://github.com/fossas/fossa-cli/pull/1011), [#1012](https://github.com/fossas/fossa-cli/pull/1012), [#1014](https://github.com/fossas/fossa-cli/pull/1014), [#1016](https://github.com/fossas/fossa-cli/pull/1016), [#1017](https://github.com/fossas/fossa-cli/pull/1017), [#1021](https://github.com/fossas/fossa-cli/pull/1021), [#1025](https://github.com/fossas/fossa-cli/pull/1025), [#1026](https://github.com/fossas/fossa-cli/pull/1026), [#1029](https://github.com/fossas/fossa-cli/pull/1029), [#1031](https://github.com/fossas/fossa-cli/pull/1031), [#1032](https://github.com/fossas/fossa-cli/pull/1032), [#1034](https://github.com/fossas/fossa-cli/pull/1034))<br>
  For more information, see the [experimental container scanning documentation](./docs/references/subcommands/container/scanner.md).
- Filters: Add `dist-newstyle` to the list of automatically filtered directories. ([#1030](https://github.com/fossas/fossa-cli/pull/1035))
- `fossa-deps`: Fix a bug in `fossa-deps.schema.json`, it is now valid JSON. ([#1030](https://github.com/fossas/fossa-cli/pull/1030))

## v3.3.12

- CocoaPods: Fixes error when analyzing podspecs that print non-JSON text to stdout ([#1015](https://github.com/fossas/fossa-cli/pull/1015))
- VSI: Executes with at least two threads even on a single core system ([#1013](https://github.com/fossas/fossa-cli/pull/1013))
- VSI: Reports a better error when no dependencies are found ([#1023](https://github.com/fossas/fossa-cli/pull/1023)).

## v3.3.11

- `fossa test`: `fossa test --json` produces json output when there are 0 issues found. ([#999](https://github.com/fossas/fossa-cli/pull/999))

## v3.3.10

- Svn: Fixes project inference bug, where revision values included `\r`. ([#997](https://github.com/fossas/fossa-cli/pull/997))

## v3.3.9

- Maven: Always use Maven Install Plugin 3.0.0-M1 to install depgraph. This avoids a Maven bug with older versions failing to install the plugin correctly from a vendored JAR. ([#988](https://github.com/fossas/fossa-cli/pull/988/files))
- Cocoapods: Fixes podpsec bug in which nested subspecs (of external sources), were not appropriately handled. Improves logging. ([#994](https://github.com/fossas/fossa-cli/pull/994))

## v3.3.8

- Carthage: Fixes analysis of artifacts dervided from Github entry for GH enterprise urls. ([#989](https://github.com/fossas/fossa-cli/pull/989))

## v3.3.7

- Report: Changes copyrights field to copyrightsByLicense in the attribution report JSON output. [#966](https://github.com/fossas/fossa-cli/pull/966)
- Report: Always include the "downloadUrl" field in attribution reports, regardless of the setting in the FOSSA reports UI. ([#979](https://github.com/fossas/fossa-cli/pull/979))
- Debug: Includes version associated with endpoint in debug bundle, and scan summary. ([#984](https://github.com/fossas/fossa-cli/pull/984))
- Test: Adds `--diff` option for `fossa test` command. ([#986](https://github.com/fossas/fossa-cli/pull/986))

## v3.3.6
- License scanning: Make CLI-side license scanning the default method for `vendored-dependencies`.
- Maven: Report direct dependencies as direct rather than deep. ([#963](https://github.com/fossas/fossa-cli/pull/963))

## v3.3.5
- Pnpm: Adds support for dependency analysis using `pnpm-lock.yaml` file. ([#958](https://github.com/fossas/fossa-cli/pull/958))

## v3.3.4
- `fossa report attribution`: Removes copyright information from JSON output ([#945](https://github.com/fossas/fossa-cli/pull/945)) as it was never available from the server.
- VSI scans now automatically skip the `.git` directory inside the scan root ([#969](https://github.com/fossas/fossa-cli/pull/969)).

## v3.3.3
- Cocoapods: Cocoapods analyzer does not handle subspecs in vendored podspecs. ([#964](https://github.com/fossas/fossa-cli/pull/964/files))

## v3.3.2
- License scanning: Skip rescanning revisions that are already known to FOSSA. This can be overridden by using the `--force-vendored-dependency-rescans` flag.
- Swift: Added support for `Package.resolved` v2 files ([#957](https://github.com/fossas/fossa-cli/pull/957)).
- Perl: Updated version number parser to be more lenient on non-textual version numbers ([#960](https://github.com/fossas/fossa-cli/pull/960))

## v3.3.1
- Vendor Dependencies: Considers `licence` and `license` equivalent when performing native license scan ([#939](https://github.com/fossas/fossa-cli/pull/939)).
- Vendor Dependencies: Native license scanning works in alpine linux without additional dependencies ([#949](https://github.com/fossas/fossa-cli/pull/949)).
- `fossa report attribution`: Adds copyright information to JSON output ([#945](https://github.com/fossas/fossa-cli/pull/945)).
- Scala: non-multi sbt projects include deep dependencies ([#942](https://github.com/fossas/fossa-cli/pull/942)).

## v3.3.0
- Telemetry: CLI collects telemetry by default. ([#936](https://github.com/fossas/fossa-cli/pull/936))

Read more about telemetry: https://github.com/fossas/fossa-cli/blob/master/docs/telemetry.md. To opt-out of telemetry, provide `FOSSA_TELEMETRY_SCOPE` environment variable with value of: `off` in your shell prior to running fossa.

## v3.2.17
- Archive upload: Fix a bug when trying to tar to a filename that already exists. ([#927](https://github.com/fossas/fossa-cli/pull/927))
- Npm: Supports lockfile v3. ([#932](https://github.com/fossas/fossa-cli/pull/932))

## v3.2.16
- Go: When statically analyzing a project, apply reported replacements. ([#926](https://github.com/fossas/fossa-cli/pull/926))

## v3.2.15

- Maven: Update `depGraph` plugin to `4.0.1` and add a fallback ot the legacy `3.3.0` plugin ([#895](https://github.com/fossas/fossa-cli/pull/895))

## v3.2.14

- Gradle: Considers `testFixturesApi` and `testFixturesImplementation` to be test configuration, and it's dependencies are excluded in analyzed dependency graph. ([#920](https://github.com/fossas/fossa-cli/pull/920))

## v3.2.13

- Filters: Fixes the disabled path filtering in discovery exclusion. ([#908](https://github.com/fossas/fossa-cli/pull/908))

## v3.2.12

- `fossa report attribution`: Adds `text` as an option to `--format`. ([#921](https://github.com/fossas/fossa-cli/pull/921))
- Go: The standard library is no longer reported as a dependency. ([#918](https://github.com/fossas/fossa-cli/pull/918))

## v3.2.11

- nodejs: Refine how workspace packages are recognized/skipped. ([#916](https://github.com/fossas/fossa-cli/pull/916))
- Cocoapods: Resolves vendored local podspecs into their source Git repositories when possible. ([#875](https://github.com/fossas/fossa-cli/pull/875))

## v3.2.10

- Haskell: Generates build plan properly for multi-home Cabal projects (h/t [@jmickelin](https://github.com/jmickelin)) ([#910](https://github.com/fossas/fossa-cli/pull/910))

## v3.2.9

- Container Scanning: supports rpm databases using `ndb` or `sqlite` backend. ([#894](https://github.com/fossas/fossa-cli/pull/894))

## v3.2.8

- Filtering: Don't use included paths for discovery exclusion. ([#907](https://github.com/fossas/fossa-cli/pull/907))
- Filtering: add `--debug-no-discovery-exclusion` for client-side filter debugging. (#[901](https://github.com/fossas/fossa-cli/pull/901))

## v3.2.7

- Debug: Redact all known API keys from the debug bundle (#[897](https://github.com/fossas/fossa-cli/pull/897))
- Nodejs: Discover peer deps and transitive deps for name-spaced packages in package-lock.json. ([#882](https://github.com/fossas/fossa-cli/pull/882))

## v3.2.6

- Filters: Apply filters during the discvoery phase, reducing end-to-end runtime. ([#877](https://github.com/fossas/fossa-cli/pull/877))

## v3.2.5

- Debug: Reduce the size of debug bundles. ([#890](https://github.com/fossas/fossa-cli/pull/890))

## v3.2.4

- Nodejs: Fixed a bug where dev deps that only appear in requires were considered production dependencies. ([#884](https://github.com/fossas/fossa-cli/pull/884))

## v3.2.3

- Nodejs: Fixed a bug where some dev dependencies weren't removed during shrinking. ([#859](https://github.com/fossas/fossa-cli/pull/859))

## v3.2.2

- Nodejs: Fix a bug where cycles involved peer dependencies would cause an infinite loop. ([#870](https://github.com/fossas/fossa-cli/pull/870))
- Experimental: Allow local license scanning of vendored dependencies (specified in `fossa-deps.yml` file) when using `--experimental-native-license-scan`.
  - [#868](https://github.com/fossas/fossa-cli/pull/868)
  - [#858](https://github.com/fossas/fossa-cli/pull/858)
  - [#838](https://github.com/fossas/fossa-cli/pull/838)
  - [#814](https://github.com/fossas/fossa-cli/pull/814)
  - [#873](https://github.com/fossas/fossa-cli/pull/873)

## v3.2.1

- Experimental: native license scanning is now disabled by default. ([#865](https://github.com/fossas/fossa-cli/pull/865))

## v3.2.0
- Telemetry: Introduces fossa cli telemetry for fatal errors and warnings. By default, telemetry is disabled. ([#831](https://github.com/fossas/fossa-cli/pull/831))
Please read for details on telemetry [here](./docs/telemetry.md)

- Configuration: Fixes a bug where `.fossa.yml` was picked up only in the working directory, not in the analysis directory. ([#854](https://github.com/fossas/fossa-cli/pull/854))
- Configuration: Reports an error when provided API key is an empty string ([#856](https://github.com/fossas/fossa-cli/pull/856))

## v3.1.8

- Windows: Fixes a --version command for windows release binary.

## v3.1.7

- Configuration: Users can now use `.fossa.yaml` as a configuration file name. Previously, only `.fossa.yml` was supported. ([#851](https://github.com/fossas/fossa-cli/pull/851))
- fossa-deps: Fixes an archive uploading bug for vendor dependency by queuing archive builds individually. ([#826](https://github.com/fossas/fossa-cli/pull/826))
- nodejs: Capture peer dependencies transitively for npm `package-lock.json` files. ([#849](https://github.com/fossas/fossa-cli/pull/849))

## v3.1.6

- Respects Go module replacement directives in the Go Mod Graph strategy. ([#841](https://github.com/fossas/fossa-cli/pull/841))

## v3.1.5

- Adds `--format` to `fossa report attribution` and deprecates `--json`. ([#844](https://github.com/fossas/fossa-cli/pull/844))

## v3.1.4

- Handles symlink loops in directory structure. ([#827](https://github.com/fossas/fossa-cli/pull/827))
- No longer crashes when `fossa-deps.yml` exists but has an empty `archived-dependencies` property. ([#832](https://github.com/fossas/fossa-cli/pull/832))

## v3.1.3

- Adds support for identifying dynamically linked dependencies in an output binary. ([#818](https://github.com/fossas/fossa-cli/pull/818), [#788](https://github.com/fossas/fossa-cli/pull/788), [#780](https://github.com/fossas/fossa-cli/pull/780), [#788](https://github.com/fossas/fossa-cli/pull/778), [#771](https://github.com/fossas/fossa-cli/pull/771), [#770](https://github.com/fossas/fossa-cli/pull/770))

## v3.1.2

- Fixes a bug which ignored the `server` field in the config file. ([#821](https://github.com/fossas/fossa-cli/pull/821))

## v3.1.1

- UX: Parser error messages include call to action. ([#801](https://github.com/fossas/fossa-cli/pull/801))
- UX: Improves error message when executable is not found. ([#813](https://github.com/fossas/fossa-cli/pull/813))
- UX: Fixes minor scan summary ordering bug. ([#813](https://github.com/fossas/fossa-cli/pull/813))
- UX: Writes errors and warnings encountered in analyze to temp file. ([#813](https://github.com/fossas/fossa-cli/pull/813))
- Ruby: Improves error and warning messages. ([#800](https://github.com/fossas/fossa-cli/pull/800))
- Python: `setup.py` error messages are _less_ noisy. ([#801](https://github.com/fossas/fossa-cli/pull/801))
- Dart: Improves error and warning messages. ([#800](https://github.com/fossas/fossa-cli/pull/806))
- Pipenv: Improves error and warning messages. ([#803](https://github.com/fossas/fossa-cli/pull/803))
- Poetry: Improves error and warning messages. ([#803](https://github.com/fossas/fossa-cli/pull/803))
- Maven: Improves error and warning messages. ([#808](https://github.com/fossas/fossa-cli/pull/808))
- Nodejs: Improves error and warning messages. ([#805](https://github.com/fossas/fossa-cli/pull/805))
- Swift: Improves error and warning messages. ([#802](https://github.com/fossas/fossa-cli/pull/802))
- Cocoapods: Improves error and warning messages. ([#807](https://github.com/fossas/fossa-cli/pull/807))
- Golang: Improves error and warning messages. ([#809](https://github.com/fossas/fossa-cli/pull/809))
- Gradle: Improves error and warning messages. ([#804](https://github.com/fossas/fossa-cli/pull/804))
- Scala: Improves error and warning messages. ([#813](https://github.com/fossas/fossa-cli/pull/813))
- Clojure: Improves error and warning messages. ([#813](https://github.com/fossas/fossa-cli/pull/813))
- Nim: Improves error and warning messages. ([#813](https://github.com/fossas/fossa-cli/pull/813))
- Rust: Improves error and warning messages. ([#813](https://github.com/fossas/fossa-cli/pull/813))
- UX: Improves errors for dynamic deps, and binary deps analysis. ([#819](https://github.com/fossas/fossa-cli/pull/819))
- UX: Improves analysis scan summary rendering. ([#819](https://github.com/fossas/fossa-cli/pull/819))


## v3.1.0

- FOSSA API: Uses `SSL_CERT_FILE`, and `SSL_CERT_DIR` environment variable for certificates when provided. ([#760](https://github.com/fossas/fossa-cli/pull/760))
- UX: Uses error messages received from FOSSA api, when reporting API related errors. ([#792](https://github.com/fossas/fossa-cli/pull/792))
- UX: Adds scan summary tabulating errors, warnings, project directory, and skipped projects. ([#790](https://github.com/fossas/fossa-cli/pull/790))

## v3.0.18

- Fully percent-encode sub-paths in generated URLs. ([#789](https://github.com/fossas/fossa-cli/pull/789))
- Improve error tracking and outputs. ([#774](https://github.com/fossas/fossa-cli/pull/774))
- Cabal: Fixed a filter error that treated cabal projects as stack projects. ([#787](https://github.com/fossas/fossa-cli/pull/787))

## v3.0.17

- Npm: Fixes an issue where a package-lock.json dep with a boolean 'resolved' key wouldn't parse. ([#775](https://github.com/fossas/fossa-cli/pull/775))
- Npm: Fixes an issue where analyzing `package-lock.json` would miss duplicate packages with different versions. ([#779](https://github.com/fossas/fossa-cli/pull/779))
- Gradle: Projects with only a top-level `settings.gradle` file will now be detected. ([#785](https://github.com/fossas/fossa-cli/pull/785))

## v3.0.16

- Monorepo: Upload file data and licenses together during monorepo scans, speed up issue scans. ([#772](https://github.com/fossas/fossa-cli/pull/772))
- Improves the overall performance and progress reporting of VSI scans. ([#765](https://github.com/fossas/fossa-cli/pull/765))
- Rebar: Fix `rebar.config` parser failing on unneccessary escapes. ([#764](https://github.com/fossas/fossa-cli/pull/764))

## v3.0.15

- Improve archive upload logging. ([#761](https://github.com/fossas/fossa-cli/pull/761))

## v3.0.14

- Maven: Updates implementation to delineate classifier, and consequently maven dependencies with classifier can be scanned without failure in FOSSA. ([#755](https://github.com/fossas/fossa-cli/pull/755/))

## v3.0.13

- `package-lock.json` parser ignores name field. ([#757](https://github.com/fossas/fossa-cli/pull/757))

## v3.0.12

- log4j: Adds `fossa log4j` command to identify log4j dependencies. ([#744](https://github.com/fossas/fossa-cli/pull/744))

## v3.0.11

- Yarn: Fixes an issue, where entry missing `resolved` attribute in `yarn.lock` would throw exception. ([#741](https://github.com/fossas/fossa-cli/pull/741))

## v3.0.10

- Gradle: Uses ResolutionAPI for gradle analysis. ([#740](https://github.com/fossas/fossa-cli/pull/740/))
- Cleans up duplicated internal hashing primitives ([#737](https://github.com/fossas/fossa-cli/pull/737))
- Adds a prerequisite required for future VSI improvements ([#736](https://github.com/fossas/fossa-cli/pull/736))

## v3.0.9

- Makes experimental flags discoverable and documents them. ([#723](https://github.com/fossas/fossa-cli/pull/723))
- Supports extracting `.tar.xz` files ([#734](https://github.com/fossas/fossa-cli/pull/734))
- Supports extracting `.tar.bz2` files ([#734](https://github.com/fossas/fossa-cli/pull/734))
- Adds explicit `xz` support for `rpm` files ([#735](https://github.com/fossas/fossa-cli/pull/735))
- Adds `zstd` support for `rpm` files ([#735](https://github.com/fossas/fossa-cli/pull/735))
- Adds a prerequisite required for future VSI improvements ([#730](https://github.com/fossas/fossa-cli/pull/730))

## v3.0.8

- Nuget: Fixes analysis performance when working with `project.assets.json` ([#733](https://github.com/fossas/fossa-cli/pull/733))

## v3.0.7

- Go: `go mod graph` is used as default tactic for gomod strategy. ([#707](https://github.com/fossas/fossa-cli/pull/707))

## v3.0.6

- Yarn: Fixes a bug with yarn v1 lock file analysis, where direct dependencies were not reported sometimes. ([#716](https://github.com/fossas/fossa-cli/pull/716))

## v3.0.5

- Nim: Adds support for dependency analysis using `nimble.lock` file. ([#711](https://github.com/fossas/fossa-cli/pull/711))

## v3.0.4

- Npm: Fixes a bug where dev dependencies were not included in result when using `--include-unused-deps` ([#710](https://github.com/fossas/fossa-cli/pull/710))

## v3.0.3

- Increases default timeout to 3600 seconds (1 hour) for commands listed below ([#712](https://github.com/fossas/fossa-cli/pull/712))
  - `fossa test`
  - `fossa container test`
  - `fossa vps test`
  - `fossa report`
  - `fossa vps report`

## v3.0.2

- Nuget (projectassetsjson): Ignores project type dependencies in reporting ([#704](https://github.com/fossas/fossa-cli/pull/704))
- Nuget (projectassetsjson): Fixes a bug, where indirect dependencies where appearing as direct dependencies([#704](https://github.com/fossas/fossa-cli/pull/704))

## v3.0.1

- Deduplicates `vendored-dependencies` entries when possible, and provides a better error message when not. ([#689](https://github.com/fossas/fossa-cli/pull/689))
- Adds logging to `vendored-dependencies` processing. ([#703](https://github.com/fossas/fossa-cli/pull/703))

# Version 3 Changelog

- Migrates source code from [spectrometer](https://github.com/fossas/spectrometer) into fossa-cli (this repository).

# Version 2 Changelog

Releases for CLI 2.x can be found at: https://github.com/fossas/spectrometer/releases

## v2.19.9

- Go: Fixes a regression, where deep dependencies were reported as direct dependencies. ([#443](https://github.com/fossas/spectrometer/pull/443/))

## v2.19.8

- Perl: Adds support for Perl with parsing of `META.json`, `META.yml`, `MYMETA.yml`, `MYMETA.json`. ([#428](https://github.com/fossas/spectrometer/pull/428))

## v2.19.7

- Resolves a regression when parsing npm `package-lock.json` files that do not contain a `version` field ([#445](https://github.com/fossas/spectrometer/pull/445))

## v2.19.6

- Special cases scans with a single VSI only filter to skip other analysis strategies ([#407](https://github.com/fossas/spectrometer/pull/407))
- Adds the ability to skip resolving dependencies from FOSSA projects discovered during VSI scans ([#435](https://github.com/fossas/spectrometer/pull/435))

## v2.19.5

- Fixes an issue observed during VSI analysis where fingerprinting files with lines longer than 64KiB would fail. ([#427](https://github.com/fossas/spectrometer/pull/427))

## v2.19.4

- Adds experimental capability for filtering gradle configuration for analysis. ([#425](https://github.com/fossas/spectrometer/pull/425))

Refer to: [Gradle documentation](docs/references/strategies/languages/gradle/gradle.md#experimental-only-selecting-set-of-configurations-for-analysis) for more details.

## v2.19.3

- Removes `fossa compatibility` command. ([#383](https://github.com/fossas/spectrometer/pull/383))

Use [`fossa-deps.{yml,json}`](docs/features/vendored-dependencies.md) file to facilitate archive uploading capability, previously provided by `fossa compatibility` command.

## v2.19.2

- Adds `--config` flag, which can set custom path for configuration file. If `--config` flag is not used, base directory will scanned for `.fossa.yml` file. ([#415](https://github.com/fossas/spectrometer/pull/415))

## v2.19.1

- Fixes an issue where nodeJS errors were reported when no NodeJS project were discovered. ([#424](https://github.com/fossas/spectrometer/pull/424))

## v2.19.0

- Adds support for `fossa analyze --include-unused-deps`, which prevents filtering out non-production dependencies. ([#412](https://github.com/fossas/spectrometer/pull/412))
- Yarn: Adds support for workspaces. ([#374](https://github.com/fossas/spectrometer/pull/374))
- Npm: Adds support for workspaces. ([#374](https://github.com/fossas/spectrometer/pull/374))
- Npm: Removes unreliable `npm ls`-based analysis tactic. ([#374](https://github.com/fossas/spectrometer/pull/374))
- `fossa-deps`: Adds support for `bower`-type in `referenced-dependencies`. ([#406](https://github.com/fossas/spectrometer/pull/406))
- Monorepo: Chunk AOSP files when uploading ([#421](https://github.com/fossas/spectrometer/pull/421)).
- Monorepo: Don't fail on files that are filtered during expansion ([#421](https://github.com/fossas/spectrometer/pull/421)).

## v2.18.1

- Monorepo: Send error state to UI if the CLI crashes, so scans won't appear to hang forever. ([#409](https://github.com/fossas/spectrometer/pull/409))
- Monorepo: Fix parsing nomos output bug where files contain newlines. ([#409](https://github.com/fossas/spectrometer/pull/409))

## v2.18.0

- Improves performance in scenarios where cgroups are used to limit the amount of CPU time available, such as K8S containers ([#403](https://github.com/fossas/spectrometer/pull/403))

## v2.17.3

- Monorepo: adds some optimizations to reduce the amount of file buffering in memory during a scan, resulting in less memory pressure and faster scans. ([#402](https://github.com/fossas/spectrometer/pull/402))
- Adds compatibility script for `fossa report attribution --json` ([#397](https://github.com/fossas/spectrometer/pull/397))

## v2.17.2

- Fortran: Supports fortran package manager. ([#377](https://github.com/fossas/spectrometer/pull/377))

## v2.17.1

- Adds support for reporting origin path for binaries discovered via `--experimental-enable-binary-discovery` ([#396](https://github.com/fossas/spectrometer/pull/396))

## v2.17.0

- When running `fossa analyze` with the `--debug` flag, we now create a `fossa.debug.json.gz` file containing detailed runtime traces for project discovery and dependency analysis

## v2.16.6

- Monorepo: Adds automatic retries to failed API calls. ([#392](https://github.com/fossas/spectrometer/pull/392))

## v2.16.5

- Adds JSON Output for `fossa test --json` when there are no issues. ([#387](https://github.com/fossas/spectrometer/pull/387))

## v2.16.4

- Monorepo: Fixes bug with symlink logic mismatch between walker and buildspec uploader. ([#388](https://github.com/fossas/spectrometer/pull/388))

## v2.16.3

- Monorepo: Fixes bug with non-glob exclusions. ([#386](https://github.com/fossas/spectrometer/pull/386))

## v2.16.2

- Monorepo: Fixes crash when there are no ninja/buildspec files to upload. ([#385](https://github.com/fossas/spectrometer/pull/385))
- Monorepo: Fixes issue with only-path/exclude-path globs.

## v2.16.1

- Gradle: Supports analysis of projects using gralde v3.3 or below. ([#370](https://github.com/fossas/spectrometer/pull/370))

## v2.16.0

- Swift: Supports dependencies analysis for dependencies managed by Swift Package Manager. ([#354](https://github.com/fossas/spectrometer/pull/354))

## v2.15.24

- Leiningen: Executes `lein --version` before performing any analysis, to ensure Leiningen has performed its install tasks (done on its first invocation). ([#379](https://github.com/fossas/spectrometer/pull/379))

## v2.15.23

- Maven: Fixes `mvn:dependency` tactic to exclude root project as direct dependency. ([#375](https://github.com/fossas/spectrometer/pull/375))

## v2.15.22

- Adds branch and revision information to the URL reported at the end of a `fossa analyze --experimental-enable-monorepo` scan. ([#378](https://github.com/fossas/spectrometer/pull/378))

## v2.15.21

- When using `--experimental-enable-binary-discovery`, prepopulates information discovered in JAR manfiests. ([#372](https://github.com/fossas/spectrometer/pull/372))

## v2.15.20

- Yarn: Fixes potential runtime errors, when yarn.lock contains deep dependency without specification at root level in yarn.lock. ([#369](https://github.com/fossas/spectrometer/pull/369))

## v2.15.19

- Fixes an issue with `fossa-deps.yml` `vendored-dependencies` entries where uploads would fail if the dependency was in a subdirectory. ([#373](https://github.com/fossas/spectrometer/pull/373))

## v2.15.18

- Monorepo: Speeds up commercial phrase detection by doing a first pass before trying to parse context. ([#371](https://github.com/fossas/spectrometer/issues/371))

## v2.15.17

- Gradle: Classifies dependency from `testCompileClasspath` and `testRuntimeClasspath` configurations as test dependencies. ([#366](https://github.com/fossas/spectrometer/pull/366))

## v2.15.16

- Yarn: Analyzes yarn.lock without runtime error, when yarn.lock includes symlinked package. ([#363](https://github.com/fossas/spectrometer/pull/363))

## v2.15.15

- Monorepo: Efficiently upload binary blobs for ninja & buildspec files ([#362](https://github.com/fossas/spectrometer/pull/362)).

## v2.15.14

- Yarn: Fixes missing dependency from the analyses, when dependency has zero deep dependencies, and is not a deep dependency of any other dependency. ([#359](https://github.com/fossas/spectrometer/pull/359))

## v2.15.13

Adds another closed beta feature around FOSSA C/C++ support.
For now this functionality is considered publicly undocumented, and is only used with support from FOSSA engineering.

- Adds support for reporting detected binaries as unlicensed dependencies ([#353](https://github.com/fossas/spectrometer/pull/353))

## v2.15.12

- Yarn: Analyzes yarn.lock without runtime error, when yarn.lock includes directory dependency. ([#361](https://github.com/fossas/spectrometer/pull/361))

## v2.15.11

- Gradle: Classifies dependency's environment correctly, when originating from common android development and test configurations. ([#338](https://github.com/fossas/spectrometer/pull/338))

## v2.15.10

- Monorepo: Ignore permission errors when searching for ninja or buildspec files. ([#351](https://github.com/fossas/spectrometer/pull/351))

## v2.15.9

- CocoaPods: Supports git sources in `Podfile.lock` analysis. ([#345](https://github.com/fossas/spectrometer/pull/345))

## v2.15.8

- `fossa analyze --experimental-enable-monorepo` now turns off proprietary language scanning by default, and has this feature controlled by a feature flag ([#343](https://github.com/fossas/spectrometer/pull/343))

## v2.15.7

- Resolves an issue where errors running `fossa report` and `fossa test` would be made more confusing when the project isn't a monorepo project ([#321](https://github.com/fossas/spectrometer/pull/321))
- Prevents uploading standard analysis results to monorepo projects, where they'd be silently ignored ([#341](https://github.com/fossas/spectrometer/pull/341))

## v2.15.6

- CocoaPods: Fixes `Podfile.lock` parsing. It safely parses when Pod and Dependencies entries are enclosed with quotations. ([#337](https://github.com/fossas/spectrometer/pull/337))

## v2.15.5

- Fixes an issue where `--json` would output the raw project ID, instead of a normalized ID ([#339](https://github.com/fossas/spectrometer/pull/339))

## v2.15.4

- Gradle: Search parent directories for gradlew and gradlew.bat ([#336](https://github.com/fossas/spectrometer/pull/336))

This release also adds a number of closed beta features around FOSSA C/C++ support.
For now this functionality is considered publicly undocumented, and is only used with support from FOSSA engineering.

As such this new functionality is hidden from the help and other documentation in this repo.
For questions using the new functionality in this release please contact us!

- Support linking user-defined dependency binaries. ([#323](https://github.com/fossas/spectrometer/pull/323))
- Support resolving linked user-defined binaries found in projects when VSI is enabled. ([#328](https://github.com/fossas/spectrometer/pull/328))
- Support linking user project binaries. ([#333](https://github.com/fossas/spectrometer/pull/333))
- Support resolving linked user project binaries found in projects when VSI is enabled. ([#333](https://github.com/fossas/spectrometer/pull/333))

## v2.15.3

- Resolve a scan performance regression for `fossa vps` invocations. ([#335](https://github.com/fossas/spectrometer/pull/335))
- Resolve a scan performance regression for `fossa analyze --experimental-enable-monorepo` invocations. ([#335](https://github.com/fossas/spectrometer/pull/335))

## v2.15.2

- Maven: Fixes an issue where dependencies parsed from `dependency:tree` would fail to resolve when uploaded. ([#332](https://github.com/fossas/spectrometer/pull/332))

## v2.15.1

- Maven: Fixes an issue where dependencies with a platform specifier were not correctly parsed. ([#329](https://github.com/fossas/spectrometer/pull/329))

## v2.15.0

- Dart: Adds support for pub package manager. ([#313](https://github.com/fossas/spectrometer/pull/313))
- Analyzed dependencies now report what file they were found in. ([#316](https://github.com/fossas/spectrometer/pull/316))

## v2.14.5

- Maven: Fixes an issue where projects with `settings.xml` files would not be analyzed correctly using the `dependency:tree` tactic. ([#327](https://github.com/fossas/spectrometer/pull/327))

## v2.14.4

- Gradle: Fixes an issue where all dependencies would appear as direct. ([#319](https://github.com/fossas/spectrometer/pull/319))

## v2.14.3

- Monorepo: archive expansion now respects `--exclude-path` and `--only-path`. ([#320](https://github.com/fossas/spectrometer/pull/320))

## v2.14.2

- Maven: `mvn dependency:tree` now correctly cleans up temporary files after an exception, and correctly uses `settings.xml` when available. ([#318](https://github.com/fossas/spectrometer/pull/318))

## v2.14.1

- Expanded proprietary language snippets in monorepo scans. ([#317](https://github.com/fossas/spectrometer/pull/317))

## v2.13.1

- Adds support for a new Maven tactic that produces the full dependency graph if `mvn dependency:tree` is available but the plugin is not. ([#310](https://github.com/fossas/spectrometer/pull/287))

## v2.13.0

- Elixir: Adds support for Elixir projects using `mix`. ([#287](https://github.com/fossas/spectrometer/pull/287))

## v2.12.3

- Gradle: Fixes an issue where unresolvable Gradle configurations would cause Gradle analysis to show no dependencies ([#292](https://github.com/fossas/spectrometer/pull/292)).

## v2.12.2

- Python: Fixes an issue where older Poetry lockfiles were not correctly identified. ([#309](https://github.com/fossas/spectrometer/pull/309))

## v2.12.1

- VPS: Adds `--exclude-path` and `--only-path` to monorepo functionality in `fossa analyze`. ([#291](https://github.com/fossas/spectrometer/pull/291))
- VPS: Support globs in `--{exclude,only}-path` flags. ([#291](https://github.com/fossas/spectrometer/pull/291))

## v2.12.0

- Python: Adds support for the Poetry package manager. ([#300](https://github.com/fossas/spectrometer/pull/300))

## v2.11.1

- Perl: Adds support for CPAN dependencies in `fossa-deps`. ([#296](https://github.com/fossas/spectrometer/pull/296))

## v2.11.0

- Adds support for selecting which folders analysis targets are discovered in. ([#273](https://github.com/fossas/spectrometer/pull/273))
- VPS: Adds support for `fossa test` and `fossa report` for monorepo projects. ([#290](https://github.com/fossas/spectrometer/pull/290))
- Maven: Adds support for `${property}` substitution for `<groupId>` and `<artifactId>` fields in dependencies. ([#282](https://github.com/fossas/spectrometer/pull/282))

## v2.10.3

- Adds support for specifying a release group on project creation. ([#283](https://github.com/fossas/spectrometer/pull/283))
- Adds support for non-HTTPS backends for archive uploads (e.g. for on-premises deployments). ([#276](https://github.com/fossas/spectrometer/pull/276))
- Adds `--experimental-enable-monorepo` and other associated flags to `fossa analyze`, which enables experimental monorepo support. ([#286](https://github.com/fossas/spectrometer/pull/286))
- Deprecates `fossa vps` subcommands. ([#286](https://github.com/fossas/spectrometer/pull/286))

## v2.10.2

- Fixes an issue where some `fossa` commands (including `fossa test`) would exit non-zero on success. ([#278](https://github.com/fossas/spectrometer/pull/278)).

## v2.10.1

- Fixes an issue where `fossa container analyze` exited zero on failure. ([#275](https://github.com/fossas/spectrometer/pull/275))

## v2.10.0

- Adds support for short flags. ([#264](https://github.com/fossas/spectrometer/pull/264))
- Adds a `remote-dependencies` section in the `fossa-deps` file to support archives at specific URLs. ([#260](https://github.com/fossas/spectrometer/pull/260))
- Renames some fields for `custom-dependencies` to avoid confusion. ([#260](https://github.com/fossas/spectrometer/pull/260))

## v2.9.2

- Adds JSON-formatted project information to the output of `fossa analyze` with `--json`. ([#255](https://github.com/fossas/spectrometer/pull/255))

## v2.9.1

- VPS: Bump wiggins - Updated `vps aosp-notice-file` subcommand to upload ninja files & trigger async task. ([#272](https://github.com/fossas/spectrometer/pull/272))

## v2.9.0

- Fixes an issue where stdout doesn't always flush to the console. ([#265](https://github.com/fossas/spectrometer/pull/265))
- Fixes an issue when referenced-dependencies are not being uploaded. ([#262](https://github.com/fossas/spectrometer/pull/262))
- Adds support for `fossa-deps.json`. ([#261](https://github.com/fossas/spectrometer/pull/261))
- Adds support for `vendored-dependencies` to be license scanned. ([#257](https://github.com/fossas/spectrometer/pull/257))

## v2.8.0

- Adds support for `--branch` flag on `fossa container analyze` command. ([#253](https://github.com/fossas/spectrometer/pull/253))
- Adds support and documentation for user-defined dependencies. ([#245](https://github.com/fossas/spectrometer/pull/245))
- Allows using `.yml` or `.yaml` extensions for `fossa-deps` file, but not both. ([#245](https://github.com/fossas/spectrometer/pull/245))
- `fossa analyze` now checks `fossa-deps` before running analysis (instead of checking in parallel with other analyses). ([#245](https://github.com/fossas/spectrometer/pull/245))

## v2.7.2

- VSI: Updates the VSI Plugin.
- VSI: Adds support for VSI powered dependency discovery as a strategy.

## v2.7.1

- Re-enables status messages for commands like `fossa test` in non-ANSI environments. ([#248](https://github.com/fossas/spectrometer/pull/248))
- Yarn: Adds support for Yarn v2 lockfiles. ([#244](https://github.com/fossas/spectrometer/pull/244))
- NuGet: Fixes the dependency version parser for `.csproj`, `.vbproj`, and similar .NET files. ([#247](https://github.com/fossas/spectrometer/pull/247))

## v2.7.0

- Conda: Adds support for the Conda package manager. ([#226](https://github.com/fossas/spectrometer/pull/226))

## v2.6.1

- VPS: Adds `--follow` to the `vps analyze` subcommand, which allows for following symbolic links during VPS scans. ([#243](https://github.com/fossas/spectrometer/pull/243))

## v2.6.0

- Display the progress of `fossa analyze` while running. ([#239](https://github.com/fossas/spectrometer/pull/239))

## v2.5.18

- NPM: Fixes issue where transitive dependencies could be missing in NPM projects. ([#240](https://github.com/fossas/spectrometer/pull/240))

## v2.5.17

- Containers: Fixes an issue where `--project` and `--revision` were not correctly handled in `fossa container analyze`. ([#238](https://github.com/fossas/spectrometer/pull/238))

## v2.5.16

- Adds support for `fossa-deps.yml`. ([#236](https://github.com/fossas/spectrometer/pull/236))

## v2.5.15

- Python: Fixes an issue where parsing unsupported fields in `requirements.txt` could prevent Python analyses from terminating. ([#235](https://github.com/fossas/spectrometer/pull/235))

## v2.5.14

- Go: Upload module identifiers instead of package identifiers to the backend. ([#234](https://github.com/fossas/spectrometer/pull/234))

## v2.5.13

- VPS: Update VPS plugin to `2021-04-27-312bbe8`. ([#233](https://github.com/fossas/spectrometer/pull/233))
  - Improve performance of scanning projects
  - Reduce memory pressure when scanning large projects

## v2.5.12

- VPS: Update VPS plugin to `2021-04-19-9162a26`. ([#231](https://github.com/fossas/spectrometer/pull/231))

## v2.5.11

- Allow flags to be set via configuration file. ([#220](https://github.com/fossas/spectrometer/pull/220))
- Containers: add support for layers. ([#228](https://github.com/fossas/spectrometer/pull/228))

## v2.5.10

- Only activate replay/record mode using `--replay`/`--record` (previously it was turned on in `--debug` mode). ([#212](https://github.com/fossas/spectrometer/pull/212))
- Containers: Fixed a bug where container scanning failed when ignored artifacts aren't in the right shape. ([#223](https://github.com/fossas/spectrometer/pull/223))

## v2.5.9

- VPS: Update the VPS scanning plugin:
  - Resolve issues reading IPR files with null byte content.
  - Workaround recursive variable declarations when parsing Android.mk files.

## v2.5.8

- VPS: Support makefiles in `fossa vps aosp-notice-file`. ([#216](https://github.com/fossas/spectrometer/pull/216))
- VPS: Require paths to ninja files as arguments in `fossa vps aosp-notice-file`. ([#217](https://github.com/fossas/spectrometer/pull/217))

## v2.5.7

- VPS: Print project URL after `fossa vps analyze`. ([#215](https://github.com/fossas/spectrometer/pull/215))

## v2.5.6

- Gradle: Fixes an issue that sometimes prevented Gradle project analyses from terminating. ([#211](https://github.com/fossas/spectrometer/pull/211))

## v2.5.5

- PHP: Fixes an issue where Composer lockfiles could cause a crash when parsing. ([#207](https://github.com/fossas/spectrometer/pull/207))

## v2.5.4

- Scala: Fixes an issue that sometimes prevented Scala analyses from terminating. ([#206](https://github.com/fossas/spectrometer/pull/187))

## v2.5.0

- Containers: Add container analysis toolchain. ([#173](https://github.com/fossas/spectrometer/pull/173))

## v2.4.11

- Fixes several issues that caused analysis failures during upload. ([#187](https://github.com/fossas/spectrometer/pull/187), [#188](https://github.com/fossas/spectrometer/pull/188))

## v2.4.9

- Python: Fixes an issue with `requirements.txt` parsing line extensions. ([#183](https://github.com/fossas/spectrometer/pull/183))
- Fixes an issue where we didn't read the cached revision when picking a revision for `fossa test` in projects without VCS. ([#182](https://github.com/fossas/spectrometer/pull/182))
- Fixes an issue where invalid project URLs would be printed for projects without VCS when `--branch` was not specified. ([#181](https://github.com/fossas/spectrometer/pull/181))

## v2.4.8

- Introduce a new hidden `fossa compatibility` command which runs fossa v1 `fossa analyze` and allows users to access the archive uploader. ([#179](https://github.com/fossas/spectrometer/pull/179))

## v2.4.7

- Fixes an issue where `fossa test` would always exit zero for push-only API keys. ([#170](https://github.com/fossas/spectrometer/pull/170))
- Fixes an issue where dependency graphs would be filtered out if they had no direct dependencies (e.g. in strategies like Yarn where direct dependencies are unknown). ([#172](https://github.com/fossas/spectrometer/pull/172))
- Go: Fixes an issue with `glide.lock` parser. ([#175](https://github.com/fossas/spectrometer/pull/175))
- Go: Adds multi-module project support to `go.mod` static analysis. ([#171](https://github.com/fossas/spectrometer/pull/171))
- NPM, Yarn: Fixes an issue where subdirectories were erroneously ignored. ([#174](https://github.com/fossas/spectrometer/pull/174))

## v2.4.6

- VPS: Update Wiggins CLI plugin to version `2020-12-11-5d581ea`

## v2.4.5

- VPS: Update `fossa vps analyze` to use a new VPS project scanning engine:
  - Improve scan performance
  - Support "License Only" scans, where the project is scanned for licenses but is not inspected for vendored dependencies.

## v2.4.4

- Maven: Add limited support for POM `${property}` interpolation. ([#158](https://github.com/fossas/spectrometer/pull/158))

## v2.4.3

- Adds `--version` flag. ([#157](https://github.com/fossas/spectrometer/pull/157))

## v2.4

- RPM: Adds support for unpacking of gzipped RPMs. ([#154](https://github.com/fossas/spectrometer/pull/154))
- VPS: Integrates `vpscli scan` as `fossa vps analyze`. ([#148](https://github.com/fossas/spectrometer/pull/148))
- VPS: Removes `vpscli` binary. ([#148](https://github.com/fossas/spectrometer/pull/148))
- VPS: Adds support for `--team` and other metadata flags to VPS analysis. ([#149](https://github.com/fossas/spectrometer/pull/149))
- VPS: Adds `fossa vps test` command, analogous to `fossa test` for VPS projects. ([#150](https://github.com/fossas/spectrometer/pull/150))
- VPS: Adds `fossa vps report` command, analogous to `fossa report` for VPS projects. ([#150](https://github.com/fossas/spectrometer/pull/150))

## v2.3.2

- Adds `fossa list-targets` to list "analysis targets" (projects and subprojects) available for analysis. ([#140](https://github.com/fossas/spectrometer/pull/140))
- Adds `--filter TARGET` option to `fossa analyze`. ([#140](https://github.com/fossas/spectrometer/pull/140))
- Adds support for "detached HEAD" state in `git` and `svn`. ([#141](https://github.com/fossas/spectrometer/pull/141))
- Python: Dependencies found via `*req*.txt` and `setup.py` are now merged. ([#140](https://github.com/fossas/spectrometer/pull/140))
- Maven: Natively support multi-POM Maven projects. ([#140](https://github.com/fossas/spectrometer/pull/140))
- Gradle: Fixes an issue where subprojects were not handled correctly. ([#140](https://github.com/fossas/spectrometer/pull/140))

## v2.3.1

- RPM: Dependencies from multiple `*.spec` files in the same directory are now merged. ([#138](https://github.com/fossas/spectrometer/pull/138))
- Erlang: Aliased packages in `rebar3` are now resolved to their true names. ([#139](https://github.com/fossas/spectrometer/pull/139))
- Gradle: Support all build configurations (instead of a hard-coded list of known configuration names). ([#134](https://github.com/fossas/spectrometer/pull/134))

## v2.3.0

- Erlang: Fixes an issue where the `rebar3` strategy would incorrectly identify dependencies as top-level projects. ([#119](https://github.com/fossas/spectrometer/pull/119))
- Python: Fixes various issues in the `setup.py` parser. ([#119](https://github.com/fossas/spectrometer/pull/119))
- Haskell: Adds support for Haskell projects using `cabal-install`. ([#122](https://github.com/fossas/spectrometer/pull/122))
- PHP: Adds support for PHP projects using `composer`. ([#121](https://github.com/fossas/spectrometer/pull/121))

## v2.2.4

- Scala: Adds support for Scala projects using `sbt`. ([#54](https://github.com/fossas/spectrometer/pull/54))

## v2.2.1

- Python: Fixes an issue where the `req.txt` strategy would run even when no relevant files were present. ([#109](https://github.com/fossas/spectrometer/pull/109))

## v2.2.0

- Improves contributor counting accuracy using repository metadata. ([#94](https://github.com/fossas/spectrometer/pull/94))
- Improves parallelism of strategy discovery. ([#93](https://github.com/fossas/spectrometer/pull/93))
- Fixes an issue where URLs printed by `fossa test` and other commands were incorrect for `git` projects with `https` remotes. ([#92](https://github.com/fossas/spectrometer/pull/92))
- Fixes an issue where `IOException`s (like "command not found") would cause strategies to crash. ([#106](https://github.com/fossas/spectrometer/pull/106))
- Fixes an issue where with effect typechecking. ([#100](https://github.com/fossas/spectrometer/pull/100))
- Python: Dependencies of multiple `*req*.txt` files in a single project are now merged. ([#102](https://github.com/fossas/spectrometer/pull/102))
- Go: Re-enables deep dependency reporting (which was previously disabled for development purposes). ([#98](https://github.com/fossas/spectrometer/pull/98))
- NuGet: Adds support for analyzing `paket.lock` files. ([#107](https://github.com/fossas/spectrometer/pull/107))

# Version 1 Changelog

## v1.1.10

- 7013d3b fix: Remove evicted SBT dependencies (#667)
- 8aa77d8 Update genny calls to not use gopath (#668)
- 4e6cced fix: Unit test failures should cause CI failure (#666)

## v1.1.9

- a1ec875 Fix node_modules strategy (#665)

## v1.1.8

- 6ad8e86 fix ant subdirectoy analysis (#664)
- 4fe7d83 add faq (#661)

## v1.1.7

- 246294c fix downloaded parse error (#660)
- 2cd3dcd fix wrong config file field (#623)
- 01fe79a doc: Homebrew is no longer a supported installation method (#659)

## v1.1.6

- 9f7d083 Send projectURL on upload-project (#656)

## v1.1.5

- dd56406 Use gomodules instead of dep (#653)
- 9c1523e Ant: use pom.xml's <parent> version if one isn't declared at the top level (#652)

## v1.1.4

- fabc9ef Remove e2e test from blocking a release (#649)
- 44d13b2 Use 'go list' to determine transitive dependencies for gomodules projects (#648)
- 84818e9 Add support for titles with upload project (#646)
- 444330f SAML build link (#647)

## v1.1.3

- fc60c66 Update documentation for newer sbt versions (#638)
- 3255628 Add ARM64 in goreleaser (#626)
- 871e94f improve license scan fix (#643)

## v1.1.2

- b1e910a Fix Goreleaser after deprecation (#642)
- 89b8691 fossa upload-project command (#639)
- 38fdbac Update README.md (#636)

## v1.1.2-alpha.1

- 57fe304 feat: Use name field to name modules (#635)

## v1.1.1

- 94d95b5 Send CLI version in upload (#633)
- e41733a Update docs and help output for flags that only effective on project creation. (#632)
- a4bddd0 Handle multi module maven builds without distinct pom files (#631)
- 8330391 improve docs on `--suppress-issues` flag (#624)

## v1.1.0

- 1706109 chore: Update Docker development images (#601)
- 8aa42f0 remove mention of overwrite (#621)
- d7467dc Timeout flag correction (#619)
- 2cd9167 Add a pull request template (#618)
- ac0dc90 Replace "Python" with "Ruby" in Ruby documentation (#544)
- 11358c6 Fix typo on "options" param (#608)
- 1ae3c54 Update maven.md (#612)
- 028812f Replace .NET with nodejs on nodejs documentation (#610)
- 90d625c Git contrib count (#611)
- fff1e23 remove spectrometer install (#606)

## v1.0.30

- 09c02d6 Add site-packages to the list of ignored directories (#605)

## v1.0.29

- cc3b1ec fix: Do not fail when analyzing go.mod modules when lockfile is not in same directory as module (#602)

## v1.0.28

- 091f2a9 Allow double-quoted strings in setup.py (#600)

## v1.0.27

- f511238 Add -mod=readonly flag to gomodules resolver (#599)

## v1.0.26

- 55cc629 Use -mod=readonly flag for go list (#595)
- 7103b56 Go repository bazel files (#594)
- d4b00cd Use the same BINDIR for hscli (#592)

## v1.0.25

- 08dbd38 prevent comparison tooling with custom endpoint (#591)

## v1.0.24

- b530020 feat (npm dev) include npm development dependencies (#589)
- dff5651 Let hscli installation fail silently (#590)
- 22ca461 feat (yarn list) support for scanning yarn list output (#588)

## v1.0.23

- 7d22c91 CLI v2 Comparison (#568)
- 32b9351 Resolve documentation nits (#585)

## v1.0.22

- 6dee5c6 upload the policy paramater if a user adds it (#577)

## v1.0.21

- 7458683 Use unix file separators in archive uploads (#584)
- 6187e44 remove isbuilt errors and warnings for commands that we don't need (#576)

## v1.0.20

- 39656fd changes to scan ant better (#575)

## v1.0.19

- 3a98c56 Allow Leiningen to output on stderr without failing (#574)
- cf5391b feat (better bazel) support for bazel deps command (#570)
- 4efffa5 handle maven downloaded line (#573)
- f0abc89 flag change (#572)
- 4ccb6fd add title attribution row (#571)
- b431b2e docs update (#567)

## v1.0.18

- 4a98113 archive -> archives (#566)
- 244e757 return error so file info cannot be nil (#565)

## v1.0.17

- 85a7e9c fix (hanging commands) refactor sbt and timeout hanging commands (#563)
- b243965 revise ant options (#561)
- a0358b0 feat (pipenv discovery) (#560)

## v1.0.16

- 30316bc fix(json report) print json reports when provided json flag (#558)
- 3a27b27 remove gradle sub projects from dependency graph (#556)

## v1.0.15

- 98c3b7f Request download url when rendering reports (#557)

## v1.0.14

- 5296cf3 fix (gradle error) error on exit code and stderr (#555)
- 7c7aa6f [FC-1212] create integration with new report endpoint (#554)

## v1.0.13

- 701adbd remove .fossa.yml (#553)
- 8299613 feat (bazel files) parse bazel files for static support (#552)

## v1.0.12

- d6cab2c Add DownloadURL to Revision type. (#551)
- 35ce938 [FC-1059] Added consideration of lockfiles to nodejs IsBuilt() (#543)
- b2697e6 Updated README for generating license notices (#546)

## v1.0.11

- 3e7c7b3 [FC-977] Added strategy for parsing package-lock.json files (#541)

## v1.0.10

- 2961722 fix (log file sync) defer file syncing until after the command finishes (#539)
- d1fa5ed Fixed gradle project discovery (#538)

## v1.0.9

- 3ead389 fix (rpm install) return stdout instead of zero value (#537)
- d74872c Implement new python analyzer (#534)

## v1.0.8

- 36d3766 unmarshal additional information (#535)
- 877e552 feat (ruby v2 analysis) ruby analysis conforms to v2 format (#530)

## v1.0.7

- 4940add feat (rpm scanning) support for system level and individual rpms. (#520)

## v1.0.6

- 78d3b72 fix (type issue) handle empty pkg types (#532)
- eaf8b55 fix (update fail) don't fail when there are no updates available (#526)
- 9b5c9ff errors (extend errors) use the errors package in more places (#503)
- c160edb refactor (ruby) (#528)

## v1.0.5

- eaa6c94 turn off cgo (#529)
- ab7c478 new analysis strategies / fallbacks (#511)
- 69dc144 errors (wrong arguments) better errors when users manually specify modules. (#525)

## v1.0.4

- 6cad43a Trim $GOPATH from source path stacktraces (#524)
- 707ca11 add hash and version field to dep reports (#521)
- 2b63679 lint (golang ci) add custom linting configuration (#508)
- 6f324ad add the --server-scan flag to treat raw modules separately (#518)

## v1.0.3

- 638f9f7 fix (ruby errors) change is built check and fix errors (#519)

## v1.0.2

- 1c58d98 warn error and handle nil typed errors (#512)
- 4bc1dbc improve error messages when running commands (#510)
- 94be39b testing (fossa test) use a test server to test fossa test (#305)

## v1.0.1

- 39676c8 release (go version) (#507)
- d478879 release after approval (#506)
- 25ed63d feat (gomodules vendor) support users who vendor custom deps and use gomodules (#505)
- e72db93 feat (golang fallbacks) break go strategies down and fallback easier (#504)
- 4c5a991 fix (missing remote error) set project name to directory if git cannot be read. (#502)
- 72e21d6 feat (clojure support) clojure support through leiningen (#501)
- 7e64aa9 Fix parsing of gradle dependency tree (#500)

## v1.0.0

- 235c83318 better buck error (#499)
- a8412e0e2 Add setup.py scanning (#493)
- 1bdd0432d Log message if on Windows or not using ANSI (#438)
- 582091364 errors (better errors) extend the errors package further (#492)
- 953ec7464 Init: allow use of --project (and other API-related) flags (#498)
- 5c9f72c9e filter warnings prefix (#497)
- 4f90d785b feat (dep static analysis) read manifest and lockfiles created by dep (#491)
- 5a81a616a fix output requiring api key (#495)
- e6aefa91c golang: fix support for go modules in subdirectories (#439)
- 8af01eb7d Publish homebrew formula (#494)
- 1187e9d0a docs(readme): add download count (#490)
- d68373963 errors (no API key) Common error when users forget to add an API key.  (#489)
- 78a841865 feat (gomodules scanning) scan go.mod and go.sum for dependencies. (#488)

## Version 0 Changelog

We generally follow semantic versioning, but semantic versioning does not
specify pre-1.0.0 behavior. Here is how `fossa` <1.0.0 releases work:

- Any update that creates a breaking change (i.e. a change that causes a
  previously working configuration to fail) will bump the minor version.
- All other updates will bump the patch version.
- Preview, beta, and other special releases will have a pre-release identifer in
  the semantic version, and will be marked as pre-release on GitHub Releases.

## v0.7.34

- 0a838a506 Fix WalkUp to be OS-agnostic (#487)
- a5fcdca1b fix (requirements parser) whitespace in dependencies removed (#486)
- c2cbf8eac feat (errors) better errors package (#462)
- 8656b4e12 Use runtimeClasspath configuration for resolution (#484)
- b2d510c05 feat (clean debug logs) add --verbose flag to allow cleaner logs (#485)
- 643451839 docs (docker faq) update faq for custom docker images (#481)
- fd8fa7c17 Discover gradle projects using non-groovy dialects (#482) (Closes #395)
- 66e205192 Replace "Python" with "Ruby" in Ruby documentation (#483)
- 569f1e867 feat (rust support) Support rust through Cargo.lock parsing. (#474)
- c8d6e7dd5 feat (dependencyManagement field) add dependencyManagement parsing. (#477)
- 28096cc8b Haskell project support via cabal-install and stack (#444)
- 202eda88c fix (support method) change support to email (#476)

## v0.7.33

- 0567ca5 fix (zero deps error) log when a project has no dependencies (#473)
- 5d0e2b9 fix (nested poms) fix a bug where nested pom files could not be found  (#475)

## v0.7.32

- df7ee6967 Update how-it-works.md (#472)
- 4b85dce8b feat (license scan tar) use the rawLicenseScan parameter to run a full license scan (#469)

## v0.7.31

- b7cb71ad2 feat (fallbacks) don't look for setup.py and log if cocoapods is missing instead of failing (#470)
- fcc63f259 fix (sbt parsing) make a small change to ensure sbt graphs are created accurately. (#471)
- 9f346efc6 feat (buckw) discover buck command and prefer buckw (#467)
- 4d380793d fix (module filter) consider windows file paths when filtering modules (#466)
- 3bd9ffaec Update CONTRIBUTING.md (#465)
- 999641227 docs (golang) strategy and faq updates (#464)

## v0.7.30

- 5ec7a9e07 Add fallback to no VCS when VCS not supported, and support Mercurial (#463)
- f54ae192e copy installation (#461)

## v0.7.29

- 33808e000 remove upper bound on test (#460)
- ec5990cf7 Update how Maven modules are described in .fossa.yml (#459)
- 3c4e41f7d feat (command timeout) add timeout for gradle analyzer (#458)

## v0.7.28

- 94e829228 Fix gradle project name parsing for projects without group ID (#457)

## v0.7.27

- 5c59eafa2 improve dockerfiles (#456)
- e6da7d3ba feat (format fossa test) improve fossa test output for readability (#455)
- d184d6a5d Harden parsing of Gradle's output (#454)
- 9ea851336 Check each Maven POM manifest only once when discovering modules (#452)
- 89eb004f5 Improve discovery of Maven modules and dependencies (#449)
- bfdfaa1c4 feat (dotnet support) complete dotnet support with fallbacks. (#450)
- ad23bb55d Support projects without VCS and support Subversion (#448)
- 5a24f6891 fix empty Composer dependencies list parsing (#392)
- 92d9c9f98 Fix some typos in docs (#447)
- 4cfe1b459 remove comment and kill unused images (#446)
- e7319ddec Bump fossa/fossa-cli:base image's golang version to 1.12

## v0.7.26

- aad54f605 fix (api error) return api error messages with bad requests (#442)
- 47a005dd1 feat (report license text) add full license and attribution text for fossa report (#441)
- 368a1382b docs (FAQ page) add a faq page and other updates (#440)

## v0.7.25

- b0571b804 feat (gradle project dir) enable the gradle analyzer to work with a monorepo like structure (#434)
- 89aafbd77 test (carthage) add test structure for empty cartfile (#437)
- ebfa09147 fix (empty cartfile) Check for nil graph from empty Cartfile.resolved (#435)
- 7fd62b6b4 fix (report url) switch dependency url back to the full url (#436)
- f2d05aa12 fix (ruby tests) fix flaky ruby integration tests. (#426)
- 156ae380c fix (carthage error) improve carthage error message (#432)
- be9042349 feat (go dependency versions) Favor explicit versions instead of dependency hashes (#427)

## v0.7.24

- 7a5ba032b feat (buck all targets) add option to specify a target such as //third-party/... (#428)
- e9fd4642e fix (ant analyzer) clean up and prevent failure from missing binaries (#429)
- bb551cd04 refactor (gradle analysis) add a test suite and clean up code. (#425)
- 8e02a4a80 fix (.io to .com) update endpoints (#423)

## v0.7.23

- e26421e28 fix (gradle parser) bug related to windows line endings (#421)
- 75994dadf fix (windows script) add a correct download script for windows users to the cli manual (#422)
- cbd0f751a testing and comment logic (#420)
- 2a2a23f14 fix (report dependencies) Change report dependencies to track fossa.com results (#419)
- fa135e191 feat (test pass) add the --supress-issues flag to fossa test (#418)
- f6660fb91 fix (raw modules) prevent modules from appearing as projects (#416)
- 2068b2d8f fix (manual links) broken links on the cli manual (#415)
- 541beceee docs (manual rewrite) manual and user guide overhaul (#410)

## v0.7.22

- 5e22532 Update README.md (#412)
- c13d22c fix (gradle configurations) add default configurations and change how targets are handled (#411)

## v0.7.21

- 11d74e8 Fix (readtree generic) Fix bug that prevented dependencies from being listed in the transitive graph. (#407)

## v0.7.20

- 2f552ca feat (paket analyzer) introduce support for the paket package manager (#404)

## v0.7.19

- 757a3df feat (okbuck classpath) add a flag to buck analysis for specific types of dependencies. (#400)
- 5b86e5b fix (ruby no specs) Do not panic when Gemfile.lock has a malformed empty specs section (#402)
- 7ad3119 fix (go analyzer) do not fail when there are no go dependencies. (#401)

## v0.7.18

- 1ed03f7 feat(okbuck support) Provide support for analyzing software managed by okbuck. (#398)
- 34babdf fix (Gradle analyzer) Fix gradle discovery for root projects and add a flag to scan all submodules (#399)
- cef13fe fix(cmd): Correctly parse module options when passed from command line (#393)
- 28a6f0e feat (debian analysis) Build functionality to analyze debian packages (#388)
- 3e54a0b fix (fossa report licenses) change the way that we find dependency license information. (#390)
- 65c2534 fix (fossa test) Poll the fossa issues endpoint until a scan is complete. (#397)
- 4ccf0d5 feat(buck) add cli support for the Buck package manager (#380)

## v0.7.17

- be61f55 Gradle multi-configuration parsing (#387)
- b9cf6ae fix (ant discovery) ensure valid directories are discovered. (#384)
- f6731eb feat(build tags) analyze go build tags (#372)
- 098b089 fix (readtree) correct the way we parse dependency graphs (#385)
- 861f567 Fix csproj regex (#386)
- 1d39bb8 fix(ant) Fix error message (#363)
- d1c781d fix: Correctly set directory modules are passed in from the command line (#383)
- 9509164 Add machine-readable output format to license report (#379)
## v0.7.16-rc.1+buckpreview

- d8e6d3a add buck project discovery
- eb4bc12 basic functionality
- 7005a1e first fully working changes
- 9088c10 WIP push
- cb54eea WIP upload
- 301b654 WIP basic functionality

## v0.7.15

- 434a2ae Pass -no-colors about as two separate arguments to sbt, not one (#376)
- 740da0d Link to CONTRIBUTING.md was broken (#377)
- b9a1f3b update go-git to v4.7.1 (#374)

## v0.7.14

- 4821bdc feat(gomodules) add support for gomodules (#368)
- 2dd95e9 fix(python) Add options support to requirements.txt parsing (#370)
- 2347102 fix(python) requirements parses extras properly (#365)
- c6aceb3 fix(maven) fix line parsing in Windows OS (#362)
- 71b489c fix(upload) remove duplication of flags to fix upload (#366)
- 4f6199d fix(make) fix conflict with auto generated file (#364)
- 9e6a4d8 fix(npm) npm analyze incorrectly finds module from .fossa.yml (#355)

## v0.7.13

- 623f658 fix(module options) allow command line options for multi module builds (#359)
- f188555 feat(pipenv) add support for pipenv projects (#315)
- cb206fd fix(glide) ensure that glide checks for aliased packages (#352)
- bb05c2b fix (buildtools) logic for bower and pip (#350)

## v0.7.12

- 4bd3b42 Merge pull request #339 from fossas/fix/yml-relative-paths-golang
- 48e7afd chore(go): Import grouping
- 9632cbe Merge pull request #338 from fossas/feat/warn-old-config
- a3792d0 test(nodejs): Add tests for checking import graphs (#337)
- 9439aa0 feat(ruby analyzer integration test) add ruby analyzer integration test (#320)
- 94c5f92 refactor(integration test) do not use TestMain in integration tests (#336)
- f4fc244 nit: Remove debugging code
- eeb82cd Merge pull request #276 from fossas/fix/phpDeps
- b8baa4f feat(config): Warn on old configuration files
- 36cc01d fix(go): Use relative paths when discovering modules
- 2495072 Filter out deps with name 'php'
- 201b13f test(yarn fixtures) add rev not resolve to suffix fixture (#326)
- 4f8a134 Merge branch 'master' into test/nodeFixtures3
- 61ce589 build: Rebuild on source change, use MacOS-compatible find (#332)
- ccb3bec Merge branch 'master' of github.com:fossas/fossa-cli into test/nodeFixtures3
- 915c70f  update fixtures and tests according to fixture dir
- 77b64e5 define fixture
- 50277fa add second case for trans prod dep collisions
- cd8ef3c add trans dev dep case 1
- 10fff2b fix some naming to be more clear
- 4fc7473 rename directories
- 0d36e90 setup fixture

## v0.7.11

- 5f558c5 fix added for dep graph creation (#331)
- 2de096e test(yarn fixtures) define fixtures and tests for additional parsing edge cases (#325)
- 1d32b91 test(python analyzer) add native python analyzer integration tests (#307)
- e432486 feat(circle.yml) aggregate coverage for multiple reports within a single PR (#306)

## v0.7.10

- 58b0fb7 test(yarn fixtures) add name only collision with direct prod dep case (#324)
- 4c51b77 test(yarn fixtures) initial edge case fixture structure example for yarn tooling (#323)
- 3c243bc Make sure that release tags start with 'v' (#322)
- 5f47dc1 feat(yarn.lock parsing) do not include dev deps in lockfile parsing (#312)
- 146f015 feat(nodejs dev deps) filter nodejs dev deps when using npm ls (#314)
- 72f7ec7 fix(vndr user repos) add support for user specified package locations (#316) (#318)
- ca28520 feat(buildtools Dockerfile) add rails tooling on buildtools image (#319)
- 0ae2c5e feat(yarn/npm) do not eagerly fail if either yarn or npm is not available (#313)
- dbfbb85 refactor(integration tests) abstract/simplify project initialization post cloning (#310)

## v0.7.9

- adec6f3 build: Fix Makefile dependencies in release process (#309)
- 03b24fb Improve .NET analyzer performance by reducing logging (#296)
- e9ac753 test: Don't run integration tests while unit testing (#308)
- fcb3783 fix(Makefile) update dev-osx to not error out for missing run command (#304)
- 4e1af41 test(nodejs integration) add full nodejs integration test (#297)
- 54bed30 refactor(codegen): Clean up old code, make codegen consistent (#300)
- a938e90 Add dependency check to build (#302)
- fc78d44 fix(ci): Fix reversed coverage logic for CI unit tests (#301)
- 72d7ca4 refactor(install): Use godownloader instead of custom install script (#298)
- ce2e3bf coveralls removed for forked repos and alternate junit test path added (#299)
- 48afaf4 feat(yarn lockfile fallback) add yarn lockfile reading fallback (#293)
- c94e175 added flags for specifying the team in fossa, and a link (#287)
- 718bf28 test(yarn lockfile) improve fixture case coverage (#290)
- c90d051  feat(AnalyzerTest) canonical reference for slimming docker test image and native analyzer testing (#271)
- 67c2ff1 release(v0.7.8-1): Release version v0.7.8-1

## v0.7.8-1

- 67c2ff1 release(v0.7.8-1): Release version v0.7.8-1
- f7bc7ea Fix/test upload (#289)
- 70aa12a Overhaul FOSSA CLI CI (#286)
- 6e77c5b feat(yarn) add yarn lockfile parsing (#283)
- 6d8b99d fix(.circleci/config.yml) use test base docker image and check out branch cli code into the image (#277)

## v0.7.8

- 65a187a release(v0.7.8): Release version v0.7.8
- b03de4d Fix/test custom (#284)
- 4c9206d Issue #247, fix how custom fetchers are handled (#281)
- 9e52d6e feat(npm fallback) use node_modules to build dep graph if npm fails
- 6999ee6 Fix/go dep ignore (#272)
- 80e2819 fix(exec) append args provided in WithEnv instead of Env for cmds (#273)
- 5e040f8 default error value changed when an API key is not provided (#275)
- 12cd4c8 feat(npm buildtool) update FromManifest to return a package and rename it accordingly
- 9b6bc04 fully define TestFromNodeModules

## v0.7.7

- e874ec2 release(v0.7.7): Release version v0.7.7
- a66383e Work around NPM reporting for transitive dependencies with deduplication (#258)
- 27fcf55 Move fixtures to correct folder
- 551f5a4 refactor(npm): Move fixtures to correct folder
- dfcf109 Add NPM tests and mock NPM execution
- 42d448f Merge pull request #260 from fossas/ci/coveralls
- c75503c Merge branch 'master' into ci/coveralls
- 58e029f  Use CLI-specific API endpoints so that `fossa test` works with push-only API keys (#253)
- 7654166 coveralls support added
- ca66f70 feat(ruby analyzer) add fallback mechanism for ruby analyzers when bundler fails
- a1bcdc9 remove shouldFallback
- 000d93d remove trash
- 4742c3f flatten structure
- d2c7dda prefer fallbacks within switch statement
- 8bedfaf update to no longer need gemfile-lock-path
- 560691d add fallback option on each bundler command failure
- c864b74 remove dockerfile change in favor of separate PR
- f247dd9 remove shouldFallback from final fallback case
- 2ca741f fix fallback ordering
- 89df70d clean up tests; remove unused code
- 6a8dd6f correct ordering
- c46eba5 remove helper function
- 571be27 remove debugger line
- 996525a add remote debugging tools and settings
- b447304 update to not include lockfile path
- 41dba65 rename dev-mac -> dev-osx
- f8c5d93 reorder to check errs earlier, ensure that end result is actually populated
- 7a38c7f update buildTarget to use CWD
- e34bcad break out switch into functions
- b0a8ab3 Merge branch 'master' of github.com:fossas/fossa-cli into feat/rubyFallback
- eb8b518 use fallback strategy
- 8377bc7 add osx dev
- d9afc8f Correctly upload bad input with empty lines (#249)

## v0.7.6

- a35fd0b release(v0.7.6): Release version v0.7.6
- edecf87 fix(upload): add API flags (#248)
- 5b0c18b fix(install): Fix installer checksumming
- e290faf Added Jira project key and Project URL flags (#237)
- efa8f60 Improve default logging format (#244)
- f41a1c8 use shasum when available to verify download (#239)
- 92341dc lint(golangci): Fix GolangCI lints (#242)
- e7f9c39 Refactor logging: add structured fields and multiplexed backends (#241)
- 1206d63 allow local install without sudo using LOCAL=true (#238)
- b361644 test(flags): ignore order during combination test
- 7d8509c Support exclamation marks in Gemfile.lock (#230)

## v0.7.5

- 8e28232 release(v0.7.5): Release version v0.7.5
- abbe5d3 Tarball upload bugfixes (#228)
- 674e99b fix(gradle): Strip additional Gradle annotations (#229)

## v0.7.4

- ed1784b release(v0.7.4): Release version v0.7.4
- 6378305 Third-party tarballs (#227)
- 6719541 release(v0.7.3-2): Release version v0.7.3-2

## v0.7.3-2

- 6719541 release(v0.7.3-2): Release version v0.7.3-2
- ee7b30d chore: Add more .gitignore targets
- 14daf05 fix(readtree): Fix 1-index handling
- 2129901 release(v0.7.3-1): Release version v0.7.3-1

## v0.7.3-1

- 2129901 release(v0.7.3-1): Release version v0.7.3-1
- 33e478a fix(nodejs): Allow NPM errors by default
- 4e13873 Add init and analyze flags to default command (#225)

## v0.7.3

- fc83ebc release(v0.7.3): Release version v0.7.3
- 4157cc5 Do not cause config to fail if no supported VCS is detected (#224)
- b8a1457 Carthage support (#218)
- 983716a Added check for locator in upload response (#223)

## v0.7.2

- a259210 release(v0.7.2): Release version v0.7.2
- 017f69d fix(analyzers): Don't short-circuit module discovery on error
- 83fae0f Remove polymorphic monads (#219)

## v0.7.1

- 89661a4 release(v0.7.1): Release version v0.7.1
- eac7f22 fix(cmd): Correctly initialise main default command

## v0.7.0

- 917cd16 release(v0.7.0): Release version v0.7.0
- 4c96066 build(release): Do release preparation outside of Docker container for commit sign-off
- 8768224 build(release): Improve release abort
- 9a99d35 build(release): Improve release process (#217)
- 683d7c7 fix(bower): Fix undefined variable breakage due to bad refactor rebase
- e334f18 test(bower): Add .bowerrc directory handling tests
- 6961225 Merge pull request #214 from fossas/fix/bower-defaults
- 602a951 Refactor analyser discovery (#211)
- 8650211 fix(analzers): fix syntax err
- 6730b18 fix(analyzers): support relative paths in `.bowerrc`
- 1aafc1b fix(buildtools): add bower config constructor to apply defaults
- 9c0cbd2 fix(cmd): Main command should expose debug flag
- d41a952 chore: Consolidate GH templates
- ec6c681 Update issue templates (#208)
- 057e4f6 Enable unit tests in CI (#207)
- 72dc9ab feat(installer): Add install-latest in addition to stable

## v0.7.0-beta.9

- 357c041 chore: 0.7.0-beta.9 release
- 7abe7f4 fix(mvn): Fix Maven initialisation -- read POMs instead of parsing output (#206)
- dbabe3e feat(vcs): Correctly infer VCS settings when within a repo but not at the root (#205)
- 488b88c chore: update dependencies
- 4671510 refactor(init): Make explicit config file existence check for init
- 2f09aae feat(cmd): support --update flag in `fossa init`
- c5f82fe hotfix(install): Hotfix installer URL
- 6bea504 feat(ruby): Configurable `Gemfile.lock` path (#200)
- aa528bd fix(pkg): Fix Composer type parsing

## v0.7.0-beta.8

- 1626218 chore: release 0.7.0-beta.8
- 0ea3cce refactor(build): add releaser checks and fix installer generation
- 9823f3c feat(api): Enable proxy support via environment variables (#199)
- 2017bf9 fix(install): avoid hitting rate limit on install script (#197)

## v0.7.0-beta.7

- 3cd1ac9 fix(api): Correctly set SBT locators

---
Automated with [GoReleaser](https://github.com/goreleaser)
Built with go version go1.10.3 linux/amd64

## v0.7.0-beta.6

- 85d8f02 build(release): Remove development release options
- ef9e578 build(release): Correctly set GOVERSION on release
- b496f40 refactor(sbt): Use graph XML parsing instead of output parsing (#198)
- 1ac53ea fix(log): Do not use ANSI control characters on Windows (#194)

---
Automated with [GoReleaser](https://github.com/goreleaser)
Built with go version go1.10.3 linux/amd64

## v0.7.0-beta.5

- 4aa0803 feat(cmd): Add default command (#192)
- 90905f6 fix(test): Correctly generate URLs for custom fetchers (#191)
- b769ceb refactor(upload): Avoid redundant declarations
- 94b9162 fix(nodejs): Fix IsBuilt detection and Init target
- 971d844 chore: Add TODO structs, doc formatting nits

---
Automated with [GoReleaser](https://github.com/goreleaser)
Built with go version go1.10.3 linux/amd64

## v0.7.0-beta.4

- 6619d34 fix(sbt): Fix SBT project detection

---
Automated with [GoReleaser](https://github.com/goreleaser)
Built with go version go1.10.3 linux/amd64

## v0.7.0-beta.3

- 739329b fix(test): Fail on panic and returned errors
- 3a59e35 fix(sbt): Add ignored lines for SBT output parsing

---
Automated with [GoReleaser](https://github.com/goreleaser)
Built with go version go1.10.3 linux/amd64

## v0.7.0-beta.1

- 2e46b41 refactor(cmd): Refactor output commands
- 7e8b560 fix(test): Fix test bugs
- bb8f1a5 feat(test): Implement fossa test
- b0a8b72 refactor(api): Refactor api package
- fcec296 Implement the report command. (#171)
- d938632 chore: update deps
- ef7b165 feat(ant): Ant analyser ported
- 2b371d0 feat(cocoapods): Cocoapods analyser
- 17202fe WIP: cocoapods
- 902e56f fix(reports): Properly escape report URLs
- 6b5f59d fix(ruby): Parse direct imports from lockfiles
- d2e851f feat(scala): Implement scala analyser
- 4d35c6c fix(test): Fix Python test project name
- 94783fc fix(python): Fix pipdeptree parsing, add regression test

---
Automated with [GoReleaser](https://github.com/goreleaser)
Built with go version go1.10.3 linux/amd64

## v0.6.7

- 2588e95 Merge pull request #174 from fossas/feat/respect-node-unresolved-flag
- b4140c3 fix(builders): pass -B flag to maven analysis
- 867c912 feat(builders): add unresolved flag to nodejs builder
- 517d2c0 doc(builders): fix nuget doc file
- 41123fc doc(builders): update gradle config docs

---
Automated with [GoReleaser](https://github.com/goreleaser)
Built with go version go1.10 darwin/amd64
## v0.7.0-alpha.12

- 6796b63 feat(mvn): Add custom commands
- 506ce8b fix(config): Don't write branch name to config file
- e95e475 WIP: scala work

---
Automated with [GoReleaser](https://github.com/goreleaser)
Built with go version go1.10.3 linux/amd64

## v0.7.0-alpha.11

- 2e60b98 fix(python): Always set m.Deps
- dbb633e fix(api): Add default project title

---
Automated with [GoReleaser](https://github.com/goreleaser)
Built with go version go1.10.3 linux/amd64

## v0.7.0-alpha.10

- c1b7a43 fix(api): Add title flag to API flags
- 14fd035 ci(build): Use base image to avoid bad checkout

## v0.7.0-alpha.9

- 18a28a4 feat(nuget): Implement nuget analyzer
- 724d8fb WIP: NuGet
- b28604d feat(api): Send custom revision IDs
- 28b9461 feat(maven): Implement Maven analyser
- 156ccb4 refactor(graph): Use code generation instead of reflection
- 52d2482 WIP

## v0.5.2

- 09c0f55 backport(api): Backport branch flag to 0.5.x

## v0.7.0-alpha.4

- e4bf442 feat(go): Manifest strategies
- c6c959f feat(go): glide, gpm support
- 01edf8d refactor(go): Remove dead code, add make test command
- ecc397b ci: CircleCI configuration chores
- dd0772b ci: Don't use env vars in non-shell commands
- f72b2bc build(docker-test): Don't build all of Kubernetes (this kills the crab)
- 7d65cf2 refactor(docker): Use Quay for building Docker images
- 55ddd49 feat(go): vndr/gpm, multi-project vendoring support, integration tests on Docker
- 0250f61 feat(go): nested vendoring support, automated integration tests
- 23526c0 chore: Clean up merge cruft
- 2f83e6f Merge branch 'master' into wip/v0.7.0
- 89a3103 fix(api): Fix uploading UX nits and URL formatting issues
- fccaa00 refactor(go): Support Godep, add integration tests
- 79a162a refactor(api): Remove extraneous build data
- d90cc8a feat(api): Add normalized imports
- 1a88076 WIP: Go dep analysis
- dbd027b Merge branch 'wip/v2' of github.com:fossas/fossa-cli into wip/v2
- fae5186 WIP: Go option-based analyzers
- f943789 WIP: Go analyzer strategies
- c211600 WIP: analysis command refactor complete
- 85e221c WIP
- b4c5bda WIP
- a356dbf WIP
- 527ecce WIP
- 2171372 WIP
- cc58b15 WIP: Go option-based analyzers
- 8899464 WIP: Go analyzer strategies
- 64d77b4 WIP: analysis command refactor complete
- 20365ba WIP
- f4d22b6 WIP
- 1c6c5e8 WIP
- e8bfc5c WIP
- 52f7fd3 WIP

---
Automated with [GoReleaser](https://github.com/goreleaser)
Built with go version go1.10.3 linux/amd64

## v0.7.0-alpha.8

- da53a35 feat(php): Implement PHP analyser
- 4149700 feat(bower): Implement bower analysers
- dc57fe3 WIP: switching to config file v2

## v0.7.0-alpha.7

- 39b3d19 feat(gradle): Implement Gradle analyser
- 8ba5602 WIP: gradle
- 7cdef88 feat(config): Warn when users pass options but use config file
- 35638c7 fix(go): Don't include root in transitive dependency graph

## v0.7.0-alpha.6

- b9cddb0 feat(ruby): Add Ruby analysis
- b06eb62 test(fixtures): Remove obsolete fixtures
- 1c09b4e test(go): add Jaeger to testing suite
- 0de97ca feat(python): Python analyser
- 82397b2 feat(nodejs): Add NodeJS analyzer
- a0c22ff build(docker): Refactor test-base Dockerfile to avoid long build times
- 5cccf4e chore: Add ISSUE_TEMPLATE
- 7ab9965 Merge branch 'master' into wip/v0.7.0
- 515102d build: Rename docker-devel target to docker
- 9447e2d Merge pull request #160 from fossas/fix/fix-hash-calculation
- 1239291 fix(builders): fix hash calculation

---
Automated with [GoReleaser](https://github.com/goreleaser)
Built with go version go1.10.3 linux/amd64

## v0.7.0-alpha.5

- 1c09b4e test(go): add Jaeger to testing suite
- 0de97ca feat(python): Python analyser
- 82397b2 feat(nodejs): Add NodeJS analyzer
- a0c22ff build(docker): Refactor test-base Dockerfile to avoid long build times
- 5cccf4e chore: Add ISSUE_TEMPLATE
- 7ab9965 Merge branch 'master' into wip/v0.7.0
- 515102d build: Rename docker-devel target to docker
- 9447e2d Merge pull request #160 from fossas/fix/fix-hash-calculation
- 1239291 fix(builders): fix hash calculation

---
Automated with [GoReleaser](https://github.com/goreleaser)
Built with go version go1.10.3 linux/amd64

## v0.7.0-alpha.5

- 1c09b4e test(go): add Jaeger to testing suite
- 0de97ca feat(python): Python analyser
- 82397b2 feat(nodejs): Add NodeJS analyzer
- a0c22ff build(docker): Refactor test-base Dockerfile to avoid long build times
- 5cccf4e chore: Add ISSUE_TEMPLATE
- 7ab9965 Merge branch 'master' into wip/v0.7.0
- 515102d build: Rename docker-devel target to docker
- 9447e2d Merge pull request #160 from fossas/fix/fix-hash-calculation
- 1239291 fix(builders): fix hash calculation

---
Automated with [GoReleaser](https://github.com/goreleaser)
Built with go version go1.10.3 linux/amd64

## v0.7.0-alpha.3

- c6c959f feat(go): glide, gpm support
- 01edf8d refactor(go): Remove dead code, add make test command
- ecc397b ci: CircleCI configuration chores
- dd0772b ci: Don't use env vars in non-shell commands
- f72b2bc build(docker-test): Don't build all of Kubernetes (this kills the crab)
- 7d65cf2 refactor(docker): Use Quay for building Docker images
- 55ddd49 feat(go): vndr/gpm, multi-project vendoring support, integration tests on Docker

---
Automated with [GoReleaser](https://github.com/goreleaser)
Built with go version go1.10.3 linux/amd64

## v0.7.0-alpha.2

- 0250f61 feat(go): nested vendoring support, automated integration tests
- 23526c0 chore: Clean up merge cruft
- 2f83e6f Merge branch 'master' into wip/v0.7.0
- 607de55 fix(gradle): Improve gradle error logging
- 62ae510 fix(gradle): Fix gradle version detection
- cfe95a5 Merge pull request #151 from joshuapetryk/josh/powershell
- 6213639 Add Powershell streams
- ea187bb Fix syntax error with temp dir path join
- 9cc0989 fix(builders): fix go-bindata error
- 2c39f70 doc(license): add license header and link to pipdeptree

---
Automated with [GoReleaser](https://github.com/goreleaser)
Built with go version go1.10.3 linux/amd64

## v0.6.6

- 607de55 fix(gradle): Improve gradle error logging
- 62ae510 fix(gradle): Fix gradle version detection
- cfe95a5 Merge pull request #151 from joshuapetryk/josh/powershell
- 6213639 Add Powershell streams
- ea187bb Fix syntax error with temp dir path join

---
Automated with [GoReleaser](https://github.com/goreleaser)
Built with go version go1.10.3 linux/amd64

## v0.7.0-alpha.1

- 89a3103 fix(api): Fix uploading UX nits and URL formatting issues
- fccaa00 refactor(go): Support Godep, add integration tests
- 79a162a refactor(api): Remove extraneous build data
- d90cc8a feat(api): Add normalized imports
- 1a88076 WIP: Go dep analysis
- dbd027b Merge branch 'wip/v2' of github.com:fossas/fossa-cli into wip/v2
- fae5186 WIP: Go option-based analyzers
- f943789 WIP: Go analyzer strategies
- c211600 WIP: analysis command refactor complete
- 85e221c WIP
- b4c5bda WIP
- a356dbf WIP
- 527ecce WIP
- 2171372 WIP
- cc58b15 WIP: Go option-based analyzers
- 8899464 WIP: Go analyzer strategies
- 64d77b4 WIP: analysis command refactor complete
- 20365ba WIP
- f4d22b6 WIP
- 1c6c5e8 WIP
- e8bfc5c WIP
- 52f7fd3 WIP

---
Automated with [GoReleaser](https://github.com/goreleaser)
Built with go version go1.10.3 linux/amd64

## v0.6.5

- 9cc0989 fix(builders): fix go-bindata error
- 2c39f70 doc(license): add license header and link to pipdeptree

---
Automated with [GoReleaser](https://github.com/goreleaser)
Built with go version go1.10 darwin/amd64
## v0.6.4

- e17ebd5 fix(nuget): Fix NuGet discovery path
- 1423561 fix(install): fix powershell install script

---
Automated with [GoReleaser](https://github.com/goreleaser)
Built with go version go1.10.3 linux/amd64

## v0.6.3

- c86fa51 Merge pull request #143 from fossas/feat/compute-dependency-hashes
- 9049c67 fix(common): bump timeout to 60s
- e4a5aec Merge branch 'master' into feat/compute-dependency-hashes
- 9b8818f feat(install): modify windows install script
- a535311 test(go): Add previously ignored govendor manifest fixture
- 9b73bc7 Add Powershell script for Windows based CI pipeline
- e704dc6 chore(lint): correct lint ignore into golangci-lint format
- dc558a5 chore(lint): silence gas linter
- e323dd0 feat(builders): return hex string for hashing utils
- bd0af6a feat(builders): add dependency hashing for ant
- b908880 feat(module): define hashes type
- 01a97ce chore: Cleanup merge cruft
- 9204650 fix(bower): Fix bower IsBuilt check
- aae8bf6 refactor(builders): Separate builders into distinct packages
- 04248c7 doc(readme): add slack badge and link
- 92553b2 Detect and install go-bindata if missing
- 9c77639 fix(upload): Fix upload report link and API endpoint
- eb2d07d fix(npm): Allow empty node_modules folders when no dependencies

---
Automated with [GoReleaser](https://github.com/goreleaser)
Built with go version go1.10 darwin/amd64

## v0.6.2

- 3453eb5 feat(upload): Configurable upload branch

---
Automated with [GoReleaser](https://github.com/goreleaser)
Built with go version go1.10.2 linux/amd64

## v0.6.1

- 269a380 feat(builders): improve ant name parsing
- ec20967 fix(builders): #139 fix out of range error with ant
- 4898773 newline at end of file
- e197444 add override for zip format on windows to goreleaser
- f661ebf doc(support): document cocoapods support

---
Automated with [GoReleaser](https://github.com/goreleaser)
Built with go version go1.10 darwin/amd64

## v0.6.0-beta.1

- 41d8e4d fix(upload): Get custom project titles from 'project' configuration
- e37d325 fix(node): Use NPM_BINARY when set
- d50d94a chore: Update dependencies
- 4913fc0 refactor(cmd): Don't initialise API unless needed
- a8988f7 refactor(cmd): Remove IO services
- 604b036 fix(cmd): Fix merge conflicts
- 58e174a refactor(cmd): Move commands into one subtree
- f68b9ab refactor(cmd): Refactor upload, update, version commands
- 2d4a88c chore(builders): ignore generated files
- a66e3d4 Merge pull request #136 from fossas/fix/sbt-deps
- 1bd9039 changed fetcher type from sbt to mvn for the SBT Builder
- 980691d feat(log): Add structured field logging
- 6f8408a fix(go): Remove debugging around internal imports
- 7418dfa fix(go): Fix recursion in internal imports
- e702181 fix(go): Debug recursion in internal imports

---
Automated with [GoReleaser](https://github.com/goreleaser)
Built with go version go1.10.2 linux/amd64

## v0.6.0-alpha.4.gopaths

- fca1223 WIP
- 4b4d5a7 refactor(log): Improve logging diagnostics, fix Go project names
- cc9586b fix(go): Fix go import resolution from within vendored packages
- 9e856c8 chore: Add new dependencies to lockfiles
- 47b26f8 test: move fixtures to testdata/
- 3fe3ad3 feat(builders): refactor ant builder to avoid nesting
- f82135c fix(analyze): fix syntax error
- d9fc322 Merge pull request #134 from fossas/feat/ant-support
- 15743b6 Merge branch 'master' into feat/ant-support
- d6276f0 chore(builders): complete ant comment
- 1ed9769 test(builders): add ant fixture
- 022ff8f doc(readme): update api doc link
- 93ac0ea refactor(log): Migrate to idiomatic logging package
- a348971 refactor(log): Add idiomatic logging package
- 119c635 Update FOSSA status badge
- 27ea4ff feat(builders): add some basic jar name parsing for ant
- c6eb417 feat(analyze): refactor analysis data model
- b0cf179 doc(builders): add ant docs
- b888620 feat(builders): add ant support
- 31affba add more aliases (#133)

---
Automated with [GoReleaser](https://github.com/goreleaser)
Built with go version go1.10.2 linux/amd64

## v0.6.0-alpha.3

- 5f0299b fix(upload): Escape upload report URL

---
Automated with [GoReleaser](https://github.com/goreleaser)
Built with go version go1.10.1 linux/amd64

## v0.6.0-alpha.2

- 4a1bdd2 fix(upload): Fix managedBuild flag for custom fetcher upload
- 1e27f85 feat(builders): #44 add Cocoapods integration with path data (#130)

---
Automated with [GoReleaser](https://github.com/goreleaser)
Built with go version go1.10.1 linux/amd64

## v0.6.0-alpha.1

- 75e6747 fix: Ignore root dep locators when computing import paths
- 6b1e7cb ci: Add go-bindata to Dockerfile
- 6acc2f7 fix(npm): Don't include extraneous root
- 448c1fe feature(api): Serialize locators in FOSSA format
- cc1cc9a feat(ruby): Ruby path data parser
- 9e00849 Merge branch 'master' of github.com:fossas/fossa-cli
- 66bb021 feat(sbt): SBT path data parsing
- 0a58a70 feat(sbt): SBT path data parsing
- 75f22ce feat(pip): Pip path data parsing
- f14664e Merge branch 'next'
- 316fe02 feat(nuget): NuGet path data (very slow)
- ddd17ef [WIP] Path parsing for NuGet
- 574e421 fix(npm): Allow NPM to have errors because npm i is inconsistent
- 3a7c81b feat(nodejs): Add path data parsing
- 8ffd098 fix(go): Correctly handle internal and root packages
- c3f0847 feat(maven): Maven relationship data
- e1bb72e feat(gradle): Add gradle path data and fix bullshit memory bug
- 413f55a feat(go): Fast golang path data
- c21dc4c feat(go): Golang path data (very slow)
- 06d9cd8 feat(composer): Add composer path data
- c31a975 feat(bower): Add origin path detection
- 571cf4e refactor(cmd): Use IO services for effects [WIP]
- 013e269 feat(di): Implement common side-effecting services

---
Automated with [GoReleaser](https://github.com/goreleaser)
Built with go version go1.10.1 linux/amd64

## v0.5.1

- 64ddd93 Merge pull request #127 from fossas/fix/support-bower-custom-folder
- e142a95 fix(builders): #125 add bower component dir resolution
- da16a44 doc(readme): update badge to use provided build
- 986f053 chore: fix typo comments, remove dead code

---
Automated with [GoReleaser](https://github.com/goreleaser)
Built with go version go1.10 darwin/amd64

## v0.5.0

- 2954eee Merge pull request #121 from fossas/feat/nuget-support
- 8d58e9c test(builders): add nuget fixtures
- 6884192 doc(readme): update readme
- 99d3f8c Merge branch 'master' into feat/nuget-support
- 1dbda7d feat(build): turn built module error into a warning
- bc5811c doc(builders): add nuget docs
- 377a05a feat(builders): add nuget lockfile parsing
- 843299a feat(builders): add nuget support
- c168cce chore(deps): Update dependencies
- 5e146c5 feat(builders): Add Pip support

---
Automated with [GoReleaser](https://github.com/goreleaser)
Built with go version go1.10 darwin/amd64

## v0.4.6-1

- a708d86 fix(go): Work around golang/go#16333

---
Automated with [GoReleaser](https://github.com/goreleaser)
Built with go version go1.10 linux/amd64

## v0.4.6

- 85c1788 Merge pull request #116 from fossas/feat/support-gradle-root-deps
- 99a9552 fix(builders): fix PR comments
- 7ef81e0 feat(cmd): add spinner to init cmd
- 0583626 doc(builders): add another gradle common task
- 748f307 doc(builders): improve gradle builder docs
- bffa8df Merge branch 'feat/support-gradle-root-deps' of https://github.com/fossas/fossa-cli into feat/support-gradle-root-deps
- db5b36b fix(builders): fix gradle syntax err
- 60818b4 Merge branch 'master' into feat/support-gradle-root-deps
- 1030bd6 fix(builders): set TERM=dumb when running gradle dependencies task
- 15f5af5 doc(builders): add better gradle docs
- 5b73fa4 fix(builders): allow for empty configuration in gradle
- 97c7315 feat(builders): #114 support root dependencies task

---
Automated with [GoReleaser](https://github.com/goreleaser)
Built with go version go1.10 linux/amd64

## v0.4.5-1

- 8b28d1f fix(go): Don't require Go project folder for build, and do actual Go build
- 26c0d12 chore: update CHANGELOG

---
Automated with [GoReleaser](https://github.com/goreleaser)
Built with go version go1.10 linux/amd64

## v0.4.5

- 7ee5a3c fix(installer): Fallback to su if sudo is unavailable
- 70fc3a5 fix(builders): Don't fail on non-fatal missing binaries
- 91944c9 chore: Add TODOs, ignore third_party in autoconfig
- ceac46e Various improvements to install.sh (#109)
- 99cf015 test(fixtures): Use shell script instead of submodules for fixtures to avoid slow go get
- 3de42a8 test(java): Pin java submodule fixture commits
- 6c4db9b test(go): Ignore golang test fixture vendored dependencies
- b88e58e fix(update): Fix incorrect latest version check
- 019b3d0 fix(go): allowUnresolved should also suppress lockfile errors for builds
- 91183e7 doc(contributing): add issue assignment
- 73b55c9 Merge pull request #107 from fossas/add-code-of-conduct-1
- a6a1f97 doc(code): add code of conduct
- 52af690 doc(readme): add meetup link
- abc1399 feat(upload): switch url to dep report
- 7a7961d chore(license): switch to MPL-2.0
- c19b51b Refactor module functionality (#100)
- 6600859 build(Makefile): Build to GOPATH instead of local directory
- 4fde932 Improve Makefile, add multiple targets (#98)
- 44fb451  Introduce vendor directory into the repo (#99)
- 16cf268 Release v0.4.4

---
Automated with [GoReleaser](https://github.com/goreleaser)
Built with go version go1.10 linux/amd64

## v0.4.4

- 46d1dbd feat(go): Implement Go module discovery (#97)
- b476653 fix(go): Do Go import tracing with go list instead of depth (#96)
- 451ab20 README: Fix rendering of a link to `https://fossa.io` (#88)
- 2893145 chore(cli): update help text
- c285037 Merge branch 'master' of https://github.com/fossas/fossa-cli
- d604f5b release(0.4.3): update readme and installer
- 8235155 revert(install): remove sha validation

---
Automated with [GoReleaser](https://github.com/goreleaser)
Built with go version go1.10 linux/amd64

## v0.4.3

- 57b397c doc(notice): clean up notice
- 9d05a2f chore(installer): add original license notice
- 4c69500 doc(readme): add `fossa test` output
- 3826022 doc(readme): add goreportcard badge
- 1cd47e4 feat(report): add default report cmd
- 414ca08 doc(readme): fix notice links
- 8b1c3ba doc(notice): move notice to raw file
- d090cfd doc(report): add license notice docs
- 21f29ad docs(readme): add report feature
- d8e60d2 doc(readme): fix link to contribution guidelines
- c6640d0 doc(readme): add output examples
- b57d43b doc(readme): add report PV
- 87a3429 feat(cli): improve error messages from servers
- b8a2912 doc(readme): improve readme copy
- 6a72302 fix(golang): do not error on lack of vendor folder
- 869df5a doc(readme): additional cleanup
- 8957638 doc(readme): update background section
- 48107e1 doc(readme): resize header
- a69c9c5 doc(readme): refactor home doc and readme
- 7f10415 doc(readme): update readme and user guide
- 9e3bf98 Merge pull request #66 from fossas/feat/report-command
- 835c014 fix(upload): Add more debugging stuff to upload and use standard API function
- 83b0d07 fix(report): Add fetcher flag
- c6e9d2e feat(report): Implement reports using revisions API instead of dependencies
- e47ea99 fix(report): Use SPDX ID for licenses
- b6dbdfc feat(report): Add basic NOTICE generation
- 5635878 doc(cli): update project help text to enforce URL
- dc738e4 feat(config): refactor git normalizing into separate function
- 9bd1acc feat(upload): add title support for managed projects
- 08e3f61 test(fixtures): Use shallow submodules for fixtures to improve clone time
- 703578e chore(fixtures): Keep fixtures up to date
- dc0ac39 Merge pull request #84 from fossas/feat/add-build-interactive
- 6411b37 feat(build): add interactive feedback to `fossa build`
- 01e3820 Merge pull request #80 from fossas/fix/mvn-colors
- bfe8a33 Merge pull request #81 from fossas/fix/non-custom-fetchers
- 7f4d52f Merge pull request #82 from fossas/fix/fix-builders-config
- db9710b Merge pull request #83 from fossas/feat/install-script
- a5202e0 chore(builders): fix typo in comment
- c77092b fix(mvn): Run Maven in batch mode to turn off ANSI color chars
- 0b0c833 fix(builders): fix ruby build check
- 4a6e0dd style(installer): Use consistent whitespace (2 spaces)
- 6801f94 feat(builders): improve autoconfiguration for gradle
- b954112 fix(builders): fix relative path for maven
- 0c3de4a docs(installer): Update README with installer
- 150c2bc feat(installer): Add bash install script
- f0ac553 fix(ci): Fix .fossa.yaml to not use implicit managed builds

---
Automated with [GoReleaser](https://github.com/goreleaser)
Built with go version go1.10 darwin/amd64

## v0.4.2

- 5fe21df feat(builders): add ability to add configuration

---
Automated with [GoReleaser](https://github.com/goreleaser)
Built with go version go1.10 darwin/amd64

## v0.4.1

- d0720f8 Merge pull request #40 from fossas/alex/managed-builds
- c3aa016 doc(readme): #32 add one-liner install
- 3105635 Merge branch 'master' into alex/managed-builds
- ddcc341 Merge pull request #74 from fossas/feat/gradle-support
- d073805 Merge pull request #75 from fossas/fix/fix-builder-paths
- 5fdf4a5 doc(builders): add initial gradle docs
- c3ccc74 switch back to using fetcher
- 80555e4 chore(builders): fix comments and nits
- 5a63b9f test(submodules): Update submodule commits
- 93dee58 test(gradle): Add Gradle fixtures and Docker test tools
- f23ee34 fix(init): fix maven and ruby default module naming
- 272363c feat(init): add more ignores
- dbd8516 fix(builders): make relative paths for node and ruby builders
- f2e5560 feat(builders): add gradle task and dependency parsing
- 4d60fd3 feat(builders): add initial gradle builder
- 4d9806c change flag to ExistingProject in config. defaults to false
- 5c98745 add or clause with revision
- 12c077b added fix to function
- a1fb05f changes after rebase
- d7fbaf2 added custom-project flag
- 5c5bdcd updated comment
- c20e574 PR changes
- 0e52c61 fixed comment
- 1b87475 removed locator from config. We now have project and revision

---
Automated with [GoReleaser](https://github.com/goreleaser)
Built with go version go1.10 darwin/amd64

## v0.4.0

- a2b474c Merge pull request #73 from fossas/feat/upload-locators-flag
- b2c680a feat(upload): Add Locators flag and data format

---
Automated with [GoReleaser](https://github.com/goreleaser)
Built with go version go1.10 linux/amd64

## v0.3.1

- ec4e164 Merge pull request #36 from fossas/feat/selfupdate
- da90056 fix(http): Improve timeout handling
- d577588 fix(http): Correctly handle EOF timeouts
- 6300fa4 fix(http): Always close HTTP request connections
- 546d381 ci: Improve CI caching
- 29d496b ci: Improve logging and diagnostics on upload failure
- 7393553 style: fix PR nits
- 765cbcd fix(update): fix update default logic
- 7ce1571 feat(update): represent states better in update cmd
- 95e446e chore(update): fix nits
- 9e570f9 feat(update): add debug logging for update
- 5d76012 feat(update): add semver parsing
- 2e9af5d feat(update): #23 add fossa update command
- 89a8aa0 doc(go): document gdm support
- 49da5b4 doc(go): add gdm support
- 3f8f208 Merge pull request #37 from fossas/feat/go-gdm-integration
- 134b777 Add gdm to Dockerfile tools
- 056fca5 feat(go): Add gdm support
- e496598 docs: Add upload format user guide reference to walkthrough
- 5daa5be docs: Upload format documentation
- 0af727e Improve `user-guide.md` formatting
- 667cfb9 Merge pull request #34 from fossas/feat/docs
- a7e4b6d docs: README overhaul + user guide update
- 86089cb feat(upload): Add custom upload command
- 3115938 Merge pull request #28 from fossas/ci/run-provided-build
- 9d06606 ci(license-test): Run license check on CI
- ddc1bf7 Run FOSSA build after tests complete
- 0f0fe37 Merge pull request #25 from fossas/feat/add-test-command
- fcaca81 feat(test): Add JSON output to test cmd
- d65a651 fix(misc): Fix spinner issues, whitespace issues, golang isInternal, debug formatting, test unmarshalling
- 891526a refactor(test): Refactor test command and fix timeout
- 743c35f refactor(errors): Use errors.New instead of fmt.Errorf when there is no format string
- 283440e fix(test): fix timeout checks
- 71e6169 fix(config): fix locator normalization #21
- 2fef009 docs(test): properly document test cmd
- 37f8a21 fix(common): handle request errors properly
- 4ac31ad chore(errors): prefer fmt.Errorf to errors.New
- 89dcaea feat(test): add test command
- 661a7a5 Merge pull request #22 from fossas/refactor/common-build-utils
- 5c946b6 docs(readme): update readme
- 2f890b5 docs(readme): update readme
- f21c9ab refactor(sbt): Refactor SBT builder
- c76b0d4 refactor(ruby): Refactor Ruby builder
- 8feac38 refactor(nodejs): Refactor Nodejs builder
- 1f499e5 refactor(mvn): Refactor Maven builder
- c73cf5d refactor(go): Refactor Go builder
- 6284822 refactor(build): Refactor Composer builder
- e95f717 refactor(build): Refactor common utils + Bower builder
- 5e07519 Merge pull request #18 from fossas/feat/rpm-support
- fedeca4 Merge pull request #17 from fossas/fix/circleci-tests
- df44909 doc(build): add vendoredarchives docs
- f027f34 feat(build): add archive format support
- 455abd0 ci(circle-ci): Fix CircleCI config for new tests
- b7dff83 test(sbt): Add first test
- 920ac9b test(docker): Create docker image with build tools
- 7897993 doc(readme): update readme

---
Automated with [GoReleaser](https://github.com/goreleaser)
Built with go version go1.10 linux/amd64

## v0.3.0

- e84d0ea build(merge): Remove bad file merge
- 336406d Merge pull request #15 from fossas/feat/overhaul
- 3281995 feat(sbt): Improve SBT instrumentation
- 1929bef docs: Massive documentation overhaul
- becd5e3 Add SBT parsing + test fixtures
- baa673e feat(ruby): Add Ruby parsing + test fixtures
- b63d740 feat(mvn): add Maven support + test fixture
- 15e6175 refactor(logging): Use %#v for debug logging
- 6c4de98 feat(go): correctly resolve packages + add test fixtures
- d40578a feat(go): Add much better go support
- 60a1e38 docs: Add basic documentation
- 0634835 feat(composer): Add composer parsing + test fixtures
- 4fbc44f feat(bower): Add bower parsing + test fixtures
- 222bf74 feat(cmd): Add uploading to default command
- d909f16 refactor: Refactor CLI, with NodeJS support

---
Automated with [GoReleaser](https://github.com/goreleaser)
Built with go version go1.9.4 linux/amd64

## v0.2.6

- f53f6e1 Preliminary SBT support
- f6e14ea fix(go): Allow unresolved golang dependencies
- 9ad32d4 chore(readme): Update README with gigantic warning
- eba8735 fix(env): fix env var for fossa api key
- 4df5715 feat(docs): add maven docs and alpha notice
- e3ccd88 chore(doc): add status badges to README
- 0a2a634 Merge pull request #7 from fossas/ci/circleci-tests
- 21d5d2c ci(tests): Add CircleCI tests
- 17d5e5f chore(doc): add DCO
- 7d66202 Clean up unused Makefile lines

---
Automated with [GoReleaser](https://github.com/goreleaser)
Built with go version go1.9.2 darwin/amd64

## v0.2.5-1

- 605a9c0 build(versions): Fix version linking

---
Automated with [GoReleaser](https://github.com/goreleaser)
Built with go version go1.9.3 linux/amd64

## v0.2.5

- 20b2d6b chore(deps): Update deps, prune unused constraints
- b16e851 fix(commonjs): Substitute doublestar for zglob to fix data race
- c7d449d build(version): Add revision to --version output
- fdf200a fix(js): fix concurrency race condition
- 4a234b3 feat(config): Allow server endpoint to be set by environment variable
- 38d8615 chore(dep): Commit lockfile changes
- b5b71eb fix(maven): fix maven verify logic
- 79b5b64 fix(cmd): move validation to upload cmd

---
Automated with [GoReleaser](https://github.com/goreleaser)
Built with go version go1.9.3 linux/amd64

## v0.2.4

- b0d5c7a Release v0.2.4
- 0e20f0b chore(flags): clean up flag parsing
- 41c2d3e fix(config): refactor to fix locator flag setting
- 668a4f9 Release v0.2.3
- 4c0286c fix(cmd): make build cmd runnable again
- a848a58 chore(errors): reformat some error copy

---
Automated with [GoReleaser](https://github.com/goreleaser)
Built with go version go1.9.2 darwin/amd64

## v0.2.3

- 41c2d3e fix(config): refactor to fix locator flag setting
- 668a4f9 Release v0.2.3
- 4c0286c fix(cmd): make build cmd runnable again
- a848a58 chore(errors): reformat some error copy

---
Automated with [GoReleaser](https://github.com/goreleaser)
Built with go version go1.9.2 darwin/amd64

## v0.2.2

- 867cc0b Release v0.2.2
- 732038c feat(errors): better error handling and feedback
- b0ec539 feat(config): add ability to read from custom config file
- 2574402 fix(commonjs): fix node_modules traversal in subdir

---
Automated with [GoReleaser](https://github.com/goreleaser)
Built with go version go1.9.2 darwin/amd64

## v0.2.1

- 3f7ccf0 Release v0.2.1
- 5a6f382 feat(config): add default run mode to output json and exit w/o upload

---
Automated with [GoReleaser](https://github.com/goreleaser)
Built with go version go1.9.2 darwin/amd64

## v0.2.0

- 7243d0f Release v0.2.0
- eb054a3 feat(composer): support composer builds in subdirs
- 3c2bccc feat(gems): support bundler builds in subdirs
- 58d98df fix(maven): fix maven output command
- 811ecb0 feat(maven): use module manifest in builds
- 6c5ab1c feat(bower): support bower builds in subfolders
- 2c4b1a6 feat(build): support multi-module builds

---
Automated with [GoReleaser](https://github.com/goreleaser)
Built with go version go1.9.2 darwin/amd64

## v0.1.0

- f36ce39 fix(release): fix .goreleaser entry point
- 124bb47 chore(release): change package entry point
- 55acfd3 feat(upload): send report link
- f678cf0 fix(build): fix locator and build output
- 59eec8a fix(cmd): Guard against under-specified user input
- 5161162 feat(cmd): Refactor CLI and config structure
- 97626c5 feat(config): Read API key from environment variable
- 384b13d Merge pull request #6 from fossas/feat/3-upload-builds-results
- 0537aaf Merge branch 'feat/3-upload-builds-results' of github.com:fossas/fossa-cli into feat/3-upload-builds-results
- 4aec471 feat(upload): #3 add build upload cmd
- 271ba79 Merge pull request #5 from fossas/feat/4-fossa-yaml
- f70ca36 fix(config): Remove debugging statement
- 64c67ca feat(config): Add config options for locator
- 1e98346 feat(upload): #3 add build upload cmd
- d4383d2 fix(main): Remove debugging comment
- 0dd5ee9 feat(config): Set existing build options from configuration file
- 6010976 feat(config): Read config file values
- df2d7d8 Merge pull request #2 from fossas/feat/1-go-get
- b476866 feat(go): Run go get on incomplete builds
- 9f47778 fix(gem): install only production deps by default
- aa4ba7d fix(json): fix json keys in dependency

---
Automated with [GoReleaser](https://github.com/goreleaser)
Built with go version go1.9.2 darwin/amd64

## v0.0.0

- 699d58d feat(build): ignore RawDependencies in serialization
- 834466a feat(build): refactor dependency and logging
- 82f4830 chore(build): ignore dist folder
- 74edd98 Merge branch 'master' of https://github.com/fossas/fossa-cli
- 5e71265 feat(build): add release spec
- cf3de9b Merge branch 'master' of github.com:fossas/fossa-cli
- 0b7331d feat(go): Fall back to import path tracing when no lockfiles
- 7305c46 feat(log): add logging config
- b3d5b72 fix(gem): fix bundle command
- f87cc95 feat(composer): composer support
- f30e125 fix(build): fix build and maven command
- 9221cea feat(build): update logging and docs
- 36f5668 Merge branch 'master' of https://github.com/fossas/fossa-cli
- e2f557a feat(mvn): add maven support
- 5773c86 feat(go): Add glide, godep, govendor, vndr support
- 8ebfd7a feat(go): Add dep support
- f555b48 style(golint): Fix lint and vet warnings
- 7fa1098 doc(readme): update licensing guidance
- 1afe4a0 doc(readme): update readme
- 103d685 doc(license): add readme and license
- 1800cc3 Add Gopkg manifest
- 0d43673 feat(bower): add bower suppot
- 364cebf feat(cli): Refuse to build unless --install flag is explicitly passed
- 5f117dc fix(npm): Fix npm build logic
- 05ae3f5 Initial Commit

---
Automated with [GoReleaser](https://github.com/goreleaser)
Built with go version go1.9.2 darwin/amd64<|MERGE_RESOLUTION|>--- conflicted
+++ resolved
@@ -1,12 +1,9 @@
 # FOSSA CLI Changelog
 
-<<<<<<< HEAD
-## v3.6.5
+## v3.6.18
 
 Resolves an issue where UPX compression on binary plugins inside the CLI can cause segmentation faults on macOS. ([#1104](https://github.com/fossas/fossa-cli/pull/1104)).<br>
 Builds past this version no longer use UPX to compress binary plugins on macOS, and consequently macOS binaries are expected to be slightly larger.
-=======
-<!-- title: description ([#](https://github.com/fossas/fossa-cli/pull/#)) -->
 
 ## v3.6.17
 
@@ -62,7 +59,6 @@
 - `fossa test`: deprecates `--json` flag in favor of `--format json` option. ([#1109](https://github.com/fossas/fossa-cli/pull/1109))
 - `fossa container test`: deprecates `--json` flag in favor of `--format json` option. ([#1109](https://github.com/fossas/fossa-cli/pull/1109))
 - UX: Added breadcrumb to main help output indicating that subcommands have additional options. ([#1106](https://github.com/fossas/fossa-cli/pull/1106))
->>>>>>> 300ab396
 
 ## v3.6.4
 
