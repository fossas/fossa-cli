--- conflicted
+++ resolved
@@ -1,11 +1,9 @@
 # FOSSA CLI Changelog
 
-<<<<<<< HEAD
 ## Unreleased
 
-- Adds copyrightsByLicense field to the attribution report JSON output. [#966](https://github.com/fossas/fossa-cli/pull/966)
-- Removes copyright information from attribution reports in the JSON output ([#945](https://github.com/fossas/fossa-cli/pull/945)) as it was never available from the server.
-=======
+- Changes copyrights field to copyrightsByLicense in the attribution report JSON output. [#966](https://github.com/fossas/fossa-cli/pull/966)
+
 ## v3.3.6
 - Make CLI-side license scanning the default method of scanning vendored dependencies
 - Maven: Report direct dependencies as direct rather than deep. ([#963](https://github.com/fossas/fossa-cli/pull/963))
@@ -16,7 +14,6 @@
 ## v3.3.4
 - Removes copyright information from attribution reports in the JSON output ([#945](https://github.com/fossas/fossa-cli/pull/945)) as it was never available from the server.
 - VSI scans now automatically skip the `.git` directory inside the scan root ([#969](https://github.com/fossas/fossa-cli/pull/969)).
->>>>>>> 655f6d27
 
 ## v3.3.3
 - Cocoapods: Cocoapods analyzer does not handle subspecs in vendored podspecs. ([#964](https://github.com/fossas/fossa-cli/pull/964/files)) 
