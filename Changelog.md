# FOSSA CLI Changelog

## v3.8.30
<<<<<<< HEAD
- Removes warnings and tracebacks to stderr [#1358](https://github.com/fossas/fossa-cli/pull/1358)
=======

- Fix an issue with long-option syntax for older versions of `sbt` ([#1356](https://github.com/fossas/fossa-cli/pull/1356))
- Debug: add more logging for debugging missing dependencies. ([#1360](https://github.com/fossas/fossa-cli/pull/1360))
>>>>>>> ca9f7d98

## v3.8.29
- Prevents showing SCM warnings in fossa analyze, test, and report [#1354](https://github.com/fossas/fossa-cli/pull/1354)
- Pathfinder: Pathfinder has been deprecated and removed. ([#1350](https://github.com/fossas/fossa-cli/pull/1350))

## v3.8.28
- VSI: no longer reports paths inside of extracted archives with the `!_fossa.virtual_!` literal [#1345](https://github.com/fossas/fossa-cli/pull/1345)

## v3.8.27
- Maven: Fix a bug that broke maven analysis if the build directory was in a non-standard location ([#1343](https://github.com/fossas/fossa-cli/pull/1343))

## v3.8.26
- Maven: add support for maven submodule filtering [#1339](https://github.com/fossas/fossa-cli/pull/1339)

## v3.8.25
- Maven: add support for maven scope filtering ([#1331](https://github.com/fossas/fossa-cli/pull/1331))
- `fossa init`: adds new `fossa init` command which creates `.fossa.yml.example`, and `fossa-deps.yml.example` file. ([#1323](https://github.com/fossas/fossa-cli/pull/1323))

## v3.8.24

- Python: use `pip` to determine transitive dependencies for setuptool projects that contain a req*.txt or setup.py file. ([#1334](https://github.com/fossas/fossa-cli/pull/1334))
- Container Scanning: warn and exclude rpm packages that are missing attributes. ([#1335](https://github.com/fossas/fossa-cli/pull/1335))

## v3.8.23
- Custom License Scans: Support full-file uploads for custom license scans ([#1333](https://github.com/fossas/fossa-cli/pull/1333))

## v3.8.22
- path: adds path dependency scanning functionality. ([#1327](https://github.com/fossas/fossa-cli/pull/1327))
- `pnpm`: Supports `6.0` version of `pnpm-lockfile.yaml` ([#1320])(https://github.com/fossas/fossa-cli/pull/1320)
- Maven: Fixes defect, where `fossa-cli` was sometimes ignoring dependency, if the dependency with multiple scopes was part of the project. ([#1322](https://github.com/fossas/fossa-cli/pull/1322))

## v3.8.21
- archive: considers 0-byte tar file to be valid tar file. ([#1311](https://github.com/fossas/fossa-cli/pull/1311))
- Cocoapods: Allow Podfile.lock without EXTERNAL SOURCES field ([#1279](https://github.com/fossas/fossa-cli/pull/1279))
- `fossa-deps`: `--fossa-deps-file` to specify custom fossa-deps file ([#1303](https://github.com/fossas/fossa-cli/pull/1303))
- install-latest.sh: Fixed a bug where install-latest.sh would result in a broken binary when run on some versions of macOS ([#1317](https://github.com/fossas/fossa-cli/pull/1317))

## v3.8.20
- container scanning: Fixes registry network calls, to ensure `fossa-cli` uses `Accept` header on `HEAD` network calls. ([#1309](https://github.com/fossas/fossa-cli/pull/1309))

## v3.8.19

- container scanning: fixes a defect which led to incorrect `NotTarFormat` errors when parsing container layer. ([#1305](https://github.com/fossas/fossa-cli/pull/1305))
- `--detect-vendored`: fix a defect which caused the `--detect-vendored` flag to fail on Windows ([#1300](https://github.com/fossas/fossa-cli/pull/1300))

## v3.8.18

- Removes the `fossa log4j` subcommand. ([#1291](https://github.com/fossas/fossa-cli/pull/1291))
- golang: Updates go.mod parser to be compatible with golang v1.21. ([#1304](https://github.com/fossas/fossa-cli/pull/1304))
- `fossa list-targets`: list-target command supports `--format` option with: `ndjson`, `text`, and `legacy`. ([#1296](https://github.com/fossas/fossa-cli/pull/1296))

## v3.8.17

Integrates FOSSA snippet scanning into the main application.
For more details and a quick start guide, see [the subcommand reference](./docs/references/subcommands/snippets.md).

## v3.8.16

Delivers another update to the `millhone` early preview of FOSSA snippet scanning:

- Fixes surprising semantics in some subcommands, especially `commit`.
- Sorts and makes unique dependencies written to `fossa-deps` files.
- Overly noisy snippets are filtered entirely.
- Adds C++ snippet parsing.
- Reduces config and logging verbosity.

## v3.8.15

This version is a special release: it does not alter anything in FOSSA CLI, but instead adds `millhone`,
the new snippet scanning functionality for FOSSA, as a release asset.

Future releases will bundle this functionality into FOSSA CLI instead,
but we're making this CLI available standalone for now to enable immediate use!

Initial documentation for this functionality is here.
When we integrate this functionality into FOSSA CLI itself we'll have improved documentation as well.

Note: FOSSA is still ingesting sources into the snippet scanning database;


## v3.8.14

- Custom License Searches and Keyword Searches allow you to search through your codebase, find matches to regular expressions and then either log the results to the scan summary (keyword search) or create a custom license match (custom license searches) ([#1274](https://github.com/fossas/fossa-cli/pull/1274))

## v3.8.13
- Maven: Prevent infinite recursion from Pom file property interpolation. ([#1271](https://github.com/fossas/fossa-cli/pull/1271))

## v3.8.12
- Conda: Support simple Pip packages in `environment.yml`. ([#1275](https://github.com/fossas/fossa-cli/pull/1275))

## v3.8.11
- Maven analysis: Prevent maven analysis from infinitely recursing when it encounters a recursive property ([#1268](https://github.com/fossas/fossa-cli/pull/1268))

## v3.8.10
- Reports: Can now export reports formatted as CycloneDX (json/xml), CSV, HTML, and JSON SPDX. ([#1266](https://github.com/fossas/fossa-cli/pull/1266))
- Containers: RPM packages installed in containers that use the NDB format for their RPM database are now parsed much faster. ([#1262](https://github.com/fossas/fossa-cli/pull/1262))

## v3.8.9
- CLI Binaries: Notarize Mac OS binaries. ([#1261](https://github.com/fossas/fossa-cli/pull/1261))

## v3.8.8
- CLI Binaries: Sign Mac OS builds using codesign. ([#1251](https://github.com/fossas/fossa-cli/pull/1251))
- CLI Binaries: Sign Linux builds using cosign. ([#1243](https://github.com/fossas/fossa-cli/pull/1243))

## v3.8.7
- Due to an issue with our release process [#1254](https://github.com/fossas/fossa-cli/pull/1254), this tag exists but was not released. The changes that would have been in 3.8.7 were released as v3.8.8.

## v3.8.6
- VSI: Fix a bug where root dependencies would cause analysis to fail. ([#1240](https://github.com/fossas/fossa-cli/pull/1240))
- Node (PNPM): Fixes a bug where analyses would fail when the `lockfileVersion` attribute was a string in `pnpm-lock.yaml`. ([1239](https://github.com/fossas/fossa-cli/pull/1239))
- License Scanning: Add a new "IBM type1 interpreter" license (no PR).

## v3.8.5
- Go: `--experimental-use-v3-go-resolver` is now the default. ([Documentation](./docs/references/strategies/languages/golang/v3-go-resolver-transition-qa.md). ([1224](https://github.com/fossas/fossa-cli/pull/1224))

## v3.8.4
- VSI: Report VSI rules and display them in FOSSA's UI. ([#1237](https://github.com/fossas/fossa-cli/pull/1237), [#1235](https://github.com/fossas/fossa-cli/pull/1235))

## v3.8.3
- Logging: Don't output the `[INFO]` prefix for regular CLI messages. ([#1226](https://github.com/fossas/fossa-cli/pull/1226))
- License Scanning: Fix a bug where we were identifying the "GPL with autoconf macro exception" license as "GPL with autoconf exception" in a few cases ([#1225](https://github.com/fossas/fossa-cli/pull/1225))
- Container Scanning: More resiliant os-release parser, accounting initial line comments in the file ([#1230](https://github.com/fossas/fossa-cli/pull/1230))
- Analysis: full paths to the files in archives are shown when running `fossa analyze --unpack-archives` ([#1231](https://github.com/fossas/fossa-cli/pull/1231))
- Telemetry: Collect GNU/Linux distribution information and `uname` output. ([#1222](https://github.com/fossas/fossa-cli/pull/1222))

## v3.8.2
- Poetry: Defaults `category` to `main` if not present in lockfile. ([#1211](https://github.com/fossas/fossa-cli/pull/1211))
- Maven: Revert ([#1218](https://github.com/fossas/fossa-cli/pull/1218)) from v3.8.2 due to performance impacts.

## v3.8.1
- Setup.py: Fixes an defect with `setup.py` parser, caused by failing to account for line comments or backslash. ([#1191](https://github.com/fossas/fossa-cli/pull/1191))
- Installation: `install-latest.sh` now directs `curl` and `wget` to pass `Cache-Control: no-cache` headers to the server. ([#1206](https://github.com/fossas/fossa-cli/pull/1206))
- `Go.mod`: Anaysis does not fail if `go.mod` includes `retract` block. ([#1213](https://github.com/fossas/fossa-cli/pull/1213))
- `.aar`: Supports `.aar` archive files with native license scanning, and with `--unpack-archives` option. ([#1217](https://github.com/fossas/fossa-cli/pull/1217))
- `remote-dependencies`: Analysis of `fossa-deps` fails, if remote-dependencies's character length is greater than maximum. It only applies during non-output mode. ([#1216](https://github.com/fossas/fossa-cli/pull/1216))
- Maven: Analyze a package separately from its parents if the module does not appear in its parent's `<modules>` tag when both the module and its parents are discovered as candidate targets. ([#1218](https://github.com/fossas/fossa-cli/pull/1218))
- Network requests: `fossa-cli` retries network requests which return response with status code of 502. ([#1220](https://github.com/fossas/fossa-cli/pull/1220))
- `PDM`: Adds support for PDM package manager. ([#1214](https://github.com/fossas/fossa-cli/pull/1214))

## v3.8.0
- License Scanning: You can license scan your first-party code with the `--experimental-force-first-party-scans` flag ([#1187](https://github.com/fossas/fossa-cli/pull/1187))
- Network requests: `fossa-cli` retries network requests, if it experiences timeout error. ([#1203](https://github.com/fossas/fossa-cli/pull/1203))
- Monorepo is no longer a supported feature of FOSSA. ([#1202](https://github.com/fossas/fossa-cli/pull/1202))
- `experimental-enable-binary-discovery`, `detect-vendored`: Redact file contents in debug bundles. ([#1201](https://github.com/fossas/fossa-cli/pull/1201))
- `setup.cfg`: Adds support for setup.cfg, in conjuction with `setup.py`. ([#1195](https://github.com/fossas/fossa-cli/pull/1195))
- Default Filters: Default filters are applied prior to analysis. Improves overall runtime performance. ([#1193](https://github.com/fossas/fossa-cli/pull/1194))
- `.fossa.yml` and CLI args: Allow setting a policy by id in addition to by name. ([#1203](https://github.com/fossas/fossa-cli/pull/1203))
- Doc only: Fixed an issue in the `fossa-deps` schema suggesting against the use of `name` for referenced RPM dependencies. If your editor utilizes SchemaStore, this file should now lint properly after this change propagates. ([#1199](https://github.com/fossas/fossa-cli/pull/1199)).

## v3.7.11
- `fossa-deps.yml`: Adds strict parsing to so that required field with only whitespace strings are prohibited early. Also throws an error, if incompatible character is used in vendor dependency's version field. ([#1192](https://github.com/fossas/fossa-cli/pull/1192))

## v3.7.10
- License Scanning: Fix a bug where the license scanner did not run on MacOS 13 on M1 Macs ([#1193](https://github.com/fossas/fossa-cli/pull/1193))
- Debug bundle: The raw dependency graph FOSSA CLI discovers is output in the FOSSA Debug Bundle. ([#1188](https://github.com/fossas/fossa-cli/pull/1188))

## v3.7.9
- License Scanning: Add support for "full file uploads" for CLI-side license scans. ([#1181](https://github.com/fossas/fossa-cli/pull/1181))

## v3.7.8
- Go: Do not fall back to module based analysis when using `--experimental-use-go-v3-resolver`. ([#1184](https://github.com/fossas/fossa-cli/pull/1184))

## v3.7.7
- Adds `--json` flag to `fossa container analyze` ([#1180](https://github.com/fossas/fossa-cli/pull/1180))
- License Scanning: Reduce false positives caused by indicator matches. This is done by only reporting indicator matches to SPDX keys and license names when we are scanning a manifest file ([#1182](https://github.com/fossas/fossa-cli/pull/1182))

## v3.7.6
- RPM: Support origin paths for RPM spec file analysis ([#1178](https://github.com/fossas/fossa-cli/pull/1178))
- Swift: Do not stop analysis if we encounter a badly formatted project.pbxproj file ([#1177](https://github.com/fossas/fossa-cli/pull/1177))

## v3.7.5
- Go: Introduce `--experimental-use-v3-go-resolver` to preview a new [tactic](./docs/references/strategies/languages/golang/gomodules.md#experimental-strategy-use-go-list-on-packages) for Go dependency scanning. ([#1168](https://github.com/fossas/fossa-cli/pull/1168),[#1173](https://github.com/fossas/fossa-cli/pull/1173))
- Themis: Update tag to support a new rule for the libdivide dependency. ([#1172](https://github.com/fossas/fossa-cli/pull/1172)

## v3.7.4
- Gradle: Fix possible ConcurrentModificationException that can occur when getting dependencies ([#1171](https://github.com/fossas/fossa-cli/pull/1171))

## v3.7.3
- Go: Collects environment variables in debug bundle. ([#1132](https://github.com/fossas/fossa-cli/pull/1132))
- Diagnostics: Improves user-facing error messages and debugging tips for external commands and some HTTP error conditions ([#1165](https://github.com/fossas/fossa-cli/pull/1165))
- License Scanning: Scan the full contents of "license.html" and "licence.html" for license content, not just the comments. ([#1169](https://github.com/fossas/fossa-cli/pull/1169))

## v3.7.2
- License Scanning: Add four new licenses: Pushwoosh, PalletsFlaskLogo, IntelDisclaimer and Instabug ([#1163](https://github.com/fossas/fossa-cli/pull/1163))

## v3.7.1
- Stack: Git based dependencies are detected and handled correctly. ([#1160](https://github.com/fossas/fossa-cli/pull/1160))

## v3.7.0
- Support Maven wrapper (`mvnw`) usage in Maven projects, and user-provided binary overrides for Maven projects ([#1149](https://github.com/fossas/fossa-cli/pull/1149))
  For more information, see the [Maven strategy documentation](./docs/references/strategies/languages/maven/maven.md).
- Installation Script: Verify that the sha256sum of the downloaded archive matches the recorded one. ([#1158](https://github.com/fossas/fossa-cli/pull/1158))

## v3.6.18
- License Scanning: Emit a warning if unarchiving fails rather than a fatal error. ([#1153](https://github.com/fossas/fossa-cli/pull/1153))

## v3.6.17

- Handle Leiningen deduped deps: expand groupID and artifactID in the leiningen tactic to satisfy the Maven fetcher ([#1152]](https://github.com/fossas/fossa-cli/pull/1152))

## v3.6.17

- `fossa test`: Display CVE, fixed version information, and issue dashboard links when possible. ([#1146](https://github.com/fossas/fossa-cli/pull/1146))

## v3.6.16

- Project labels: Support project labels from command line and configuration file ([1145](https://github.com/fossas/fossa-cli/pull/1145))

## v3.6.15

- Container scanning: support more tar formats. ([1142](https://github.com/fossas/fossa-cli/pull/1142))
- `--detect-dynamic`: Supports recursively inspecting binaries for dynamic dependencies. ([#1143](https://github.com/fossas/fossa-cli/pull/1143))

## v3.6.14

- `fossa test`: Improved reporting. ([#1135](https://github.com/fossas/fossa-cli/pull/1135))

## v3.6.13

- Vendored Dependencies: Add the unity companion license (https://unity.com/legal/licenses/unity-companion-license) and unity package distribution license (https://unity.com/legal/licenses/unity-package-distribution-license) to license scanning ([#1136](https://github.com/fossas/fossa-cli/pull/1136))

## v3.6.12

- Maven: If a package is both `"test"` and `"compile"`, it is no longer filtered ([#1138](https://github.com/fossas/fossa-cli/pull/1138)).

## v3.6.11

- Lib yarn protocol: When we encounter Yarn lib deps we should warn but not fail the scan ([#1134](https://github.com/fossas/fossa-cli/pull/1134))

## v3.6.10

- Vendored Dependencies: Allow path filtering when doing cli-side license scans ([#1128](https://github.com/fossas/fossa-cli/pull/1128))

## v3.6.9
- Yarn: Fix a bug where tarball URLs were recognized as git urls. ([#1126](https://github.com/fossas/fossa-cli/pull/1126))

## v3.6.8
- Go: Allow quotes module names in static analysis ([#1118](https://github.com/fossas/fossa-cli/pull/1118))
- `fossa test`: Includes revision summary and target information, when accessible ([#1119](https://github.com/fossas/fossa-cli/pull/1119))

## v3.6.7

- Rename `--experimental-license-scan` to `--license-scan` (https://github.com/fossas/fossa-cli/pull/1110)
- Emit a warning if the `--experimental-native-license-scan` flag is used

## v3.6.6

- Conda: Change dynamic strategy to simulate building an environment from `environment.yml` instead of reading from the currently active environment. ([#1099](https://github.com/fossas/fossa-cli/pull/1099))

## v3.6.5

- `fossa test`: deprecates `--json` flag in favor of `--format json` option. ([#1109](https://github.com/fossas/fossa-cli/pull/1109))
- `fossa container test`: deprecates `--json` flag in favor of `--format json` option. ([#1109](https://github.com/fossas/fossa-cli/pull/1109))
- UX: Added breadcrumb to main help output indicating that subcommands have additional options. ([#1106](https://github.com/fossas/fossa-cli/pull/1106))

## v3.6.4

- C/C++: Fixes `--detect-vendored` on Windows. ([#1096](https://github.com/fossas/fossa-cli/pull/1096))
- Uses an ISO timestamp for the revision if no better revision can be inferred. ([#1091](https://github.com/fossas/fossa-cli/pull/1091))

## v3.6.3

Gradle: Considers dependencies from `debugUnitTest*` configurations to be unused. ([#1097](https://github.com/fossas/fossa-cli/pull/1097))

## v3.6.2

- Don't promote transitive dependencies  [#1092](https://github.com/fossas/fossa-cli/pull/1092).
- Container Scanning: Fixes a bug where tar entry were not normalized within nested layer tar. [#1095](https://github.com/fossas/fossa-cli/pull/1095)

## v3.6.1

- Container Scanning: Fixes a bug where image source parser ignored '-' in host. Also fixes an issue regarding to redirect headers when communicating with registry. [#1089](https://github.com/fossas/fossa-cli/pull/1089)

## v3.6.0

- Promote C/C++ features to general availability ([#1087](https://github.com/fossas/fossa-cli/pull/1087)).
  - `--experimental-enable-vsi` is now `--detect-vendored`.
  - `--experimental-analyze-dynamic-deps` is now `--detect-dynamic`.

## v3.5.3

- Manual Dependencies: Linux Dependencies (`rpm-generic`, `apk`, `deb`) can be provided as reference dependency in fossa-deps file ([#1086](https://github.com/fossas/fossa-cli/pull/1086)).

## v3.5.2

- Container Scanning: Fixes an issue with base64 encoded raw authentications ([#1085](https://github.com/fossas/fossa-cli/pull/1085)).

## v3.5.1

- Contributor counting: update the contributor count range from 90 days to 365 days. ([#1083](https://github.com/fossas/fossa-cli/pull/1083))

## v3.5.0

- Container Scanning: Uses native container scanner, deprecates old container scanner ([#1078](https://github.com/fossas/fossa-cli/pull/1078)), ([#1079](https://github.com/fossas/fossa-cli/pull/1079)), ([#1080](https://github.com/fossas/fossa-cli/pull/1080)), ([1082](https://github.com/fossas/fossa-cli/pull/1082)).

_Notice:_

- Now, container scanning analyzes projects for applications (`npm`, `pip`, etc) dependencies.
- Now, container scanning can filter specific targets via target exclusions using [fossa configuration file](./docs/references/files/fossa-yml.md).
- Now, `fossa-cli`'s windows binary can perform container scanning.
- Now, container scanned projects will show origin path in FOSSA web UI.
- Now, container scanned projects can target specific architecture via digest.

You can use `--only-system-deps` flag to only scan for dependencies from `apk`, `dpkg`, `dpm`.
This will mimic behavior of older FOSSA CLI's container scanning (older than v3.5.0).

Learn more:
- [container scanner](./docs/references/subcommands/container/scanner.md)
- [fossa container analyze](./docs/references/subcommands/container.md)

If you experience any issue with this release, or have question, please contact [FOSSA Support](https://support.fossa.com).

## v3.4.11
- Npm (Lockfile v3) - Fixes a defect where, _sometimes_ wrong version of the dependency was reported if multiple version of the same dependency existed in the lock file. ([#1075](https://github.com/fossas/fossa-cli/pull/1075))
- Npm (Lockfile v2) - Fixes a defect where, _sometimes_ wrong version of the dependency was reported if multiple version of the same dependency existed in the lock file. ([#1075](https://github.com/fossas/fossa-cli/pull/1075))

## v3.4.10
- Scala: Supports analysis of multi-project sbt builds with `sbt-dependency-graph` plugin. ([#1074](https://github.com/fossas/fossa-cli/pull/1074)).

## v3.4.9
- Scan Summary: Identifies project skipped due to production path filtering, or exclusion filtering. ([#1071](https://github.com/fossas/fossa-cli/pull/1071))
- R: Adds support for `renv` package manager. ([#1062](https://github.com/fossas/fossa-cli/pull/1062))

## v3.4.8
- Report: Fixes a defect, where `report` command was failing due to invalid dependencies cache from endpoint ([#1068](https://github.com/fossas/fossa-cli/pull/1068)).

## v3.4.7
- Linux releases are now packaged as both tar.gz and zip to improve compatibility when installing ([#1066](https://github.com/fossas/fossa-cli/pull/1066))

## v3.4.6
- Container Scanning: Fixes a defect, where container registry `registry:3000/org/repo:tag` was incorrectly identifying `registry` as project name. ([#1050](https://github.com/fossas/fossa-cli/issues/1050))
- Container Scanning: Includes registry uri in project name (experimental scanner only). ([#1050](https://github.com/fossas/fossa-cli/issues/1050))

## v3.4.5
- FOSSA API: Adds resiliency against API errors occurring when retrieving endpoint versioning information. ([#1051](https://github.com/fossas/fossa-cli/pull/1051))

## v3.4.4
- Fix a bug in the v1 installers for Windows (install-v1.ps1 and install.ps1) ([#1052](https://github.com/fossas/fossa-cli/pull/1052))

## v3.4.3
- Container scanning: Supports hardlink file discovery for experimental scanner. ([#1047](https://github.com/fossas/fossa-cli/pull/1047))
- Container scanning: Supports busybox. ([#1047](https://github.com/fossas/fossa-cli/pull/1047))
- Container scanning: Increases timeout to 5 mins when extracting image from docker engine api for experimental scanner. ([#1047](https://github.com/fossas/fossa-cli/pull/1047))

## v3.4.2

- API: Error messages are more clear and provide user-actionable feedback. ([#1048](https://github.com/fossas/fossa-cli/pull/1048))
- Metrics: Reports the kind of CI environment in which FOSSA is running, if any. ([#1043](https://github.com/fossas/fossa-cli/pull/1043))

## v3.4.1

- Container scanning: RPM: Add support for the Sqlite backend. ([#1044](https://github.com/fossas/fossa-cli/pull/1044))
- Container scanning: RPM: Add support for the NDB backend. ([#1046](https://github.com/fossas/fossa-cli/pull/1046))

## v3.4.0

- Container scanning: New experimental scanner. ([#1001](https://github.com/fossas/fossa-cli/pull/1001), [#1002](https://github.com/fossas/fossa-cli/pull/1002), [#1003](https://github.com/fossas/fossa-cli/pull/1003), [#1004](https://github.com/fossas/fossa-cli/pull/1004), [#1005](https://github.com/fossas/fossa-cli/pull/1005), [#1006](https://github.com/fossas/fossa-cli/pull/1006), [#1010](https://github.com/fossas/fossa-cli/pull/1010), [#1011](https://github.com/fossas/fossa-cli/pull/1011), [#1012](https://github.com/fossas/fossa-cli/pull/1012), [#1014](https://github.com/fossas/fossa-cli/pull/1014), [#1016](https://github.com/fossas/fossa-cli/pull/1016), [#1017](https://github.com/fossas/fossa-cli/pull/1017), [#1021](https://github.com/fossas/fossa-cli/pull/1021), [#1025](https://github.com/fossas/fossa-cli/pull/1025), [#1026](https://github.com/fossas/fossa-cli/pull/1026), [#1029](https://github.com/fossas/fossa-cli/pull/1029), [#1031](https://github.com/fossas/fossa-cli/pull/1031), [#1032](https://github.com/fossas/fossa-cli/pull/1032), [#1034](https://github.com/fossas/fossa-cli/pull/1034))<br>
  For more information, see the [experimental container scanning documentation](./docs/references/subcommands/container/scanner.md).
- Filters: Add `dist-newstyle` to the list of automatically filtered directories. ([#1030](https://github.com/fossas/fossa-cli/pull/1035))
- `fossa-deps`: Fix a bug in `fossa-deps.schema.json`, it is now valid JSON. ([#1030](https://github.com/fossas/fossa-cli/pull/1030))

## v3.3.12

- CocoaPods: Fixes error when analyzing podspecs that print non-JSON text to stdout ([#1015](https://github.com/fossas/fossa-cli/pull/1015))
- VSI: Executes with at least two threads even on a single core system ([#1013](https://github.com/fossas/fossa-cli/pull/1013))
- VSI: Reports a better error when no dependencies are found ([#1023](https://github.com/fossas/fossa-cli/pull/1023)).

## v3.3.11

- `fossa test`: `fossa test --json` produces json output when there are 0 issues found. ([#999](https://github.com/fossas/fossa-cli/pull/999))

## v3.3.10

- Svn: Fixes project inference bug, where revision values included `\r`. ([#997](https://github.com/fossas/fossa-cli/pull/997))

## v3.3.9

- Maven: Always use Maven Install Plugin 3.0.0-M1 to install depgraph. This avoids a Maven bug with older versions failing to install the plugin correctly from a vendored JAR. ([#988](https://github.com/fossas/fossa-cli/pull/988/files))
- Cocoapods: Fixes podpsec bug in which nested subspecs (of external sources), were not appropriately handled. Improves logging. ([#994](https://github.com/fossas/fossa-cli/pull/994))

## v3.3.8

- Carthage: Fixes analysis of artifacts dervided from Github entry for GH enterprise urls. ([#989](https://github.com/fossas/fossa-cli/pull/989))

## v3.3.7

- Report: Changes copyrights field to copyrightsByLicense in the attribution report JSON output. [#966](https://github.com/fossas/fossa-cli/pull/966)
- Report: Always include the "downloadUrl" field in attribution reports, regardless of the setting in the FOSSA reports UI. ([#979](https://github.com/fossas/fossa-cli/pull/979))
- Debug: Includes version associated with endpoint in debug bundle, and scan summary. ([#984](https://github.com/fossas/fossa-cli/pull/984))
- Test: Adds `--diff` option for `fossa test` command. ([#986](https://github.com/fossas/fossa-cli/pull/986))

## v3.3.6
- License scanning: Make CLI-side license scanning the default method for `vendored-dependencies`.
- Maven: Report direct dependencies as direct rather than deep. ([#963](https://github.com/fossas/fossa-cli/pull/963))

## v3.3.5
- Pnpm: Adds support for dependency analysis using `pnpm-lock.yaml` file. ([#958](https://github.com/fossas/fossa-cli/pull/958))

## v3.3.4
- `fossa report attribution`: Removes copyright information from JSON output ([#945](https://github.com/fossas/fossa-cli/pull/945)) as it was never available from the server.
- VSI scans now automatically skip the `.git` directory inside the scan root ([#969](https://github.com/fossas/fossa-cli/pull/969)).

## v3.3.3
- Cocoapods: Cocoapods analyzer does not handle subspecs in vendored podspecs. ([#964](https://github.com/fossas/fossa-cli/pull/964/files))

## v3.3.2
- License scanning: Skip rescanning revisions that are already known to FOSSA. This can be overridden by using the `--force-vendored-dependency-rescans` flag.
- Swift: Added support for `Package.resolved` v2 files ([#957](https://github.com/fossas/fossa-cli/pull/957)).
- Perl: Updated version number parser to be more lenient on non-textual version numbers ([#960](https://github.com/fossas/fossa-cli/pull/960))

## v3.3.1
- Vendor Dependencies: Considers `licence` and `license` equivalent when performing native license scan ([#939](https://github.com/fossas/fossa-cli/pull/939)).
- Vendor Dependencies: Native license scanning works in alpine linux without additional dependencies ([#949](https://github.com/fossas/fossa-cli/pull/949)).
- `fossa report attribution`: Adds copyright information to JSON output ([#945](https://github.com/fossas/fossa-cli/pull/945)).
- Scala: non-multi sbt projects include deep dependencies ([#942](https://github.com/fossas/fossa-cli/pull/942)).

## v3.3.0
- Telemetry: CLI collects telemetry by default. ([#936](https://github.com/fossas/fossa-cli/pull/936))

Read more about telemetry: https://github.com/fossas/fossa-cli/blob/master/docs/telemetry.md. To opt-out of telemetry, provide `FOSSA_TELEMETRY_SCOPE` environment variable with value of: `off` in your shell prior to running fossa.

## v3.2.17
- Archive upload: Fix a bug when trying to tar to a filename that already exists. ([#927](https://github.com/fossas/fossa-cli/pull/927))
- Npm: Supports lockfile v3. ([#932](https://github.com/fossas/fossa-cli/pull/932))

## v3.2.16
- Go: When statically analyzing a project, apply reported replacements. ([#926](https://github.com/fossas/fossa-cli/pull/926))

## v3.2.15

- Maven: Update `depGraph` plugin to `4.0.1` and add a fallback ot the legacy `3.3.0` plugin ([#895](https://github.com/fossas/fossa-cli/pull/895))

## v3.2.14

- Gradle: Considers `testFixturesApi` and `testFixturesImplementation` to be test configuration, and it's dependencies are excluded in analyzed dependency graph. ([#920](https://github.com/fossas/fossa-cli/pull/920))

## v3.2.13

- Filters: Fixes the disabled path filtering in discovery exclusion. ([#908](https://github.com/fossas/fossa-cli/pull/908))

## v3.2.12

- `fossa report attribution`: Adds `text` as an option to `--format`. ([#921](https://github.com/fossas/fossa-cli/pull/921))
- Go: The standard library is no longer reported as a dependency. ([#918](https://github.com/fossas/fossa-cli/pull/918))

## v3.2.11

- nodejs: Refine how workspace packages are recognized/skipped. ([#916](https://github.com/fossas/fossa-cli/pull/916))
- Cocoapods: Resolves vendored local podspecs into their source Git repositories when possible. ([#875](https://github.com/fossas/fossa-cli/pull/875))

## v3.2.10

- Haskell: Generates build plan properly for multi-home Cabal projects (h/t [@jmickelin](https://github.com/jmickelin)) ([#910](https://github.com/fossas/fossa-cli/pull/910))

## v3.2.9

- Container Scanning: supports rpm databases using `ndb` or `sqlite` backend. ([#894](https://github.com/fossas/fossa-cli/pull/894))

## v3.2.8

- Filtering: Don't use included paths for discovery exclusion. ([#907](https://github.com/fossas/fossa-cli/pull/907))
- Filtering: add `--debug-no-discovery-exclusion` for client-side filter debugging. (#[901](https://github.com/fossas/fossa-cli/pull/901))

## v3.2.7

- Debug: Redact all known API keys from the debug bundle (#[897](https://github.com/fossas/fossa-cli/pull/897))
- Nodejs: Discover peer deps and transitive deps for name-spaced packages in package-lock.json. ([#882](https://github.com/fossas/fossa-cli/pull/882))

## v3.2.6

- Filters: Apply filters during the discvoery phase, reducing end-to-end runtime. ([#877](https://github.com/fossas/fossa-cli/pull/877))

## v3.2.5

- Debug: Reduce the size of debug bundles. ([#890](https://github.com/fossas/fossa-cli/pull/890))

## v3.2.4

- Nodejs: Fixed a bug where dev deps that only appear in requires were considered production dependencies. ([#884](https://github.com/fossas/fossa-cli/pull/884))

## v3.2.3

- Nodejs: Fixed a bug where some dev dependencies weren't removed during shrinking. ([#859](https://github.com/fossas/fossa-cli/pull/859))

## v3.2.2

- Nodejs: Fix a bug where cycles involved peer dependencies would cause an infinite loop. ([#870](https://github.com/fossas/fossa-cli/pull/870))
- Experimental: Allow local license scanning of vendored dependencies (specified in `fossa-deps.yml` file) when using `--experimental-native-license-scan`.
  - [#868](https://github.com/fossas/fossa-cli/pull/868)
  - [#858](https://github.com/fossas/fossa-cli/pull/858)
  - [#838](https://github.com/fossas/fossa-cli/pull/838)
  - [#814](https://github.com/fossas/fossa-cli/pull/814)
  - [#873](https://github.com/fossas/fossa-cli/pull/873)

## v3.2.1

- Experimental: native license scanning is now disabled by default. ([#865](https://github.com/fossas/fossa-cli/pull/865))

## v3.2.0
- Telemetry: Introduces fossa cli telemetry for fatal errors and warnings. By default, telemetry is disabled. ([#831](https://github.com/fossas/fossa-cli/pull/831))
Please read for details on telemetry [here](./docs/telemetry.md)

- Configuration: Fixes a bug where `.fossa.yml` was picked up only in the working directory, not in the analysis directory. ([#854](https://github.com/fossas/fossa-cli/pull/854))
- Configuration: Reports an error when provided API key is an empty string ([#856](https://github.com/fossas/fossa-cli/pull/856))

## v3.1.8

- Windows: Fixes a --version command for windows release binary.

## v3.1.7

- Configuration: Users can now use `.fossa.yaml` as a configuration file name. Previously, only `.fossa.yml` was supported. ([#851](https://github.com/fossas/fossa-cli/pull/851))
- fossa-deps: Fixes an archive uploading bug for vendor dependency by queuing archive builds individually. ([#826](https://github.com/fossas/fossa-cli/pull/826))
- nodejs: Capture peer dependencies transitively for npm `package-lock.json` files. ([#849](https://github.com/fossas/fossa-cli/pull/849))

## v3.1.6

- Respects Go module replacement directives in the Go Mod Graph strategy. ([#841](https://github.com/fossas/fossa-cli/pull/841))

## v3.1.5

- Adds `--format` to `fossa report attribution` and deprecates `--json`. ([#844](https://github.com/fossas/fossa-cli/pull/844))

## v3.1.4

- Handles symlink loops in directory structure. ([#827](https://github.com/fossas/fossa-cli/pull/827))
- No longer crashes when `fossa-deps.yml` exists but has an empty `archived-dependencies` property. ([#832](https://github.com/fossas/fossa-cli/pull/832))

## v3.1.3

- Adds support for identifying dynamically linked dependencies in an output binary. ([#818](https://github.com/fossas/fossa-cli/pull/818), [#788](https://github.com/fossas/fossa-cli/pull/788), [#780](https://github.com/fossas/fossa-cli/pull/780), [#788](https://github.com/fossas/fossa-cli/pull/778), [#771](https://github.com/fossas/fossa-cli/pull/771), [#770](https://github.com/fossas/fossa-cli/pull/770))

## v3.1.2

- Fixes a bug which ignored the `server` field in the config file. ([#821](https://github.com/fossas/fossa-cli/pull/821))

## v3.1.1

- UX: Parser error messages include call to action. ([#801](https://github.com/fossas/fossa-cli/pull/801))
- UX: Improves error message when executable is not found. ([#813](https://github.com/fossas/fossa-cli/pull/813))
- UX: Fixes minor scan summary ordering bug. ([#813](https://github.com/fossas/fossa-cli/pull/813))
- UX: Writes errors and warnings encountered in analyze to temp file. ([#813](https://github.com/fossas/fossa-cli/pull/813))
- Ruby: Improves error and warning messages. ([#800](https://github.com/fossas/fossa-cli/pull/800))
- Python: `setup.py` error messages are _less_ noisy. ([#801](https://github.com/fossas/fossa-cli/pull/801))
- Dart: Improves error and warning messages. ([#800](https://github.com/fossas/fossa-cli/pull/806))
- Pipenv: Improves error and warning messages. ([#803](https://github.com/fossas/fossa-cli/pull/803))
- Poetry: Improves error and warning messages. ([#803](https://github.com/fossas/fossa-cli/pull/803))
- Maven: Improves error and warning messages. ([#808](https://github.com/fossas/fossa-cli/pull/808))
- Nodejs: Improves error and warning messages. ([#805](https://github.com/fossas/fossa-cli/pull/805))
- Swift: Improves error and warning messages. ([#802](https://github.com/fossas/fossa-cli/pull/802))
- Cocoapods: Improves error and warning messages. ([#807](https://github.com/fossas/fossa-cli/pull/807))
- Golang: Improves error and warning messages. ([#809](https://github.com/fossas/fossa-cli/pull/809))
- Gradle: Improves error and warning messages. ([#804](https://github.com/fossas/fossa-cli/pull/804))
- Scala: Improves error and warning messages. ([#813](https://github.com/fossas/fossa-cli/pull/813))
- Clojure: Improves error and warning messages. ([#813](https://github.com/fossas/fossa-cli/pull/813))
- Nim: Improves error and warning messages. ([#813](https://github.com/fossas/fossa-cli/pull/813))
- Rust: Improves error and warning messages. ([#813](https://github.com/fossas/fossa-cli/pull/813))
- UX: Improves errors for dynamic deps, and binary deps analysis. ([#819](https://github.com/fossas/fossa-cli/pull/819))
- UX: Improves analysis scan summary rendering. ([#819](https://github.com/fossas/fossa-cli/pull/819))


## v3.1.0

- FOSSA API: Uses `SSL_CERT_FILE`, and `SSL_CERT_DIR` environment variable for certificates when provided. ([#760](https://github.com/fossas/fossa-cli/pull/760))
- UX: Uses error messages received from FOSSA api, when reporting API related errors. ([#792](https://github.com/fossas/fossa-cli/pull/792))
- UX: Adds scan summary tabulating errors, warnings, project directory, and skipped projects. ([#790](https://github.com/fossas/fossa-cli/pull/790))

## v3.0.18

- Fully percent-encode sub-paths in generated URLs. ([#789](https://github.com/fossas/fossa-cli/pull/789))
- Improve error tracking and outputs. ([#774](https://github.com/fossas/fossa-cli/pull/774))
- Cabal: Fixed a filter error that treated cabal projects as stack projects. ([#787](https://github.com/fossas/fossa-cli/pull/787))

## v3.0.17

- Npm: Fixes an issue where a package-lock.json dep with a boolean 'resolved' key wouldn't parse. ([#775](https://github.com/fossas/fossa-cli/pull/775))
- Npm: Fixes an issue where analyzing `package-lock.json` would miss duplicate packages with different versions. ([#779](https://github.com/fossas/fossa-cli/pull/779))
- Gradle: Projects with only a top-level `settings.gradle` file will now be detected. ([#785](https://github.com/fossas/fossa-cli/pull/785))

## v3.0.16

- Monorepo: Upload file data and licenses together during monorepo scans, speed up issue scans. ([#772](https://github.com/fossas/fossa-cli/pull/772))
- Improves the overall performance and progress reporting of VSI scans. ([#765](https://github.com/fossas/fossa-cli/pull/765))
- Rebar: Fix `rebar.config` parser failing on unneccessary escapes. ([#764](https://github.com/fossas/fossa-cli/pull/764))

## v3.0.15

- Improve archive upload logging. ([#761](https://github.com/fossas/fossa-cli/pull/761))

## v3.0.14

- Maven: Updates implementation to delineate classifier, and consequently maven dependencies with classifier can be scanned without failure in FOSSA. ([#755](https://github.com/fossas/fossa-cli/pull/755/))

## v3.0.13

- `package-lock.json` parser ignores name field. ([#757](https://github.com/fossas/fossa-cli/pull/757))

## v3.0.12

- log4j: Adds `fossa log4j` command to identify log4j dependencies. ([#744](https://github.com/fossas/fossa-cli/pull/744))

## v3.0.11

- Yarn: Fixes an issue, where entry missing `resolved` attribute in `yarn.lock` would throw exception. ([#741](https://github.com/fossas/fossa-cli/pull/741))

## v3.0.10

- Gradle: Uses ResolutionAPI for gradle analysis. ([#740](https://github.com/fossas/fossa-cli/pull/740/))
- Cleans up duplicated internal hashing primitives ([#737](https://github.com/fossas/fossa-cli/pull/737))
- Adds a prerequisite required for future VSI improvements ([#736](https://github.com/fossas/fossa-cli/pull/736))

## v3.0.9

- Makes experimental flags discoverable and documents them. ([#723](https://github.com/fossas/fossa-cli/pull/723))
- Supports extracting `.tar.xz` files ([#734](https://github.com/fossas/fossa-cli/pull/734))
- Supports extracting `.tar.bz2` files ([#734](https://github.com/fossas/fossa-cli/pull/734))
- Adds explicit `xz` support for `rpm` files ([#735](https://github.com/fossas/fossa-cli/pull/735))
- Adds `zstd` support for `rpm` files ([#735](https://github.com/fossas/fossa-cli/pull/735))
- Adds a prerequisite required for future VSI improvements ([#730](https://github.com/fossas/fossa-cli/pull/730))

## v3.0.8

- Nuget: Fixes analysis performance when working with `project.assets.json` ([#733](https://github.com/fossas/fossa-cli/pull/733))

## v3.0.7

- Go: `go mod graph` is used as default tactic for gomod strategy. ([#707](https://github.com/fossas/fossa-cli/pull/707))

## v3.0.6

- Yarn: Fixes a bug with yarn v1 lock file analysis, where direct dependencies were not reported sometimes. ([#716](https://github.com/fossas/fossa-cli/pull/716))

## v3.0.5

- Nim: Adds support for dependency analysis using `nimble.lock` file. ([#711](https://github.com/fossas/fossa-cli/pull/711))

## v3.0.4

- Npm: Fixes a bug where dev dependencies were not included in result when using `--include-unused-deps` ([#710](https://github.com/fossas/fossa-cli/pull/710))

## v3.0.3

- Increases default timeout to 3600 seconds (1 hour) for commands listed below ([#712](https://github.com/fossas/fossa-cli/pull/712))
  - `fossa test`
  - `fossa container test`
  - `fossa vps test`
  - `fossa report`
  - `fossa vps report`

## v3.0.2

- Nuget (projectassetsjson): Ignores project type dependencies in reporting ([#704](https://github.com/fossas/fossa-cli/pull/704))
- Nuget (projectassetsjson): Fixes a bug, where indirect dependencies where appearing as direct dependencies([#704](https://github.com/fossas/fossa-cli/pull/704))

## v3.0.1

- Deduplicates `vendored-dependencies` entries when possible, and provides a better error message when not. ([#689](https://github.com/fossas/fossa-cli/pull/689))
- Adds logging to `vendored-dependencies` processing. ([#703](https://github.com/fossas/fossa-cli/pull/703))

# Version 3 Changelog

- Migrates source code from [spectrometer](https://github.com/fossas/spectrometer) into fossa-cli (this repository).

# Version 2 Changelog

Releases for CLI 2.x can be found at: https://github.com/fossas/spectrometer/releases

## v2.19.9

- Go: Fixes a regression, where deep dependencies were reported as direct dependencies. ([#443](https://github.com/fossas/spectrometer/pull/443/))

## v2.19.8

- Perl: Adds support for Perl with parsing of `META.json`, `META.yml`, `MYMETA.yml`, `MYMETA.json`. ([#428](https://github.com/fossas/spectrometer/pull/428))

## v2.19.7

- Resolves a regression when parsing npm `package-lock.json` files that do not contain a `version` field ([#445](https://github.com/fossas/spectrometer/pull/445))

## v2.19.6

- Special cases scans with a single VSI only filter to skip other analysis strategies ([#407](https://github.com/fossas/spectrometer/pull/407))
- Adds the ability to skip resolving dependencies from FOSSA projects discovered during VSI scans ([#435](https://github.com/fossas/spectrometer/pull/435))

## v2.19.5

- Fixes an issue observed during VSI analysis where fingerprinting files with lines longer than 64KiB would fail. ([#427](https://github.com/fossas/spectrometer/pull/427))

## v2.19.4

- Adds experimental capability for filtering gradle configuration for analysis. ([#425](https://github.com/fossas/spectrometer/pull/425))

Refer to: [Gradle documentation](docs/references/strategies/languages/gradle/gradle.md#experimental-only-selecting-set-of-configurations-for-analysis) for more details.

## v2.19.3

- Removes `fossa compatibility` command. ([#383](https://github.com/fossas/spectrometer/pull/383))

Use [`fossa-deps.{yml,json}`](docs/features/vendored-dependencies.md) file to facilitate archive uploading capability, previously provided by `fossa compatibility` command.

## v2.19.2

- Adds `--config` flag, which can set custom path for configuration file. If `--config` flag is not used, base directory will scanned for `.fossa.yml` file. ([#415](https://github.com/fossas/spectrometer/pull/415))

## v2.19.1

- Fixes an issue where nodeJS errors were reported when no NodeJS project were discovered. ([#424](https://github.com/fossas/spectrometer/pull/424))

## v2.19.0

- Adds support for `fossa analyze --include-unused-deps`, which prevents filtering out non-production dependencies. ([#412](https://github.com/fossas/spectrometer/pull/412))
- Yarn: Adds support for workspaces. ([#374](https://github.com/fossas/spectrometer/pull/374))
- Npm: Adds support for workspaces. ([#374](https://github.com/fossas/spectrometer/pull/374))
- Npm: Removes unreliable `npm ls`-based analysis tactic. ([#374](https://github.com/fossas/spectrometer/pull/374))
- `fossa-deps`: Adds support for `bower`-type in `referenced-dependencies`. ([#406](https://github.com/fossas/spectrometer/pull/406))
- Monorepo: Chunk AOSP files when uploading ([#421](https://github.com/fossas/spectrometer/pull/421)).
- Monorepo: Don't fail on files that are filtered during expansion ([#421](https://github.com/fossas/spectrometer/pull/421)).

## v2.18.1

- Monorepo: Send error state to UI if the CLI crashes, so scans won't appear to hang forever. ([#409](https://github.com/fossas/spectrometer/pull/409))
- Monorepo: Fix parsing nomos output bug where files contain newlines. ([#409](https://github.com/fossas/spectrometer/pull/409))

## v2.18.0

- Improves performance in scenarios where cgroups are used to limit the amount of CPU time available, such as K8S containers ([#403](https://github.com/fossas/spectrometer/pull/403))

## v2.17.3

- Monorepo: adds some optimizations to reduce the amount of file buffering in memory during a scan, resulting in less memory pressure and faster scans. ([#402](https://github.com/fossas/spectrometer/pull/402))
- Adds compatibility script for `fossa report attribution --json` ([#397](https://github.com/fossas/spectrometer/pull/397))

## v2.17.2

- Fortran: Supports fortran package manager. ([#377](https://github.com/fossas/spectrometer/pull/377))

## v2.17.1

- Adds support for reporting origin path for binaries discovered via `--experimental-enable-binary-discovery` ([#396](https://github.com/fossas/spectrometer/pull/396))

## v2.17.0

- When running `fossa analyze` with the `--debug` flag, we now create a `fossa.debug.json.gz` file containing detailed runtime traces for project discovery and dependency analysis

## v2.16.6

- Monorepo: Adds automatic retries to failed API calls. ([#392](https://github.com/fossas/spectrometer/pull/392))

## v2.16.5

- Adds JSON Output for `fossa test --json` when there are no issues. ([#387](https://github.com/fossas/spectrometer/pull/387))

## v2.16.4

- Monorepo: Fixes bug with symlink logic mismatch between walker and buildspec uploader. ([#388](https://github.com/fossas/spectrometer/pull/388))

## v2.16.3

- Monorepo: Fixes bug with non-glob exclusions. ([#386](https://github.com/fossas/spectrometer/pull/386))

## v2.16.2

- Monorepo: Fixes crash when there are no ninja/buildspec files to upload. ([#385](https://github.com/fossas/spectrometer/pull/385))
- Monorepo: Fixes issue with only-path/exclude-path globs.

## v2.16.1

- Gradle: Supports analysis of projects using gralde v3.3 or below. ([#370](https://github.com/fossas/spectrometer/pull/370))

## v2.16.0

- Swift: Supports dependencies analysis for dependencies managed by Swift Package Manager. ([#354](https://github.com/fossas/spectrometer/pull/354))

## v2.15.24

- Leiningen: Executes `lein --version` before performing any analysis, to ensure Leiningen has performed its install tasks (done on its first invocation). ([#379](https://github.com/fossas/spectrometer/pull/379))

## v2.15.23

- Maven: Fixes `mvn:dependency` tactic to exclude root project as direct dependency. ([#375](https://github.com/fossas/spectrometer/pull/375))

## v2.15.22

- Adds branch and revision information to the URL reported at the end of a `fossa analyze --experimental-enable-monorepo` scan. ([#378](https://github.com/fossas/spectrometer/pull/378))

## v2.15.21

- When using `--experimental-enable-binary-discovery`, prepopulates information discovered in JAR manfiests. ([#372](https://github.com/fossas/spectrometer/pull/372))

## v2.15.20

- Yarn: Fixes potential runtime errors, when yarn.lock contains deep dependency without specification at root level in yarn.lock. ([#369](https://github.com/fossas/spectrometer/pull/369))

## v2.15.19

- Fixes an issue with `fossa-deps.yml` `vendored-dependencies` entries where uploads would fail if the dependency was in a subdirectory. ([#373](https://github.com/fossas/spectrometer/pull/373))

## v2.15.18

- Monorepo: Speeds up commercial phrase detection by doing a first pass before trying to parse context. ([#371](https://github.com/fossas/spectrometer/issues/371))

## v2.15.17

- Gradle: Classifies dependency from `testCompileClasspath` and `testRuntimeClasspath` configurations as test dependencies. ([#366](https://github.com/fossas/spectrometer/pull/366))

## v2.15.16

- Yarn: Analyzes yarn.lock without runtime error, when yarn.lock includes symlinked package. ([#363](https://github.com/fossas/spectrometer/pull/363))

## v2.15.15

- Monorepo: Efficiently upload binary blobs for ninja & buildspec files ([#362](https://github.com/fossas/spectrometer/pull/362)).

## v2.15.14

- Yarn: Fixes missing dependency from the analyses, when dependency has zero deep dependencies, and is not a deep dependency of any other dependency. ([#359](https://github.com/fossas/spectrometer/pull/359))

## v2.15.13

Adds another closed beta feature around FOSSA C/C++ support.
For now this functionality is considered publicly undocumented, and is only used with support from FOSSA engineering.

- Adds support for reporting detected binaries as unlicensed dependencies ([#353](https://github.com/fossas/spectrometer/pull/353))

## v2.15.12

- Yarn: Analyzes yarn.lock without runtime error, when yarn.lock includes directory dependency. ([#361](https://github.com/fossas/spectrometer/pull/361))

## v2.15.11

- Gradle: Classifies dependency's environment correctly, when originating from common android development and test configurations. ([#338](https://github.com/fossas/spectrometer/pull/338))

## v2.15.10

- Monorepo: Ignore permission errors when searching for ninja or buildspec files. ([#351](https://github.com/fossas/spectrometer/pull/351))

## v2.15.9

- CocoaPods: Supports git sources in `Podfile.lock` analysis. ([#345](https://github.com/fossas/spectrometer/pull/345))

## v2.15.8

- `fossa analyze --experimental-enable-monorepo` now turns off proprietary language scanning by default, and has this feature controlled by a feature flag ([#343](https://github.com/fossas/spectrometer/pull/343))

## v2.15.7

- Resolves an issue where errors running `fossa report` and `fossa test` would be made more confusing when the project isn't a monorepo project ([#321](https://github.com/fossas/spectrometer/pull/321))
- Prevents uploading standard analysis results to monorepo projects, where they'd be silently ignored ([#341](https://github.com/fossas/spectrometer/pull/341))

## v2.15.6

- CocoaPods: Fixes `Podfile.lock` parsing. It safely parses when Pod and Dependencies entries are enclosed with quotations. ([#337](https://github.com/fossas/spectrometer/pull/337))

## v2.15.5

- Fixes an issue where `--json` would output the raw project ID, instead of a normalized ID ([#339](https://github.com/fossas/spectrometer/pull/339))

## v2.15.4

- Gradle: Search parent directories for gradlew and gradlew.bat ([#336](https://github.com/fossas/spectrometer/pull/336))

This release also adds a number of closed beta features around FOSSA C/C++ support.
For now this functionality is considered publicly undocumented, and is only used with support from FOSSA engineering.

As such this new functionality is hidden from the help and other documentation in this repo.
For questions using the new functionality in this release please contact us!

- Support linking user-defined dependency binaries. ([#323](https://github.com/fossas/spectrometer/pull/323))
- Support resolving linked user-defined binaries found in projects when VSI is enabled. ([#328](https://github.com/fossas/spectrometer/pull/328))
- Support linking user project binaries. ([#333](https://github.com/fossas/spectrometer/pull/333))
- Support resolving linked user project binaries found in projects when VSI is enabled. ([#333](https://github.com/fossas/spectrometer/pull/333))

## v2.15.3

- Resolve a scan performance regression for `fossa vps` invocations. ([#335](https://github.com/fossas/spectrometer/pull/335))
- Resolve a scan performance regression for `fossa analyze --experimental-enable-monorepo` invocations. ([#335](https://github.com/fossas/spectrometer/pull/335))

## v2.15.2

- Maven: Fixes an issue where dependencies parsed from `dependency:tree` would fail to resolve when uploaded. ([#332](https://github.com/fossas/spectrometer/pull/332))

## v2.15.1

- Maven: Fixes an issue where dependencies with a platform specifier were not correctly parsed. ([#329](https://github.com/fossas/spectrometer/pull/329))

## v2.15.0

- Dart: Adds support for pub package manager. ([#313](https://github.com/fossas/spectrometer/pull/313))
- Analyzed dependencies now report what file they were found in. ([#316](https://github.com/fossas/spectrometer/pull/316))

## v2.14.5

- Maven: Fixes an issue where projects with `settings.xml` files would not be analyzed correctly using the `dependency:tree` tactic. ([#327](https://github.com/fossas/spectrometer/pull/327))

## v2.14.4

- Gradle: Fixes an issue where all dependencies would appear as direct. ([#319](https://github.com/fossas/spectrometer/pull/319))

## v2.14.3

- Monorepo: archive expansion now respects `--exclude-path` and `--only-path`. ([#320](https://github.com/fossas/spectrometer/pull/320))

## v2.14.2

- Maven: `mvn dependency:tree` now correctly cleans up temporary files after an exception, and correctly uses `settings.xml` when available. ([#318](https://github.com/fossas/spectrometer/pull/318))

## v2.14.1

- Expanded proprietary language snippets in monorepo scans. ([#317](https://github.com/fossas/spectrometer/pull/317))

## v2.13.1

- Adds support for a new Maven tactic that produces the full dependency graph if `mvn dependency:tree` is available but the plugin is not. ([#310](https://github.com/fossas/spectrometer/pull/287))

## v2.13.0

- Elixir: Adds support for Elixir projects using `mix`. ([#287](https://github.com/fossas/spectrometer/pull/287))

## v2.12.3

- Gradle: Fixes an issue where unresolvable Gradle configurations would cause Gradle analysis to show no dependencies ([#292](https://github.com/fossas/spectrometer/pull/292)).

## v2.12.2

- Python: Fixes an issue where older Poetry lockfiles were not correctly identified. ([#309](https://github.com/fossas/spectrometer/pull/309))

## v2.12.1

- VPS: Adds `--exclude-path` and `--only-path` to monorepo functionality in `fossa analyze`. ([#291](https://github.com/fossas/spectrometer/pull/291))
- VPS: Support globs in `--{exclude,only}-path` flags. ([#291](https://github.com/fossas/spectrometer/pull/291))

## v2.12.0

- Python: Adds support for the Poetry package manager. ([#300](https://github.com/fossas/spectrometer/pull/300))

## v2.11.1

- Perl: Adds support for CPAN dependencies in `fossa-deps`. ([#296](https://github.com/fossas/spectrometer/pull/296))

## v2.11.0

- Adds support for selecting which folders analysis targets are discovered in. ([#273](https://github.com/fossas/spectrometer/pull/273))
- VPS: Adds support for `fossa test` and `fossa report` for monorepo projects. ([#290](https://github.com/fossas/spectrometer/pull/290))
- Maven: Adds support for `${property}` substitution for `<groupId>` and `<artifactId>` fields in dependencies. ([#282](https://github.com/fossas/spectrometer/pull/282))

## v2.10.3

- Adds support for specifying a release group on project creation. ([#283](https://github.com/fossas/spectrometer/pull/283))
- Adds support for non-HTTPS backends for archive uploads (e.g. for on-premises deployments). ([#276](https://github.com/fossas/spectrometer/pull/276))
- Adds `--experimental-enable-monorepo` and other associated flags to `fossa analyze`, which enables experimental monorepo support. ([#286](https://github.com/fossas/spectrometer/pull/286))
- Deprecates `fossa vps` subcommands. ([#286](https://github.com/fossas/spectrometer/pull/286))

## v2.10.2

- Fixes an issue where some `fossa` commands (including `fossa test`) would exit non-zero on success. ([#278](https://github.com/fossas/spectrometer/pull/278)).

## v2.10.1

- Fixes an issue where `fossa container analyze` exited zero on failure. ([#275](https://github.com/fossas/spectrometer/pull/275))

## v2.10.0

- Adds support for short flags. ([#264](https://github.com/fossas/spectrometer/pull/264))
- Adds a `remote-dependencies` section in the `fossa-deps` file to support archives at specific URLs. ([#260](https://github.com/fossas/spectrometer/pull/260))
- Renames some fields for `custom-dependencies` to avoid confusion. ([#260](https://github.com/fossas/spectrometer/pull/260))

## v2.9.2

- Adds JSON-formatted project information to the output of `fossa analyze` with `--json`. ([#255](https://github.com/fossas/spectrometer/pull/255))

## v2.9.1

- VPS: Bump wiggins - Updated `vps aosp-notice-file` subcommand to upload ninja files & trigger async task. ([#272](https://github.com/fossas/spectrometer/pull/272))

## v2.9.0

- Fixes an issue where stdout doesn't always flush to the console. ([#265](https://github.com/fossas/spectrometer/pull/265))
- Fixes an issue when referenced-dependencies are not being uploaded. ([#262](https://github.com/fossas/spectrometer/pull/262))
- Adds support for `fossa-deps.json`. ([#261](https://github.com/fossas/spectrometer/pull/261))
- Adds support for `vendored-dependencies` to be license scanned. ([#257](https://github.com/fossas/spectrometer/pull/257))

## v2.8.0

- Adds support for `--branch` flag on `fossa container analyze` command. ([#253](https://github.com/fossas/spectrometer/pull/253))
- Adds support and documentation for user-defined dependencies. ([#245](https://github.com/fossas/spectrometer/pull/245))
- Allows using `.yml` or `.yaml` extensions for `fossa-deps` file, but not both. ([#245](https://github.com/fossas/spectrometer/pull/245))
- `fossa analyze` now checks `fossa-deps` before running analysis (instead of checking in parallel with other analyses). ([#245](https://github.com/fossas/spectrometer/pull/245))

## v2.7.2

- VSI: Updates the VSI Plugin.
- VSI: Adds support for VSI powered dependency discovery as a strategy.

## v2.7.1

- Re-enables status messages for commands like `fossa test` in non-ANSI environments. ([#248](https://github.com/fossas/spectrometer/pull/248))
- Yarn: Adds support for Yarn v2 lockfiles. ([#244](https://github.com/fossas/spectrometer/pull/244))
- NuGet: Fixes the dependency version parser for `.csproj`, `.vbproj`, and similar .NET files. ([#247](https://github.com/fossas/spectrometer/pull/247))

## v2.7.0

- Conda: Adds support for the Conda package manager. ([#226](https://github.com/fossas/spectrometer/pull/226))

## v2.6.1

- VPS: Adds `--follow` to the `vps analyze` subcommand, which allows for following symbolic links during VPS scans. ([#243](https://github.com/fossas/spectrometer/pull/243))

## v2.6.0

- Display the progress of `fossa analyze` while running. ([#239](https://github.com/fossas/spectrometer/pull/239))

## v2.5.18

- NPM: Fixes issue where transitive dependencies could be missing in NPM projects. ([#240](https://github.com/fossas/spectrometer/pull/240))

## v2.5.17

- Containers: Fixes an issue where `--project` and `--revision` were not correctly handled in `fossa container analyze`. ([#238](https://github.com/fossas/spectrometer/pull/238))

## v2.5.16

- Adds support for `fossa-deps.yml`. ([#236](https://github.com/fossas/spectrometer/pull/236))

## v2.5.15

- Python: Fixes an issue where parsing unsupported fields in `requirements.txt` could prevent Python analyses from terminating. ([#235](https://github.com/fossas/spectrometer/pull/235))

## v2.5.14

- Go: Upload module identifiers instead of package identifiers to the backend. ([#234](https://github.com/fossas/spectrometer/pull/234))

## v2.5.13

- VPS: Update VPS plugin to `2021-04-27-312bbe8`. ([#233](https://github.com/fossas/spectrometer/pull/233))
  - Improve performance of scanning projects
  - Reduce memory pressure when scanning large projects

## v2.5.12

- VPS: Update VPS plugin to `2021-04-19-9162a26`. ([#231](https://github.com/fossas/spectrometer/pull/231))

## v2.5.11

- Allow flags to be set via configuration file. ([#220](https://github.com/fossas/spectrometer/pull/220))
- Containers: add support for layers. ([#228](https://github.com/fossas/spectrometer/pull/228))

## v2.5.10

- Only activate replay/record mode using `--replay`/`--record` (previously it was turned on in `--debug` mode). ([#212](https://github.com/fossas/spectrometer/pull/212))
- Containers: Fixed a bug where container scanning failed when ignored artifacts aren't in the right shape. ([#223](https://github.com/fossas/spectrometer/pull/223))

## v2.5.9

- VPS: Update the VPS scanning plugin:
  - Resolve issues reading IPR files with null byte content.
  - Workaround recursive variable declarations when parsing Android.mk files.

## v2.5.8

- VPS: Support makefiles in `fossa vps aosp-notice-file`. ([#216](https://github.com/fossas/spectrometer/pull/216))
- VPS: Require paths to ninja files as arguments in `fossa vps aosp-notice-file`. ([#217](https://github.com/fossas/spectrometer/pull/217))

## v2.5.7

- VPS: Print project URL after `fossa vps analyze`. ([#215](https://github.com/fossas/spectrometer/pull/215))

## v2.5.6

- Gradle: Fixes an issue that sometimes prevented Gradle project analyses from terminating. ([#211](https://github.com/fossas/spectrometer/pull/211))

## v2.5.5

- PHP: Fixes an issue where Composer lockfiles could cause a crash when parsing. ([#207](https://github.com/fossas/spectrometer/pull/207))

## v2.5.4

- Scala: Fixes an issue that sometimes prevented Scala analyses from terminating. ([#206](https://github.com/fossas/spectrometer/pull/187))

## v2.5.0

- Containers: Add container analysis toolchain. ([#173](https://github.com/fossas/spectrometer/pull/173))

## v2.4.11

- Fixes several issues that caused analysis failures during upload. ([#187](https://github.com/fossas/spectrometer/pull/187), [#188](https://github.com/fossas/spectrometer/pull/188))

## v2.4.9

- Python: Fixes an issue with `requirements.txt` parsing line extensions. ([#183](https://github.com/fossas/spectrometer/pull/183))
- Fixes an issue where we didn't read the cached revision when picking a revision for `fossa test` in projects without VCS. ([#182](https://github.com/fossas/spectrometer/pull/182))
- Fixes an issue where invalid project URLs would be printed for projects without VCS when `--branch` was not specified. ([#181](https://github.com/fossas/spectrometer/pull/181))

## v2.4.8

- Introduce a new hidden `fossa compatibility` command which runs fossa v1 `fossa analyze` and allows users to access the archive uploader. ([#179](https://github.com/fossas/spectrometer/pull/179))

## v2.4.7

- Fixes an issue where `fossa test` would always exit zero for push-only API keys. ([#170](https://github.com/fossas/spectrometer/pull/170))
- Fixes an issue where dependency graphs would be filtered out if they had no direct dependencies (e.g. in strategies like Yarn where direct dependencies are unknown). ([#172](https://github.com/fossas/spectrometer/pull/172))
- Go: Fixes an issue with `glide.lock` parser. ([#175](https://github.com/fossas/spectrometer/pull/175))
- Go: Adds multi-module project support to `go.mod` static analysis. ([#171](https://github.com/fossas/spectrometer/pull/171))
- NPM, Yarn: Fixes an issue where subdirectories were erroneously ignored. ([#174](https://github.com/fossas/spectrometer/pull/174))

## v2.4.6

- VPS: Update Wiggins CLI plugin to version `2020-12-11-5d581ea`

## v2.4.5

- VPS: Update `fossa vps analyze` to use a new VPS project scanning engine:
  - Improve scan performance
  - Support "License Only" scans, where the project is scanned for licenses but is not inspected for vendored dependencies.

## v2.4.4

- Maven: Add limited support for POM `${property}` interpolation. ([#158](https://github.com/fossas/spectrometer/pull/158))

## v2.4.3

- Adds `--version` flag. ([#157](https://github.com/fossas/spectrometer/pull/157))

## v2.4

- RPM: Adds support for unpacking of gzipped RPMs. ([#154](https://github.com/fossas/spectrometer/pull/154))
- VPS: Integrates `vpscli scan` as `fossa vps analyze`. ([#148](https://github.com/fossas/spectrometer/pull/148))
- VPS: Removes `vpscli` binary. ([#148](https://github.com/fossas/spectrometer/pull/148))
- VPS: Adds support for `--team` and other metadata flags to VPS analysis. ([#149](https://github.com/fossas/spectrometer/pull/149))
- VPS: Adds `fossa vps test` command, analogous to `fossa test` for VPS projects. ([#150](https://github.com/fossas/spectrometer/pull/150))
- VPS: Adds `fossa vps report` command, analogous to `fossa report` for VPS projects. ([#150](https://github.com/fossas/spectrometer/pull/150))

## v2.3.2

- Adds `fossa list-targets` to list "analysis targets" (projects and subprojects) available for analysis. ([#140](https://github.com/fossas/spectrometer/pull/140))
- Adds `--filter TARGET` option to `fossa analyze`. ([#140](https://github.com/fossas/spectrometer/pull/140))
- Adds support for "detached HEAD" state in `git` and `svn`. ([#141](https://github.com/fossas/spectrometer/pull/141))
- Python: Dependencies found via `*req*.txt` and `setup.py` are now merged. ([#140](https://github.com/fossas/spectrometer/pull/140))
- Maven: Natively support multi-POM Maven projects. ([#140](https://github.com/fossas/spectrometer/pull/140))
- Gradle: Fixes an issue where subprojects were not handled correctly. ([#140](https://github.com/fossas/spectrometer/pull/140))

## v2.3.1

- RPM: Dependencies from multiple `*.spec` files in the same directory are now merged. ([#138](https://github.com/fossas/spectrometer/pull/138))
- Erlang: Aliased packages in `rebar3` are now resolved to their true names. ([#139](https://github.com/fossas/spectrometer/pull/139))
- Gradle: Support all build configurations (instead of a hard-coded list of known configuration names). ([#134](https://github.com/fossas/spectrometer/pull/134))

## v2.3.0

- Erlang: Fixes an issue where the `rebar3` strategy would incorrectly identify dependencies as top-level projects. ([#119](https://github.com/fossas/spectrometer/pull/119))
- Python: Fixes various issues in the `setup.py` parser. ([#119](https://github.com/fossas/spectrometer/pull/119))
- Haskell: Adds support for Haskell projects using `cabal-install`. ([#122](https://github.com/fossas/spectrometer/pull/122))
- PHP: Adds support for PHP projects using `composer`. ([#121](https://github.com/fossas/spectrometer/pull/121))

## v2.2.4

- Scala: Adds support for Scala projects using `sbt`. ([#54](https://github.com/fossas/spectrometer/pull/54))

## v2.2.1

- Python: Fixes an issue where the `req.txt` strategy would run even when no relevant files were present. ([#109](https://github.com/fossas/spectrometer/pull/109))

## v2.2.0

- Improves contributor counting accuracy using repository metadata. ([#94](https://github.com/fossas/spectrometer/pull/94))
- Improves parallelism of strategy discovery. ([#93](https://github.com/fossas/spectrometer/pull/93))
- Fixes an issue where URLs printed by `fossa test` and other commands were incorrect for `git` projects with `https` remotes. ([#92](https://github.com/fossas/spectrometer/pull/92))
- Fixes an issue where `IOException`s (like "command not found") would cause strategies to crash. ([#106](https://github.com/fossas/spectrometer/pull/106))
- Fixes an issue where with effect typechecking. ([#100](https://github.com/fossas/spectrometer/pull/100))
- Python: Dependencies of multiple `*req*.txt` files in a single project are now merged. ([#102](https://github.com/fossas/spectrometer/pull/102))
- Go: Re-enables deep dependency reporting (which was previously disabled for development purposes). ([#98](https://github.com/fossas/spectrometer/pull/98))
- NuGet: Adds support for analyzing `paket.lock` files. ([#107](https://github.com/fossas/spectrometer/pull/107))

# Version 1 Changelog

## v1.1.10

- 7013d3b fix: Remove evicted SBT dependencies (#667)
- 8aa77d8 Update genny calls to not use gopath (#668)
- 4e6cced fix: Unit test failures should cause CI failure (#666)

## v1.1.9

- a1ec875 Fix node_modules strategy (#665)

## v1.1.8

- 6ad8e86 fix ant subdirectoy analysis (#664)
- 4fe7d83 add faq (#661)

## v1.1.7

- 246294c fix downloaded parse error (#660)
- 2cd3dcd fix wrong config file field (#623)
- 01fe79a doc: Homebrew is no longer a supported installation method (#659)

## v1.1.6

- 9f7d083 Send projectURL on upload-project (#656)

## v1.1.5

- dd56406 Use gomodules instead of dep (#653)
- 9c1523e Ant: use pom.xml's <parent> version if one isn't declared at the top level (#652)

## v1.1.4

- fabc9ef Remove e2e test from blocking a release (#649)
- 44d13b2 Use 'go list' to determine transitive dependencies for gomodules projects (#648)
- 84818e9 Add support for titles with upload project (#646)
- 444330f SAML build link (#647)

## v1.1.3

- fc60c66 Update documentation for newer sbt versions (#638)
- 3255628 Add ARM64 in goreleaser (#626)
- 871e94f improve license scan fix (#643)

## v1.1.2

- b1e910a Fix Goreleaser after deprecation (#642)
- 89b8691 fossa upload-project command (#639)
- 38fdbac Update README.md (#636)

## v1.1.2-alpha.1

- 57fe304 feat: Use name field to name modules (#635)

## v1.1.1

- 94d95b5 Send CLI version in upload (#633)
- e41733a Update docs and help output for flags that only effective on project creation. (#632)
- a4bddd0 Handle multi module maven builds without distinct pom files (#631)
- 8330391 improve docs on `--suppress-issues` flag (#624)

## v1.1.0

- 1706109 chore: Update Docker development images (#601)
- 8aa42f0 remove mention of overwrite (#621)
- d7467dc Timeout flag correction (#619)
- 2cd9167 Add a pull request template (#618)
- ac0dc90 Replace "Python" with "Ruby" in Ruby documentation (#544)
- 11358c6 Fix typo on "options" param (#608)
- 1ae3c54 Update maven.md (#612)
- 028812f Replace .NET with nodejs on nodejs documentation (#610)
- 90d625c Git contrib count (#611)
- fff1e23 remove spectrometer install (#606)

## v1.0.30

- 09c02d6 Add site-packages to the list of ignored directories (#605)

## v1.0.29

- cc3b1ec fix: Do not fail when analyzing go.mod modules when lockfile is not in same directory as module (#602)

## v1.0.28

- 091f2a9 Allow double-quoted strings in setup.py (#600)

## v1.0.27

- f511238 Add -mod=readonly flag to gomodules resolver (#599)

## v1.0.26

- 55cc629 Use -mod=readonly flag for go list (#595)
- 7103b56 Go repository bazel files (#594)
- d4b00cd Use the same BINDIR for hscli (#592)

## v1.0.25

- 08dbd38 prevent comparison tooling with custom endpoint (#591)

## v1.0.24

- b530020 feat (npm dev) include npm development dependencies (#589)
- dff5651 Let hscli installation fail silently (#590)
- 22ca461 feat (yarn list) support for scanning yarn list output (#588)

## v1.0.23

- 7d22c91 CLI v2 Comparison (#568)
- 32b9351 Resolve documentation nits (#585)

## v1.0.22

- 6dee5c6 upload the policy paramater if a user adds it (#577)

## v1.0.21

- 7458683 Use unix file separators in archive uploads (#584)
- 6187e44 remove isbuilt errors and warnings for commands that we don't need (#576)

## v1.0.20

- 39656fd changes to scan ant better (#575)

## v1.0.19

- 3a98c56 Allow Leiningen to output on stderr without failing (#574)
- cf5391b feat (better bazel) support for bazel deps command (#570)
- 4efffa5 handle maven downloaded line (#573)
- f0abc89 flag change (#572)
- 4ccb6fd add title attribution row (#571)
- b431b2e docs update (#567)

## v1.0.18

- 4a98113 archive -> archives (#566)
- 244e757 return error so file info cannot be nil (#565)

## v1.0.17

- 85a7e9c fix (hanging commands) refactor sbt and timeout hanging commands (#563)
- b243965 revise ant options (#561)
- a0358b0 feat (pipenv discovery) (#560)

## v1.0.16

- 30316bc fix(json report) print json reports when provided json flag (#558)
- 3a27b27 remove gradle sub projects from dependency graph (#556)

## v1.0.15

- 98c3b7f Request download url when rendering reports (#557)

## v1.0.14

- 5296cf3 fix (gradle error) error on exit code and stderr (#555)
- 7c7aa6f [FC-1212] create integration with new report endpoint (#554)

## v1.0.13

- 701adbd remove .fossa.yml (#553)
- 8299613 feat (bazel files) parse bazel files for static support (#552)

## v1.0.12

- d6cab2c Add DownloadURL to Revision type. (#551)
- 35ce938 [FC-1059] Added consideration of lockfiles to nodejs IsBuilt() (#543)
- b2697e6 Updated README for generating license notices (#546)

## v1.0.11

- 3e7c7b3 [FC-977] Added strategy for parsing package-lock.json files (#541)

## v1.0.10

- 2961722 fix (log file sync) defer file syncing until after the command finishes (#539)
- d1fa5ed Fixed gradle project discovery (#538)

## v1.0.9

- 3ead389 fix (rpm install) return stdout instead of zero value (#537)
- d74872c Implement new python analyzer (#534)

## v1.0.8

- 36d3766 unmarshal additional information (#535)
- 877e552 feat (ruby v2 analysis) ruby analysis conforms to v2 format (#530)

## v1.0.7

- 4940add feat (rpm scanning) support for system level and individual rpms. (#520)

## v1.0.6

- 78d3b72 fix (type issue) handle empty pkg types (#532)
- eaf8b55 fix (update fail) don't fail when there are no updates available (#526)
- 9b5c9ff errors (extend errors) use the errors package in more places (#503)
- c160edb refactor (ruby) (#528)

## v1.0.5

- eaa6c94 turn off cgo (#529)
- ab7c478 new analysis strategies / fallbacks (#511)
- 69dc144 errors (wrong arguments) better errors when users manually specify modules. (#525)

## v1.0.4

- 6cad43a Trim $GOPATH from source path stacktraces (#524)
- 707ca11 add hash and version field to dep reports (#521)
- 2b63679 lint (golang ci) add custom linting configuration (#508)
- 6f324ad add the --server-scan flag to treat raw modules separately (#518)

## v1.0.3

- 638f9f7 fix (ruby errors) change is built check and fix errors (#519)

## v1.0.2

- 1c58d98 warn error and handle nil typed errors (#512)
- 4bc1dbc improve error messages when running commands (#510)
- 94be39b testing (fossa test) use a test server to test fossa test (#305)

## v1.0.1

- 39676c8 release (go version) (#507)
- d478879 release after approval (#506)
- 25ed63d feat (gomodules vendor) support users who vendor custom deps and use gomodules (#505)
- e72db93 feat (golang fallbacks) break go strategies down and fallback easier (#504)
- 4c5a991 fix (missing remote error) set project name to directory if git cannot be read. (#502)
- 72e21d6 feat (clojure support) clojure support through leiningen (#501)
- 7e64aa9 Fix parsing of gradle dependency tree (#500)

## v1.0.0

- 235c83318 better buck error (#499)
- a8412e0e2 Add setup.py scanning (#493)
- 1bdd0432d Log message if on Windows or not using ANSI (#438)
- 582091364 errors (better errors) extend the errors package further (#492)
- 953ec7464 Init: allow use of --project (and other API-related) flags (#498)
- 5c9f72c9e filter warnings prefix (#497)
- 4f90d785b feat (dep static analysis) read manifest and lockfiles created by dep (#491)
- 5a81a616a fix output requiring api key (#495)
- e6aefa91c golang: fix support for go modules in subdirectories (#439)
- 8af01eb7d Publish homebrew formula (#494)
- 1187e9d0a docs(readme): add download count (#490)
- d68373963 errors (no API key) Common error when users forget to add an API key.  (#489)
- 78a841865 feat (gomodules scanning) scan go.mod and go.sum for dependencies. (#488)

## Version 0 Changelog

We generally follow semantic versioning, but semantic versioning does not
specify pre-1.0.0 behavior. Here is how `fossa` <1.0.0 releases work:

- Any update that creates a breaking change (i.e. a change that causes a
  previously working configuration to fail) will bump the minor version.
- All other updates will bump the patch version.
- Preview, beta, and other special releases will have a pre-release identifer in
  the semantic version, and will be marked as pre-release on GitHub Releases.

## v0.7.34

- 0a838a506 Fix WalkUp to be OS-agnostic (#487)
- a5fcdca1b fix (requirements parser) whitespace in dependencies removed (#486)
- c2cbf8eac feat (errors) better errors package (#462)
- 8656b4e12 Use runtimeClasspath configuration for resolution (#484)
- b2d510c05 feat (clean debug logs) add --verbose flag to allow cleaner logs (#485)
- 643451839 docs (docker faq) update faq for custom docker images (#481)
- fd8fa7c17 Discover gradle projects using non-groovy dialects (#482) (Closes #395)
- 66e205192 Replace "Python" with "Ruby" in Ruby documentation (#483)
- 569f1e867 feat (rust support) Support rust through Cargo.lock parsing. (#474)
- c8d6e7dd5 feat (dependencyManagement field) add dependencyManagement parsing. (#477)
- 28096cc8b Haskell project support via cabal-install and stack (#444)
- 202eda88c fix (support method) change support to email (#476)

## v0.7.33

- 0567ca5 fix (zero deps error) log when a project has no dependencies (#473)
- 5d0e2b9 fix (nested poms) fix a bug where nested pom files could not be found  (#475)

## v0.7.32

- df7ee6967 Update how-it-works.md (#472)
- 4b85dce8b feat (license scan tar) use the rawLicenseScan parameter to run a full license scan (#469)

## v0.7.31

- b7cb71ad2 feat (fallbacks) don't look for setup.py and log if cocoapods is missing instead of failing (#470)
- fcc63f259 fix (sbt parsing) make a small change to ensure sbt graphs are created accurately. (#471)
- 9f346efc6 feat (buckw) discover buck command and prefer buckw (#467)
- 4d380793d fix (module filter) consider windows file paths when filtering modules (#466)
- 3bd9ffaec Update CONTRIBUTING.md (#465)
- 999641227 docs (golang) strategy and faq updates (#464)

## v0.7.30

- 5ec7a9e07 Add fallback to no VCS when VCS not supported, and support Mercurial (#463)
- f54ae192e copy installation (#461)

## v0.7.29

- 33808e000 remove upper bound on test (#460)
- ec5990cf7 Update how Maven modules are described in .fossa.yml (#459)
- 3c4e41f7d feat (command timeout) add timeout for gradle analyzer (#458)

## v0.7.28

- 94e829228 Fix gradle project name parsing for projects without group ID (#457)

## v0.7.27

- 5c59eafa2 improve dockerfiles (#456)
- e6da7d3ba feat (format fossa test) improve fossa test output for readability (#455)
- d184d6a5d Harden parsing of Gradle's output (#454)
- 9ea851336 Check each Maven POM manifest only once when discovering modules (#452)
- 89eb004f5 Improve discovery of Maven modules and dependencies (#449)
- bfdfaa1c4 feat (dotnet support) complete dotnet support with fallbacks. (#450)
- ad23bb55d Support projects without VCS and support Subversion (#448)
- 5a24f6891 fix empty Composer dependencies list parsing (#392)
- 92d9c9f98 Fix some typos in docs (#447)
- 4cfe1b459 remove comment and kill unused images (#446)
- e7319ddec Bump fossa/fossa-cli:base image's golang version to 1.12

## v0.7.26

- aad54f605 fix (api error) return api error messages with bad requests (#442)
- 47a005dd1 feat (report license text) add full license and attribution text for fossa report (#441)
- 368a1382b docs (FAQ page) add a faq page and other updates (#440)

## v0.7.25

- b0571b804 feat (gradle project dir) enable the gradle analyzer to work with a monorepo like structure (#434)
- 89aafbd77 test (carthage) add test structure for empty cartfile (#437)
- ebfa09147 fix (empty cartfile) Check for nil graph from empty Cartfile.resolved (#435)
- 7fd62b6b4 fix (report url) switch dependency url back to the full url (#436)
- f2d05aa12 fix (ruby tests) fix flaky ruby integration tests. (#426)
- 156ae380c fix (carthage error) improve carthage error message (#432)
- be9042349 feat (go dependency versions) Favor explicit versions instead of dependency hashes (#427)

## v0.7.24

- 7a5ba032b feat (buck all targets) add option to specify a target such as //third-party/... (#428)
- e9fd4642e fix (ant analyzer) clean up and prevent failure from missing binaries (#429)
- bb551cd04 refactor (gradle analysis) add a test suite and clean up code. (#425)
- 8e02a4a80 fix (.io to .com) update endpoints (#423)

## v0.7.23

- e26421e28 fix (gradle parser) bug related to windows line endings (#421)
- 75994dadf fix (windows script) add a correct download script for windows users to the cli manual (#422)
- cbd0f751a testing and comment logic (#420)
- 2a2a23f14 fix (report dependencies) Change report dependencies to track fossa.com results (#419)
- fa135e191 feat (test pass) add the --supress-issues flag to fossa test (#418)
- f6660fb91 fix (raw modules) prevent modules from appearing as projects (#416)
- 2068b2d8f fix (manual links) broken links on the cli manual (#415)
- 541beceee docs (manual rewrite) manual and user guide overhaul (#410)

## v0.7.22

- 5e22532 Update README.md (#412)
- c13d22c fix (gradle configurations) add default configurations and change how targets are handled (#411)

## v0.7.21

- 11d74e8 Fix (readtree generic) Fix bug that prevented dependencies from being listed in the transitive graph. (#407)

## v0.7.20

- 2f552ca feat (paket analyzer) introduce support for the paket package manager (#404)

## v0.7.19

- 757a3df feat (okbuck classpath) add a flag to buck analysis for specific types of dependencies. (#400)
- 5b86e5b fix (ruby no specs) Do not panic when Gemfile.lock has a malformed empty specs section (#402)
- 7ad3119 fix (go analyzer) do not fail when there are no go dependencies. (#401)

## v0.7.18

- 1ed03f7 feat(okbuck support) Provide support for analyzing software managed by okbuck. (#398)
- 34babdf fix (Gradle analyzer) Fix gradle discovery for root projects and add a flag to scan all submodules (#399)
- cef13fe fix(cmd): Correctly parse module options when passed from command line (#393)
- 28a6f0e feat (debian analysis) Build functionality to analyze debian packages (#388)
- 3e54a0b fix (fossa report licenses) change the way that we find dependency license information. (#390)
- 65c2534 fix (fossa test) Poll the fossa issues endpoint until a scan is complete. (#397)
- 4ccf0d5 feat(buck) add cli support for the Buck package manager (#380)

## v0.7.17

- be61f55 Gradle multi-configuration parsing (#387)
- b9cf6ae fix (ant discovery) ensure valid directories are discovered. (#384)
- f6731eb feat(build tags) analyze go build tags (#372)
- 098b089 fix (readtree) correct the way we parse dependency graphs (#385)
- 861f567 Fix csproj regex (#386)
- 1d39bb8 fix(ant) Fix error message (#363)
- d1c781d fix: Correctly set directory modules are passed in from the command line (#383)
- 9509164 Add machine-readable output format to license report (#379)
## v0.7.16-rc.1+buckpreview

- d8e6d3a add buck project discovery
- eb4bc12 basic functionality
- 7005a1e first fully working changes
- 9088c10 WIP push
- cb54eea WIP upload
- 301b654 WIP basic functionality

## v0.7.15

- 434a2ae Pass -no-colors about as two separate arguments to sbt, not one (#376)
- 740da0d Link to CONTRIBUTING.md was broken (#377)
- b9a1f3b update go-git to v4.7.1 (#374)

## v0.7.14

- 4821bdc feat(gomodules) add support for gomodules (#368)
- 2dd95e9 fix(python) Add options support to requirements.txt parsing (#370)
- 2347102 fix(python) requirements parses extras properly (#365)
- c6aceb3 fix(maven) fix line parsing in Windows OS (#362)
- 71b489c fix(upload) remove duplication of flags to fix upload (#366)
- 4f6199d fix(make) fix conflict with auto generated file (#364)
- 9e6a4d8 fix(npm) npm analyze incorrectly finds module from .fossa.yml (#355)

## v0.7.13

- 623f658 fix(module options) allow command line options for multi module builds (#359)
- f188555 feat(pipenv) add support for pipenv projects (#315)
- cb206fd fix(glide) ensure that glide checks for aliased packages (#352)
- bb05c2b fix (buildtools) logic for bower and pip (#350)

## v0.7.12

- 4bd3b42 Merge pull request #339 from fossas/fix/yml-relative-paths-golang
- 48e7afd chore(go): Import grouping
- 9632cbe Merge pull request #338 from fossas/feat/warn-old-config
- a3792d0 test(nodejs): Add tests for checking import graphs (#337)
- 9439aa0 feat(ruby analyzer integration test) add ruby analyzer integration test (#320)
- 94c5f92 refactor(integration test) do not use TestMain in integration tests (#336)
- f4fc244 nit: Remove debugging code
- eeb82cd Merge pull request #276 from fossas/fix/phpDeps
- b8baa4f feat(config): Warn on old configuration files
- 36cc01d fix(go): Use relative paths when discovering modules
- 2495072 Filter out deps with name 'php'
- 201b13f test(yarn fixtures) add rev not resolve to suffix fixture (#326)
- 4f8a134 Merge branch 'master' into test/nodeFixtures3
- 61ce589 build: Rebuild on source change, use MacOS-compatible find (#332)
- ccb3bec Merge branch 'master' of github.com:fossas/fossa-cli into test/nodeFixtures3
- 915c70f  update fixtures and tests according to fixture dir
- 77b64e5 define fixture
- 50277fa add second case for trans prod dep collisions
- cd8ef3c add trans dev dep case 1
- 10fff2b fix some naming to be more clear
- 4fc7473 rename directories
- 0d36e90 setup fixture

## v0.7.11

- 5f558c5 fix added for dep graph creation (#331)
- 2de096e test(yarn fixtures) define fixtures and tests for additional parsing edge cases (#325)
- 1d32b91 test(python analyzer) add native python analyzer integration tests (#307)
- e432486 feat(circle.yml) aggregate coverage for multiple reports within a single PR (#306)

## v0.7.10

- 58b0fb7 test(yarn fixtures) add name only collision with direct prod dep case (#324)
- 4c51b77 test(yarn fixtures) initial edge case fixture structure example for yarn tooling (#323)
- 3c243bc Make sure that release tags start with 'v' (#322)
- 5f47dc1 feat(yarn.lock parsing) do not include dev deps in lockfile parsing (#312)
- 146f015 feat(nodejs dev deps) filter nodejs dev deps when using npm ls (#314)
- 72f7ec7 fix(vndr user repos) add support for user specified package locations (#316) (#318)
- ca28520 feat(buildtools Dockerfile) add rails tooling on buildtools image (#319)
- 0ae2c5e feat(yarn/npm) do not eagerly fail if either yarn or npm is not available (#313)
- dbfbb85 refactor(integration tests) abstract/simplify project initialization post cloning (#310)

## v0.7.9

- adec6f3 build: Fix Makefile dependencies in release process (#309)
- 03b24fb Improve .NET analyzer performance by reducing logging (#296)
- e9ac753 test: Don't run integration tests while unit testing (#308)
- fcb3783 fix(Makefile) update dev-osx to not error out for missing run command (#304)
- 4e1af41 test(nodejs integration) add full nodejs integration test (#297)
- 54bed30 refactor(codegen): Clean up old code, make codegen consistent (#300)
- a938e90 Add dependency check to build (#302)
- fc78d44 fix(ci): Fix reversed coverage logic for CI unit tests (#301)
- 72d7ca4 refactor(install): Use godownloader instead of custom install script (#298)
- ce2e3bf coveralls removed for forked repos and alternate junit test path added (#299)
- 48afaf4 feat(yarn lockfile fallback) add yarn lockfile reading fallback (#293)
- c94e175 added flags for specifying the team in fossa, and a link (#287)
- 718bf28 test(yarn lockfile) improve fixture case coverage (#290)
- c90d051  feat(AnalyzerTest) canonical reference for slimming docker test image and native analyzer testing (#271)
- 67c2ff1 release(v0.7.8-1): Release version v0.7.8-1

## v0.7.8-1

- 67c2ff1 release(v0.7.8-1): Release version v0.7.8-1
- f7bc7ea Fix/test upload (#289)
- 70aa12a Overhaul FOSSA CLI CI (#286)
- 6e77c5b feat(yarn) add yarn lockfile parsing (#283)
- 6d8b99d fix(.circleci/config.yml) use test base docker image and check out branch cli code into the image (#277)

## v0.7.8

- 65a187a release(v0.7.8): Release version v0.7.8
- b03de4d Fix/test custom (#284)
- 4c9206d Issue #247, fix how custom fetchers are handled (#281)
- 9e52d6e feat(npm fallback) use node_modules to build dep graph if npm fails
- 6999ee6 Fix/go dep ignore (#272)
- 80e2819 fix(exec) append args provided in WithEnv instead of Env for cmds (#273)
- 5e040f8 default error value changed when an API key is not provided (#275)
- 12cd4c8 feat(npm buildtool) update FromManifest to return a package and rename it accordingly
- 9b6bc04 fully define TestFromNodeModules

## v0.7.7

- e874ec2 release(v0.7.7): Release version v0.7.7
- a66383e Work around NPM reporting for transitive dependencies with deduplication (#258)
- 27fcf55 Move fixtures to correct folder
- 551f5a4 refactor(npm): Move fixtures to correct folder
- dfcf109 Add NPM tests and mock NPM execution
- 42d448f Merge pull request #260 from fossas/ci/coveralls
- c75503c Merge branch 'master' into ci/coveralls
- 58e029f  Use CLI-specific API endpoints so that `fossa test` works with push-only API keys (#253)
- 7654166 coveralls support added
- ca66f70 feat(ruby analyzer) add fallback mechanism for ruby analyzers when bundler fails
- a1bcdc9 remove shouldFallback
- 000d93d remove trash
- 4742c3f flatten structure
- d2c7dda prefer fallbacks within switch statement
- 8bedfaf update to no longer need gemfile-lock-path
- 560691d add fallback option on each bundler command failure
- c864b74 remove dockerfile change in favor of separate PR
- f247dd9 remove shouldFallback from final fallback case
- 2ca741f fix fallback ordering
- 89df70d clean up tests; remove unused code
- 6a8dd6f correct ordering
- c46eba5 remove helper function
- 571be27 remove debugger line
- 996525a add remote debugging tools and settings
- b447304 update to not include lockfile path
- 41dba65 rename dev-mac -> dev-osx
- f8c5d93 reorder to check errs earlier, ensure that end result is actually populated
- 7a38c7f update buildTarget to use CWD
- e34bcad break out switch into functions
- b0a8ab3 Merge branch 'master' of github.com:fossas/fossa-cli into feat/rubyFallback
- eb8b518 use fallback strategy
- 8377bc7 add osx dev
- d9afc8f Correctly upload bad input with empty lines (#249)

## v0.7.6

- a35fd0b release(v0.7.6): Release version v0.7.6
- edecf87 fix(upload): add API flags (#248)
- 5b0c18b fix(install): Fix installer checksumming
- e290faf Added Jira project key and Project URL flags (#237)
- efa8f60 Improve default logging format (#244)
- f41a1c8 use shasum when available to verify download (#239)
- 92341dc lint(golangci): Fix GolangCI lints (#242)
- e7f9c39 Refactor logging: add structured fields and multiplexed backends (#241)
- 1206d63 allow local install without sudo using LOCAL=true (#238)
- b361644 test(flags): ignore order during combination test
- 7d8509c Support exclamation marks in Gemfile.lock (#230)

## v0.7.5

- 8e28232 release(v0.7.5): Release version v0.7.5
- abbe5d3 Tarball upload bugfixes (#228)
- 674e99b fix(gradle): Strip additional Gradle annotations (#229)

## v0.7.4

- ed1784b release(v0.7.4): Release version v0.7.4
- 6378305 Third-party tarballs (#227)
- 6719541 release(v0.7.3-2): Release version v0.7.3-2

## v0.7.3-2

- 6719541 release(v0.7.3-2): Release version v0.7.3-2
- ee7b30d chore: Add more .gitignore targets
- 14daf05 fix(readtree): Fix 1-index handling
- 2129901 release(v0.7.3-1): Release version v0.7.3-1

## v0.7.3-1

- 2129901 release(v0.7.3-1): Release version v0.7.3-1
- 33e478a fix(nodejs): Allow NPM errors by default
- 4e13873 Add init and analyze flags to default command (#225)

## v0.7.3

- fc83ebc release(v0.7.3): Release version v0.7.3
- 4157cc5 Do not cause config to fail if no supported VCS is detected (#224)
- b8a1457 Carthage support (#218)
- 983716a Added check for locator in upload response (#223)

## v0.7.2

- a259210 release(v0.7.2): Release version v0.7.2
- 017f69d fix(analyzers): Don't short-circuit module discovery on error
- 83fae0f Remove polymorphic monads (#219)

## v0.7.1

- 89661a4 release(v0.7.1): Release version v0.7.1
- eac7f22 fix(cmd): Correctly initialise main default command

## v0.7.0

- 917cd16 release(v0.7.0): Release version v0.7.0
- 4c96066 build(release): Do release preparation outside of Docker container for commit sign-off
- 8768224 build(release): Improve release abort
- 9a99d35 build(release): Improve release process (#217)
- 683d7c7 fix(bower): Fix undefined variable breakage due to bad refactor rebase
- e334f18 test(bower): Add .bowerrc directory handling tests
- 6961225 Merge pull request #214 from fossas/fix/bower-defaults
- 602a951 Refactor analyser discovery (#211)
- 8650211 fix(analzers): fix syntax err
- 6730b18 fix(analyzers): support relative paths in `.bowerrc`
- 1aafc1b fix(buildtools): add bower config constructor to apply defaults
- 9c0cbd2 fix(cmd): Main command should expose debug flag
- d41a952 chore: Consolidate GH templates
- ec6c681 Update issue templates (#208)
- 057e4f6 Enable unit tests in CI (#207)
- 72dc9ab feat(installer): Add install-latest in addition to stable

## v0.7.0-beta.9

- 357c041 chore: 0.7.0-beta.9 release
- 7abe7f4 fix(mvn): Fix Maven initialisation -- read POMs instead of parsing output (#206)
- dbabe3e feat(vcs): Correctly infer VCS settings when within a repo but not at the root (#205)
- 488b88c chore: update dependencies
- 4671510 refactor(init): Make explicit config file existence check for init
- 2f09aae feat(cmd): support --update flag in `fossa init`
- c5f82fe hotfix(install): Hotfix installer URL
- 6bea504 feat(ruby): Configurable `Gemfile.lock` path (#200)
- aa528bd fix(pkg): Fix Composer type parsing

## v0.7.0-beta.8

- 1626218 chore: release 0.7.0-beta.8
- 0ea3cce refactor(build): add releaser checks and fix installer generation
- 9823f3c feat(api): Enable proxy support via environment variables (#199)
- 2017bf9 fix(install): avoid hitting rate limit on install script (#197)

## v0.7.0-beta.7

- 3cd1ac9 fix(api): Correctly set SBT locators

---
Automated with [GoReleaser](https://github.com/goreleaser)
Built with go version go1.10.3 linux/amd64

## v0.7.0-beta.6

- 85d8f02 build(release): Remove development release options
- ef9e578 build(release): Correctly set GOVERSION on release
- b496f40 refactor(sbt): Use graph XML parsing instead of output parsing (#198)
- 1ac53ea fix(log): Do not use ANSI control characters on Windows (#194)

---
Automated with [GoReleaser](https://github.com/goreleaser)
Built with go version go1.10.3 linux/amd64

## v0.7.0-beta.5

- 4aa0803 feat(cmd): Add default command (#192)
- 90905f6 fix(test): Correctly generate URLs for custom fetchers (#191)
- b769ceb refactor(upload): Avoid redundant declarations
- 94b9162 fix(nodejs): Fix IsBuilt detection and Init target
- 971d844 chore: Add TODO structs, doc formatting nits

---
Automated with [GoReleaser](https://github.com/goreleaser)
Built with go version go1.10.3 linux/amd64

## v0.7.0-beta.4

- 6619d34 fix(sbt): Fix SBT project detection

---
Automated with [GoReleaser](https://github.com/goreleaser)
Built with go version go1.10.3 linux/amd64

## v0.7.0-beta.3

- 739329b fix(test): Fail on panic and returned errors
- 3a59e35 fix(sbt): Add ignored lines for SBT output parsing

---
Automated with [GoReleaser](https://github.com/goreleaser)
Built with go version go1.10.3 linux/amd64

## v0.7.0-beta.1

- 2e46b41 refactor(cmd): Refactor output commands
- 7e8b560 fix(test): Fix test bugs
- bb8f1a5 feat(test): Implement fossa test
- b0a8b72 refactor(api): Refactor api package
- fcec296 Implement the report command. (#171)
- d938632 chore: update deps
- ef7b165 feat(ant): Ant analyser ported
- 2b371d0 feat(cocoapods): Cocoapods analyser
- 17202fe WIP: cocoapods
- 902e56f fix(reports): Properly escape report URLs
- 6b5f59d fix(ruby): Parse direct imports from lockfiles
- d2e851f feat(scala): Implement scala analyser
- 4d35c6c fix(test): Fix Python test project name
- 94783fc fix(python): Fix pipdeptree parsing, add regression test

---
Automated with [GoReleaser](https://github.com/goreleaser)
Built with go version go1.10.3 linux/amd64

## v0.6.7

- 2588e95 Merge pull request #174 from fossas/feat/respect-node-unresolved-flag
- b4140c3 fix(builders): pass -B flag to maven analysis
- 867c912 feat(builders): add unresolved flag to nodejs builder
- 517d2c0 doc(builders): fix nuget doc file
- 41123fc doc(builders): update gradle config docs

---
Automated with [GoReleaser](https://github.com/goreleaser)
Built with go version go1.10 darwin/amd64
## v0.7.0-alpha.12

- 6796b63 feat(mvn): Add custom commands
- 506ce8b fix(config): Don't write branch name to config file
- e95e475 WIP: scala work

---
Automated with [GoReleaser](https://github.com/goreleaser)
Built with go version go1.10.3 linux/amd64

## v0.7.0-alpha.11

- 2e60b98 fix(python): Always set m.Deps
- dbb633e fix(api): Add default project title

---
Automated with [GoReleaser](https://github.com/goreleaser)
Built with go version go1.10.3 linux/amd64

## v0.7.0-alpha.10

- c1b7a43 fix(api): Add title flag to API flags
- 14fd035 ci(build): Use base image to avoid bad checkout

## v0.7.0-alpha.9

- 18a28a4 feat(nuget): Implement nuget analyzer
- 724d8fb WIP: NuGet
- b28604d feat(api): Send custom revision IDs
- 28b9461 feat(maven): Implement Maven analyser
- 156ccb4 refactor(graph): Use code generation instead of reflection
- 52d2482 WIP

## v0.5.2

- 09c0f55 backport(api): Backport branch flag to 0.5.x

## v0.7.0-alpha.4

- e4bf442 feat(go): Manifest strategies
- c6c959f feat(go): glide, gpm support
- 01edf8d refactor(go): Remove dead code, add make test command
- ecc397b ci: CircleCI configuration chores
- dd0772b ci: Don't use env vars in non-shell commands
- f72b2bc build(docker-test): Don't build all of Kubernetes (this kills the crab)
- 7d65cf2 refactor(docker): Use Quay for building Docker images
- 55ddd49 feat(go): vndr/gpm, multi-project vendoring support, integration tests on Docker
- 0250f61 feat(go): nested vendoring support, automated integration tests
- 23526c0 chore: Clean up merge cruft
- 2f83e6f Merge branch 'master' into wip/v0.7.0
- 89a3103 fix(api): Fix uploading UX nits and URL formatting issues
- fccaa00 refactor(go): Support Godep, add integration tests
- 79a162a refactor(api): Remove extraneous build data
- d90cc8a feat(api): Add normalized imports
- 1a88076 WIP: Go dep analysis
- dbd027b Merge branch 'wip/v2' of github.com:fossas/fossa-cli into wip/v2
- fae5186 WIP: Go option-based analyzers
- f943789 WIP: Go analyzer strategies
- c211600 WIP: analysis command refactor complete
- 85e221c WIP
- b4c5bda WIP
- a356dbf WIP
- 527ecce WIP
- 2171372 WIP
- cc58b15 WIP: Go option-based analyzers
- 8899464 WIP: Go analyzer strategies
- 64d77b4 WIP: analysis command refactor complete
- 20365ba WIP
- f4d22b6 WIP
- 1c6c5e8 WIP
- e8bfc5c WIP
- 52f7fd3 WIP

---
Automated with [GoReleaser](https://github.com/goreleaser)
Built with go version go1.10.3 linux/amd64

## v0.7.0-alpha.8

- da53a35 feat(php): Implement PHP analyser
- 4149700 feat(bower): Implement bower analysers
- dc57fe3 WIP: switching to config file v2

## v0.7.0-alpha.7

- 39b3d19 feat(gradle): Implement Gradle analyser
- 8ba5602 WIP: gradle
- 7cdef88 feat(config): Warn when users pass options but use config file
- 35638c7 fix(go): Don't include root in transitive dependency graph

## v0.7.0-alpha.6

- b9cddb0 feat(ruby): Add Ruby analysis
- b06eb62 test(fixtures): Remove obsolete fixtures
- 1c09b4e test(go): add Jaeger to testing suite
- 0de97ca feat(python): Python analyser
- 82397b2 feat(nodejs): Add NodeJS analyzer
- a0c22ff build(docker): Refactor test-base Dockerfile to avoid long build times
- 5cccf4e chore: Add ISSUE_TEMPLATE
- 7ab9965 Merge branch 'master' into wip/v0.7.0
- 515102d build: Rename docker-devel target to docker
- 9447e2d Merge pull request #160 from fossas/fix/fix-hash-calculation
- 1239291 fix(builders): fix hash calculation

---
Automated with [GoReleaser](https://github.com/goreleaser)
Built with go version go1.10.3 linux/amd64

## v0.7.0-alpha.5

- 1c09b4e test(go): add Jaeger to testing suite
- 0de97ca feat(python): Python analyser
- 82397b2 feat(nodejs): Add NodeJS analyzer
- a0c22ff build(docker): Refactor test-base Dockerfile to avoid long build times
- 5cccf4e chore: Add ISSUE_TEMPLATE
- 7ab9965 Merge branch 'master' into wip/v0.7.0
- 515102d build: Rename docker-devel target to docker
- 9447e2d Merge pull request #160 from fossas/fix/fix-hash-calculation
- 1239291 fix(builders): fix hash calculation

---
Automated with [GoReleaser](https://github.com/goreleaser)
Built with go version go1.10.3 linux/amd64

## v0.7.0-alpha.5

- 1c09b4e test(go): add Jaeger to testing suite
- 0de97ca feat(python): Python analyser
- 82397b2 feat(nodejs): Add NodeJS analyzer
- a0c22ff build(docker): Refactor test-base Dockerfile to avoid long build times
- 5cccf4e chore: Add ISSUE_TEMPLATE
- 7ab9965 Merge branch 'master' into wip/v0.7.0
- 515102d build: Rename docker-devel target to docker
- 9447e2d Merge pull request #160 from fossas/fix/fix-hash-calculation
- 1239291 fix(builders): fix hash calculation

---
Automated with [GoReleaser](https://github.com/goreleaser)
Built with go version go1.10.3 linux/amd64

## v0.7.0-alpha.3

- c6c959f feat(go): glide, gpm support
- 01edf8d refactor(go): Remove dead code, add make test command
- ecc397b ci: CircleCI configuration chores
- dd0772b ci: Don't use env vars in non-shell commands
- f72b2bc build(docker-test): Don't build all of Kubernetes (this kills the crab)
- 7d65cf2 refactor(docker): Use Quay for building Docker images
- 55ddd49 feat(go): vndr/gpm, multi-project vendoring support, integration tests on Docker

---
Automated with [GoReleaser](https://github.com/goreleaser)
Built with go version go1.10.3 linux/amd64

## v0.7.0-alpha.2

- 0250f61 feat(go): nested vendoring support, automated integration tests
- 23526c0 chore: Clean up merge cruft
- 2f83e6f Merge branch 'master' into wip/v0.7.0
- 607de55 fix(gradle): Improve gradle error logging
- 62ae510 fix(gradle): Fix gradle version detection
- cfe95a5 Merge pull request #151 from joshuapetryk/josh/powershell
- 6213639 Add Powershell streams
- ea187bb Fix syntax error with temp dir path join
- 9cc0989 fix(builders): fix go-bindata error
- 2c39f70 doc(license): add license header and link to pipdeptree

---
Automated with [GoReleaser](https://github.com/goreleaser)
Built with go version go1.10.3 linux/amd64

## v0.6.6

- 607de55 fix(gradle): Improve gradle error logging
- 62ae510 fix(gradle): Fix gradle version detection
- cfe95a5 Merge pull request #151 from joshuapetryk/josh/powershell
- 6213639 Add Powershell streams
- ea187bb Fix syntax error with temp dir path join

---
Automated with [GoReleaser](https://github.com/goreleaser)
Built with go version go1.10.3 linux/amd64

## v0.7.0-alpha.1

- 89a3103 fix(api): Fix uploading UX nits and URL formatting issues
- fccaa00 refactor(go): Support Godep, add integration tests
- 79a162a refactor(api): Remove extraneous build data
- d90cc8a feat(api): Add normalized imports
- 1a88076 WIP: Go dep analysis
- dbd027b Merge branch 'wip/v2' of github.com:fossas/fossa-cli into wip/v2
- fae5186 WIP: Go option-based analyzers
- f943789 WIP: Go analyzer strategies
- c211600 WIP: analysis command refactor complete
- 85e221c WIP
- b4c5bda WIP
- a356dbf WIP
- 527ecce WIP
- 2171372 WIP
- cc58b15 WIP: Go option-based analyzers
- 8899464 WIP: Go analyzer strategies
- 64d77b4 WIP: analysis command refactor complete
- 20365ba WIP
- f4d22b6 WIP
- 1c6c5e8 WIP
- e8bfc5c WIP
- 52f7fd3 WIP

---
Automated with [GoReleaser](https://github.com/goreleaser)
Built with go version go1.10.3 linux/amd64

## v0.6.5

- 9cc0989 fix(builders): fix go-bindata error
- 2c39f70 doc(license): add license header and link to pipdeptree

---
Automated with [GoReleaser](https://github.com/goreleaser)
Built with go version go1.10 darwin/amd64
## v0.6.4

- e17ebd5 fix(nuget): Fix NuGet discovery path
- 1423561 fix(install): fix powershell install script

---
Automated with [GoReleaser](https://github.com/goreleaser)
Built with go version go1.10.3 linux/amd64

## v0.6.3

- c86fa51 Merge pull request #143 from fossas/feat/compute-dependency-hashes
- 9049c67 fix(common): bump timeout to 60s
- e4a5aec Merge branch 'master' into feat/compute-dependency-hashes
- 9b8818f feat(install): modify windows install script
- a535311 test(go): Add previously ignored govendor manifest fixture
- 9b73bc7 Add Powershell script for Windows based CI pipeline
- e704dc6 chore(lint): correct lint ignore into golangci-lint format
- dc558a5 chore(lint): silence gas linter
- e323dd0 feat(builders): return hex string for hashing utils
- bd0af6a feat(builders): add dependency hashing for ant
- b908880 feat(module): define hashes type
- 01a97ce chore: Cleanup merge cruft
- 9204650 fix(bower): Fix bower IsBuilt check
- aae8bf6 refactor(builders): Separate builders into distinct packages
- 04248c7 doc(readme): add slack badge and link
- 92553b2 Detect and install go-bindata if missing
- 9c77639 fix(upload): Fix upload report link and API endpoint
- eb2d07d fix(npm): Allow empty node_modules folders when no dependencies

---
Automated with [GoReleaser](https://github.com/goreleaser)
Built with go version go1.10 darwin/amd64

## v0.6.2

- 3453eb5 feat(upload): Configurable upload branch

---
Automated with [GoReleaser](https://github.com/goreleaser)
Built with go version go1.10.2 linux/amd64

## v0.6.1

- 269a380 feat(builders): improve ant name parsing
- ec20967 fix(builders): #139 fix out of range error with ant
- 4898773 newline at end of file
- e197444 add override for zip format on windows to goreleaser
- f661ebf doc(support): document cocoapods support

---
Automated with [GoReleaser](https://github.com/goreleaser)
Built with go version go1.10 darwin/amd64

## v0.6.0-beta.1

- 41d8e4d fix(upload): Get custom project titles from 'project' configuration
- e37d325 fix(node): Use NPM_BINARY when set
- d50d94a chore: Update dependencies
- 4913fc0 refactor(cmd): Don't initialise API unless needed
- a8988f7 refactor(cmd): Remove IO services
- 604b036 fix(cmd): Fix merge conflicts
- 58e174a refactor(cmd): Move commands into one subtree
- f68b9ab refactor(cmd): Refactor upload, update, version commands
- 2d4a88c chore(builders): ignore generated files
- a66e3d4 Merge pull request #136 from fossas/fix/sbt-deps
- 1bd9039 changed fetcher type from sbt to mvn for the SBT Builder
- 980691d feat(log): Add structured field logging
- 6f8408a fix(go): Remove debugging around internal imports
- 7418dfa fix(go): Fix recursion in internal imports
- e702181 fix(go): Debug recursion in internal imports

---
Automated with [GoReleaser](https://github.com/goreleaser)
Built with go version go1.10.2 linux/amd64

## v0.6.0-alpha.4.gopaths

- fca1223 WIP
- 4b4d5a7 refactor(log): Improve logging diagnostics, fix Go project names
- cc9586b fix(go): Fix go import resolution from within vendored packages
- 9e856c8 chore: Add new dependencies to lockfiles
- 47b26f8 test: move fixtures to testdata/
- 3fe3ad3 feat(builders): refactor ant builder to avoid nesting
- f82135c fix(analyze): fix syntax error
- d9fc322 Merge pull request #134 from fossas/feat/ant-support
- 15743b6 Merge branch 'master' into feat/ant-support
- d6276f0 chore(builders): complete ant comment
- 1ed9769 test(builders): add ant fixture
- 022ff8f doc(readme): update api doc link
- 93ac0ea refactor(log): Migrate to idiomatic logging package
- a348971 refactor(log): Add idiomatic logging package
- 119c635 Update FOSSA status badge
- 27ea4ff feat(builders): add some basic jar name parsing for ant
- c6eb417 feat(analyze): refactor analysis data model
- b0cf179 doc(builders): add ant docs
- b888620 feat(builders): add ant support
- 31affba add more aliases (#133)

---
Automated with [GoReleaser](https://github.com/goreleaser)
Built with go version go1.10.2 linux/amd64

## v0.6.0-alpha.3

- 5f0299b fix(upload): Escape upload report URL

---
Automated with [GoReleaser](https://github.com/goreleaser)
Built with go version go1.10.1 linux/amd64

## v0.6.0-alpha.2

- 4a1bdd2 fix(upload): Fix managedBuild flag for custom fetcher upload
- 1e27f85 feat(builders): #44 add Cocoapods integration with path data (#130)

---
Automated with [GoReleaser](https://github.com/goreleaser)
Built with go version go1.10.1 linux/amd64

## v0.6.0-alpha.1

- 75e6747 fix: Ignore root dep locators when computing import paths
- 6b1e7cb ci: Add go-bindata to Dockerfile
- 6acc2f7 fix(npm): Don't include extraneous root
- 448c1fe feature(api): Serialize locators in FOSSA format
- cc1cc9a feat(ruby): Ruby path data parser
- 9e00849 Merge branch 'master' of github.com:fossas/fossa-cli
- 66bb021 feat(sbt): SBT path data parsing
- 0a58a70 feat(sbt): SBT path data parsing
- 75f22ce feat(pip): Pip path data parsing
- f14664e Merge branch 'next'
- 316fe02 feat(nuget): NuGet path data (very slow)
- ddd17ef [WIP] Path parsing for NuGet
- 574e421 fix(npm): Allow NPM to have errors because npm i is inconsistent
- 3a7c81b feat(nodejs): Add path data parsing
- 8ffd098 fix(go): Correctly handle internal and root packages
- c3f0847 feat(maven): Maven relationship data
- e1bb72e feat(gradle): Add gradle path data and fix bullshit memory bug
- 413f55a feat(go): Fast golang path data
- c21dc4c feat(go): Golang path data (very slow)
- 06d9cd8 feat(composer): Add composer path data
- c31a975 feat(bower): Add origin path detection
- 571cf4e refactor(cmd): Use IO services for effects [WIP]
- 013e269 feat(di): Implement common side-effecting services

---
Automated with [GoReleaser](https://github.com/goreleaser)
Built with go version go1.10.1 linux/amd64

## v0.5.1

- 64ddd93 Merge pull request #127 from fossas/fix/support-bower-custom-folder
- e142a95 fix(builders): #125 add bower component dir resolution
- da16a44 doc(readme): update badge to use provided build
- 986f053 chore: fix typo comments, remove dead code

---
Automated with [GoReleaser](https://github.com/goreleaser)
Built with go version go1.10 darwin/amd64

## v0.5.0

- 2954eee Merge pull request #121 from fossas/feat/nuget-support
- 8d58e9c test(builders): add nuget fixtures
- 6884192 doc(readme): update readme
- 99d3f8c Merge branch 'master' into feat/nuget-support
- 1dbda7d feat(build): turn built module error into a warning
- bc5811c doc(builders): add nuget docs
- 377a05a feat(builders): add nuget lockfile parsing
- 843299a feat(builders): add nuget support
- c168cce chore(deps): Update dependencies
- 5e146c5 feat(builders): Add Pip support

---
Automated with [GoReleaser](https://github.com/goreleaser)
Built with go version go1.10 darwin/amd64

## v0.4.6-1

- a708d86 fix(go): Work around golang/go#16333

---
Automated with [GoReleaser](https://github.com/goreleaser)
Built with go version go1.10 linux/amd64

## v0.4.6

- 85c1788 Merge pull request #116 from fossas/feat/support-gradle-root-deps
- 99a9552 fix(builders): fix PR comments
- 7ef81e0 feat(cmd): add spinner to init cmd
- 0583626 doc(builders): add another gradle common task
- 748f307 doc(builders): improve gradle builder docs
- bffa8df Merge branch 'feat/support-gradle-root-deps' of https://github.com/fossas/fossa-cli into feat/support-gradle-root-deps
- db5b36b fix(builders): fix gradle syntax err
- 60818b4 Merge branch 'master' into feat/support-gradle-root-deps
- 1030bd6 fix(builders): set TERM=dumb when running gradle dependencies task
- 15f5af5 doc(builders): add better gradle docs
- 5b73fa4 fix(builders): allow for empty configuration in gradle
- 97c7315 feat(builders): #114 support root dependencies task

---
Automated with [GoReleaser](https://github.com/goreleaser)
Built with go version go1.10 linux/amd64

## v0.4.5-1

- 8b28d1f fix(go): Don't require Go project folder for build, and do actual Go build
- 26c0d12 chore: update CHANGELOG

---
Automated with [GoReleaser](https://github.com/goreleaser)
Built with go version go1.10 linux/amd64

## v0.4.5

- 7ee5a3c fix(installer): Fallback to su if sudo is unavailable
- 70fc3a5 fix(builders): Don't fail on non-fatal missing binaries
- 91944c9 chore: Add TODOs, ignore third_party in autoconfig
- ceac46e Various improvements to install.sh (#109)
- 99cf015 test(fixtures): Use shell script instead of submodules for fixtures to avoid slow go get
- 3de42a8 test(java): Pin java submodule fixture commits
- 6c4db9b test(go): Ignore golang test fixture vendored dependencies
- b88e58e fix(update): Fix incorrect latest version check
- 019b3d0 fix(go): allowUnresolved should also suppress lockfile errors for builds
- 91183e7 doc(contributing): add issue assignment
- 73b55c9 Merge pull request #107 from fossas/add-code-of-conduct-1
- a6a1f97 doc(code): add code of conduct
- 52af690 doc(readme): add meetup link
- abc1399 feat(upload): switch url to dep report
- 7a7961d chore(license): switch to MPL-2.0
- c19b51b Refactor module functionality (#100)
- 6600859 build(Makefile): Build to GOPATH instead of local directory
- 4fde932 Improve Makefile, add multiple targets (#98)
- 44fb451  Introduce vendor directory into the repo (#99)
- 16cf268 Release v0.4.4

---
Automated with [GoReleaser](https://github.com/goreleaser)
Built with go version go1.10 linux/amd64

## v0.4.4

- 46d1dbd feat(go): Implement Go module discovery (#97)
- b476653 fix(go): Do Go import tracing with go list instead of depth (#96)
- 451ab20 README: Fix rendering of a link to `https://fossa.io` (#88)
- 2893145 chore(cli): update help text
- c285037 Merge branch 'master' of https://github.com/fossas/fossa-cli
- d604f5b release(0.4.3): update readme and installer
- 8235155 revert(install): remove sha validation

---
Automated with [GoReleaser](https://github.com/goreleaser)
Built with go version go1.10 linux/amd64

## v0.4.3

- 57b397c doc(notice): clean up notice
- 9d05a2f chore(installer): add original license notice
- 4c69500 doc(readme): add `fossa test` output
- 3826022 doc(readme): add goreportcard badge
- 1cd47e4 feat(report): add default report cmd
- 414ca08 doc(readme): fix notice links
- 8b1c3ba doc(notice): move notice to raw file
- d090cfd doc(report): add license notice docs
- 21f29ad docs(readme): add report feature
- d8e60d2 doc(readme): fix link to contribution guidelines
- c6640d0 doc(readme): add output examples
- b57d43b doc(readme): add report PV
- 87a3429 feat(cli): improve error messages from servers
- b8a2912 doc(readme): improve readme copy
- 6a72302 fix(golang): do not error on lack of vendor folder
- 869df5a doc(readme): additional cleanup
- 8957638 doc(readme): update background section
- 48107e1 doc(readme): resize header
- a69c9c5 doc(readme): refactor home doc and readme
- 7f10415 doc(readme): update readme and user guide
- 9e3bf98 Merge pull request #66 from fossas/feat/report-command
- 835c014 fix(upload): Add more debugging stuff to upload and use standard API function
- 83b0d07 fix(report): Add fetcher flag
- c6e9d2e feat(report): Implement reports using revisions API instead of dependencies
- e47ea99 fix(report): Use SPDX ID for licenses
- b6dbdfc feat(report): Add basic NOTICE generation
- 5635878 doc(cli): update project help text to enforce URL
- dc738e4 feat(config): refactor git normalizing into separate function
- 9bd1acc feat(upload): add title support for managed projects
- 08e3f61 test(fixtures): Use shallow submodules for fixtures to improve clone time
- 703578e chore(fixtures): Keep fixtures up to date
- dc0ac39 Merge pull request #84 from fossas/feat/add-build-interactive
- 6411b37 feat(build): add interactive feedback to `fossa build`
- 01e3820 Merge pull request #80 from fossas/fix/mvn-colors
- bfe8a33 Merge pull request #81 from fossas/fix/non-custom-fetchers
- 7f4d52f Merge pull request #82 from fossas/fix/fix-builders-config
- db9710b Merge pull request #83 from fossas/feat/install-script
- a5202e0 chore(builders): fix typo in comment
- c77092b fix(mvn): Run Maven in batch mode to turn off ANSI color chars
- 0b0c833 fix(builders): fix ruby build check
- 4a6e0dd style(installer): Use consistent whitespace (2 spaces)
- 6801f94 feat(builders): improve autoconfiguration for gradle
- b954112 fix(builders): fix relative path for maven
- 0c3de4a docs(installer): Update README with installer
- 150c2bc feat(installer): Add bash install script
- f0ac553 fix(ci): Fix .fossa.yaml to not use implicit managed builds

---
Automated with [GoReleaser](https://github.com/goreleaser)
Built with go version go1.10 darwin/amd64

## v0.4.2

- 5fe21df feat(builders): add ability to add configuration

---
Automated with [GoReleaser](https://github.com/goreleaser)
Built with go version go1.10 darwin/amd64

## v0.4.1

- d0720f8 Merge pull request #40 from fossas/alex/managed-builds
- c3aa016 doc(readme): #32 add one-liner install
- 3105635 Merge branch 'master' into alex/managed-builds
- ddcc341 Merge pull request #74 from fossas/feat/gradle-support
- d073805 Merge pull request #75 from fossas/fix/fix-builder-paths
- 5fdf4a5 doc(builders): add initial gradle docs
- c3ccc74 switch back to using fetcher
- 80555e4 chore(builders): fix comments and nits
- 5a63b9f test(submodules): Update submodule commits
- 93dee58 test(gradle): Add Gradle fixtures and Docker test tools
- f23ee34 fix(init): fix maven and ruby default module naming
- 272363c feat(init): add more ignores
- dbd8516 fix(builders): make relative paths for node and ruby builders
- f2e5560 feat(builders): add gradle task and dependency parsing
- 4d60fd3 feat(builders): add initial gradle builder
- 4d9806c change flag to ExistingProject in config. defaults to false
- 5c98745 add or clause with revision
- 12c077b added fix to function
- a1fb05f changes after rebase
- d7fbaf2 added custom-project flag
- 5c5bdcd updated comment
- c20e574 PR changes
- 0e52c61 fixed comment
- 1b87475 removed locator from config. We now have project and revision

---
Automated with [GoReleaser](https://github.com/goreleaser)
Built with go version go1.10 darwin/amd64

## v0.4.0

- a2b474c Merge pull request #73 from fossas/feat/upload-locators-flag
- b2c680a feat(upload): Add Locators flag and data format

---
Automated with [GoReleaser](https://github.com/goreleaser)
Built with go version go1.10 linux/amd64

## v0.3.1

- ec4e164 Merge pull request #36 from fossas/feat/selfupdate
- da90056 fix(http): Improve timeout handling
- d577588 fix(http): Correctly handle EOF timeouts
- 6300fa4 fix(http): Always close HTTP request connections
- 546d381 ci: Improve CI caching
- 29d496b ci: Improve logging and diagnostics on upload failure
- 7393553 style: fix PR nits
- 765cbcd fix(update): fix update default logic
- 7ce1571 feat(update): represent states better in update cmd
- 95e446e chore(update): fix nits
- 9e570f9 feat(update): add debug logging for update
- 5d76012 feat(update): add semver parsing
- 2e9af5d feat(update): #23 add fossa update command
- 89a8aa0 doc(go): document gdm support
- 49da5b4 doc(go): add gdm support
- 3f8f208 Merge pull request #37 from fossas/feat/go-gdm-integration
- 134b777 Add gdm to Dockerfile tools
- 056fca5 feat(go): Add gdm support
- e496598 docs: Add upload format user guide reference to walkthrough
- 5daa5be docs: Upload format documentation
- 0af727e Improve `user-guide.md` formatting
- 667cfb9 Merge pull request #34 from fossas/feat/docs
- a7e4b6d docs: README overhaul + user guide update
- 86089cb feat(upload): Add custom upload command
- 3115938 Merge pull request #28 from fossas/ci/run-provided-build
- 9d06606 ci(license-test): Run license check on CI
- ddc1bf7 Run FOSSA build after tests complete
- 0f0fe37 Merge pull request #25 from fossas/feat/add-test-command
- fcaca81 feat(test): Add JSON output to test cmd
- d65a651 fix(misc): Fix spinner issues, whitespace issues, golang isInternal, debug formatting, test unmarshalling
- 891526a refactor(test): Refactor test command and fix timeout
- 743c35f refactor(errors): Use errors.New instead of fmt.Errorf when there is no format string
- 283440e fix(test): fix timeout checks
- 71e6169 fix(config): fix locator normalization #21
- 2fef009 docs(test): properly document test cmd
- 37f8a21 fix(common): handle request errors properly
- 4ac31ad chore(errors): prefer fmt.Errorf to errors.New
- 89dcaea feat(test): add test command
- 661a7a5 Merge pull request #22 from fossas/refactor/common-build-utils
- 5c946b6 docs(readme): update readme
- 2f890b5 docs(readme): update readme
- f21c9ab refactor(sbt): Refactor SBT builder
- c76b0d4 refactor(ruby): Refactor Ruby builder
- 8feac38 refactor(nodejs): Refactor Nodejs builder
- 1f499e5 refactor(mvn): Refactor Maven builder
- c73cf5d refactor(go): Refactor Go builder
- 6284822 refactor(build): Refactor Composer builder
- e95f717 refactor(build): Refactor common utils + Bower builder
- 5e07519 Merge pull request #18 from fossas/feat/rpm-support
- fedeca4 Merge pull request #17 from fossas/fix/circleci-tests
- df44909 doc(build): add vendoredarchives docs
- f027f34 feat(build): add archive format support
- 455abd0 ci(circle-ci): Fix CircleCI config for new tests
- b7dff83 test(sbt): Add first test
- 920ac9b test(docker): Create docker image with build tools
- 7897993 doc(readme): update readme

---
Automated with [GoReleaser](https://github.com/goreleaser)
Built with go version go1.10 linux/amd64

## v0.3.0

- e84d0ea build(merge): Remove bad file merge
- 336406d Merge pull request #15 from fossas/feat/overhaul
- 3281995 feat(sbt): Improve SBT instrumentation
- 1929bef docs: Massive documentation overhaul
- becd5e3 Add SBT parsing + test fixtures
- baa673e feat(ruby): Add Ruby parsing + test fixtures
- b63d740 feat(mvn): add Maven support + test fixture
- 15e6175 refactor(logging): Use %#v for debug logging
- 6c4de98 feat(go): correctly resolve packages + add test fixtures
- d40578a feat(go): Add much better go support
- 60a1e38 docs: Add basic documentation
- 0634835 feat(composer): Add composer parsing + test fixtures
- 4fbc44f feat(bower): Add bower parsing + test fixtures
- 222bf74 feat(cmd): Add uploading to default command
- d909f16 refactor: Refactor CLI, with NodeJS support

---
Automated with [GoReleaser](https://github.com/goreleaser)
Built with go version go1.9.4 linux/amd64

## v0.2.6

- f53f6e1 Preliminary SBT support
- f6e14ea fix(go): Allow unresolved golang dependencies
- 9ad32d4 chore(readme): Update README with gigantic warning
- eba8735 fix(env): fix env var for fossa api key
- 4df5715 feat(docs): add maven docs and alpha notice
- e3ccd88 chore(doc): add status badges to README
- 0a2a634 Merge pull request #7 from fossas/ci/circleci-tests
- 21d5d2c ci(tests): Add CircleCI tests
- 17d5e5f chore(doc): add DCO
- 7d66202 Clean up unused Makefile lines

---
Automated with [GoReleaser](https://github.com/goreleaser)
Built with go version go1.9.2 darwin/amd64

## v0.2.5-1

- 605a9c0 build(versions): Fix version linking

---
Automated with [GoReleaser](https://github.com/goreleaser)
Built with go version go1.9.3 linux/amd64

## v0.2.5

- 20b2d6b chore(deps): Update deps, prune unused constraints
- b16e851 fix(commonjs): Substitute doublestar for zglob to fix data race
- c7d449d build(version): Add revision to --version output
- fdf200a fix(js): fix concurrency race condition
- 4a234b3 feat(config): Allow server endpoint to be set by environment variable
- 38d8615 chore(dep): Commit lockfile changes
- b5b71eb fix(maven): fix maven verify logic
- 79b5b64 fix(cmd): move validation to upload cmd

---
Automated with [GoReleaser](https://github.com/goreleaser)
Built with go version go1.9.3 linux/amd64

## v0.2.4

- b0d5c7a Release v0.2.4
- 0e20f0b chore(flags): clean up flag parsing
- 41c2d3e fix(config): refactor to fix locator flag setting
- 668a4f9 Release v0.2.3
- 4c0286c fix(cmd): make build cmd runnable again
- a848a58 chore(errors): reformat some error copy

---
Automated with [GoReleaser](https://github.com/goreleaser)
Built with go version go1.9.2 darwin/amd64

## v0.2.3

- 41c2d3e fix(config): refactor to fix locator flag setting
- 668a4f9 Release v0.2.3
- 4c0286c fix(cmd): make build cmd runnable again
- a848a58 chore(errors): reformat some error copy

---
Automated with [GoReleaser](https://github.com/goreleaser)
Built with go version go1.9.2 darwin/amd64

## v0.2.2

- 867cc0b Release v0.2.2
- 732038c feat(errors): better error handling and feedback
- b0ec539 feat(config): add ability to read from custom config file
- 2574402 fix(commonjs): fix node_modules traversal in subdir

---
Automated with [GoReleaser](https://github.com/goreleaser)
Built with go version go1.9.2 darwin/amd64

## v0.2.1

- 3f7ccf0 Release v0.2.1
- 5a6f382 feat(config): add default run mode to output json and exit w/o upload

---
Automated with [GoReleaser](https://github.com/goreleaser)
Built with go version go1.9.2 darwin/amd64

## v0.2.0

- 7243d0f Release v0.2.0
- eb054a3 feat(composer): support composer builds in subdirs
- 3c2bccc feat(gems): support bundler builds in subdirs
- 58d98df fix(maven): fix maven output command
- 811ecb0 feat(maven): use module manifest in builds
- 6c5ab1c feat(bower): support bower builds in subfolders
- 2c4b1a6 feat(build): support multi-module builds

---
Automated with [GoReleaser](https://github.com/goreleaser)
Built with go version go1.9.2 darwin/amd64

## v0.1.0

- f36ce39 fix(release): fix .goreleaser entry point
- 124bb47 chore(release): change package entry point
- 55acfd3 feat(upload): send report link
- f678cf0 fix(build): fix locator and build output
- 59eec8a fix(cmd): Guard against under-specified user input
- 5161162 feat(cmd): Refactor CLI and config structure
- 97626c5 feat(config): Read API key from environment variable
- 384b13d Merge pull request #6 from fossas/feat/3-upload-builds-results
- 0537aaf Merge branch 'feat/3-upload-builds-results' of github.com:fossas/fossa-cli into feat/3-upload-builds-results
- 4aec471 feat(upload): #3 add build upload cmd
- 271ba79 Merge pull request #5 from fossas/feat/4-fossa-yaml
- f70ca36 fix(config): Remove debugging statement
- 64c67ca feat(config): Add config options for locator
- 1e98346 feat(upload): #3 add build upload cmd
- d4383d2 fix(main): Remove debugging comment
- 0dd5ee9 feat(config): Set existing build options from configuration file
- 6010976 feat(config): Read config file values
- df2d7d8 Merge pull request #2 from fossas/feat/1-go-get
- b476866 feat(go): Run go get on incomplete builds
- 9f47778 fix(gem): install only production deps by default
- aa4ba7d fix(json): fix json keys in dependency

---
Automated with [GoReleaser](https://github.com/goreleaser)
Built with go version go1.9.2 darwin/amd64

## v0.0.0

- 699d58d feat(build): ignore RawDependencies in serialization
- 834466a feat(build): refactor dependency and logging
- 82f4830 chore(build): ignore dist folder
- 74edd98 Merge branch 'master' of https://github.com/fossas/fossa-cli
- 5e71265 feat(build): add release spec
- cf3de9b Merge branch 'master' of github.com:fossas/fossa-cli
- 0b7331d feat(go): Fall back to import path tracing when no lockfiles
- 7305c46 feat(log): add logging config
- b3d5b72 fix(gem): fix bundle command
- f87cc95 feat(composer): composer support
- f30e125 fix(build): fix build and maven command
- 9221cea feat(build): update logging and docs
- 36f5668 Merge branch 'master' of https://github.com/fossas/fossa-cli
- e2f557a feat(mvn): add maven support
- 5773c86 feat(go): Add glide, godep, govendor, vndr support
- 8ebfd7a feat(go): Add dep support
- f555b48 style(golint): Fix lint and vet warnings
- 7fa1098 doc(readme): update licensing guidance
- 1afe4a0 doc(readme): update readme
- 103d685 doc(license): add readme and license
- 1800cc3 Add Gopkg manifest
- 0d43673 feat(bower): add bower suppot
- 364cebf feat(cli): Refuse to build unless --install flag is explicitly passed
- 5f117dc fix(npm): Fix npm build logic
- 05ae3f5 Initial Commit

---
Automated with [GoReleaser](https://github.com/goreleaser)
Built with go version go1.9.2 darwin/amd64<|MERGE_RESOLUTION|>--- conflicted
+++ resolved
@@ -1,13 +1,11 @@
 # FOSSA CLI Changelog
 
+## Unreleased
+- Removes warnings and tracebacks to stderr [#1358](https://github.com/fossas/fossa-cli/pull/1358)
+
 ## v3.8.30
-<<<<<<< HEAD
-- Removes warnings and tracebacks to stderr [#1358](https://github.com/fossas/fossa-cli/pull/1358)
-=======
-
 - Fix an issue with long-option syntax for older versions of `sbt` ([#1356](https://github.com/fossas/fossa-cli/pull/1356))
 - Debug: add more logging for debugging missing dependencies. ([#1360](https://github.com/fossas/fossa-cli/pull/1360))
->>>>>>> ca9f7d98
 
 ## v3.8.29
 - Prevents showing SCM warnings in fossa analyze, test, and report [#1354](https://github.com/fossas/fossa-cli/pull/1354)
