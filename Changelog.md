--- conflicted
+++ resolved
@@ -1,13 +1,9 @@
 # FOSSA CLI Changelog
 
-<<<<<<< HEAD
 ## Unreleased
 
-- Configuration: Users can now use `.fossa.yaml` as a configuration file name. Previously, only `.fossa.yml` was supported. ([#851](https://github.com/fossas/fossa-cli/pull/851))
 - Configuration: Reports an error when provided API key is an empty string ([#856](https://github.com/fossas/fossa-cli/pull/856))
 
-=======
->>>>>>> bcab2794
 ## v3.1.7
 - Configuration: Users can now use `.fossa.yaml` as a configuration file name. Previously, only `.fossa.yml` was supported. ([#851](https://github.com/fossas/fossa-cli/pull/851))
 - fossa-deps: Fixes an archive uploading bug for vendor dependency by queuing archive builds individually. ([#826](https://github.com/fossas/fossa-cli/pull/826))
