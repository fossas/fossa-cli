# FOSSA CLI Changelog

## v3.2.12

<<<<<<< HEAD
- Adds `text` as an option to `fossa report attribution --format`. ([#921](https://github.com/fossas/fossa-cli/pull/921))
=======
- Go: The standard library is no longer reported as a dependency. ([#918](https://github.com/fossas/fossa-cli/pull/918))
>>>>>>> 34f4edd9

## v3.2.11

- nodejs: Refine how workspace packages are recognized/skipped. ([#916](https://github.com/fossas/fossa-cli/pull/916))
- Cocoapods - Resolves vendored local podspecs into their source Git repositories when possible. ([#875](https://github.com/fossas/fossa-cli/pull/875))

## v3.2.10

- Haskell: Generates build plan properly for multi-home Cabal projects (h/t [@jmickelin](https://github.com/jmickelin)) ([#910](https://github.com/fossas/fossa-cli/pull/910))

## v3.2.9

- Container Scanning: supports rpm databases using `ndb` or `sqlite` backend. ([#894](https://github.com/fossas/fossa-cli/pull/894))

## v3.2.8

- Filtering: Don't use included paths for discovery exclusion. ([#907](https://github.com/fossas/fossa-cli/pull/907))
- Filtering: add `--debug-no-discovery-exclusion` for client-side filter debugging. (#[901](https://github.com/fossas/fossa-cli/pull/901))

## v3.2.7

- debug: Redact all known API keys from the debug bundle (#[897](https://github.com/fossas/fossa-cli/pull/897))
- nodejs: Discover peer deps and transitive deps for name-spaced packages in package-lock.json. ([#882](https://github.com/fossas/fossa-cli/pull/882))

## v3.2.6

- Filters: Apply filters during the discvoery phase, reducing end-to-end runtime. ([#877](https://github.com/fossas/fossa-cli/pull/877))

## v3.2.5

- debug: Reduce the size of debug bundles. ([#890](https://github.com/fossas/fossa-cli/pull/890))

## v3.2.4
- nodejs: Fixed a bug where dev deps that only appear in requires were considered production dependencies. ([#884](https://github.com/fossas/fossa-cli/pull/884))

## v3.2.3
- nodejs: Fixed a bug where some dev dependencies weren't removed during shrinking. ([#859](https://github.com/fossas/fossa-cli/pull/859))

## v3.2.2

- nodejs: Fix a bug where cycles involved peer dependencies would cause an infinite loop. ([#870](https://github.com/fossas/fossa-cli/pull/870))
- Experimental: Allow local license scanning of vendored dependencies (specified in `fossa-deps.yml` file) when using `--experimental-native-license-scan`.
  - [#868](https://github.com/fossas/fossa-cli/pull/868)
  - [#858](https://github.com/fossas/fossa-cli/pull/858)
  - [#838](https://github.com/fossas/fossa-cli/pull/838)
  - [#814](https://github.com/fossas/fossa-cli/pull/814)
  - [#873](https://github.com/fossas/fossa-cli/pull/873)

## v3.2.1

- Experimental: native license scanning is now disabled by default. ([#865](https://github.com/fossas/fossa-cli/pull/865))

## v3.2.0
- Telemetry: Introduces fossa cli telemetry for fatal errors and warnings. By default, telemetry is disabled. ([#831](https://github.com/fossas/fossa-cli/pull/831))
Please read for details on telemetry [here](./docs/telemetry.md)

- Configuration: Fixes a bug where `.fossa.yml` was picked up only in the working directory, not in the analysis directory. ([#854](https://github.com/fossas/fossa-cli/pull/854))
- Configuration: Reports an error when provided API key is an empty string ([#856](https://github.com/fossas/fossa-cli/pull/856))

## v3.1.8

- Windows: Fixes a --version command for windows release binary.

## v3.1.7

- Configuration: Users can now use `.fossa.yaml` as a configuration file name. Previously, only `.fossa.yml` was supported. ([#851](https://github.com/fossas/fossa-cli/pull/851))
- fossa-deps: Fixes an archive uploading bug for vendor dependency by queuing archive builds individually. ([#826](https://github.com/fossas/fossa-cli/pull/826))
- nodejs: Capture peer dependencies transitively for npm `package-lock.json` files. ([#849](https://github.com/fossas/fossa-cli/pull/849))

## v3.1.6

- Respects Go module replacement directives in the Go Mod Graph strategy. ([#841](https://github.com/fossas/fossa-cli/pull/841))

## v3.1.5

- Adds `--format` to `fossa report attribution` and deprecates `--json`. ([#844](https://github.com/fossas/fossa-cli/pull/844))

## v3.1.4

- Handles symlink loops in directory structure. ([#827](https://github.com/fossas/fossa-cli/pull/827))
- No longer crashes when `fossa-deps.yml` exists but has an empty `archived-dependencies` property. ([#832](https://github.com/fossas/fossa-cli/pull/832))

## v3.1.3

- Adds support for identifying dynamically linked dependencies in an output binary. ([#818](https://github.com/fossas/fossa-cli/pull/818), [#788](https://github.com/fossas/fossa-cli/pull/788), [#780](https://github.com/fossas/fossa-cli/pull/780), [#788](https://github.com/fossas/fossa-cli/pull/778), [#771](https://github.com/fossas/fossa-cli/pull/771), [#770](https://github.com/fossas/fossa-cli/pull/770))

## v3.1.2

- Fixes a bug which ignored the `server` field in the config file. ([#821](https://github.com/fossas/fossa-cli/pull/821))

## v3.1.1

- UX: Parser error messages include call to action. ([#801](https://github.com/fossas/fossa-cli/pull/801))
- UX: Improves error message when executable is not found. ([#813](https://github.com/fossas/fossa-cli/pull/813))
- UX: Fixes minor scan summary ordering bug. ([#813](https://github.com/fossas/fossa-cli/pull/813))
- UX: Writes errors and warnings encountered in analyze to temp file. ([#813](https://github.com/fossas/fossa-cli/pull/813))
- Ruby: Improves error and warning messages. ([#800](https://github.com/fossas/fossa-cli/pull/800))
- Python: `setup.py` error messages are _less_ noisy. ([#801](https://github.com/fossas/fossa-cli/pull/801))
- Dart: Improves error and warning messages. ([#800](https://github.com/fossas/fossa-cli/pull/806))
- Pipenv: Improves error and warning messages. ([#803](https://github.com/fossas/fossa-cli/pull/803))
- Poetry: Improves error and warning messages. ([#803](https://github.com/fossas/fossa-cli/pull/803))
- Maven: Improves error and warning messages. ([#808](https://github.com/fossas/fossa-cli/pull/808))
- Nodejs: Improves error and warning messages. ([#805](https://github.com/fossas/fossa-cli/pull/805))
- Swift: Improves error and warning messages. ([#802](https://github.com/fossas/fossa-cli/pull/802))
- Cocoapods: Improves error and warning messages. ([#807](https://github.com/fossas/fossa-cli/pull/807))
- Golang: Improves error and warning messages. ([#809](https://github.com/fossas/fossa-cli/pull/809))
- Gradle: Improves error and warning messages. ([#804](https://github.com/fossas/fossa-cli/pull/804))
- Scala: Improves error and warning messages. ([#813](https://github.com/fossas/fossa-cli/pull/813))
- Clojure: Improves error and warning messages. ([#813](https://github.com/fossas/fossa-cli/pull/813))
- Nim: Improves error and warning messages. ([#813](https://github.com/fossas/fossa-cli/pull/813))
- Rust: Improves error and warning messages. ([#813](https://github.com/fossas/fossa-cli/pull/813))
- UX: Improves errors for dynamic deps, and binary deps analysis. ([#819](https://github.com/fossas/fossa-cli/pull/819))
- UX: Improves analysis scan summary rendering. ([#819](https://github.com/fossas/fossa-cli/pull/819))


## v3.1.0

- Fossa API: Uses `SSL_CERT_FILE`, and `SSL_CERT_DIR` environment variable for certificates when provided. ([#760](https://github.com/fossas/fossa-cli/pull/760))
- UX: Uses error messages received from FOSSA api, when reporting API related errors. ([#792](https://github.com/fossas/fossa-cli/pull/792))
- UX: Adds scan summary tabulating errors, warnings, project directory, and skipped projects. ([#790](https://github.com/fossas/fossa-cli/pull/790))

## v3.0.18

- Fully percent-encode sub-paths in generated URLs. ([#789](https://github.com/fossas/fossa-cli/pull/789))
- Improve error tracking and outputs. ([#774](https://github.com/fossas/fossa-cli/pull/774))
- Cabal: Fixed a filter error that treated cabal projects as stack projects. ([#787](https://github.com/fossas/fossa-cli/pull/787))

## v3.0.17

- Npm: Fixes an issue where a package-lock.json dep with a boolean 'resolved' key wouldn't parse. ([#775](https://github.com/fossas/fossa-cli/pull/775))
- Npm: Fixes an issue where analyzing `package-lock.json` would miss duplicate packages with different versions. ([#779](https://github.com/fossas/fossa-cli/pull/779))
- Gradle: Projects with only a top-level `settings.gradle` file will now be detected. ([#785](https://github.com/fossas/fossa-cli/pull/785))

## v3.0.16

- Monorepo: Upload file data and licenses together during monorepo scans, speed up issue scans. ([#772](https://github.com/fossas/fossa-cli/pull/772))
- Improves the overall performance and progress reporting of VSI scans. ([#765](https://github.com/fossas/fossa-cli/pull/765))
- Rebar: Fix `rebar.config` parser failing on unneccessary escapes. ([#764](https://github.com/fossas/fossa-cli/pull/764))

## v3.0.15

- Improve archive upload logging. ([#761](https://github.com/fossas/fossa-cli/pull/761))

## v3.0.14

- Maven: Updates implementation to delineate classifier, and consequently maven dependencies with classifier can be scanned without failure in FOSSA. ([#755](https://github.com/fossas/fossa-cli/pull/755/))

## v3.0.13

- `package-lock.json` parser ignores name field. ([#757](https://github.com/fossas/fossa-cli/pull/757))

## v3.0.12

- log4j: Adds `fossa log4j` command to identify log4j dependencies. ([#744](https://github.com/fossas/fossa-cli/pull/744))

## v3.0.11

- Yarn: Fixes an issue, where entry missing `resolved` attribute in `yarn.lock` would throw exception. ([#741](https://github.com/fossas/fossa-cli/pull/741))

## v3.0.10

- Gradle: Uses ResolutionAPI for gradle analysis. ([#740](https://github.com/fossas/fossa-cli/pull/740/))
- Cleans up duplicated internal hashing primitives ([#737](https://github.com/fossas/fossa-cli/pull/737))
- Adds a prerequisite required for future VSI improvements ([#736](https://github.com/fossas/fossa-cli/pull/736))

## v3.0.9

- Makes experimental flags discoverable and documents them. ([#723](https://github.com/fossas/fossa-cli/pull/723))
- Supports extracting `.tar.xz` files ([#734](https://github.com/fossas/fossa-cli/pull/734))
- Supports extracting `.tar.bz2` files ([#734](https://github.com/fossas/fossa-cli/pull/734))
- Adds explicit `xz` support for `rpm` files ([#735](https://github.com/fossas/fossa-cli/pull/735))
- Adds `zstd` support for `rpm` files ([#735](https://github.com/fossas/fossa-cli/pull/735))
- Adds a prerequisite required for future VSI improvements ([#730](https://github.com/fossas/fossa-cli/pull/730))

## v3.0.8

- Nuget: Fixes analysis performance when working with `project.assets.json` ([#733](https://github.com/fossas/fossa-cli/pull/733))

## v3.0.7

- Go: `go mod graph` is used as default tactic for gomod strategy. ([#707](https://github.com/fossas/fossa-cli/pull/707))

## v3.0.6

- Yarn: Fixes a bug with yarn v1 lock file analysis, where direct dependencies were not reported sometimes. ([#716](https://github.com/fossas/fossa-cli/pull/716))

## v3.0.5

- Nim: Adds support for dependency analysis using `nimble.lock` file. ([#711](https://github.com/fossas/fossa-cli/pull/711))

## v3.0.4

- Npm: Fixes a bug where dev dependencies were not included in result when using `--include-unused-deps` ([#710](https://github.com/fossas/fossa-cli/pull/710))

## v3.0.3

- Increases default timeout to 3600 seconds (1 hour) for commands listed below ([#712](https://github.com/fossas/fossa-cli/pull/712))
  - `fossa test`
  - `fossa container test`
  - `fossa vps test`
  - `fossa report`
  - `fossa vps report`

## v3.0.2

- Nuget (projectassetsjson): Ignores project type dependencies in reporting ([#704](https://github.com/fossas/fossa-cli/pull/704))
- Nuget (projectassetsjson): Fixes a bug, where indirect dependencies where appearing as direct dependencies([#704](https://github.com/fossas/fossa-cli/pull/704))

## v3.0.1

- Deduplicates `vendored-dependencies` entries when possible, and provides a better error message when not. ([#689](https://github.com/fossas/fossa-cli/pull/689))
- Adds logging to `vendored-dependencies` processing. ([#703](https://github.com/fossas/fossa-cli/pull/703))

# Version 3 Changelog

- Migrates source code from [spectrometer](https://github.com/fossas/spectrometer) into fossa-cli (this repository).

# Version 2 Changelog

Releases for CLI 2.x can be found at: https://github.com/fossas/spectrometer/releases

## v2.19.9

- Go: Fixes a regression, where deep dependencies were reported as direct dependencies. ([#443](https://github.com/fossas/spectrometer/pull/443/))

## v2.19.8

- Perl: Adds support for Perl with parsing of `META.json`, `META.yml`, `MYMETA.yml`, `MYMETA.json`. ([#428](https://github.com/fossas/spectrometer/pull/428))

## v2.19.7

- Resolves a regression when parsing npm `package-lock.json` files that do not contain a `version` field ([#445](https://github.com/fossas/spectrometer/pull/445))

## v2.19.6

- Special cases scans with a single VSI only filter to skip other analysis strategies ([#407](https://github.com/fossas/spectrometer/pull/407))
- Adds the ability to skip resolving dependencies from FOSSA projects discovered during VSI scans ([#435](https://github.com/fossas/spectrometer/pull/435))

## v2.19.5

- Fixes an issue observed during VSI analysis where fingerprinting files with lines longer than 64KiB would fail. ([#427](https://github.com/fossas/spectrometer/pull/427))

## v2.19.4

- Adds experimental capability for filtering gradle configuration for analysis. ([#425](https://github.com/fossas/spectrometer/pull/425))

Refer to: [Gradle documentation](docs/references/strategies/languages/gradle/gradle.md#experimental-only-selecting-set-of-configurations-for-analysis) for more details.

## v2.19.3

- Removes `fossa compatibility` command. ([#383](https://github.com/fossas/spectrometer/pull/383))

Use [`fossa-deps.{yml,json}`](docs/features/vendored-dependencies.md) file to facilitate archive uploading capability, previously provided by `fossa compatibility` command.

## v2.19.2

- Adds `--config` flag, which can set custom path for configuration file. If `--config` flag is not used, base directory will scanned for `.fossa.yml` file. ([#415](https://github.com/fossas/spectrometer/pull/415))

## v2.19.1

- Fixes an issue where nodeJS errors were reported when no NodeJS project were discovered. ([#424](https://github.com/fossas/spectrometer/pull/424))

## v2.19.0

- Adds support for `fossa analyze --include-unused-deps`, which prevents filtering out non-production dependencies. ([#412](https://github.com/fossas/spectrometer/pull/412))
- Yarn: Adds support for workspaces. ([#374](https://github.com/fossas/spectrometer/pull/374))
- Npm: Adds support for workspaces. ([#374](https://github.com/fossas/spectrometer/pull/374))
- Npm: Removes unreliable `npm ls`-based analysis tactic. ([#374](https://github.com/fossas/spectrometer/pull/374))
- `fossa-deps`: Adds support for `bower`-type in `referenced-dependencies`. ([#406](https://github.com/fossas/spectrometer/pull/406))
- Monorepo: Chunk AOSP files when uploading ([#421](https://github.com/fossas/spectrometer/pull/421)).
- Monorepo: Don't fail on files that are filtered during expansion ([#421](https://github.com/fossas/spectrometer/pull/421)).

## v2.18.1

- Monorepo: Send error state to UI if the CLI crashes, so scans won't appear to hang forever. ([#409](https://github.com/fossas/spectrometer/pull/409))
- Monorepo: Fix parsing nomos output bug where files contain newlines. ([#409](https://github.com/fossas/spectrometer/pull/409))

## v2.18.0

- Improves performance in scenarios where cgroups are used to limit the amount of CPU time available, such as K8S containers ([#403](https://github.com/fossas/spectrometer/pull/403))

## v2.17.3

- Monorepo: adds some optimizations to reduce the amount of file buffering in memory during a scan, resulting in less memory pressure and faster scans. ([#402](https://github.com/fossas/spectrometer/pull/402))
- Adds compatibility script for `fossa report attribution --json` ([#397](https://github.com/fossas/spectrometer/pull/397))

## v2.17.2

- Fortran: Supports fortran package manager. ([#377](https://github.com/fossas/spectrometer/pull/377))

## v2.17.1

- Adds support for reporting origin path for binaries discovered via `--experimental-enable-binary-discovery` ([#396](https://github.com/fossas/spectrometer/pull/396))

## v2.17.0

- When running `fossa analyze` with the `--debug` flag, we now create a `fossa.debug.json.gz` file containing detailed runtime traces for project discovery and dependency analysis

## v2.16.6

- Monorepo: Adds automatic retries to failed API calls. ([#392](https://github.com/fossas/spectrometer/pull/392))

## v2.16.5

- Adds JSON Output for `fossa test --json` when there are no issues. ([#387](https://github.com/fossas/spectrometer/pull/387))

## v2.16.4

- Monorepo: Fixes bug with symlink logic mismatch between walker and buildspec uploader. ([#388](https://github.com/fossas/spectrometer/pull/388))

## v2.16.3

- Monorepo: Fixes bug with non-glob exclusions. ([#386](https://github.com/fossas/spectrometer/pull/386))

## v2.16.2

- Monorepo: Fixes crash when there are no ninja/buildspec files to upload. ([#385](https://github.com/fossas/spectrometer/pull/385))
- Monorepo: Fixes issue with only-path/exclude-path globs.

## v2.16.1

- Gradle: Supports analysis of projects using gralde v3.3 or below. ([#370](https://github.com/fossas/spectrometer/pull/370))

## v2.16.0

- Swift: Supports dependencies analysis for dependencies managed by Swift Package Manager. ([#354](https://github.com/fossas/spectrometer/pull/354))

## v2.15.24

- Leiningen: Executes `lein --version` before performing any analysis, to ensure Leiningen has performed its install tasks (done on its first invocation). ([#379](https://github.com/fossas/spectrometer/pull/379))

## v2.15.23

- Maven: Fixes `mvn:dependency` tactic to exclude root project as direct dependency. ([#375](https://github.com/fossas/spectrometer/pull/375))

## v2.15.22

- Adds branch and revision information to the URL reported at the end of a `fossa analyze --experimental-enable-monorepo` scan. ([#378](https://github.com/fossas/spectrometer/pull/378))

## v2.15.21

- When using `--experimental-enable-binary-discovery`, prepopulates information discovered in JAR manfiests. ([#372](https://github.com/fossas/spectrometer/pull/372))

## v2.15.20

- Yarn: Fixes potential runtime errors, when yarn.lock contains deep dependency without specification at root level in yarn.lock. ([#369](https://github.com/fossas/spectrometer/pull/369))

## v2.15.19

- Fixes an issue with `fossa-deps.yml` `vendored-dependencies` entries where uploads would fail if the dependency was in a subdirectory. ([#373](https://github.com/fossas/spectrometer/pull/373))

## v2.15.18

- Monorepo: Speeds up commercial phrase detection by doing a first pass before trying to parse context. ([#371](https://github.com/fossas/spectrometer/issues/371))

## v2.15.17

- Gradle: Classifies dependency from `testCompileClasspath` and `testRuntimeClasspath` configurations as test dependencies. ([#366](https://github.com/fossas/spectrometer/pull/366))

## v2.15.16

- Yarn: Analyzes yarn.lock without runtime error, when yarn.lock includes symlinked package. ([#363](https://github.com/fossas/spectrometer/pull/363))

## v2.15.15

- Monorepo: Efficiently upload binary blobs for ninja & buildspec files ([#362](https://github.com/fossas/spectrometer/pull/362)).

## v2.15.14

- Yarn: Fixes missing dependency from the analyses, when dependency has zero deep dependencies, and is not a deep dependency of any other dependency. ([#359](https://github.com/fossas/spectrometer/pull/359))

## v2.15.13

Adds another closed beta feature around FOSSA C/C++ support.
For now this functionality is considered publicly undocumented, and is only used with support from FOSSA engineering.

- Adds support for reporting detected binaries as unlicensed dependencies ([#353](https://github.com/fossas/spectrometer/pull/353))

## v2.15.12

- Yarn: Analyzes yarn.lock without runtime error, when yarn.lock includes directory dependency. ([#361](https://github.com/fossas/spectrometer/pull/361))

## v2.15.11

- Gradle: Classifies dependency's environment correctly, when originating from common android development and test configurations. ([#338](https://github.com/fossas/spectrometer/pull/338))

## v2.15.10

- Monorepo: Ignore permission errors when searching for ninja or buildspec files. ([#351](https://github.com/fossas/spectrometer/pull/351))

## v2.15.9

- CocoaPods: Supports git sources in `Podfile.lock` analysis. ([#345](https://github.com/fossas/spectrometer/pull/345))

## v2.15.8

- `fossa analyze --experimental-enable-monorepo` now turns off proprietary language scanning by default, and has this feature controlled by a feature flag ([#343](https://github.com/fossas/spectrometer/pull/343))

## v2.15.7

- Resolves an issue where errors running `fossa report` and `fossa test` would be made more confusing when the project isn't a monorepo project ([#321](https://github.com/fossas/spectrometer/pull/321))
- Prevents uploading standard analysis results to monorepo projects, where they'd be silently ignored ([#341](https://github.com/fossas/spectrometer/pull/341))

## v2.15.6

- CocoaPods: Fixes `Podfile.lock` parsing. It safely parses when Pod and Dependencies entries are enclosed with quotations. ([#337](https://github.com/fossas/spectrometer/pull/337))

## v2.15.5

- Fixes an issue where `--json` would output the raw project ID, instead of a normalized ID ([#339](https://github.com/fossas/spectrometer/pull/339))

## v2.15.4

- Gradle: Search parent directories for gradlew and gradlew.bat ([#336](https://github.com/fossas/spectrometer/pull/336))

This release also adds a number of closed beta features around FOSSA C/C++ support.
For now this functionality is considered publicly undocumented, and is only used with support from FOSSA engineering.

As such this new functionality is hidden from the help and other documentation in this repo.
For questions using the new functionality in this release please contact us!

- Support linking user-defined dependency binaries. ([#323](https://github.com/fossas/spectrometer/pull/323))
- Support resolving linked user-defined binaries found in projects when VSI is enabled. ([#328](https://github.com/fossas/spectrometer/pull/328))
- Support linking user project binaries. ([#333](https://github.com/fossas/spectrometer/pull/333))
- Support resolving linked user project binaries found in projects when VSI is enabled. ([#333](https://github.com/fossas/spectrometer/pull/333))

## v2.15.3

- Resolve a scan performance regression for `fossa vps` invocations. ([#335](https://github.com/fossas/spectrometer/pull/335))
- Resolve a scan performance regression for `fossa analyze --experimental-enable-monorepo` invocations. ([#335](https://github.com/fossas/spectrometer/pull/335))

## v2.15.2

- Maven: Fixes an issue where dependencies parsed from `dependency:tree` would fail to resolve when uploaded. ([#332](https://github.com/fossas/spectrometer/pull/332))

## v2.15.1

- Maven: Fixes an issue where dependencies with a platform specifier were not correctly parsed. ([#329](https://github.com/fossas/spectrometer/pull/329))

## v2.15.0

- Dart: Adds support for pub package manager. ([#313](https://github.com/fossas/spectrometer/pull/313))
- Analyzed dependencies now report what file they were found in. ([#316](https://github.com/fossas/spectrometer/pull/316))

## v2.14.5

- Maven: Fixes an issue where projects with `settings.xml` files would not be analyzed correctly using the `dependency:tree` tactic. ([#327](https://github.com/fossas/spectrometer/pull/327))

## v2.14.4

- Gradle: Fixes an issue where all dependencies would appear as direct. ([#319](https://github.com/fossas/spectrometer/pull/319))

## v2.14.3

- Monorepo: archive expansion now respects `--exclude-path` and `--only-path`. ([#320](https://github.com/fossas/spectrometer/pull/320))

## v2.14.2

- Maven: `mvn dependency:tree` now correctly cleans up temporary files after an exception, and correctly uses `settings.xml` when available. ([#318](https://github.com/fossas/spectrometer/pull/318))

## v2.14.1

- Expanded proprietary language snippets in monorepo scans. ([#317](https://github.com/fossas/spectrometer/pull/317))

## v2.13.1

- Adds support for a new Maven tactic that produces the full dependency graph if `mvn dependency:tree` is available but the plugin is not. ([#310](https://github.com/fossas/spectrometer/pull/287))

## v2.13.0

- Elixir: Adds support for Elixir projects using `mix`. ([#287](https://github.com/fossas/spectrometer/pull/287))

## v2.12.3

- Gradle: Fixes an issue where unresolvable Gradle configurations would cause Gradle analysis to show no dependencies ([#292](https://github.com/fossas/spectrometer/pull/292)).

## v2.12.2

- Python: Fixes an issue where older Poetry lockfiles were not correctly identified. ([#309](https://github.com/fossas/spectrometer/pull/309))

## v2.12.1

- VPS: Adds `--exclude-path` and `--only-path` to monorepo functionality in `fossa analyze`. ([#291](https://github.com/fossas/spectrometer/pull/291))
- VPS: Support globs in `--{exclude,only}-path` flags. ([#291](https://github.com/fossas/spectrometer/pull/291))

## v2.12.0

- Python: Adds support for the Poetry package manager. ([#300](https://github.com/fossas/spectrometer/pull/300))

## v2.11.1

- Perl: Adds support for CPAN dependencies in `fossa-deps`. ([#296](https://github.com/fossas/spectrometer/pull/296))

## v2.11.0

- Adds support for selecting which folders analysis targets are discovered in. ([#273](https://github.com/fossas/spectrometer/pull/273))
- VPS: Adds support for `fossa test` and `fossa report` for monorepo projects. ([#290](https://github.com/fossas/spectrometer/pull/290))
- Maven: Adds support for `${property}` substitution for `<groupId>` and `<artifactId>` fields in dependencies. ([#282](https://github.com/fossas/spectrometer/pull/282))

## v2.10.3

- Adds support for specifying a release group on project creation. ([#283](https://github.com/fossas/spectrometer/pull/283))
- Adds support for non-HTTPS backends for archive uploads (e.g. for on-premises deployments). ([#276](https://github.com/fossas/spectrometer/pull/276))
- Adds `--experimental-enable-monorepo` and other associated flags to `fossa analyze`, which enables experimental monorepo support. ([#286](https://github.com/fossas/spectrometer/pull/286))
- Deprecates `fossa vps` subcommands. ([#286](https://github.com/fossas/spectrometer/pull/286))

## v2.10.2

- Fixes an issue where some `fossa` commands (including `fossa test`) would exit non-zero on success. ([#278](https://github.com/fossas/spectrometer/pull/278)).

## v2.10.1

- Fixes an issue where `fossa container analyze` exited zero on failure. ([#275](https://github.com/fossas/spectrometer/pull/275))

## v2.10.0

- Adds support for short flags. ([#264](https://github.com/fossas/spectrometer/pull/264))
- Adds a `remote-dependencies` section in the `fossa-deps` file to support archives at specific URLs. ([#260](https://github.com/fossas/spectrometer/pull/260))
- Renames some fields for `custom-dependencies` to avoid confusion. ([#260](https://github.com/fossas/spectrometer/pull/260))

## v2.9.2

- Adds JSON-formatted project information to the output of `fossa analyze` with `--json`. ([#255](https://github.com/fossas/spectrometer/pull/255))

## v2.9.1

- VPS: Bump wiggins - Updated `vps aosp-notice-file` subcommand to upload ninja files & trigger async task. ([#272](https://github.com/fossas/spectrometer/pull/272))

## v2.9.0

- Fixes an issue where stdout doesn't always flush to the console. ([#265](https://github.com/fossas/spectrometer/pull/265))
- Fixes an issue when referenced-dependencies are not being uploaded. ([#262](https://github.com/fossas/spectrometer/pull/262))
- Adds support for `fossa-deps.json`. ([#261](https://github.com/fossas/spectrometer/pull/261))
- Adds support for `vendored-dependencies` to be license scanned. ([#257](https://github.com/fossas/spectrometer/pull/257))

## v2.8.0

- Adds support for `--branch` flag on `fossa container analyze` command. ([#253](https://github.com/fossas/spectrometer/pull/253))
- Adds support and documentation for user-defined dependencies. ([#245](https://github.com/fossas/spectrometer/pull/245))
- Allows using `.yml` or `.yaml` extensions for `fossa-deps` file, but not both. ([#245](https://github.com/fossas/spectrometer/pull/245))
- `fossa analyze` now checks `fossa-deps` before running analysis (instead of checking in parallel with other analyses). ([#245](https://github.com/fossas/spectrometer/pull/245))

## v2.7.2

- VSI: Updates the VSI Plugin.
- VSI: Adds support for VSI powered dependency discovery as a strategy.

## v2.7.1

- Re-enables status messages for commands like `fossa test` in non-ANSI environments. ([#248](https://github.com/fossas/spectrometer/pull/248))
- Yarn: Adds support for Yarn v2 lockfiles. ([#244](https://github.com/fossas/spectrometer/pull/244))
- NuGet: Fixes the dependency version parser for `.csproj`, `.vbproj`, and similar .NET files. ([#247](https://github.com/fossas/spectrometer/pull/247))

## v2.7.0

- Conda: Adds support for the Conda package manager. ([#226](https://github.com/fossas/spectrometer/pull/226))

## v2.6.1

- VPS: Adds `--follow` to the `vps analyze` subcommand, which allows for following symbolic links during VPS scans. ([#243](https://github.com/fossas/spectrometer/pull/243))

## v2.6.0

- Display the progress of `fossa analyze` while running. ([#239](https://github.com/fossas/spectrometer/pull/239))

## v2.5.18

- NPM: Fixes issue where transitive dependencies could be missing in NPM projects. ([#240](https://github.com/fossas/spectrometer/pull/240))

## v2.5.17

- Containers: Fixes an issue where `--project` and `--revision` were not correctly handled in `fossa container analyze`. ([#238](https://github.com/fossas/spectrometer/pull/238))

## v2.5.16

- Adds support for `fossa-deps.yml`. ([#236](https://github.com/fossas/spectrometer/pull/236))

## v2.5.15

- Python: Fixes an issue where parsing unsupported fields in `requirements.txt` could prevent Python analyses from terminating. ([#235](https://github.com/fossas/spectrometer/pull/235))

## v2.5.14

- Go: Upload module identifiers instead of package identifiers to the backend. ([#234](https://github.com/fossas/spectrometer/pull/234))

## v2.5.13

- VPS: Update VPS plugin to `2021-04-27-312bbe8`. ([#233](https://github.com/fossas/spectrometer/pull/233))
  - Improve performance of scanning projects
  - Reduce memory pressure when scanning large projects

## v2.5.12

- VPS: Update VPS plugin to `2021-04-19-9162a26`. ([#231](https://github.com/fossas/spectrometer/pull/231))

## v2.5.11

- Allow flags to be set via configuration file. ([#220](https://github.com/fossas/spectrometer/pull/220))
- Containers: add support for layers. ([#228](https://github.com/fossas/spectrometer/pull/228))

## v2.5.10

- Only activate replay/record mode using `--replay`/`--record` (previously it was turned on in `--debug` mode). ([#212](https://github.com/fossas/spectrometer/pull/212))
- Containers: Fixed a bug where container scanning failed when ignored artifacts aren't in the right shape. ([#223](https://github.com/fossas/spectrometer/pull/223))

## v2.5.9

- VPS: Update the VPS scanning plugin:
  - Resolve issues reading IPR files with null byte content.
  - Workaround recursive variable declarations when parsing Android.mk files.

## v2.5.8

- VPS: Support makefiles in `fossa vps aosp-notice-file`. ([#216](https://github.com/fossas/spectrometer/pull/216))
- VPS: Require paths to ninja files as arguments in `fossa vps aosp-notice-file`. ([#217](https://github.com/fossas/spectrometer/pull/217))

## v2.5.7

- VPS: Print project URL after `fossa vps analyze`. ([#215](https://github.com/fossas/spectrometer/pull/215))

## v2.5.6

- Gradle: Fixes an issue that sometimes prevented Gradle project analyses from terminating. ([#211](https://github.com/fossas/spectrometer/pull/211))

## v2.5.5

- PHP: Fixes an issue where Composer lockfiles could cause a crash when parsing. ([#207](https://github.com/fossas/spectrometer/pull/207))

## v2.5.4

- Scala: Fixes an issue that sometimes prevented Scala analyses from terminating. ([#206](https://github.com/fossas/spectrometer/pull/187))

## v2.5.0

- Containers: Add container analysis toolchain. ([#173](https://github.com/fossas/spectrometer/pull/173))

## v2.4.11

- Fixes several issues that caused analysis failures during upload. ([#187](https://github.com/fossas/spectrometer/pull/187), [#188](https://github.com/fossas/spectrometer/pull/188))

## v2.4.9

- Python: Fixes an issue with `requirements.txt` parsing line extensions. ([#183](https://github.com/fossas/spectrometer/pull/183))
- Fixes an issue where we didn't read the cached revision when picking a revision for `fossa test` in projects without VCS. ([#182](https://github.com/fossas/spectrometer/pull/182))
- Fixes an issue where invalid project URLs would be printed for projects without VCS when `--branch` was not specified. ([#181](https://github.com/fossas/spectrometer/pull/181))

## v2.4.8

- Introduce a new hidden `fossa compatibility` command which runs fossa v1 `fossa analyze` and allows users to access the archive uploader. ([#179](https://github.com/fossas/spectrometer/pull/179))

## v2.4.7

- Fixes an issue where `fossa test` would always exit zero for push-only API keys. ([#170](https://github.com/fossas/spectrometer/pull/170))
- Fixes an issue where dependency graphs would be filtered out if they had no direct dependencies (e.g. in strategies like Yarn where direct dependencies are unknown). ([#172](https://github.com/fossas/spectrometer/pull/172))
- Go: Fixes an issue with `glide.lock` parser. ([#175](https://github.com/fossas/spectrometer/pull/175))
- Go: Adds multi-module project support to `go.mod` static analysis. ([#171](https://github.com/fossas/spectrometer/pull/171))
- NPM, Yarn: Fixes an issue where subdirectories were erroneously ignored. ([#174](https://github.com/fossas/spectrometer/pull/174))

## v2.4.6

- VPS: Update Wiggins CLI plugin to version `2020-12-11-5d581ea`

## v2.4.5

- VPS: Update `fossa vps analyze` to use a new VPS project scanning engine:
  - Improve scan performance
  - Support "License Only" scans, where the project is scanned for licenses but is not inspected for vendored dependencies.

## v2.4.4

- Maven: Add limited support for POM `${property}` interpolation. ([#158](https://github.com/fossas/spectrometer/pull/158))

## v2.4.3

- Adds `--version` flag. ([#157](https://github.com/fossas/spectrometer/pull/157))

## v2.4

- RPM: Adds support for unpacking of gzipped RPMs. ([#154](https://github.com/fossas/spectrometer/pull/154))
- VPS: Integrates `vpscli scan` as `fossa vps analyze`. ([#148](https://github.com/fossas/spectrometer/pull/148))
- VPS: Removes `vpscli` binary. ([#148](https://github.com/fossas/spectrometer/pull/148))
- VPS: Adds support for `--team` and other metadata flags to VPS analysis. ([#149](https://github.com/fossas/spectrometer/pull/149))
- VPS: Adds `fossa vps test` command, analogous to `fossa test` for VPS projects. ([#150](https://github.com/fossas/spectrometer/pull/150))
- VPS: Adds `fossa vps report` command, analogous to `fossa report` for VPS projects. ([#150](https://github.com/fossas/spectrometer/pull/150))

## v2.3.2

- Adds `fossa list-targets` to list "analysis targets" (projects and subprojects) available for analysis. ([#140](https://github.com/fossas/spectrometer/pull/140))
- Adds `--filter TARGET` option to `fossa analyze`. ([#140](https://github.com/fossas/spectrometer/pull/140))
- Adds support for "detached HEAD" state in `git` and `svn`. ([#141](https://github.com/fossas/spectrometer/pull/141))
- Python: Dependencies found via `*req*.txt` and `setup.py` are now merged. ([#140](https://github.com/fossas/spectrometer/pull/140))
- Maven: Natively support multi-POM Maven projects. ([#140](https://github.com/fossas/spectrometer/pull/140))
- Gradle: Fixes an issue where subprojects were not handled correctly. ([#140](https://github.com/fossas/spectrometer/pull/140))

## v2.3.1

- RPM: Dependencies from multiple `*.spec` files in the same directory are now merged. ([#138](https://github.com/fossas/spectrometer/pull/138))
- Erlang: Aliased packages in `rebar3` are now resolved to their true names. ([#139](https://github.com/fossas/spectrometer/pull/139))
- Gradle: Support all build configurations (instead of a hard-coded list of known configuration names). ([#134](https://github.com/fossas/spectrometer/pull/134))

## v2.3.0

- Erlang: Fixes an issue where the `rebar3` strategy would incorrectly identify dependencies as top-level projects. ([#119](https://github.com/fossas/spectrometer/pull/119))
- Python: Fixes various issues in the `setup.py` parser. ([#119](https://github.com/fossas/spectrometer/pull/119))
- Haskell: Adds support for Haskell projects using `cabal-install`. ([#122](https://github.com/fossas/spectrometer/pull/122))
- PHP: Adds support for PHP projects using `composer`. ([#121](https://github.com/fossas/spectrometer/pull/121))

## v2.2.4

- Scala: Adds support for Scala projects using `sbt`. ([#54](https://github.com/fossas/spectrometer/pull/54))

## v2.2.1

- Python: Fixes an issue where the `req.txt` strategy would run even when no relevant files were present. ([#109](https://github.com/fossas/spectrometer/pull/109))

## v2.2.0

- Improves contributor counting accuracy using repository metadata. ([#94](https://github.com/fossas/spectrometer/pull/94))
- Improves parallelism of strategy discovery. ([#93](https://github.com/fossas/spectrometer/pull/93))
- Fixes an issue where URLs printed by `fossa test` and other commands were incorrect for `git` projects with `https` remotes. ([#92](https://github.com/fossas/spectrometer/pull/92))
- Fixes an issue where `IOException`s (like "command not found") would cause strategies to crash. ([#106](https://github.com/fossas/spectrometer/pull/106))
- Fixes an issue where with effect typechecking. ([#100](https://github.com/fossas/spectrometer/pull/100))
- Python: Dependencies of multiple `*req*.txt` files in a single project are now merged. ([#102](https://github.com/fossas/spectrometer/pull/102))
- Go: Re-enables deep dependency reporting (which was previously disabled for development purposes). ([#98](https://github.com/fossas/spectrometer/pull/98))
- NuGet: Adds support for analyzing `paket.lock` files. ([#107](https://github.com/fossas/spectrometer/pull/107))

# Version 1 Changelog

## v1.1.10

- 7013d3b fix: Remove evicted SBT dependencies (#667)
- 8aa77d8 Update genny calls to not use gopath (#668)
- 4e6cced fix: Unit test failures should cause CI failure (#666)

## v1.1.9

- a1ec875 Fix node_modules strategy (#665)

## v1.1.8

- 6ad8e86 fix ant subdirectoy analysis (#664)
- 4fe7d83 add faq (#661)

## v1.1.7

- 246294c fix downloaded parse error (#660)
- 2cd3dcd fix wrong config file field (#623)
- 01fe79a doc: Homebrew is no longer a supported installation method (#659)

## v1.1.6

- 9f7d083 Send projectURL on upload-project (#656)

## v1.1.5

- dd56406 Use gomodules instead of dep (#653)
- 9c1523e Ant: use pom.xml's <parent> version if one isn't declared at the top level (#652)

## v1.1.4

- fabc9ef Remove e2e test from blocking a release (#649)
- 44d13b2 Use 'go list' to determine transitive dependencies for gomodules projects (#648)
- 84818e9 Add support for titles with upload project (#646)
- 444330f SAML build link (#647)

## v1.1.3

- fc60c66 Update documentation for newer sbt versions (#638)
- 3255628 Add ARM64 in goreleaser (#626)
- 871e94f improve license scan fix (#643)

## v1.1.2

- b1e910a Fix Goreleaser after deprecation (#642)
- 89b8691 fossa upload-project command (#639)
- 38fdbac Update README.md (#636)

## v1.1.2-alpha.1

- 57fe304 feat: Use name field to name modules (#635)

## v1.1.1

- 94d95b5 Send CLI version in upload (#633)
- e41733a Update docs and help output for flags that only effective on project creation. (#632)
- a4bddd0 Handle multi module maven builds without distinct pom files (#631)
- 8330391 improve docs on `--suppress-issues` flag (#624)

## v1.1.0

- 1706109 chore: Update Docker development images (#601)
- 8aa42f0 remove mention of overwrite (#621)
- d7467dc Timeout flag correction (#619)
- 2cd9167 Add a pull request template (#618)
- ac0dc90 Replace "Python" with "Ruby" in Ruby documentation (#544)
- 11358c6 Fix typo on "options" param (#608)
- 1ae3c54 Update maven.md (#612)
- 028812f Replace .NET with nodejs on nodejs documentation (#610)
- 90d625c Git contrib count (#611)
- fff1e23 remove spectrometer install (#606)

## v1.0.30

- 09c02d6 Add site-packages to the list of ignored directories (#605)

## v1.0.29

- cc3b1ec fix: Do not fail when analyzing go.mod modules when lockfile is not in same directory as module (#602)

## v1.0.28

- 091f2a9 Allow double-quoted strings in setup.py (#600)

## v1.0.27

- f511238 Add -mod=readonly flag to gomodules resolver (#599)

## v1.0.26

- 55cc629 Use -mod=readonly flag for go list (#595)
- 7103b56 Go repository bazel files (#594)
- d4b00cd Use the same BINDIR for hscli (#592)

## v1.0.25

- 08dbd38 prevent comparison tooling with custom endpoint (#591)

## v1.0.24

- b530020 feat (npm dev) include npm development dependencies (#589)
- dff5651 Let hscli installation fail silently (#590)
- 22ca461 feat (yarn list) support for scanning yarn list output (#588)

## v1.0.23

- 7d22c91 CLI v2 Comparison (#568)
- 32b9351 Resolve documentation nits (#585)

## v1.0.22

- 6dee5c6 upload the policy paramater if a user adds it (#577)

## v1.0.21

- 7458683 Use unix file separators in archive uploads (#584)
- 6187e44 remove isbuilt errors and warnings for commands that we don't need (#576)

## v1.0.20

- 39656fd changes to scan ant better (#575)

## v1.0.19

- 3a98c56 Allow Leiningen to output on stderr without failing (#574)
- cf5391b feat (better bazel) support for bazel deps command (#570)
- 4efffa5 handle maven downloaded line (#573)
- f0abc89 flag change (#572)
- 4ccb6fd add title attribution row (#571)
- b431b2e docs update (#567)

## v1.0.18

- 4a98113 archive -> archives (#566)
- 244e757 return error so file info cannot be nil (#565)

## v1.0.17

- 85a7e9c fix (hanging commands) refactor sbt and timeout hanging commands (#563)
- b243965 revise ant options (#561)
- a0358b0 feat (pipenv discovery) (#560)

## v1.0.16

- 30316bc fix(json report) print json reports when provided json flag (#558)
- 3a27b27 remove gradle sub projects from dependency graph (#556)

## v1.0.15

- 98c3b7f Request download url when rendering reports (#557)

## v1.0.14

- 5296cf3 fix (gradle error) error on exit code and stderr (#555)
- 7c7aa6f [FC-1212] create integration with new report endpoint (#554)

## v1.0.13

- 701adbd remove .fossa.yml (#553)
- 8299613 feat (bazel files) parse bazel files for static support (#552)

## v1.0.12

- d6cab2c Add DownloadURL to Revision type. (#551)
- 35ce938 [FC-1059] Added consideration of lockfiles to nodejs IsBuilt() (#543)
- b2697e6 Updated README for generating license notices (#546)

## v1.0.11

- 3e7c7b3 [FC-977] Added strategy for parsing package-lock.json files (#541)

## v1.0.10

- 2961722 fix (log file sync) defer file syncing until after the command finishes (#539)
- d1fa5ed Fixed gradle project discovery (#538)

## v1.0.9

- 3ead389 fix (rpm install) return stdout instead of zero value (#537)
- d74872c Implement new python analyzer (#534)

## v1.0.8

- 36d3766 unmarshal additional information (#535)
- 877e552 feat (ruby v2 analysis) ruby analysis conforms to v2 format (#530)

## v1.0.7

- 4940add feat (rpm scanning) support for system level and individual rpms. (#520)

## v1.0.6

- 78d3b72 fix (type issue) handle empty pkg types (#532)
- eaf8b55 fix (update fail) don't fail when there are no updates available (#526)
- 9b5c9ff errors (extend errors) use the errors package in more places (#503)
- c160edb refactor (ruby) (#528)

## v1.0.5

- eaa6c94 turn off cgo (#529)
- ab7c478 new analysis strategies / fallbacks (#511)
- 69dc144 errors (wrong arguments) better errors when users manually specify modules. (#525)

## v1.0.4

- 6cad43a Trim $GOPATH from source path stacktraces (#524)
- 707ca11 add hash and version field to dep reports (#521)
- 2b63679 lint (golang ci) add custom linting configuration (#508)
- 6f324ad add the --server-scan flag to treat raw modules separately (#518)

## v1.0.3

- 638f9f7 fix (ruby errors) change is built check and fix errors (#519)

## v1.0.2

- 1c58d98 warn error and handle nil typed errors (#512)
- 4bc1dbc improve error messages when running commands (#510)
- 94be39b testing (fossa test) use a test server to test fossa test (#305)

## v1.0.1

- 39676c8 release (go version) (#507)
- d478879 release after approval (#506)
- 25ed63d feat (gomodules vendor) support users who vendor custom deps and use gomodules (#505)
- e72db93 feat (golang fallbacks) break go strategies down and fallback easier (#504)
- 4c5a991 fix (missing remote error) set project name to directory if git cannot be read. (#502)
- 72e21d6 feat (clojure support) clojure support through leiningen (#501)
- 7e64aa9 Fix parsing of gradle dependency tree (#500)

## v1.0.0

- 235c83318 better buck error (#499)
- a8412e0e2 Add setup.py scanning (#493)
- 1bdd0432d Log message if on Windows or not using ANSI (#438)
- 582091364 errors (better errors) extend the errors package further (#492)
- 953ec7464 Init: allow use of --project (and other API-related) flags (#498)
- 5c9f72c9e filter warnings prefix (#497)
- 4f90d785b feat (dep static analysis) read manifest and lockfiles created by dep (#491)
- 5a81a616a fix output requiring api key (#495)
- e6aefa91c golang: fix support for go modules in subdirectories (#439)
- 8af01eb7d Publish homebrew formula (#494)
- 1187e9d0a docs(readme): add download count (#490)
- d68373963 errors (no API key) Common error when users forget to add an API key.  (#489)
- 78a841865 feat (gomodules scanning) scan go.mod and go.sum for dependencies. (#488)

## Version 0 Changelog

We generally follow semantic versioning, but semantic versioning does not
specify pre-1.0.0 behavior. Here is how `fossa` <1.0.0 releases work:

- Any update that creates a breaking change (i.e. a change that causes a
  previously working configuration to fail) will bump the minor version.
- All other updates will bump the patch version.
- Preview, beta, and other special releases will have a pre-release identifer in
  the semantic version, and will be marked as pre-release on GitHub Releases.

## v0.7.34

- 0a838a506 Fix WalkUp to be OS-agnostic (#487)
- a5fcdca1b fix (requirements parser) whitespace in dependencies removed (#486)
- c2cbf8eac feat (errors) better errors package (#462)
- 8656b4e12 Use runtimeClasspath configuration for resolution (#484)
- b2d510c05 feat (clean debug logs) add --verbose flag to allow cleaner logs (#485)
- 643451839 docs (docker faq) update faq for custom docker images (#481)
- fd8fa7c17 Discover gradle projects using non-groovy dialects (#482) (Closes #395)
- 66e205192 Replace "Python" with "Ruby" in Ruby documentation (#483)
- 569f1e867 feat (rust support) Support rust through Cargo.lock parsing. (#474)
- c8d6e7dd5 feat (dependencyManagement field) add dependencyManagement parsing. (#477)
- 28096cc8b Haskell project support via cabal-install and stack (#444)
- 202eda88c fix (support method) change support to email (#476)

## v0.7.33

- 0567ca5 fix (zero deps error) log when a project has no dependencies (#473)
- 5d0e2b9 fix (nested poms) fix a bug where nested pom files could not be found  (#475)

## v0.7.32

- df7ee6967 Update how-it-works.md (#472)
- 4b85dce8b feat (license scan tar) use the rawLicenseScan parameter to run a full license scan (#469)

## v0.7.31

- b7cb71ad2 feat (fallbacks) don't look for setup.py and log if cocoapods is missing instead of failing (#470)
- fcc63f259 fix (sbt parsing) make a small change to ensure sbt graphs are created accurately. (#471)
- 9f346efc6 feat (buckw) discover buck command and prefer buckw (#467)
- 4d380793d fix (module filter) consider windows file paths when filtering modules (#466)
- 3bd9ffaec Update CONTRIBUTING.md (#465)
- 999641227 docs (golang) strategy and faq updates (#464)

## v0.7.30

- 5ec7a9e07 Add fallback to no VCS when VCS not supported, and support Mercurial (#463)
- f54ae192e copy installation (#461)

## v0.7.29

- 33808e000 remove upper bound on test (#460)
- ec5990cf7 Update how Maven modules are described in .fossa.yml (#459)
- 3c4e41f7d feat (command timeout) add timeout for gradle analyzer (#458)

## v0.7.28

- 94e829228 Fix gradle project name parsing for projects without group ID (#457)

## v0.7.27

- 5c59eafa2 improve dockerfiles (#456)
- e6da7d3ba feat (format fossa test) improve fossa test output for readability (#455)
- d184d6a5d Harden parsing of Gradle's output (#454)
- 9ea851336 Check each Maven POM manifest only once when discovering modules (#452)
- 89eb004f5 Improve discovery of Maven modules and dependencies (#449)
- bfdfaa1c4 feat (dotnet support) complete dotnet support with fallbacks. (#450)
- ad23bb55d Support projects without VCS and support Subversion (#448)
- 5a24f6891 fix empty Composer dependencies list parsing (#392)
- 92d9c9f98 Fix some typos in docs (#447)
- 4cfe1b459 remove comment and kill unused images (#446)
- e7319ddec Bump fossa/fossa-cli:base image's golang version to 1.12

## v0.7.26

- aad54f605 fix (api error) return api error messages with bad requests (#442)
- 47a005dd1 feat (report license text) add full license and attribution text for fossa report (#441)
- 368a1382b docs (FAQ page) add a faq page and other updates (#440)

## v0.7.25

- b0571b804 feat (gradle project dir) enable the gradle analyzer to work with a monorepo like structure (#434)
- 89aafbd77 test (carthage) add test structure for empty cartfile (#437)
- ebfa09147 fix (empty cartfile) Check for nil graph from empty Cartfile.resolved (#435)
- 7fd62b6b4 fix (report url) switch dependency url back to the full url (#436)
- f2d05aa12 fix (ruby tests) fix flaky ruby integration tests. (#426)
- 156ae380c fix (carthage error) improve carthage error message (#432)
- be9042349 feat (go dependency versions) Favor explicit versions instead of dependency hashes (#427)

## v0.7.24

- 7a5ba032b feat (buck all targets) add option to specify a target such as //third-party/... (#428)
- e9fd4642e fix (ant analyzer) clean up and prevent failure from missing binaries (#429)
- bb551cd04 refactor (gradle analysis) add a test suite and clean up code. (#425)
- 8e02a4a80 fix (.io to .com) update endpoints (#423)

## v0.7.23

- e26421e28 fix (gradle parser) bug related to windows line endings (#421)
- 75994dadf fix (windows script) add a correct download script for windows users to the cli manual (#422)
- cbd0f751a testing and comment logic (#420)
- 2a2a23f14 fix (report dependencies) Change report dependencies to track Fossa.com results (#419)
- fa135e191 feat (test pass) add the --supress-issues flag to fossa test (#418)
- f6660fb91 fix (raw modules) prevent modules from appearing as projects (#416)
- 2068b2d8f fix (manual links) broken links on the cli manual (#415)
- 541beceee docs (manual rewrite) manual and user guide overhaul (#410)

## v0.7.22

- 5e22532 Update README.md (#412)
- c13d22c fix (gradle configurations) add default configurations and change how targets are handled (#411)

## v0.7.21

- 11d74e8 Fix (readtree generic) Fix bug that prevented dependencies from being listed in the transitive graph. (#407)

## v0.7.20

- 2f552ca feat (paket analyzer) introduce support for the paket package manager (#404)

## v0.7.19

- 757a3df feat (okbuck classpath) add a flag to buck analysis for specific types of dependencies. (#400)
- 5b86e5b fix (ruby no specs) Do not panic when Gemfile.lock has a malformed empty specs section (#402)
- 7ad3119 fix (go analyzer) do not fail when there are no go dependencies. (#401)

## v0.7.18

- 1ed03f7 feat(okbuck support) Provide support for analyzing software managed by okbuck. (#398)
- 34babdf fix (Gradle analyzer) Fix gradle discovery for root projects and add a flag to scan all submodules (#399)
- cef13fe fix(cmd): Correctly parse module options when passed from command line (#393)
- 28a6f0e feat (debian analysis) Build functionality to analyze debian packages (#388)
- 3e54a0b fix (fossa report licenses) change the way that we find dependency license information. (#390)
- 65c2534 fix (fossa test) Poll the fossa issues endpoint until a scan is complete. (#397)
- 4ccf0d5 feat(buck) add cli support for the Buck package manager (#380)

## v0.7.17

- be61f55 Gradle multi-configuration parsing (#387)
- b9cf6ae fix (ant discovery) ensure valid directories are discovered. (#384)
- f6731eb feat(build tags) analyze go build tags (#372)
- 098b089 fix (readtree) correct the way we parse dependency graphs (#385)
- 861f567 Fix csproj regex (#386)
- 1d39bb8 fix(ant) Fix error message (#363)
- d1c781d fix: Correctly set directory modules are passed in from the command line (#383)
- 9509164 Add machine-readable output format to license report (#379)
## v0.7.16-rc.1+buckpreview

- d8e6d3a add buck project discovery
- eb4bc12 basic functionality
- 7005a1e first fully working changes
- 9088c10 WIP push
- cb54eea WIP upload
- 301b654 WIP basic functionality

## v0.7.15

- 434a2ae Pass -no-colors about as two separate arguments to sbt, not one (#376)
- 740da0d Link to CONTRIBUTING.md was broken (#377)
- b9a1f3b update go-git to v4.7.1 (#374)

## v0.7.14

- 4821bdc feat(gomodules) add support for gomodules (#368)
- 2dd95e9 fix(python) Add options support to requirements.txt parsing (#370)
- 2347102 fix(python) requirements parses extras properly (#365)
- c6aceb3 fix(maven) fix line parsing in Windows OS (#362)
- 71b489c fix(upload) remove duplication of flags to fix upload (#366)
- 4f6199d fix(make) fix conflict with auto generated file (#364)
- 9e6a4d8 fix(npm) npm analyze incorrectly finds module from .fossa.yml (#355)

## v0.7.13

- 623f658 fix(module options) allow command line options for multi module builds (#359)
- f188555 feat(pipenv) add support for pipenv projects (#315)
- cb206fd fix(glide) ensure that glide checks for aliased packages (#352)
- bb05c2b fix (buildtools) logic for bower and pip (#350)

## v0.7.12

- 4bd3b42 Merge pull request #339 from fossas/fix/yml-relative-paths-golang
- 48e7afd chore(go): Import grouping
- 9632cbe Merge pull request #338 from fossas/feat/warn-old-config
- a3792d0 test(nodejs): Add tests for checking import graphs (#337)
- 9439aa0 feat(ruby analyzer integration test) add ruby analyzer integration test (#320)
- 94c5f92 refactor(integration test) do not use TestMain in integration tests (#336)
- f4fc244 nit: Remove debugging code
- eeb82cd Merge pull request #276 from fossas/fix/phpDeps
- b8baa4f feat(config): Warn on old configuration files
- 36cc01d fix(go): Use relative paths when discovering modules
- 2495072 Filter out deps with name 'php'
- 201b13f test(yarn fixtures) add rev not resolve to suffix fixture (#326)
- 4f8a134 Merge branch 'master' into test/nodeFixtures3
- 61ce589 build: Rebuild on source change, use MacOS-compatible find (#332)
- ccb3bec Merge branch 'master' of github.com:fossas/fossa-cli into test/nodeFixtures3
- 915c70f  update fixtures and tests according to fixture dir
- 77b64e5 define fixture
- 50277fa add second case for trans prod dep collisions
- cd8ef3c add trans dev dep case 1
- 10fff2b fix some naming to be more clear
- 4fc7473 rename directories
- 0d36e90 setup fixture

## v0.7.11

- 5f558c5 fix added for dep graph creation (#331)
- 2de096e test(yarn fixtures) define fixtures and tests for additional parsing edge cases (#325)
- 1d32b91 test(python analyzer) add native python analyzer integration tests (#307)
- e432486 feat(circle.yml) aggregate coverage for multiple reports within a single PR (#306)

## v0.7.10

- 58b0fb7 test(yarn fixtures) add name only collision with direct prod dep case (#324)
- 4c51b77 test(yarn fixtures) initial edge case fixture structure example for yarn tooling (#323)
- 3c243bc Make sure that release tags start with 'v' (#322)
- 5f47dc1 feat(yarn.lock parsing) do not include dev deps in lockfile parsing (#312)
- 146f015 feat(nodejs dev deps) filter nodejs dev deps when using npm ls (#314)
- 72f7ec7 fix(vndr user repos) add support for user specified package locations (#316) (#318)
- ca28520 feat(buildtools Dockerfile) add rails tooling on buildtools image (#319)
- 0ae2c5e feat(yarn/npm) do not eagerly fail if either yarn or npm is not available (#313)
- dbfbb85 refactor(integration tests) abstract/simplify project initialization post cloning (#310)

## v0.7.9

- adec6f3 build: Fix Makefile dependencies in release process (#309)
- 03b24fb Improve .NET analyzer performance by reducing logging (#296)
- e9ac753 test: Don't run integration tests while unit testing (#308)
- fcb3783 fix(Makefile) update dev-osx to not error out for missing run command (#304)
- 4e1af41 test(nodejs integration) add full nodejs integration test (#297)
- 54bed30 refactor(codegen): Clean up old code, make codegen consistent (#300)
- a938e90 Add dependency check to build (#302)
- fc78d44 fix(ci): Fix reversed coverage logic for CI unit tests (#301)
- 72d7ca4 refactor(install): Use godownloader instead of custom install script (#298)
- ce2e3bf coveralls removed for forked repos and alternate junit test path added (#299)
- 48afaf4 feat(yarn lockfile fallback) add yarn lockfile reading fallback (#293)
- c94e175 added flags for specifying the team in fossa, and a link (#287)
- 718bf28 test(yarn lockfile) improve fixture case coverage (#290)
- c90d051  feat(AnalyzerTest) canonical reference for slimming docker test image and native analyzer testing (#271)
- 67c2ff1 release(v0.7.8-1): Release version v0.7.8-1

## v0.7.8-1

- 67c2ff1 release(v0.7.8-1): Release version v0.7.8-1
- f7bc7ea Fix/test upload (#289)
- 70aa12a Overhaul FOSSA CLI CI (#286)
- 6e77c5b feat(yarn) add yarn lockfile parsing (#283)
- 6d8b99d fix(.circleci/config.yml) use test base docker image and check out branch cli code into the image (#277)

## v0.7.8

- 65a187a release(v0.7.8): Release version v0.7.8
- b03de4d Fix/test custom (#284)
- 4c9206d Issue #247, fix how custom fetchers are handled (#281)
- 9e52d6e feat(npm fallback) use node_modules to build dep graph if npm fails
- 6999ee6 Fix/go dep ignore (#272)
- 80e2819 fix(exec) append args provided in WithEnv instead of Env for cmds (#273)
- 5e040f8 default error value changed when an API key is not provided (#275)
- 12cd4c8 feat(npm buildtool) update FromManifest to return a package and rename it accordingly
- 9b6bc04 fully define TestFromNodeModules

## v0.7.7

- e874ec2 release(v0.7.7): Release version v0.7.7
- a66383e Work around NPM reporting for transitive dependencies with deduplication (#258)
- 27fcf55 Move fixtures to correct folder
- 551f5a4 refactor(npm): Move fixtures to correct folder
- dfcf109 Add NPM tests and mock NPM execution
- 42d448f Merge pull request #260 from fossas/ci/coveralls
- c75503c Merge branch 'master' into ci/coveralls
- 58e029f  Use CLI-specific API endpoints so that `fossa test` works with push-only API keys (#253)
- 7654166 coveralls support added
- ca66f70 feat(ruby analyzer) add fallback mechanism for ruby analyzers when bundler fails
- a1bcdc9 remove shouldFallback
- 000d93d remove trash
- 4742c3f flatten structure
- d2c7dda prefer fallbacks within switch statement
- 8bedfaf update to no longer need gemfile-lock-path
- 560691d add fallback option on each bundler command failure
- c864b74 remove dockerfile change in favor of separate PR
- f247dd9 remove shouldFallback from final fallback case
- 2ca741f fix fallback ordering
- 89df70d clean up tests; remove unused code
- 6a8dd6f correct ordering
- c46eba5 remove helper function
- 571be27 remove debugger line
- 996525a add remote debugging tools and settings
- b447304 update to not include lockfile path
- 41dba65 rename dev-mac -> dev-osx
- f8c5d93 reorder to check errs earlier, ensure that end result is actually populated
- 7a38c7f update buildTarget to use CWD
- e34bcad break out switch into functions
- b0a8ab3 Merge branch 'master' of github.com:fossas/fossa-cli into feat/rubyFallback
- eb8b518 use fallback strategy
- 8377bc7 add osx dev
- d9afc8f Correctly upload bad input with empty lines (#249)

## v0.7.6

- a35fd0b release(v0.7.6): Release version v0.7.6
- edecf87 fix(upload): add API flags (#248)
- 5b0c18b fix(install): Fix installer checksumming
- e290faf Added Jira project key and Project URL flags (#237)
- efa8f60 Improve default logging format (#244)
- f41a1c8 use shasum when available to verify download (#239)
- 92341dc lint(golangci): Fix GolangCI lints (#242)
- e7f9c39 Refactor logging: add structured fields and multiplexed backends (#241)
- 1206d63 allow local install without sudo using LOCAL=true (#238)
- b361644 test(flags): ignore order during combination test
- 7d8509c Support exclamation marks in Gemfile.lock (#230)

## v0.7.5

- 8e28232 release(v0.7.5): Release version v0.7.5
- abbe5d3 Tarball upload bugfixes (#228)
- 674e99b fix(gradle): Strip additional Gradle annotations (#229)

## v0.7.4

- ed1784b release(v0.7.4): Release version v0.7.4
- 6378305 Third-party tarballs (#227)
- 6719541 release(v0.7.3-2): Release version v0.7.3-2

## v0.7.3-2

- 6719541 release(v0.7.3-2): Release version v0.7.3-2
- ee7b30d chore: Add more .gitignore targets
- 14daf05 fix(readtree): Fix 1-index handling
- 2129901 release(v0.7.3-1): Release version v0.7.3-1

## v0.7.3-1

- 2129901 release(v0.7.3-1): Release version v0.7.3-1
- 33e478a fix(nodejs): Allow NPM errors by default
- 4e13873 Add init and analyze flags to default command (#225)

## v0.7.3

- fc83ebc release(v0.7.3): Release version v0.7.3
- 4157cc5 Do not cause config to fail if no supported VCS is detected (#224)
- b8a1457 Carthage support (#218)
- 983716a Added check for locator in upload response (#223)

## v0.7.2

- a259210 release(v0.7.2): Release version v0.7.2
- 017f69d fix(analyzers): Don't short-circuit module discovery on error
- 83fae0f Remove polymorphic monads (#219)

## v0.7.1

- 89661a4 release(v0.7.1): Release version v0.7.1
- eac7f22 fix(cmd): Correctly initialise main default command

## v0.7.0

- 917cd16 release(v0.7.0): Release version v0.7.0
- 4c96066 build(release): Do release preparation outside of Docker container for commit sign-off
- 8768224 build(release): Improve release abort
- 9a99d35 build(release): Improve release process (#217)
- 683d7c7 fix(bower): Fix undefined variable breakage due to bad refactor rebase
- e334f18 test(bower): Add .bowerrc directory handling tests
- 6961225 Merge pull request #214 from fossas/fix/bower-defaults
- 602a951 Refactor analyser discovery (#211)
- 8650211 fix(analzers): fix syntax err
- 6730b18 fix(analyzers): support relative paths in `.bowerrc`
- 1aafc1b fix(buildtools): add bower config constructor to apply defaults
- 9c0cbd2 fix(cmd): Main command should expose debug flag
- d41a952 chore: Consolidate GH templates
- ec6c681 Update issue templates (#208)
- 057e4f6 Enable unit tests in CI (#207)
- 72dc9ab feat(installer): Add install-latest in addition to stable

## v0.7.0-beta.9

- 357c041 chore: 0.7.0-beta.9 release
- 7abe7f4 fix(mvn): Fix Maven initialisation -- read POMs instead of parsing output (#206)
- dbabe3e feat(vcs): Correctly infer VCS settings when within a repo but not at the root (#205)
- 488b88c chore: update dependencies
- 4671510 refactor(init): Make explicit config file existence check for init
- 2f09aae feat(cmd): support --update flag in `fossa init`
- c5f82fe hotfix(install): Hotfix installer URL
- 6bea504 feat(ruby): Configurable `Gemfile.lock` path (#200)
- aa528bd fix(pkg): Fix Composer type parsing

## v0.7.0-beta.8

- 1626218 chore: release 0.7.0-beta.8
- 0ea3cce refactor(build): add releaser checks and fix installer generation
- 9823f3c feat(api): Enable proxy support via environment variables (#199)
- 2017bf9 fix(install): avoid hitting rate limit on install script (#197)

## v0.7.0-beta.7

- 3cd1ac9 fix(api): Correctly set SBT locators

---
Automated with [GoReleaser](https://github.com/goreleaser)
Built with go version go1.10.3 linux/amd64

## v0.7.0-beta.6

- 85d8f02 build(release): Remove development release options
- ef9e578 build(release): Correctly set GOVERSION on release
- b496f40 refactor(sbt): Use graph XML parsing instead of output parsing (#198)
- 1ac53ea fix(log): Do not use ANSI control characters on Windows (#194)

---
Automated with [GoReleaser](https://github.com/goreleaser)
Built with go version go1.10.3 linux/amd64

## v0.7.0-beta.5

- 4aa0803 feat(cmd): Add default command (#192)
- 90905f6 fix(test): Correctly generate URLs for custom fetchers (#191)
- b769ceb refactor(upload): Avoid redundant declarations
- 94b9162 fix(nodejs): Fix IsBuilt detection and Init target
- 971d844 chore: Add TODO structs, doc formatting nits

---
Automated with [GoReleaser](https://github.com/goreleaser)
Built with go version go1.10.3 linux/amd64

## v0.7.0-beta.4

- 6619d34 fix(sbt): Fix SBT project detection

---
Automated with [GoReleaser](https://github.com/goreleaser)
Built with go version go1.10.3 linux/amd64

## v0.7.0-beta.3

- 739329b fix(test): Fail on panic and returned errors
- 3a59e35 fix(sbt): Add ignored lines for SBT output parsing

---
Automated with [GoReleaser](https://github.com/goreleaser)
Built with go version go1.10.3 linux/amd64

## v0.7.0-beta.1

- 2e46b41 refactor(cmd): Refactor output commands
- 7e8b560 fix(test): Fix test bugs
- bb8f1a5 feat(test): Implement fossa test
- b0a8b72 refactor(api): Refactor api package
- fcec296 Implement the report command. (#171)
- d938632 chore: update deps
- ef7b165 feat(ant): Ant analyser ported
- 2b371d0 feat(cocoapods): Cocoapods analyser
- 17202fe WIP: cocoapods
- 902e56f fix(reports): Properly escape report URLs
- 6b5f59d fix(ruby): Parse direct imports from lockfiles
- d2e851f feat(scala): Implement scala analyser
- 4d35c6c fix(test): Fix Python test project name
- 94783fc fix(python): Fix pipdeptree parsing, add regression test

---
Automated with [GoReleaser](https://github.com/goreleaser)
Built with go version go1.10.3 linux/amd64

## v0.6.7

- 2588e95 Merge pull request #174 from fossas/feat/respect-node-unresolved-flag
- b4140c3 fix(builders): pass -B flag to maven analysis
- 867c912 feat(builders): add unresolved flag to nodejs builder
- 517d2c0 doc(builders): fix nuget doc file
- 41123fc doc(builders): update gradle config docs

---
Automated with [GoReleaser](https://github.com/goreleaser)
Built with go version go1.10 darwin/amd64
## v0.7.0-alpha.12

- 6796b63 feat(mvn): Add custom commands
- 506ce8b fix(config): Don't write branch name to config file
- e95e475 WIP: scala work

---
Automated with [GoReleaser](https://github.com/goreleaser)
Built with go version go1.10.3 linux/amd64

## v0.7.0-alpha.11

- 2e60b98 fix(python): Always set m.Deps
- dbb633e fix(api): Add default project title

---
Automated with [GoReleaser](https://github.com/goreleaser)
Built with go version go1.10.3 linux/amd64

## v0.7.0-alpha.10

- c1b7a43 fix(api): Add title flag to API flags
- 14fd035 ci(build): Use base image to avoid bad checkout

## v0.7.0-alpha.9

- 18a28a4 feat(nuget): Implement nuget analyzer
- 724d8fb WIP: NuGet
- b28604d feat(api): Send custom revision IDs
- 28b9461 feat(maven): Implement Maven analyser
- 156ccb4 refactor(graph): Use code generation instead of reflection
- 52d2482 WIP

## v0.5.2

- 09c0f55 backport(api): Backport branch flag to 0.5.x

## v0.7.0-alpha.4

- e4bf442 feat(go): Manifest strategies
- c6c959f feat(go): glide, gpm support
- 01edf8d refactor(go): Remove dead code, add make test command
- ecc397b ci: CircleCI configuration chores
- dd0772b ci: Don't use env vars in non-shell commands
- f72b2bc build(docker-test): Don't build all of Kubernetes (this kills the crab)
- 7d65cf2 refactor(docker): Use Quay for building Docker images
- 55ddd49 feat(go): vndr/gpm, multi-project vendoring support, integration tests on Docker
- 0250f61 feat(go): nested vendoring support, automated integration tests
- 23526c0 chore: Clean up merge cruft
- 2f83e6f Merge branch 'master' into wip/v0.7.0
- 89a3103 fix(api): Fix uploading UX nits and URL formatting issues
- fccaa00 refactor(go): Support Godep, add integration tests
- 79a162a refactor(api): Remove extraneous build data
- d90cc8a feat(api): Add normalized imports
- 1a88076 WIP: Go dep analysis
- dbd027b Merge branch 'wip/v2' of github.com:fossas/fossa-cli into wip/v2
- fae5186 WIP: Go option-based analyzers
- f943789 WIP: Go analyzer strategies
- c211600 WIP: analysis command refactor complete
- 85e221c WIP
- b4c5bda WIP
- a356dbf WIP
- 527ecce WIP
- 2171372 WIP
- cc58b15 WIP: Go option-based analyzers
- 8899464 WIP: Go analyzer strategies
- 64d77b4 WIP: analysis command refactor complete
- 20365ba WIP
- f4d22b6 WIP
- 1c6c5e8 WIP
- e8bfc5c WIP
- 52f7fd3 WIP

---
Automated with [GoReleaser](https://github.com/goreleaser)
Built with go version go1.10.3 linux/amd64

## v0.7.0-alpha.8

- da53a35 feat(php): Implement PHP analyser
- 4149700 feat(bower): Implement bower analysers
- dc57fe3 WIP: switching to config file v2

## v0.7.0-alpha.7

- 39b3d19 feat(gradle): Implement Gradle analyser
- 8ba5602 WIP: gradle
- 7cdef88 feat(config): Warn when users pass options but use config file
- 35638c7 fix(go): Don't include root in transitive dependency graph

## v0.7.0-alpha.6

- b9cddb0 feat(ruby): Add Ruby analysis
- b06eb62 test(fixtures): Remove obsolete fixtures
- 1c09b4e test(go): add Jaeger to testing suite
- 0de97ca feat(python): Python analyser
- 82397b2 feat(nodejs): Add NodeJS analyzer
- a0c22ff build(docker): Refactor test-base Dockerfile to avoid long build times
- 5cccf4e chore: Add ISSUE_TEMPLATE
- 7ab9965 Merge branch 'master' into wip/v0.7.0
- 515102d build: Rename docker-devel target to docker
- 9447e2d Merge pull request #160 from fossas/fix/fix-hash-calculation
- 1239291 fix(builders): fix hash calculation

---
Automated with [GoReleaser](https://github.com/goreleaser)
Built with go version go1.10.3 linux/amd64

## v0.7.0-alpha.5

- 1c09b4e test(go): add Jaeger to testing suite
- 0de97ca feat(python): Python analyser
- 82397b2 feat(nodejs): Add NodeJS analyzer
- a0c22ff build(docker): Refactor test-base Dockerfile to avoid long build times
- 5cccf4e chore: Add ISSUE_TEMPLATE
- 7ab9965 Merge branch 'master' into wip/v0.7.0
- 515102d build: Rename docker-devel target to docker
- 9447e2d Merge pull request #160 from fossas/fix/fix-hash-calculation
- 1239291 fix(builders): fix hash calculation

---
Automated with [GoReleaser](https://github.com/goreleaser)
Built with go version go1.10.3 linux/amd64

## v0.7.0-alpha.5

- 1c09b4e test(go): add Jaeger to testing suite
- 0de97ca feat(python): Python analyser
- 82397b2 feat(nodejs): Add NodeJS analyzer
- a0c22ff build(docker): Refactor test-base Dockerfile to avoid long build times
- 5cccf4e chore: Add ISSUE_TEMPLATE
- 7ab9965 Merge branch 'master' into wip/v0.7.0
- 515102d build: Rename docker-devel target to docker
- 9447e2d Merge pull request #160 from fossas/fix/fix-hash-calculation
- 1239291 fix(builders): fix hash calculation

---
Automated with [GoReleaser](https://github.com/goreleaser)
Built with go version go1.10.3 linux/amd64

## v0.7.0-alpha.3

- c6c959f feat(go): glide, gpm support
- 01edf8d refactor(go): Remove dead code, add make test command
- ecc397b ci: CircleCI configuration chores
- dd0772b ci: Don't use env vars in non-shell commands
- f72b2bc build(docker-test): Don't build all of Kubernetes (this kills the crab)
- 7d65cf2 refactor(docker): Use Quay for building Docker images
- 55ddd49 feat(go): vndr/gpm, multi-project vendoring support, integration tests on Docker

---
Automated with [GoReleaser](https://github.com/goreleaser)
Built with go version go1.10.3 linux/amd64

## v0.7.0-alpha.2

- 0250f61 feat(go): nested vendoring support, automated integration tests
- 23526c0 chore: Clean up merge cruft
- 2f83e6f Merge branch 'master' into wip/v0.7.0
- 607de55 fix(gradle): Improve gradle error logging
- 62ae510 fix(gradle): Fix gradle version detection
- cfe95a5 Merge pull request #151 from joshuapetryk/josh/powershell
- 6213639 Add Powershell streams
- ea187bb Fix syntax error with temp dir path join
- 9cc0989 fix(builders): fix go-bindata error
- 2c39f70 doc(license): add license header and link to pipdeptree

---
Automated with [GoReleaser](https://github.com/goreleaser)
Built with go version go1.10.3 linux/amd64

## v0.6.6

- 607de55 fix(gradle): Improve gradle error logging
- 62ae510 fix(gradle): Fix gradle version detection
- cfe95a5 Merge pull request #151 from joshuapetryk/josh/powershell
- 6213639 Add Powershell streams
- ea187bb Fix syntax error with temp dir path join

---
Automated with [GoReleaser](https://github.com/goreleaser)
Built with go version go1.10.3 linux/amd64

## v0.7.0-alpha.1

- 89a3103 fix(api): Fix uploading UX nits and URL formatting issues
- fccaa00 refactor(go): Support Godep, add integration tests
- 79a162a refactor(api): Remove extraneous build data
- d90cc8a feat(api): Add normalized imports
- 1a88076 WIP: Go dep analysis
- dbd027b Merge branch 'wip/v2' of github.com:fossas/fossa-cli into wip/v2
- fae5186 WIP: Go option-based analyzers
- f943789 WIP: Go analyzer strategies
- c211600 WIP: analysis command refactor complete
- 85e221c WIP
- b4c5bda WIP
- a356dbf WIP
- 527ecce WIP
- 2171372 WIP
- cc58b15 WIP: Go option-based analyzers
- 8899464 WIP: Go analyzer strategies
- 64d77b4 WIP: analysis command refactor complete
- 20365ba WIP
- f4d22b6 WIP
- 1c6c5e8 WIP
- e8bfc5c WIP
- 52f7fd3 WIP

---
Automated with [GoReleaser](https://github.com/goreleaser)
Built with go version go1.10.3 linux/amd64

## v0.6.5

- 9cc0989 fix(builders): fix go-bindata error
- 2c39f70 doc(license): add license header and link to pipdeptree

---
Automated with [GoReleaser](https://github.com/goreleaser)
Built with go version go1.10 darwin/amd64
## v0.6.4

- e17ebd5 fix(nuget): Fix NuGet discovery path
- 1423561 fix(install): fix powershell install script

---
Automated with [GoReleaser](https://github.com/goreleaser)
Built with go version go1.10.3 linux/amd64

## v0.6.3

- c86fa51 Merge pull request #143 from fossas/feat/compute-dependency-hashes
- 9049c67 fix(common): bump timeout to 60s
- e4a5aec Merge branch 'master' into feat/compute-dependency-hashes
- 9b8818f feat(install): modify windows install script
- a535311 test(go): Add previously ignored govendor manifest fixture
- 9b73bc7 Add Powershell script for Windows based CI pipeline
- e704dc6 chore(lint): correct lint ignore into golangci-lint format
- dc558a5 chore(lint): silence gas linter
- e323dd0 feat(builders): return hex string for hashing utils
- bd0af6a feat(builders): add dependency hashing for ant
- b908880 feat(module): define hashes type
- 01a97ce chore: Cleanup merge cruft
- 9204650 fix(bower): Fix bower IsBuilt check
- aae8bf6 refactor(builders): Separate builders into distinct packages
- 04248c7 doc(readme): add slack badge and link
- 92553b2 Detect and install go-bindata if missing
- 9c77639 fix(upload): Fix upload report link and API endpoint
- eb2d07d fix(npm): Allow empty node_modules folders when no dependencies

---
Automated with [GoReleaser](https://github.com/goreleaser)
Built with go version go1.10 darwin/amd64

## v0.6.2

- 3453eb5 feat(upload): Configurable upload branch

---
Automated with [GoReleaser](https://github.com/goreleaser)
Built with go version go1.10.2 linux/amd64

## v0.6.1

- 269a380 feat(builders): improve ant name parsing
- ec20967 fix(builders): #139 fix out of range error with ant
- 4898773 newline at end of file
- e197444 add override for zip format on windows to goreleaser
- f661ebf doc(support): document cocoapods support

---
Automated with [GoReleaser](https://github.com/goreleaser)
Built with go version go1.10 darwin/amd64

## v0.6.0-beta.1

- 41d8e4d fix(upload): Get custom project titles from 'project' configuration
- e37d325 fix(node): Use NPM_BINARY when set
- d50d94a chore: Update dependencies
- 4913fc0 refactor(cmd): Don't initialise API unless needed
- a8988f7 refactor(cmd): Remove IO services
- 604b036 fix(cmd): Fix merge conflicts
- 58e174a refactor(cmd): Move commands into one subtree
- f68b9ab refactor(cmd): Refactor upload, update, version commands
- 2d4a88c chore(builders): ignore generated files
- a66e3d4 Merge pull request #136 from fossas/fix/sbt-deps
- 1bd9039 changed fetcher type from sbt to mvn for the SBT Builder
- 980691d feat(log): Add structured field logging
- 6f8408a fix(go): Remove debugging around internal imports
- 7418dfa fix(go): Fix recursion in internal imports
- e702181 fix(go): Debug recursion in internal imports

---
Automated with [GoReleaser](https://github.com/goreleaser)
Built with go version go1.10.2 linux/amd64

## v0.6.0-alpha.4.gopaths

- fca1223 WIP
- 4b4d5a7 refactor(log): Improve logging diagnostics, fix Go project names
- cc9586b fix(go): Fix go import resolution from within vendored packages
- 9e856c8 chore: Add new dependencies to lockfiles
- 47b26f8 test: move fixtures to testdata/
- 3fe3ad3 feat(builders): refactor ant builder to avoid nesting
- f82135c fix(analyze): fix syntax error
- d9fc322 Merge pull request #134 from fossas/feat/ant-support
- 15743b6 Merge branch 'master' into feat/ant-support
- d6276f0 chore(builders): complete ant comment
- 1ed9769 test(builders): add ant fixture
- 022ff8f doc(readme): update api doc link
- 93ac0ea refactor(log): Migrate to idiomatic logging package
- a348971 refactor(log): Add idiomatic logging package
- 119c635 Update FOSSA status badge
- 27ea4ff feat(builders): add some basic jar name parsing for ant
- c6eb417 feat(analyze): refactor analysis data model
- b0cf179 doc(builders): add ant docs
- b888620 feat(builders): add ant support
- 31affba add more aliases (#133)

---
Automated with [GoReleaser](https://github.com/goreleaser)
Built with go version go1.10.2 linux/amd64

## v0.6.0-alpha.3

- 5f0299b fix(upload): Escape upload report URL

---
Automated with [GoReleaser](https://github.com/goreleaser)
Built with go version go1.10.1 linux/amd64

## v0.6.0-alpha.2

- 4a1bdd2 fix(upload): Fix managedBuild flag for custom fetcher upload
- 1e27f85 feat(builders): #44 add Cocoapods integration with path data (#130)

---
Automated with [GoReleaser](https://github.com/goreleaser)
Built with go version go1.10.1 linux/amd64

## v0.6.0-alpha.1

- 75e6747 fix: Ignore root dep locators when computing import paths
- 6b1e7cb ci: Add go-bindata to Dockerfile
- 6acc2f7 fix(npm): Don't include extraneous root
- 448c1fe feature(api): Serialize locators in FOSSA format
- cc1cc9a feat(ruby): Ruby path data parser
- 9e00849 Merge branch 'master' of github.com:fossas/fossa-cli
- 66bb021 feat(sbt): SBT path data parsing
- 0a58a70 feat(sbt): SBT path data parsing
- 75f22ce feat(pip): Pip path data parsing
- f14664e Merge branch 'next'
- 316fe02 feat(nuget): NuGet path data (very slow)
- ddd17ef [WIP] Path parsing for NuGet
- 574e421 fix(npm): Allow NPM to have errors because npm i is inconsistent
- 3a7c81b feat(nodejs): Add path data parsing
- 8ffd098 fix(go): Correctly handle internal and root packages
- c3f0847 feat(maven): Maven relationship data
- e1bb72e feat(gradle): Add gradle path data and fix bullshit memory bug
- 413f55a feat(go): Fast golang path data
- c21dc4c feat(go): Golang path data (very slow)
- 06d9cd8 feat(composer): Add composer path data
- c31a975 feat(bower): Add origin path detection
- 571cf4e refactor(cmd): Use IO services for effects [WIP]
- 013e269 feat(di): Implement common side-effecting services

---
Automated with [GoReleaser](https://github.com/goreleaser)
Built with go version go1.10.1 linux/amd64

## v0.5.1

- 64ddd93 Merge pull request #127 from fossas/fix/support-bower-custom-folder
- e142a95 fix(builders): #125 add bower component dir resolution
- da16a44 doc(readme): update badge to use provided build
- 986f053 chore: fix typo comments, remove dead code

---
Automated with [GoReleaser](https://github.com/goreleaser)
Built with go version go1.10 darwin/amd64

## v0.5.0

- 2954eee Merge pull request #121 from fossas/feat/nuget-support
- 8d58e9c test(builders): add nuget fixtures
- 6884192 doc(readme): update readme
- 99d3f8c Merge branch 'master' into feat/nuget-support
- 1dbda7d feat(build): turn built module error into a warning
- bc5811c doc(builders): add nuget docs
- 377a05a feat(builders): add nuget lockfile parsing
- 843299a feat(builders): add nuget support
- c168cce chore(deps): Update dependencies
- 5e146c5 feat(builders): Add Pip support

---
Automated with [GoReleaser](https://github.com/goreleaser)
Built with go version go1.10 darwin/amd64

## v0.4.6-1

- a708d86 fix(go): Work around golang/go#16333

---
Automated with [GoReleaser](https://github.com/goreleaser)
Built with go version go1.10 linux/amd64

## v0.4.6

- 85c1788 Merge pull request #116 from fossas/feat/support-gradle-root-deps
- 99a9552 fix(builders): fix PR comments
- 7ef81e0 feat(cmd): add spinner to init cmd
- 0583626 doc(builders): add another gradle common task
- 748f307 doc(builders): improve gradle builder docs
- bffa8df Merge branch 'feat/support-gradle-root-deps' of https://github.com/fossas/fossa-cli into feat/support-gradle-root-deps
- db5b36b fix(builders): fix gradle syntax err
- 60818b4 Merge branch 'master' into feat/support-gradle-root-deps
- 1030bd6 fix(builders): set TERM=dumb when running gradle dependencies task
- 15f5af5 doc(builders): add better gradle docs
- 5b73fa4 fix(builders): allow for empty configuration in gradle
- 97c7315 feat(builders): #114 support root dependencies task

---
Automated with [GoReleaser](https://github.com/goreleaser)
Built with go version go1.10 linux/amd64

## v0.4.5-1

- 8b28d1f fix(go): Don't require Go project folder for build, and do actual Go build
- 26c0d12 chore: update CHANGELOG

---
Automated with [GoReleaser](https://github.com/goreleaser)
Built with go version go1.10 linux/amd64

## v0.4.5

- 7ee5a3c fix(installer): Fallback to su if sudo is unavailable
- 70fc3a5 fix(builders): Don't fail on non-fatal missing binaries
- 91944c9 chore: Add TODOs, ignore third_party in autoconfig
- ceac46e Various improvements to install.sh (#109)
- 99cf015 test(fixtures): Use shell script instead of submodules for fixtures to avoid slow go get
- 3de42a8 test(java): Pin java submodule fixture commits
- 6c4db9b test(go): Ignore golang test fixture vendored dependencies
- b88e58e fix(update): Fix incorrect latest version check
- 019b3d0 fix(go): allowUnresolved should also suppress lockfile errors for builds
- 91183e7 doc(contributing): add issue assignment
- 73b55c9 Merge pull request #107 from fossas/add-code-of-conduct-1
- a6a1f97 doc(code): add code of conduct
- 52af690 doc(readme): add meetup link
- abc1399 feat(upload): switch url to dep report
- 7a7961d chore(license): switch to MPL-2.0
- c19b51b Refactor module functionality (#100)
- 6600859 build(Makefile): Build to GOPATH instead of local directory
- 4fde932 Improve Makefile, add multiple targets (#98)
- 44fb451  Introduce vendor directory into the repo (#99)
- 16cf268 Release v0.4.4

---
Automated with [GoReleaser](https://github.com/goreleaser)
Built with go version go1.10 linux/amd64

## v0.4.4

- 46d1dbd feat(go): Implement Go module discovery (#97)
- b476653 fix(go): Do Go import tracing with go list instead of depth (#96)
- 451ab20 README: Fix rendering of a link to `https://fossa.io` (#88)
- 2893145 chore(cli): update help text
- c285037 Merge branch 'master' of https://github.com/fossas/fossa-cli
- d604f5b release(0.4.3): update readme and installer
- 8235155 revert(install): remove sha validation

---
Automated with [GoReleaser](https://github.com/goreleaser)
Built with go version go1.10 linux/amd64

## v0.4.3

- 57b397c doc(notice): clean up notice
- 9d05a2f chore(installer): add original license notice
- 4c69500 doc(readme): add `fossa test` output
- 3826022 doc(readme): add goreportcard badge
- 1cd47e4 feat(report): add default report cmd
- 414ca08 doc(readme): fix notice links
- 8b1c3ba doc(notice): move notice to raw file
- d090cfd doc(report): add license notice docs
- 21f29ad docs(readme): add report feature
- d8e60d2 doc(readme): fix link to contribution guidelines
- c6640d0 doc(readme): add output examples
- b57d43b doc(readme): add report PV
- 87a3429 feat(cli): improve error messages from servers
- b8a2912 doc(readme): improve readme copy
- 6a72302 fix(golang): do not error on lack of vendor folder
- 869df5a doc(readme): additional cleanup
- 8957638 doc(readme): update background section
- 48107e1 doc(readme): resize header
- a69c9c5 doc(readme): refactor home doc and readme
- 7f10415 doc(readme): update readme and user guide
- 9e3bf98 Merge pull request #66 from fossas/feat/report-command
- 835c014 fix(upload): Add more debugging stuff to upload and use standard API function
- 83b0d07 fix(report): Add fetcher flag
- c6e9d2e feat(report): Implement reports using revisions API instead of dependencies
- e47ea99 fix(report): Use SPDX ID for licenses
- b6dbdfc feat(report): Add basic NOTICE generation
- 5635878 doc(cli): update project help text to enforce URL
- dc738e4 feat(config): refactor git normalizing into separate function
- 9bd1acc feat(upload): add title support for managed projects
- 08e3f61 test(fixtures): Use shallow submodules for fixtures to improve clone time
- 703578e chore(fixtures): Keep fixtures up to date
- dc0ac39 Merge pull request #84 from fossas/feat/add-build-interactive
- 6411b37 feat(build): add interactive feedback to `fossa build`
- 01e3820 Merge pull request #80 from fossas/fix/mvn-colors
- bfe8a33 Merge pull request #81 from fossas/fix/non-custom-fetchers
- 7f4d52f Merge pull request #82 from fossas/fix/fix-builders-config
- db9710b Merge pull request #83 from fossas/feat/install-script
- a5202e0 chore(builders): fix typo in comment
- c77092b fix(mvn): Run Maven in batch mode to turn off ANSI color chars
- 0b0c833 fix(builders): fix ruby build check
- 4a6e0dd style(installer): Use consistent whitespace (2 spaces)
- 6801f94 feat(builders): improve autoconfiguration for gradle
- b954112 fix(builders): fix relative path for maven
- 0c3de4a docs(installer): Update README with installer
- 150c2bc feat(installer): Add bash install script
- f0ac553 fix(ci): Fix .fossa.yaml to not use implicit managed builds

---
Automated with [GoReleaser](https://github.com/goreleaser)
Built with go version go1.10 darwin/amd64

## v0.4.2

- 5fe21df feat(builders): add ability to add configuration

---
Automated with [GoReleaser](https://github.com/goreleaser)
Built with go version go1.10 darwin/amd64

## v0.4.1

- d0720f8 Merge pull request #40 from fossas/alex/managed-builds
- c3aa016 doc(readme): #32 add one-liner install
- 3105635 Merge branch 'master' into alex/managed-builds
- ddcc341 Merge pull request #74 from fossas/feat/gradle-support
- d073805 Merge pull request #75 from fossas/fix/fix-builder-paths
- 5fdf4a5 doc(builders): add initial gradle docs
- c3ccc74 switch back to using fetcher
- 80555e4 chore(builders): fix comments and nits
- 5a63b9f test(submodules): Update submodule commits
- 93dee58 test(gradle): Add Gradle fixtures and Docker test tools
- f23ee34 fix(init): fix maven and ruby default module naming
- 272363c feat(init): add more ignores
- dbd8516 fix(builders): make relative paths for node and ruby builders
- f2e5560 feat(builders): add gradle task and dependency parsing
- 4d60fd3 feat(builders): add initial gradle builder
- 4d9806c change flag to ExistingProject in config. defaults to false
- 5c98745 add or clause with revision
- 12c077b added fix to function
- a1fb05f changes after rebase
- d7fbaf2 added custom-project flag
- 5c5bdcd updated comment
- c20e574 PR changes
- 0e52c61 fixed comment
- 1b87475 removed locator from config. We now have project and revision

---
Automated with [GoReleaser](https://github.com/goreleaser)
Built with go version go1.10 darwin/amd64

## v0.4.0

- a2b474c Merge pull request #73 from fossas/feat/upload-locators-flag
- b2c680a feat(upload): Add Locators flag and data format

---
Automated with [GoReleaser](https://github.com/goreleaser)
Built with go version go1.10 linux/amd64

## v0.3.1

- ec4e164 Merge pull request #36 from fossas/feat/selfupdate
- da90056 fix(http): Improve timeout handling
- d577588 fix(http): Correctly handle EOF timeouts
- 6300fa4 fix(http): Always close HTTP request connections
- 546d381 ci: Improve CI caching
- 29d496b ci: Improve logging and diagnostics on upload failure
- 7393553 style: fix PR nits
- 765cbcd fix(update): fix update default logic
- 7ce1571 feat(update): represent states better in update cmd
- 95e446e chore(update): fix nits
- 9e570f9 feat(update): add debug logging for update
- 5d76012 feat(update): add semver parsing
- 2e9af5d feat(update): #23 add fossa update command
- 89a8aa0 doc(go): document gdm support
- 49da5b4 doc(go): add gdm support
- 3f8f208 Merge pull request #37 from fossas/feat/go-gdm-integration
- 134b777 Add gdm to Dockerfile tools
- 056fca5 feat(go): Add gdm support
- e496598 docs: Add upload format user guide reference to walkthrough
- 5daa5be docs: Upload format documentation
- 0af727e Improve `user-guide.md` formatting
- 667cfb9 Merge pull request #34 from fossas/feat/docs
- a7e4b6d docs: README overhaul + user guide update
- 86089cb feat(upload): Add custom upload command
- 3115938 Merge pull request #28 from fossas/ci/run-provided-build
- 9d06606 ci(license-test): Run license check on CI
- ddc1bf7 Run FOSSA build after tests complete
- 0f0fe37 Merge pull request #25 from fossas/feat/add-test-command
- fcaca81 feat(test): Add JSON output to test cmd
- d65a651 fix(misc): Fix spinner issues, whitespace issues, golang isInternal, debug formatting, test unmarshalling
- 891526a refactor(test): Refactor test command and fix timeout
- 743c35f refactor(errors): Use errors.New instead of fmt.Errorf when there is no format string
- 283440e fix(test): fix timeout checks
- 71e6169 fix(config): fix locator normalization #21
- 2fef009 docs(test): properly document test cmd
- 37f8a21 fix(common): handle request errors properly
- 4ac31ad chore(errors): prefer fmt.Errorf to errors.New
- 89dcaea feat(test): add test command
- 661a7a5 Merge pull request #22 from fossas/refactor/common-build-utils
- 5c946b6 docs(readme): update readme
- 2f890b5 docs(readme): update readme
- f21c9ab refactor(sbt): Refactor SBT builder
- c76b0d4 refactor(ruby): Refactor Ruby builder
- 8feac38 refactor(nodejs): Refactor Nodejs builder
- 1f499e5 refactor(mvn): Refactor Maven builder
- c73cf5d refactor(go): Refactor Go builder
- 6284822 refactor(build): Refactor Composer builder
- e95f717 refactor(build): Refactor common utils + Bower builder
- 5e07519 Merge pull request #18 from fossas/feat/rpm-support
- fedeca4 Merge pull request #17 from fossas/fix/circleci-tests
- df44909 doc(build): add vendoredarchives docs
- f027f34 feat(build): add archive format support
- 455abd0 ci(circle-ci): Fix CircleCI config for new tests
- b7dff83 test(sbt): Add first test
- 920ac9b test(docker): Create docker image with build tools
- 7897993 doc(readme): update readme

---
Automated with [GoReleaser](https://github.com/goreleaser)
Built with go version go1.10 linux/amd64

## v0.3.0

- e84d0ea build(merge): Remove bad file merge
- 336406d Merge pull request #15 from fossas/feat/overhaul
- 3281995 feat(sbt): Improve SBT instrumentation
- 1929bef docs: Massive documentation overhaul
- becd5e3 Add SBT parsing + test fixtures
- baa673e feat(ruby): Add Ruby parsing + test fixtures
- b63d740 feat(mvn): add Maven support + test fixture
- 15e6175 refactor(logging): Use %#v for debug logging
- 6c4de98 feat(go): correctly resolve packages + add test fixtures
- d40578a feat(go): Add much better go support
- 60a1e38 docs: Add basic documentation
- 0634835 feat(composer): Add composer parsing + test fixtures
- 4fbc44f feat(bower): Add bower parsing + test fixtures
- 222bf74 feat(cmd): Add uploading to default command
- d909f16 refactor: Refactor CLI, with NodeJS support

---
Automated with [GoReleaser](https://github.com/goreleaser)
Built with go version go1.9.4 linux/amd64

## v0.2.6

- f53f6e1 Preliminary SBT support
- f6e14ea fix(go): Allow unresolved golang dependencies
- 9ad32d4 chore(readme): Update README with gigantic warning
- eba8735 fix(env): fix env var for fossa api key
- 4df5715 feat(docs): add maven docs and alpha notice
- e3ccd88 chore(doc): add status badges to README
- 0a2a634 Merge pull request #7 from fossas/ci/circleci-tests
- 21d5d2c ci(tests): Add CircleCI tests
- 17d5e5f chore(doc): add DCO
- 7d66202 Clean up unused Makefile lines

---
Automated with [GoReleaser](https://github.com/goreleaser)
Built with go version go1.9.2 darwin/amd64

## v0.2.5-1

- 605a9c0 build(versions): Fix version linking

---
Automated with [GoReleaser](https://github.com/goreleaser)
Built with go version go1.9.3 linux/amd64

## v0.2.5

- 20b2d6b chore(deps): Update deps, prune unused constraints
- b16e851 fix(commonjs): Substitute doublestar for zglob to fix data race
- c7d449d build(version): Add revision to --version output
- fdf200a fix(js): fix concurrency race condition
- 4a234b3 feat(config): Allow server endpoint to be set by environment variable
- 38d8615 chore(dep): Commit lockfile changes
- b5b71eb fix(maven): fix maven verify logic
- 79b5b64 fix(cmd): move validation to upload cmd

---
Automated with [GoReleaser](https://github.com/goreleaser)
Built with go version go1.9.3 linux/amd64

## v0.2.4

- b0d5c7a Release v0.2.4
- 0e20f0b chore(flags): clean up flag parsing
- 41c2d3e fix(config): refactor to fix locator flag setting
- 668a4f9 Release v0.2.3
- 4c0286c fix(cmd): make build cmd runnable again
- a848a58 chore(errors): reformat some error copy

---
Automated with [GoReleaser](https://github.com/goreleaser)
Built with go version go1.9.2 darwin/amd64

## v0.2.3

- 41c2d3e fix(config): refactor to fix locator flag setting
- 668a4f9 Release v0.2.3
- 4c0286c fix(cmd): make build cmd runnable again
- a848a58 chore(errors): reformat some error copy

---
Automated with [GoReleaser](https://github.com/goreleaser)
Built with go version go1.9.2 darwin/amd64

## v0.2.2

- 867cc0b Release v0.2.2
- 732038c feat(errors): better error handling and feedback
- b0ec539 feat(config): add ability to read from custom config file
- 2574402 fix(commonjs): fix node_modules traversal in subdir

---
Automated with [GoReleaser](https://github.com/goreleaser)
Built with go version go1.9.2 darwin/amd64

## v0.2.1

- 3f7ccf0 Release v0.2.1
- 5a6f382 feat(config): add default run mode to output json and exit w/o upload

---
Automated with [GoReleaser](https://github.com/goreleaser)
Built with go version go1.9.2 darwin/amd64

## v0.2.0

- 7243d0f Release v0.2.0
- eb054a3 feat(composer): support composer builds in subdirs
- 3c2bccc feat(gems): support bundler builds in subdirs
- 58d98df fix(maven): fix maven output command
- 811ecb0 feat(maven): use module manifest in builds
- 6c5ab1c feat(bower): support bower builds in subfolders
- 2c4b1a6 feat(build): support multi-module builds

---
Automated with [GoReleaser](https://github.com/goreleaser)
Built with go version go1.9.2 darwin/amd64

## v0.1.0

- f36ce39 fix(release): fix .goreleaser entry point
- 124bb47 chore(release): change package entry point
- 55acfd3 feat(upload): send report link
- f678cf0 fix(build): fix locator and build output
- 59eec8a fix(cmd): Guard against under-specified user input
- 5161162 feat(cmd): Refactor CLI and config structure
- 97626c5 feat(config): Read API key from environment variable
- 384b13d Merge pull request #6 from fossas/feat/3-upload-builds-results
- 0537aaf Merge branch 'feat/3-upload-builds-results' of github.com:fossas/fossa-cli into feat/3-upload-builds-results
- 4aec471 feat(upload): #3 add build upload cmd
- 271ba79 Merge pull request #5 from fossas/feat/4-fossa-yaml
- f70ca36 fix(config): Remove debugging statement
- 64c67ca feat(config): Add config options for locator
- 1e98346 feat(upload): #3 add build upload cmd
- d4383d2 fix(main): Remove debugging comment
- 0dd5ee9 feat(config): Set existing build options from configuration file
- 6010976 feat(config): Read config file values
- df2d7d8 Merge pull request #2 from fossas/feat/1-go-get
- b476866 feat(go): Run go get on incomplete builds
- 9f47778 fix(gem): install only production deps by default
- aa4ba7d fix(json): fix json keys in dependency

---
Automated with [GoReleaser](https://github.com/goreleaser)
Built with go version go1.9.2 darwin/amd64

## v0.0.0

- 699d58d feat(build): ignore RawDependencies in serialization
- 834466a feat(build): refactor dependency and logging
- 82f4830 chore(build): ignore dist folder
- 74edd98 Merge branch 'master' of https://github.com/fossas/fossa-cli
- 5e71265 feat(build): add release spec
- cf3de9b Merge branch 'master' of github.com:fossas/fossa-cli
- 0b7331d feat(go): Fall back to import path tracing when no lockfiles
- 7305c46 feat(log): add logging config
- b3d5b72 fix(gem): fix bundle command
- f87cc95 feat(composer): composer support
- f30e125 fix(build): fix build and maven command
- 9221cea feat(build): update logging and docs
- 36f5668 Merge branch 'master' of https://github.com/fossas/fossa-cli
- e2f557a feat(mvn): add maven support
- 5773c86 feat(go): Add glide, godep, govendor, vndr support
- 8ebfd7a feat(go): Add dep support
- f555b48 style(golint): Fix lint and vet warnings
- 7fa1098 doc(readme): update licensing guidance
- 1afe4a0 doc(readme): update readme
- 103d685 doc(license): add readme and license
- 1800cc3 Add Gopkg manifest
- 0d43673 feat(bower): add bower suppot
- 364cebf feat(cli): Refuse to build unless --install flag is explicitly passed
- 5f117dc fix(npm): Fix npm build logic
- 05ae3f5 Initial Commit

---
Automated with [GoReleaser](https://github.com/goreleaser)
Built with go version go1.9.2 darwin/amd64<|MERGE_RESOLUTION|>--- conflicted
+++ resolved
@@ -2,11 +2,8 @@
 
 ## v3.2.12
 
-<<<<<<< HEAD
 - Adds `text` as an option to `fossa report attribution --format`. ([#921](https://github.com/fossas/fossa-cli/pull/921))
-=======
 - Go: The standard library is no longer reported as a dependency. ([#918](https://github.com/fossas/fossa-cli/pull/918))
->>>>>>> 34f4edd9
 
 ## v3.2.11
 
