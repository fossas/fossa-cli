--- conflicted
+++ resolved
@@ -1,10 +1,9 @@
 # Fossa CLI Changelog
 
-<<<<<<< HEAD
 ## Unreleased
 
 - Makes experimental flags discoverable and documents them. ([#723](https://github.com/fossas/fossa-cli/pull/723))
-=======
+
 ## v3.0.8
 
 - Nuget: Fixes analysis performance when working with `project.assets.json` ([#733](https://github.com/fossas/fossa-cli/pull/733))
@@ -12,7 +11,6 @@
 ## v3.0.7
 
 - Go: `go mod graph` is used as default tactic for gomod strategy. ([#707](https://github.com/fossas/fossa-cli/pull/707))
->>>>>>> 0c678e8a
 
 ## v3.0.6
 
