--- conflicted
+++ resolved
@@ -1,12 +1,9 @@
 # FOSSA CLI Changelog
 
-<<<<<<< HEAD
+<!-- - title: description ([#](https://github.com/fossas/fossa-cli/pull/#)) -->
+
 ## Unreleased
 - Go: Collects environment variables in debug bundle. ([#1132](https://github.com/fossas/fossa-cli/pull/1132))
-=======
-<!-- - title: description ([#](https://github.com/fossas/fossa-cli/pull/#)) -->
-
-## Unreleased
 - Diagnostics: Improves user-facing error messages and debugging tips for external commands and some HTTP error conditions ([#1165](https://github.com/fossas/fossa-cli/pull/1165))
 
 ## v3.7.2
@@ -59,7 +56,6 @@
 ## v3.6.10
 
 - Vendored Dependencies: Allow path filtering when doing cli-side license scans ([#1128](https://github.com/fossas/fossa-cli/pull/1128))
->>>>>>> f810e8ed
 
 ## v3.6.9
 - Yarn: Fix a bug where tarball URLs were recognized as git urls. ([#1126](https://github.com/fossas/fossa-cli/pull/1126))
