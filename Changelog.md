--- conflicted
+++ resolved
@@ -1,21 +1,14 @@
 # FOSSA CLI Changelog
 
+## v3.8.13
+- Maven: Prevent infinite recursion from Pom file property interpolation. ([#1268](https://github.com/fossas/fossa-cli/pull/1268))
+
 ## v3.8.12
-<<<<<<< HEAD
 - Maven analysis: Address another case not solved by 1268 ([#1271](https://github.com/fossas/fossa-cli/pull/1271))
 
 ## v3.8.11
 - Maven analysis: Prevent maven analysis from infinitely recursing when it encounters a recursive property ([#1268](https://github.com/fossas/fossa-cli/pull/1268))
-=======
-
 - Conda: Support simple Pip packages in `environment.yml`. ([#1275](https://github.com/fossas/fossa-cli/pull/1275))
-
-## v3.8.11
-
-- Maven: Prevent infinite recursion from Pom file property interpolation. ([#1268](https://github.com/fossas/fossa-cli/pull/1268))
-
-## v3.8.10
->>>>>>> 65b7589b
 
 ## v3.8.10
 - Reports: Can now export reports formatted as CycloneDX (json/xml), CSV, HTML, and JSON SPDX. ([#1266](https://github.com/fossas/fossa-cli/pull/1266))
