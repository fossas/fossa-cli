--- conflicted
+++ resolved
@@ -38,34 +38,7 @@
 	Raw                   // Unsupported languages
 )
 
-<<<<<<< HEAD
-// AllTypes enumerates all package types.
-var AllTypes = []Type{
-	Ant,
-	Bower,
-	Buck,
-	Carthage,
-	Clojure,
-	Cocoapods,
-	Composer,
-	Debian,
-	Go,
-	Gradle,
-	Haskell,
-	Maven,
-	NodeJS,
-	NuGet,
-	OkBuck,
-	Python,
-	RPM,
-	Ruby,
-	Rust,
-	Scala,
-	Raw,
-}
-
-=======
->>>>>>> 78d3b728
+
 // ParseType returns the canonical package type given a string key.
 // TODO: if we got rid of aliases, we could use `go generate` with https://github.com/alvaroloes/enumer.
 func ParseType(key string) (Type, error) {
