{-# LANGUAGE GADTs #-}

module Control.Effect.FossaApiClient (
  ArchiveRevision (..),
  FossaApiClientF (..),
  FossaApiClient,
  getApiOpts,
  getAttribution,
  getIssues,
  getLatestBuild,
  getLatestScan,
  getOrganization,
  getProject,
  getScan,
  getSignedUploadUrl,
  queueArchiveBuild,
  uploadAnalysis,
  uploadArchive,
  uploadContainerScan,
  uploadContributors,
  assertUserDefinedBinaries,
<<<<<<< HEAD
  assertRevisionBinaries,
=======
>>>>>>> c1385387
) where

import App.Fossa.Config.Report (ReportOutputFormat)
import App.Fossa.Container.Scan (ContainerScan (..))
import App.Fossa.VSI.Fingerprint (Fingerprint, Raw)
import App.Fossa.VSI.IAT.Types qualified as IAT
import App.Types (ProjectMetadata, ProjectRevision)
import Control.Algebra (Has)
import Control.Carrier.Simple (Simple, sendSimple)
import Data.ByteString.Char8 qualified as C8
import Data.List.NonEmpty qualified as NE
import Data.Text (Text)
import Fossa.API.Types (
  ApiOpts,
  Archive,
  Build,
  Contributors,
  Issues,
  Organization,
  Project,
  ScanId,
  ScanResponse,
  SignedURL,
  UploadResponse,
 )
import Network.HTTP.Req (LbsResponse)
import Srclib.Types (Locator, SourceUnit)

data ArchiveRevision = ArchiveRevision
  { archiveName :: Text
  , archiveRevision :: Text
  }
  deriving (Show, Eq, Ord)

data FossaApiClientF a where
  AssertUserDefinedBinaries :: IAT.UserDefinedAssertionMeta -> [Fingerprint Raw] -> FossaApiClientF ()
<<<<<<< HEAD
  AssertRevisionBinaries :: Locator -> [Fingerprint Raw] -> FossaApiClientF ()
=======
>>>>>>> c1385387
  GetApiOpts :: FossaApiClientF ApiOpts
  GetAttribution :: ProjectRevision -> ReportOutputFormat -> FossaApiClientF Text
  GetIssues :: ProjectRevision -> FossaApiClientF Issues
  GetLatestBuild :: ProjectRevision -> FossaApiClientF Build
  GetLatestScan :: Locator -> ProjectRevision -> FossaApiClientF ScanResponse
  GetOrganization :: FossaApiClientF Organization
  GetProject :: ProjectRevision -> FossaApiClientF Project
  GetScan :: Locator -> ScanId -> FossaApiClientF ScanResponse
  GetSignedUploadUrl :: ArchiveRevision -> FossaApiClientF SignedURL
  QueueArchiveBuild :: Archive -> FossaApiClientF (Maybe C8.ByteString)
  UploadAnalysis ::
    ProjectRevision ->
    ProjectMetadata ->
    NE.NonEmpty SourceUnit ->
    FossaApiClientF UploadResponse
  UploadArchive :: SignedURL -> FilePath -> FossaApiClientF LbsResponse
  UploadContainerScan ::
    ProjectRevision ->
    ProjectMetadata ->
    ContainerScan ->
    FossaApiClientF UploadResponse
  UploadContributors ::
    Locator ->
    Contributors ->
    FossaApiClientF ()

deriving instance Show (FossaApiClientF a)
deriving instance Eq (FossaApiClientF a)

type FossaApiClient = Simple FossaApiClientF

-- | Fetches the organization associated with the current API token
getOrganization :: (Has FossaApiClient sig m) => m Organization
getOrganization = sendSimple GetOrganization

-- | Fetches the project associated with a revision
getProject :: (Has FossaApiClient sig m) => ProjectRevision -> m Project
getProject = sendSimple . GetProject

-- | Returns the API options currently in scope.
-- The API options contain a lot of information required to build URLs.
getApiOpts :: (Has FossaApiClient sig m) => m ApiOpts
getApiOpts = sendSimple GetApiOpts

-- | Uploads the results of an analysis and associates it to a project
uploadAnalysis :: (Has FossaApiClient sig m) => ProjectRevision -> ProjectMetadata -> NE.NonEmpty SourceUnit -> m UploadResponse
uploadAnalysis revision metadata units = sendSimple (UploadAnalysis revision metadata units)

-- | Uploads results of container analysis to a project
uploadContainerScan :: (Has FossaApiClient sig m) => ProjectRevision -> ProjectMetadata -> ContainerScan -> m UploadResponse
uploadContainerScan revision metadata scan = sendSimple (UploadContainerScan revision metadata scan)

-- | Associates contributors to a specific locator
uploadContributors :: (Has FossaApiClient sig m) => Locator -> Contributors -> m ()
uploadContributors locator contributors = sendSimple $ UploadContributors locator contributors

getLatestBuild :: (Has FossaApiClient sig m) => ProjectRevision -> m Build
getLatestBuild = sendSimple . GetLatestBuild

getIssues :: (Has FossaApiClient sig m) => ProjectRevision -> m Issues
getIssues = sendSimple . GetIssues

getScan :: Has FossaApiClient sig m => Locator -> ScanId -> m ScanResponse
getScan locator scanId = sendSimple $ GetScan locator scanId

getLatestScan :: Has FossaApiClient sig m => Locator -> ProjectRevision -> m ScanResponse
getLatestScan locator revision = sendSimple $ GetLatestScan locator revision

getAttribution :: Has FossaApiClient sig m => ProjectRevision -> ReportOutputFormat -> m Text
getAttribution revision format = sendSimple $ GetAttribution revision format

getSignedUploadUrl :: Has FossaApiClient sig m => ArchiveRevision -> m SignedURL
getSignedUploadUrl = sendSimple . GetSignedUploadUrl

uploadArchive :: Has FossaApiClient sig m => SignedURL -> FilePath -> m LbsResponse
uploadArchive dest path = sendSimple (UploadArchive dest path)

queueArchiveBuild :: Has FossaApiClient sig m => Archive -> m (Maybe C8.ByteString)
queueArchiveBuild = sendSimple . QueueArchiveBuild

assertUserDefinedBinaries :: Has FossaApiClient sig m => IAT.UserDefinedAssertionMeta -> [Fingerprint Raw] -> m ()
<<<<<<< HEAD
assertUserDefinedBinaries meta fprints = sendSimple (AssertUserDefinedBinaries meta fprints)

assertRevisionBinaries :: Has FossaApiClient sig m => Locator -> [Fingerprint Raw] -> m ()
assertRevisionBinaries locator fprints = sendSimple (AssertRevisionBinaries locator fprints)
=======
assertUserDefinedBinaries meta fprints = sendSimple (AssertUserDefinedBinaries meta fprints)
>>>>>>> c1385387
<|MERGE_RESOLUTION|>--- conflicted
+++ resolved
@@ -4,6 +4,8 @@
   ArchiveRevision (..),
   FossaApiClientF (..),
   FossaApiClient,
+  assertRevisionBinaries,
+  assertUserDefinedBinaries,
   getApiOpts,
   getAttribution,
   getIssues,
@@ -18,11 +20,6 @@
   uploadArchive,
   uploadContainerScan,
   uploadContributors,
-  assertUserDefinedBinaries,
-<<<<<<< HEAD
-  assertRevisionBinaries,
-=======
->>>>>>> c1385387
 ) where
 
 import App.Fossa.Config.Report (ReportOutputFormat)
@@ -58,11 +55,8 @@
   deriving (Show, Eq, Ord)
 
 data FossaApiClientF a where
+  AssertRevisionBinaries :: Locator -> [Fingerprint Raw] -> FossaApiClientF ()
   AssertUserDefinedBinaries :: IAT.UserDefinedAssertionMeta -> [Fingerprint Raw] -> FossaApiClientF ()
-<<<<<<< HEAD
-  AssertRevisionBinaries :: Locator -> [Fingerprint Raw] -> FossaApiClientF ()
-=======
->>>>>>> c1385387
   GetApiOpts :: FossaApiClientF ApiOpts
   GetAttribution :: ProjectRevision -> ReportOutputFormat -> FossaApiClientF Text
   GetIssues :: ProjectRevision -> FossaApiClientF Issues
@@ -144,11 +138,7 @@
 queueArchiveBuild = sendSimple . QueueArchiveBuild
 
 assertUserDefinedBinaries :: Has FossaApiClient sig m => IAT.UserDefinedAssertionMeta -> [Fingerprint Raw] -> m ()
-<<<<<<< HEAD
 assertUserDefinedBinaries meta fprints = sendSimple (AssertUserDefinedBinaries meta fprints)
 
 assertRevisionBinaries :: Has FossaApiClient sig m => Locator -> [Fingerprint Raw] -> m ()
-assertRevisionBinaries locator fprints = sendSimple (AssertRevisionBinaries locator fprints)
-=======
-assertUserDefinedBinaries meta fprints = sendSimple (AssertUserDefinedBinaries meta fprints)
->>>>>>> c1385387
+assertRevisionBinaries locator fprints = sendSimple (AssertRevisionBinaries locator fprints)