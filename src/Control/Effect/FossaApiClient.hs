{-# LANGUAGE GADTs #-}

module Control.Effect.FossaApiClient (
  ArchiveRevision (..),
  FossaApiClientF (..),
  FossaApiClient,
  assertRevisionBinaries,
  assertUserDefinedBinaries,
  getApiOpts,
  getAttribution,
  getIssues,
  getLatestBuild,
  getLatestScan,
  getOrganization,
  getProject,
  getScan,
  getSignedUploadUrl,
  queueArchiveBuild,
  uploadAnalysis,
  uploadArchive,
  uploadContainerScan,
  uploadContributors,
<<<<<<< HEAD
  assertUserDefinedBinaries,
  resolveUserDefinedBinary,
  resolveProjectDependencies,
=======
>>>>>>> bd937895
) where

import App.Fossa.Config.Report (ReportOutputFormat)
import App.Fossa.Container.Scan (ContainerScan (..))
import App.Fossa.VSI.Fingerprint (Fingerprint, Raw)
import App.Fossa.VSI.IAT.Types qualified as IAT
import App.Fossa.VSI.Types qualified as VSI
import App.Types (ProjectMetadata, ProjectRevision)
import Control.Algebra (Has)
import Control.Carrier.Simple (Simple, sendSimple)
import Data.ByteString.Char8 qualified as C8
import Data.List.NonEmpty qualified as NE
import Data.Text (Text)
import Fossa.API.Types (
  ApiOpts,
  Archive,
  Build,
  Contributors,
  Issues,
  Organization,
  Project,
  ScanId,
  ScanResponse,
  SignedURL,
  UploadResponse,
 )
import Network.HTTP.Req (LbsResponse)
import Srclib.Types (Locator, SourceUnit)

data ArchiveRevision = ArchiveRevision
  { archiveName :: Text
  , archiveRevision :: Text
  }
  deriving (Show, Eq, Ord)

-- | The many operations available in the API effect.
-- Note: If you add an entry here, please add a corresponding entry in @Test.MockApi.matchExpectation@.
data FossaApiClientF a where
  AssertRevisionBinaries :: Locator -> [Fingerprint Raw] -> FossaApiClientF ()
  AssertUserDefinedBinaries :: IAT.UserDefinedAssertionMeta -> [Fingerprint Raw] -> FossaApiClientF ()
  GetApiOpts :: FossaApiClientF ApiOpts
  GetAttribution :: ProjectRevision -> ReportOutputFormat -> FossaApiClientF Text
  GetIssues :: ProjectRevision -> FossaApiClientF Issues
  GetLatestBuild :: ProjectRevision -> FossaApiClientF Build
  GetLatestScan :: Locator -> ProjectRevision -> FossaApiClientF ScanResponse
  GetOrganization :: FossaApiClientF Organization
  GetProject :: ProjectRevision -> FossaApiClientF Project
  GetScan :: Locator -> ScanId -> FossaApiClientF ScanResponse
  GetSignedUploadUrl :: ArchiveRevision -> FossaApiClientF SignedURL
  QueueArchiveBuild :: Archive -> FossaApiClientF (Maybe C8.ByteString)
  ResolveProjectDependencies :: VSI.Locator -> FossaApiClientF [VSI.Locator]
  ResolveUserDefinedBinary :: IAT.UserDep -> FossaApiClientF IAT.UserDefinedAssertionMeta
  UploadAnalysis ::
    ProjectRevision ->
    ProjectMetadata ->
    NE.NonEmpty SourceUnit ->
    FossaApiClientF UploadResponse
  UploadArchive :: SignedURL -> FilePath -> FossaApiClientF LbsResponse
  UploadContainerScan ::
    ProjectRevision ->
    ProjectMetadata ->
    ContainerScan ->
    FossaApiClientF UploadResponse
  UploadContributors ::
    Locator ->
    Contributors ->
    FossaApiClientF ()

deriving instance Show (FossaApiClientF a)
deriving instance Eq (FossaApiClientF a)

type FossaApiClient = Simple FossaApiClientF

-- | Fetches the organization associated with the current API token
getOrganization :: (Has FossaApiClient sig m) => m Organization
getOrganization = sendSimple GetOrganization

-- | Fetches the project associated with a revision
getProject :: (Has FossaApiClient sig m) => ProjectRevision -> m Project
getProject = sendSimple . GetProject

-- | Returns the API options currently in scope.
-- The API options contain a lot of information required to build URLs.
getApiOpts :: (Has FossaApiClient sig m) => m ApiOpts
getApiOpts = sendSimple GetApiOpts

-- | Uploads the results of an analysis and associates it to a project
uploadAnalysis :: (Has FossaApiClient sig m) => ProjectRevision -> ProjectMetadata -> NE.NonEmpty SourceUnit -> m UploadResponse
uploadAnalysis revision metadata units = sendSimple (UploadAnalysis revision metadata units)

-- | Uploads results of container analysis to a project
uploadContainerScan :: (Has FossaApiClient sig m) => ProjectRevision -> ProjectMetadata -> ContainerScan -> m UploadResponse
uploadContainerScan revision metadata scan = sendSimple (UploadContainerScan revision metadata scan)

-- | Associates contributors to a specific locator
uploadContributors :: (Has FossaApiClient sig m) => Locator -> Contributors -> m ()
uploadContributors locator contributors = sendSimple $ UploadContributors locator contributors

getLatestBuild :: (Has FossaApiClient sig m) => ProjectRevision -> m Build
getLatestBuild = sendSimple . GetLatestBuild

getIssues :: (Has FossaApiClient sig m) => ProjectRevision -> m Issues
getIssues = sendSimple . GetIssues

getScan :: Has FossaApiClient sig m => Locator -> ScanId -> m ScanResponse
getScan locator scanId = sendSimple $ GetScan locator scanId

getLatestScan :: Has FossaApiClient sig m => Locator -> ProjectRevision -> m ScanResponse
getLatestScan locator revision = sendSimple $ GetLatestScan locator revision

getAttribution :: Has FossaApiClient sig m => ProjectRevision -> ReportOutputFormat -> m Text
getAttribution revision format = sendSimple $ GetAttribution revision format

getSignedUploadUrl :: Has FossaApiClient sig m => ArchiveRevision -> m SignedURL
getSignedUploadUrl = sendSimple . GetSignedUploadUrl

uploadArchive :: Has FossaApiClient sig m => SignedURL -> FilePath -> m LbsResponse
uploadArchive dest path = sendSimple (UploadArchive dest path)

queueArchiveBuild :: Has FossaApiClient sig m => Archive -> m (Maybe C8.ByteString)
queueArchiveBuild = sendSimple . QueueArchiveBuild

assertUserDefinedBinaries :: Has FossaApiClient sig m => IAT.UserDefinedAssertionMeta -> [Fingerprint Raw] -> m ()
assertUserDefinedBinaries meta fprints = sendSimple (AssertUserDefinedBinaries meta fprints)

<<<<<<< HEAD
resolveUserDefinedBinary :: Has FossaApiClient sig m => IAT.UserDep -> m IAT.UserDefinedAssertionMeta
resolveUserDefinedBinary = sendSimple . ResolveUserDefinedBinary

resolveProjectDependencies :: Has FossaApiClient sig m => VSI.Locator -> m [VSI.Locator]
resolveProjectDependencies = sendSimple . ResolveProjectDependencies
=======
assertRevisionBinaries :: Has FossaApiClient sig m => Locator -> [Fingerprint Raw] -> m ()
assertRevisionBinaries locator fprints = sendSimple (AssertRevisionBinaries locator fprints)
>>>>>>> bd937895
<|MERGE_RESOLUTION|>--- conflicted
+++ resolved
@@ -16,16 +16,12 @@
   getScan,
   getSignedUploadUrl,
   queueArchiveBuild,
+  resolveProjectDependencies,
+  resolveUserDefinedBinary,
   uploadAnalysis,
   uploadArchive,
   uploadContainerScan,
   uploadContributors,
-<<<<<<< HEAD
-  assertUserDefinedBinaries,
-  resolveUserDefinedBinary,
-  resolveProjectDependencies,
-=======
->>>>>>> bd937895
 ) where
 
 import App.Fossa.Config.Report (ReportOutputFormat)
@@ -148,16 +144,14 @@
 queueArchiveBuild :: Has FossaApiClient sig m => Archive -> m (Maybe C8.ByteString)
 queueArchiveBuild = sendSimple . QueueArchiveBuild
 
+assertRevisionBinaries :: Has FossaApiClient sig m => Locator -> [Fingerprint Raw] -> m ()
+assertRevisionBinaries locator fprints = sendSimple (AssertRevisionBinaries locator fprints)
+
 assertUserDefinedBinaries :: Has FossaApiClient sig m => IAT.UserDefinedAssertionMeta -> [Fingerprint Raw] -> m ()
 assertUserDefinedBinaries meta fprints = sendSimple (AssertUserDefinedBinaries meta fprints)
 
-<<<<<<< HEAD
 resolveUserDefinedBinary :: Has FossaApiClient sig m => IAT.UserDep -> m IAT.UserDefinedAssertionMeta
 resolveUserDefinedBinary = sendSimple . ResolveUserDefinedBinary
 
 resolveProjectDependencies :: Has FossaApiClient sig m => VSI.Locator -> m [VSI.Locator]
-resolveProjectDependencies = sendSimple . ResolveProjectDependencies
-=======
-assertRevisionBinaries :: Has FossaApiClient sig m => Locator -> [Fingerprint Raw] -> m ()
-assertRevisionBinaries locator fprints = sendSimple (AssertRevisionBinaries locator fprints)
->>>>>>> bd937895
+resolveProjectDependencies = sendSimple . ResolveProjectDependencies