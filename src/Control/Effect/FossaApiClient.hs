--- conflicted
+++ resolved
@@ -41,9 +41,7 @@
   uploadContentForReachability,
   uploadBuildForReachability,
   getCustomBuildPermissions,
-<<<<<<< HEAD
   editProject,
-=======
   getPolicies,
   getTeams,
   deleteReleaseGroup,
@@ -52,7 +50,6 @@
   getReleaseGroups,
   getReleaseGroupReleases,
   updateReleaseGroupRelease,
->>>>>>> 133a0635
 ) where
 
 import App.Fossa.Config.Report (ReportOutputFormat)
@@ -73,7 +70,6 @@
 import Data.List.NonEmpty qualified as NE
 import Data.Map (Map)
 import Data.Text (Text)
-<<<<<<< HEAD
 import Fossa.API.Types (
   AnalyzedPathDependency,
   ApiOpts,
@@ -92,9 +88,6 @@
   TokenTypeResponse,
   UploadResponse,
  )
-=======
-import Fossa.API.Types (AnalyzedPathDependency, ApiOpts, Archive, ArchiveComponents, Build, Contributors, CreateReleaseGroupRequest, CreateReleaseGroupResponse, CustomBuildUploadPermissions, Issues, Organization, PathDependencyUpload, Policy, Project, ReleaseGroup, ReleaseGroupRelease, RevisionDependencyCache, SignedURL, Team, TokenTypeResponse, UpdateReleaseRequest, UploadResponse)
->>>>>>> 133a0635
 import Path (File, Path, Rel)
 import Srclib.Types (FullSourceUnit, LicenseSourceUnit, Locator, SourceUnit)
 
@@ -298,10 +291,9 @@
 uploadBuildForReachability :: (Has FossaApiClient sig m) => ProjectRevision -> ProjectMetadata -> [SourceUnitReachability] -> m ()
 uploadBuildForReachability rev revMetadata units = sendSimple $ UploadBuildForReachability rev revMetadata units
 
-<<<<<<< HEAD
 editProject :: Has FossaApiClient sig m => Text -> ProjectMetadataRevision -> m ProjectResponse
 editProject projectLocator rev = sendSimple $ EditProject projectLocator rev
-=======
+
 getPolicies :: Has FossaApiClient sig m => m [Policy]
 getPolicies = sendSimple GetPolicies
 
@@ -324,5 +316,4 @@
 getReleaseGroups = sendSimple GetReleaseGroups
 
 getReleaseGroupReleases :: Has FossaApiClient sig m => Int -> m [ReleaseGroupRelease]
-getReleaseGroupReleases releaseGroupId = sendSimple $ GetReleaseGroupReleases releaseGroupId
->>>>>>> 133a0635
+getReleaseGroupReleases releaseGroupId = sendSimple $ GetReleaseGroupReleases releaseGroupId