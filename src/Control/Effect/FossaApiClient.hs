--- conflicted
+++ resolved
@@ -44,12 +44,8 @@
 import Control.Algebra (Has)
 import Control.Carrier.Simple (Simple, sendSimple)
 import Data.ByteString.Char8 qualified as C8
-<<<<<<< HEAD
+import Data.ByteString.Lazy (ByteString)
 import Data.List.NonEmpty (NonEmpty)
-=======
-import Data.ByteString.Lazy (ByteString)
->>>>>>> e5648101
-import Data.List.NonEmpty qualified as NE
 import Data.Map (Map)
 import Data.Text (Text)
 import Fossa.API.Types (
@@ -104,7 +100,7 @@
   UploadAnalysis ::
     ProjectRevision ->
     ProjectMetadata ->
-    NE.NonEmpty SourceUnit ->
+    NonEmpty SourceUnit ->
     FossaApiClientF UploadResponse
   UploadArchive :: SignedURL -> FilePath -> FossaApiClientF ByteString
   UploadContainerScan ::
@@ -137,7 +133,7 @@
 getApiOpts = sendSimple GetApiOpts
 
 -- | Uploads the results of an analysis and associates it to a project
-uploadAnalysis :: (Has FossaApiClient sig m) => ProjectRevision -> ProjectMetadata -> NE.NonEmpty SourceUnit -> m UploadResponse
+uploadAnalysis :: (Has FossaApiClient sig m) => ProjectRevision -> ProjectMetadata -> NonEmpty SourceUnit -> m UploadResponse
 uploadAnalysis revision metadata units = sendSimple (UploadAnalysis revision metadata units)
 
 -- | Uploads results of container analysis to a project
