{-# LANGUAGE GADTs #-}

-- | The Diagnostics effect is an augmented Error effect. It models an unchecked
-- exceptions pattern with support for stack traces, error aggregation, and
-- warnings.
--
-- See /docs/contributing/diagnostics.md for motivation and usage details.
module Control.Effect.Diagnostics (
  -- * Diagnostics
  Diagnostics,
  context,

  -- * Diag effect and primitives
  Diag (..),
  fatal,
  recover,
  errCtx,
  errorBoundary,
  rethrow,
  warn,
  warnOnErr,
  (<||>),

  -- * Diagnostic helpers
  fatalText,
  fatalOnIOException,
  fatalOnSomeException,
  fromEither,
  fromEitherShow,
  fromMaybe,
  fromMaybeText,
  tagError,
  combineSuccessful,

  -- * Algebra re-exports
  module X,

  -- * ToDiagnostic typeclass
  ToDiagnostic (..),
  SomeDiagnostic (..),
  module Diagnostic,
) where

import Control.Algebra as X
import Control.Carrier.Stack
import Control.Effect.Lift (Lift)
<<<<<<< HEAD
import Control.Exception (IOException)
import Control.Exception.Extra (safeCatch)
=======
import Control.Exception (IOException, SomeException (..))
import Control.Exception.Extra (safeCatch)
import Data.Aeson (ToJSON, object, toJSON, (.=))
import Data.List (intersperse)
>>>>>>> c0eada6f
import Data.List.NonEmpty qualified as NE
import Data.Maybe (catMaybes)
import Data.Semigroup (sconcat)
import Data.String.Conversion (toText)
import Data.Text (Text)
import Diag.Diagnostic as Diagnostic
import Diag.Result (Result)

---------- Diagnostics

-- | 'Stack' (the callstack effect) is separate from Diag, but most code using
-- Diag also requires Stack.
--
-- This helper alias can be used to require both:
--
-- @
--     foo :: Has Diagnostics sig m => m ()
-- @
type Diagnostics = Diag :+: Stack

---------- Diag effect and primitives

data Diag m k where
  Fatal :: ToDiagnostic diag => diag -> Diag m a
  Recover :: m a -> Diag m (Maybe a)
  ErrCtx :: ToDiagnostic ctx => ctx -> m a -> Diag m a
  ErrorBoundary :: m a -> Diag m (Result a)
  Rethrow :: Result a -> Diag m a
  Warn :: ToDiagnostic warn => warn -> Diag m ()
  WarnOnErr :: ToDiagnostic warn => warn -> m a -> Diag m a
  FirstToSucceed :: m a -> m a -> Diag m a

-- | Throw an error
fatal :: (Has Diagnostics sig m, ToDiagnostic diag) => diag -> m a
fatal = send . Fatal

<<<<<<< HEAD
-- | Recover from an error
=======
-- | Throw a generic error message on any exception, wrapped in a new 'context' using the provided @Text@.
fatalOnSomeException :: (Has (Lift IO) sig m, Has Diagnostics sig m) => Text -> m a -> m a
fatalOnSomeException ctx go = context ctx $ safeCatch go die'
  where
    die' (e :: SomeException) = fatalText ("caught exception: " <> toText (show e))

-- | Recover from a fatal error. The error will be recorded as a warning instead.
>>>>>>> c0eada6f
recover :: Has Diagnostics sig m => m a -> m (Maybe a)
recover = send . Recover

-- | When the provided action fails, annotate its error with the provided
-- context
errCtx :: (ToDiagnostic ctx, Has Diagnostics sig m) => ctx -> m a -> m a
errCtx ctx m = send (ErrCtx ctx m)

-- | Nearly identical to @runDiagnostics@, run an action, returning its
-- underlying 'Result'. Most often, you'll want to use 'recover' instead.
--
-- Warnings and errors that occurred outside the scope of the @errorBoundary@ do
-- not impact the returned 'Result'.
errorBoundary :: Has Diagnostics sig m => m a -> m (Result a)
errorBoundary = send . ErrorBoundary

-- | Lift a Result value. Most often used in combination with 'errorBoundary'
rethrow :: Has Diagnostics sig m => Result a -> m a
rethrow = send . Rethrow

-- | Emit a warning
warn :: (ToDiagnostic diag, Has Diagnostics sig m) => diag -> m ()
warn = send . Warn

-- | When the provided action fails, emit a warning
warnOnErr :: (ToDiagnostic warn, Has Diagnostics sig m) => warn -> m a -> m a
warnOnErr w m = send (WarnOnErr w m)

-- | Analagous to @Alternative@'s @<|>@. Try the provided actions, returning the
-- value of the first to succeed
(<||>) :: Has Diagnostics sig m => m a -> m a -> m a
(<||>) ma mb = send (FirstToSucceed ma mb)

infixl 3 <||>

---------- Helpers

-- | Throw an untyped string error
fatalText :: Has Diagnostics sig m => Text -> m a
fatalText = fatal

-- | Lift an Either result into the Diagnostics effect, given a ToDiagnostic instance for the error type
fromEither :: (ToDiagnostic err, Has Diagnostics sig m) => Either err a -> m a
fromEither = either fatal pure

-- | Lift an Either result into the Diagnostics effect, given a Show instance for the error type
fromEitherShow :: (Show err, Has Diagnostics sig m) => Either err a -> m a
fromEitherShow = either (fatal . toText . show) pure

-- | Lift a Maybe result into Diagnostics, with the given diagnostic thrown for @Nothing@
fromMaybe :: (ToDiagnostic err, Has Diagnostics sig m) => err -> Maybe a -> m a
fromMaybe msg = maybe (fatal msg) pure

-- | Lift a Maybe result into Diagnostics, with a Text error message for @Nothing@
fromMaybeText :: Has Diagnostics sig m => Text -> Maybe a -> m a
fromMaybeText = fromMaybe

-- | Lift an Either result into the Diagnostics effect, given a function from the error type to another type that implements 'ToDiagnostic'
tagError :: (ToDiagnostic e', Has Diagnostics sig m) => (e -> e') -> Either e a -> m a
tagError f (Left e) = fatal (f e)
tagError _ (Right a) = pure a

-- | Throw a generic error message on IO error, wrapped in a new 'context' using the provided @Text@.
fatalOnIOException :: (Has (Lift IO) sig m, Has Diagnostics sig m) => Text -> m a -> m a
fatalOnIOException ctx go = context ctx $ safeCatch go die'
  where
    die' (e :: IOException) = fatalText ("io exception: " <> toText (show e))

-- | Run a list of actions, combining the results of successful actions.
--
-- A warning @warn@ is attached to and emitted for each of the failing actions.
--
-- When all actions fail, 'fatal' is invoked with the provided @err@.
combineSuccessful :: (ToDiagnostic err, ToDiagnostic warn, Semigroup a, Has Diagnostics sig m) => err -> warn -> [m a] -> m a
combineSuccessful err war actions = do
  results <- traverse (recover . warnOnErr war) actions
  let successful = NE.nonEmpty $ catMaybes results
  case successful of
    Nothing -> fatal err
    Just xs -> pure (sconcat xs)<|MERGE_RESOLUTION|>--- conflicted
+++ resolved
@@ -44,15 +44,8 @@
 import Control.Algebra as X
 import Control.Carrier.Stack
 import Control.Effect.Lift (Lift)
-<<<<<<< HEAD
-import Control.Exception (IOException)
-import Control.Exception.Extra (safeCatch)
-=======
 import Control.Exception (IOException, SomeException (..))
 import Control.Exception.Extra (safeCatch)
-import Data.Aeson (ToJSON, object, toJSON, (.=))
-import Data.List (intersperse)
->>>>>>> c0eada6f
 import Data.List.NonEmpty qualified as NE
 import Data.Maybe (catMaybes)
 import Data.Semigroup (sconcat)
@@ -89,17 +82,7 @@
 fatal :: (Has Diagnostics sig m, ToDiagnostic diag) => diag -> m a
 fatal = send . Fatal
 
-<<<<<<< HEAD
 -- | Recover from an error
-=======
--- | Throw a generic error message on any exception, wrapped in a new 'context' using the provided @Text@.
-fatalOnSomeException :: (Has (Lift IO) sig m, Has Diagnostics sig m) => Text -> m a -> m a
-fatalOnSomeException ctx go = context ctx $ safeCatch go die'
-  where
-    die' (e :: SomeException) = fatalText ("caught exception: " <> toText (show e))
-
--- | Recover from a fatal error. The error will be recorded as a warning instead.
->>>>>>> c0eada6f
 recover :: Has Diagnostics sig m => m a -> m (Maybe a)
 recover = send . Recover
 
@@ -168,6 +151,12 @@
   where
     die' (e :: IOException) = fatalText ("io exception: " <> toText (show e))
 
+-- | Throw a generic error message on any exception, wrapped in a new 'context' using the provided @Text@.
+fatalOnSomeException :: (Has (Lift IO) sig m, Has Diagnostics sig m) => Text -> m a -> m a
+fatalOnSomeException ctx go = context ctx $ safeCatch go die'
+  where
+    die' (e :: SomeException) = fatalText ("caught exception: " <> toText (show e))
+
 -- | Run a list of actions, combining the results of successful actions.
 --
 -- A warning @warn@ is attached to and emitted for each of the failing actions.
