module Control.Carrier.FossaApiClient.Internal.VSI (
<<<<<<< HEAD
  assertUserDefinedBinaries,
  resolveUserDefinedBinary,
  resolveProjectDependencies,
=======
  assertRevisionBinaries,
  assertUserDefinedBinaries,
>>>>>>> bd937895
) where

import App.Fossa.FossaAPIV1 qualified as API
import App.Fossa.VSI.Fingerprint (Fingerprint, Raw)
import App.Fossa.VSI.IAT.Types qualified as IAT
import App.Fossa.VSI.Types qualified as VSI
import Control.Algebra (Has)
import Control.Effect.Diagnostics (Diagnostics)
import Control.Effect.Lift (Lift)
import Control.Effect.Reader (Reader, ask)
import Fossa.API.Types (ApiOpts)
import Srclib.Types (Locator)

assertUserDefinedBinaries ::
  ( Has (Lift IO) sig m
  , Has Diagnostics sig m
  , Has (Reader ApiOpts) sig m
  ) =>
  IAT.UserDefinedAssertionMeta ->
  [Fingerprint Raw] ->
  m ()
assertUserDefinedBinaries meta fingerprints = do
  apiOpts <- ask
  API.assertUserDefinedBinaries apiOpts meta fingerprints

<<<<<<< HEAD
resolveUserDefinedBinary ::
=======
assertRevisionBinaries ::
>>>>>>> bd937895
  ( Has (Lift IO) sig m
  , Has Diagnostics sig m
  , Has (Reader ApiOpts) sig m
  ) =>
<<<<<<< HEAD
  IAT.UserDep ->
  m IAT.UserDefinedAssertionMeta
resolveUserDefinedBinary dep = do
  apiOpts <- ask
  API.resolveUserDefinedBinary apiOpts dep

resolveProjectDependencies ::
  ( Has (Lift IO) sig m
  , Has Diagnostics sig m
  , Has (Reader ApiOpts) sig m
  ) =>
  VSI.Locator ->
  m [VSI.Locator]
resolveProjectDependencies locator = do
  apiOpts <- ask
  API.resolveProjectDependencies apiOpts locator
=======
  Locator ->
  [Fingerprint Raw] ->
  m ()
assertRevisionBinaries meta fingerprints = do
  apiOpts <- ask
  API.assertRevisionBinaries apiOpts meta fingerprints
>>>>>>> bd937895
<|MERGE_RESOLUTION|>--- conflicted
+++ resolved
@@ -1,12 +1,8 @@
 module Control.Carrier.FossaApiClient.Internal.VSI (
-<<<<<<< HEAD
-  assertUserDefinedBinaries,
-  resolveUserDefinedBinary,
-  resolveProjectDependencies,
-=======
   assertRevisionBinaries,
   assertUserDefinedBinaries,
->>>>>>> bd937895
+  resolveProjectDependencies,
+  resolveUserDefinedBinary,
 ) where
 
 import App.Fossa.FossaAPIV1 qualified as API
@@ -20,6 +16,18 @@
 import Fossa.API.Types (ApiOpts)
 import Srclib.Types (Locator)
 
+assertRevisionBinaries ::
+  ( Has (Lift IO) sig m
+  , Has Diagnostics sig m
+  , Has (Reader ApiOpts) sig m
+  ) =>
+  Locator ->
+  [Fingerprint Raw] ->
+  m ()
+assertRevisionBinaries meta fingerprints = do
+  apiOpts <- ask
+  API.assertRevisionBinaries apiOpts meta fingerprints
+
 assertUserDefinedBinaries ::
   ( Has (Lift IO) sig m
   , Has Diagnostics sig m
@@ -32,16 +40,11 @@
   apiOpts <- ask
   API.assertUserDefinedBinaries apiOpts meta fingerprints
 
-<<<<<<< HEAD
 resolveUserDefinedBinary ::
-=======
-assertRevisionBinaries ::
->>>>>>> bd937895
   ( Has (Lift IO) sig m
   , Has Diagnostics sig m
   , Has (Reader ApiOpts) sig m
   ) =>
-<<<<<<< HEAD
   IAT.UserDep ->
   m IAT.UserDefinedAssertionMeta
 resolveUserDefinedBinary dep = do
@@ -57,12 +60,4 @@
   m [VSI.Locator]
 resolveProjectDependencies locator = do
   apiOpts <- ask
-  API.resolveProjectDependencies apiOpts locator
-=======
-  Locator ->
-  [Fingerprint Raw] ->
-  m ()
-assertRevisionBinaries meta fingerprints = do
-  apiOpts <- ask
-  API.assertRevisionBinaries apiOpts meta fingerprints
->>>>>>> bd937895
+  API.resolveProjectDependencies apiOpts locator