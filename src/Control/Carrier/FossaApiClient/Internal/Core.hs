--- conflicted
+++ resolved
@@ -320,28 +320,9 @@
   , Has Debug sig m
   , Has (Reader ApiOpts) sig m
   ) =>
-<<<<<<< HEAD
   CoreTypes.CreateReleaseGroupRequest ->
   m CoreTypes.CreateReleaseGroupResponse
 createReleaseGroup rev = do
-=======
-  CreateReleaseGroupRequest ->
-  m CreateReleaseGroupResponse
-createReleaseGroup req = do
->>>>>>> 0479baee
-  apiOpts <- ask
-  API.createReleaseGroup apiOpts req
-
-createReleaseGroupRelease ::
-  ( Has (Lift IO) sig m
-  , Has Diagnostics sig m
-  , Has Debug sig m
-  , Has (Reader ApiOpts) sig m
-  ) =>
-  Int ->
-  ReleaseGroupReleaseRevision ->
-  m ReleaseGroupRelease
-createReleaseGroupRelease releaseGroupId req = do
   apiOpts <- ask
   API.createReleaseGroupRelease apiOpts releaseGroupId req
 
