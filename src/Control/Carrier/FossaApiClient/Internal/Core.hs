{-# LANGUAGE RecordWildCards #-}

module Control.Carrier.FossaApiClient.Internal.Core (
  getAttribution,
  getIssues,
  getLatestBuild,
  getOrganization,
  getProject,
  getSignedUploadUrl,
  queueArchiveBuild,
  uploadAnalysis,
  uploadArchive,
  uploadContainerScan,
  uploadContributors,
) where

import App.Fossa.Config.Report (ReportOutputFormat)
import App.Fossa.Container.Scan (ContainerScan)
import App.Fossa.FossaAPIV1 qualified as API
import App.Types (ProjectMetadata, ProjectRevision (..))
import Control.Algebra (Has)
import Control.Effect.Diagnostics (Diagnostics)
import Control.Effect.FossaApiClient (ArchiveRevision (..))
import Control.Effect.Lift (Lift)
import Control.Effect.Reader (Reader, ask)
import Data.ByteString.Char8 qualified as C8
import Data.List.NonEmpty qualified as NE
<<<<<<< HEAD
import Data.Text (Text)
import Fossa.API.Types (
  ApiOpts,
=======
import Fossa.API.Types (
  ApiOpts,
  Archive,
>>>>>>> eb7d2a8a
  Build,
  Contributors,
  Issues,
  Organization,
  Project,
<<<<<<< HEAD
  UploadResponse,
 )
=======
  SignedURL,
  UploadResponse,
 )
import Network.HTTP.Req (LbsResponse)
>>>>>>> eb7d2a8a
import Srclib.Types (Locator, SourceUnit, renderLocator)

-- Fetches an organization from the API
getOrganization ::
  ( Has (Lift IO) sig m
  , Has Diagnostics sig m
  , Has (Reader ApiOpts) sig m
  ) =>
  m Organization
getOrganization = do
  apiOpts <- ask
  -- TODO: This is a wrapper around FossaAPIV1 for now until more uses are
  -- migrated.
  API.getOrganization apiOpts

getProject ::
  ( Has (Lift IO) sig m
  , Has Diagnostics sig m
  , Has (Reader ApiOpts) sig m
  ) =>
  ProjectRevision ->
  m Project
getProject revision = do
  apiOpts <- ask
  API.getProject apiOpts revision

uploadAnalysis ::
  ( Has (Lift IO) sig m
  , Has (Reader ApiOpts) sig m
  , Has Diagnostics sig m
  ) =>
  ProjectRevision ->
  ProjectMetadata ->
  NE.NonEmpty SourceUnit ->
  m UploadResponse
uploadAnalysis revision metadata units = do
  apiOpts <- ask
  API.uploadAnalysis apiOpts revision metadata units

uploadContainerScan ::
  ( Has (Lift IO) sig m
  , Has Diagnostics sig m
  , Has (Reader ApiOpts) sig m
  ) =>
  ProjectRevision ->
  ProjectMetadata ->
  ContainerScan ->
  m UploadResponse
uploadContainerScan revision metadata scan = do
  apiOpts <- ask
  API.uploadContainerScan apiOpts revision metadata scan

uploadContributors ::
  ( Has (Lift IO) sig m
  , Has Diagnostics sig m
  , Has (Reader ApiOpts) sig m
  ) =>
  Locator ->
  Contributors ->
  m ()
uploadContributors locator contributors = do
  apiOpts <- ask
  API.uploadContributors apiOpts (renderLocator locator) contributors

getLatestBuild ::
  ( Has (Lift IO) sig m
  , Has Diagnostics sig m
  , Has (Reader ApiOpts) sig m
  ) =>
  ProjectRevision ->
  m Build
getLatestBuild rev = do
  apiOpts <- ask
  API.getLatestBuild apiOpts rev

getIssues ::
  ( Has (Lift IO) sig m
  , Has Diagnostics sig m
  , Has (Reader ApiOpts) sig m
  ) =>
  ProjectRevision ->
  m Issues
getIssues rev = do
  apiOpts <- ask
  API.getIssues apiOpts rev

<<<<<<< HEAD
getAttribution ::
=======
getSignedUploadUrl ::
>>>>>>> eb7d2a8a
  ( Has (Lift IO) sig m
  , Has Diagnostics sig m
  , Has (Reader ApiOpts) sig m
  ) =>
<<<<<<< HEAD
  ProjectRevision ->
  ReportOutputFormat ->
  m Text
getAttribution revision format = do
  apiOpts <- ask
  API.getAttribution apiOpts revision format
=======
  ArchiveRevision ->
  m SignedURL
getSignedUploadUrl ArchiveRevision{..} = do
  apiOpts <- ask
  API.getSignedURL apiOpts archiveRevision archiveName

queueArchiveBuild ::
  ( Has (Lift IO) sig m
  , Has Diagnostics sig m
  , Has (Reader ApiOpts) sig m
  ) =>
  Archive ->
  m (Maybe C8.ByteString)
queueArchiveBuild archive = do
  apiOpts <- ask
  API.archiveBuildUpload apiOpts archive

uploadArchive ::
  ( Has (Lift IO) sig m
  , Has Diagnostics sig m
  ) =>
  SignedURL ->
  FilePath ->
  m LbsResponse
uploadArchive =
  API.archiveUpload
>>>>>>> eb7d2a8a
<|MERGE_RESOLUTION|>--- conflicted
+++ resolved
@@ -25,29 +25,19 @@
 import Control.Effect.Reader (Reader, ask)
 import Data.ByteString.Char8 qualified as C8
 import Data.List.NonEmpty qualified as NE
-<<<<<<< HEAD
 import Data.Text (Text)
 import Fossa.API.Types (
   ApiOpts,
-=======
-import Fossa.API.Types (
-  ApiOpts,
   Archive,
->>>>>>> eb7d2a8a
   Build,
   Contributors,
   Issues,
   Organization,
   Project,
-<<<<<<< HEAD
-  UploadResponse,
- )
-=======
   SignedURL,
   UploadResponse,
  )
 import Network.HTTP.Req (LbsResponse)
->>>>>>> eb7d2a8a
 import Srclib.Types (Locator, SourceUnit, renderLocator)
 
 -- Fetches an organization from the API
@@ -134,23 +124,23 @@
   apiOpts <- ask
   API.getIssues apiOpts rev
 
-<<<<<<< HEAD
 getAttribution ::
-=======
-getSignedUploadUrl ::
->>>>>>> eb7d2a8a
   ( Has (Lift IO) sig m
   , Has Diagnostics sig m
   , Has (Reader ApiOpts) sig m
   ) =>
-<<<<<<< HEAD
   ProjectRevision ->
   ReportOutputFormat ->
   m Text
 getAttribution revision format = do
   apiOpts <- ask
   API.getAttribution apiOpts revision format
-=======
+
+getSignedUploadUrl ::
+  ( Has (Lift IO) sig m
+  , Has Diagnostics sig m
+  , Has (Reader ApiOpts) sig m
+  ) =>
   ArchiveRevision ->
   m SignedURL
 getSignedUploadUrl ArchiveRevision{..} = do
@@ -176,5 +166,4 @@
   FilePath ->
   m LbsResponse
 uploadArchive =
-  API.archiveUpload
->>>>>>> eb7d2a8a
+  API.archiveUpload