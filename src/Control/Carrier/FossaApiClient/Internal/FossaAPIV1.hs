--- conflicted
+++ resolved
@@ -162,12 +162,9 @@
   PathDependencyUploadReq (..),
   Policy (..),
   Project,
-<<<<<<< HEAD
   ProjectResponse,
-=======
   ReleaseGroup,
   ReleaseGroupRelease,
->>>>>>> 133a0635
   RevisionDependencyCache,
   SignedURL (signedURL),
   SignedURLWithKey (surlwkKey, surlwkSignedURL),
@@ -1625,7 +1622,6 @@
         options
         (pure . requestEncoder)
 
-<<<<<<< HEAD
 editProjectURLEndpoint :: Url 'Https -> Url 'Https
 editProjectURLEndpoint baseUrl = baseUrl /: "api" /: "cli" /: "project"
 
@@ -1666,7 +1662,7 @@
 
     totalOptions :: [Option scheme]
     totalOptions = catMaybes maybeOptions ++ labelOptions
-=======
+
 policiesURLEndpoint :: Url 'Https -> Url 'Https
 policiesURLEndpoint baseUrl = baseUrl /: "api" /: "policies"
 
@@ -1801,5 +1797,4 @@
   resp <-
     context "Updating release group release" $
       req PUT (releaseGroupReleaseURLEndpoint baseUrl (toText releaseGroupId) $ toText releaseId) (ReqBodyJson updateReq) jsonResponse baseOpts
-  pure (responseBody resp)
->>>>>>> 133a0635
+  pure (responseBody resp)