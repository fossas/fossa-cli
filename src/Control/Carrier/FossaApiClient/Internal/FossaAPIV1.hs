--- conflicted
+++ resolved
@@ -1746,15 +1746,9 @@
   , Has Debug sig m
   ) =>
   ApiOpts ->
-<<<<<<< HEAD
-  CoreTypes.CreateReleaseGroupRequest ->
-  m CoreTypes.CreateReleaseGroupResponse
-createReleaseGroup apiOpts rev = fossaReq $ do
-=======
   CreateReleaseGroupRequest ->
   m CreateReleaseGroupResponse
-createReleaseGroup apiOpts createReleaseGroupReq = fossaReq $ do
->>>>>>> 0479baee
+createReleaseGroup apiOpts rev = fossaReq $ do
   (baseUrl, baseOpts) <- useApiOpts apiOpts
   resp <-
     context "Creating release group" $
@@ -1800,15 +1794,14 @@
   ) =>
   ApiOpts ->
   Int ->
-<<<<<<< HEAD
   Int ->
-  CoreTypes.UpdateReleaseRequest ->
-  m CoreTypes.ReleaseGroupRelease
+  UpdateReleaseRequest ->
+  m ReleaseGroupRelease
 updateReleaseGroupRelease apiOpts releaseGroupId releaseId updateReq = fossaReq $ do
   (baseUrl, baseOpts) <- useApiOpts apiOpts
   resp <-
-    context "Updating release group release" $
-      req PUT (releaseGroupReleaseURLEndpoint baseUrl (toText releaseGroupId) $ toText releaseId) (ReqBodyJson updateReq) jsonResponse baseOpts
+    context "Creating release group release" $
+      req POST (releaseGroupReleaseURLEndpoint baseUrl $ toText releaseGroupId) (ReqBodyJson createReleaseReq) jsonResponse baseOpts
   pure (responseBody resp)
 
 updateProjectURLEndpoint :: Url 'Https -> Text -> Url 'Https
@@ -1883,13 +1876,4 @@
   resp <-
     context "Retrieving organization labels" $
       req GET (getOrgLabelsURLEndpoint baseUrl) NoReqBody jsonResponse baseOpts
-=======
-  ReleaseGroupReleaseRevision ->
-  m ReleaseGroupRelease
-createReleaseGroupRelease apiOpts releaseGroupId createReleaseReq = fossaReq $ do
-  (baseUrl, baseOpts) <- useApiOpts apiOpts
-  resp <-
-    context "Creating release group release" $
-      req POST (releaseGroupReleaseURLEndpoint baseUrl $ toText releaseGroupId) (ReqBodyJson createReleaseReq) jsonResponse baseOpts
->>>>>>> 0479baee
   pure (responseBody resp)