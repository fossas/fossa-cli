--- conflicted
+++ resolved
@@ -40,17 +40,14 @@
   getUploadURLForPathDependency,
   finalizePathDependencyScan,
   alreadyAnalyzedPathRevision,
-<<<<<<< HEAD
   getTokenType,
   getSubscription,
-=======
 
   -- * Reachability
   getReachabilityContentSignedUrl,
   getReachabilityBuildSignedUrl,
   uploadReachabilityContent,
   uploadReachabilityBuild,
->>>>>>> 7d76e065
 ) where
 
 import App.Docs (fossaSslCertDocsUrl)
@@ -142,11 +139,11 @@
   PathDependencyUpload,
   PathDependencyUploadReq (..),
   Project,
-  TokenType (..),
-  Subscription (..),
   RevisionDependencyCache,
   SignedURL (signedURL),
   SignedURLWithKey (surlwkKey, surlwkSignedURL),
+  Subscription (..),
+  TokenType (..),
   UploadResponse,
   useApiOpts,
  )
@@ -616,12 +613,12 @@
             "locator"
               =: locator
               <> "cliVersion"
-              =: cliVersion
+                =: cliVersion
               <> "managedBuild"
-              =: True
+                =: True
               <> maybe mempty ("branch" =:) projectBranch
               <> "scanType"
-              =: ("native" :: Text)
+                =: ("native" :: Text)
               <> mkMetadataOpts metadata projectName
       resp <- req POST (containerUploadUrl baseUrl) (ReqBodyJson scan) jsonResponse (baseOpts <> opts)
       pure $ responseBody resp
@@ -662,9 +659,9 @@
         "locator"
           =: renderLocator (Locator "custom" projectName (Just projectRevision))
           <> "cliVersion"
-          =: cliVersion
+            =: cliVersion
           <> "managedBuild"
-          =: True
+            =: True
           <> mkMetadataOpts metadata projectName
           -- Don't include branch if it doesn't exist, core may not handle empty string properly.
           <> maybe mempty ("branch" =:) projectBranch
@@ -685,11 +682,11 @@
         "locator"
           =: renderLocator (Locator "custom" projectName (Just projectRevision))
           <> "cliVersion"
-          =: cliVersion
+            =: cliVersion
           <> "managedBuild"
-          =: True
+            =: True
           <> "cliLicenseScanType"
-          =: (fullFileUploadsToCliLicenseScanType fullFileUploads)
+            =: (fullFileUploadsToCliLicenseScanType fullFileUploads)
           <> mkMetadataOpts metadata projectName
           -- Don't include branch if it doesn't exist, core may not handle empty string properly.
           <> maybe mempty ("branch" =:) projectBranch
@@ -1143,11 +1140,11 @@
       opts =
         baseOpts
           <> "includeDeepDependencies"
-          =: True
+            =: True
           <> "includeHashAndVersionData"
-          =: True
+            =: True
           <> "dependencyInfoOptions[]"
-          =: packageDownloadUrl
+            =: packageDownloadUrl
   orgId <- organizationId <$> getOrganization apiOpts
   response <- req GET (attributionEndpoint baseUrl orgId (Locator "custom" projectName (Just projectRevision)) ReportJson) NoReqBody jsonResponse opts
   pure (responseBody response)
