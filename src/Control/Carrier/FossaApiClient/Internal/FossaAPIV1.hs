{-# LANGUAGE DataKinds #-}
{-# LANGUAGE RecordWildCards #-}
{-# LANGUAGE UndecidableInstances #-}

module Control.Carrier.FossaApiClient.Internal.FossaAPIV1 (
  uploadAnalysis,
  uploadContributors,
  uploadContainerScan,
  mkMetadataOpts,
  fossaReq,
  getLatestBuild,
  getIssues,
  getOrganization,
  getAttribution,
  getAnalyzedRevisions,
  getSignedLicenseScanURL,
  getSignedURL,
  getProject,
  archiveUpload,
  archiveBuildUpload,
  assertUserDefinedBinaries,
  assertRevisionBinaries,
  licenseScanFinalize,
  licenseScanResultUpload,
  resolveUserDefinedBinary,
  resolveProjectDependencies,
  vsiCreateScan,
  vsiAddFilesToScan,
  vsiCompleteScan,
  vsiScanAnalysisStatus,
  vsiDownloadInferences,
  renderLocatorUrl,
) where

import App.Docs (fossaSslCertDocsUrl)
import App.Fossa.Config.Report
import App.Fossa.Container.Scan (ContainerScan (..))
import App.Fossa.Report.Attribution qualified as Attr
import App.Fossa.VSI.Fingerprint (Fingerprint, Raw)
import App.Fossa.VSI.Fingerprint qualified as Fingerprint
import App.Fossa.VSI.IAT.Types qualified as IAT
import App.Fossa.VSI.Types qualified as VSI
import App.Fossa.VendoredDependency (VendoredDependency (..), vendoredDepToLocator)
import App.Support (reportDefectMsg)
import App.Types (
  ProjectMetadata (..),
  ProjectRevision (..),
  ReleaseGroupMetadata (releaseGroupName, releaseGroupRelease),
 )
import App.Version (versionNumber)
import Codec.Compression.GZip qualified as GZIP
import Control.Algebra (Algebra, Has, type (:+:))
import Control.Carrier.Empty.Maybe (Empty, EmptyC, runEmpty)
import Control.Effect.Diagnostics (Diagnostics, ToDiagnostic (..), context, fatal, fromMaybeText)
import Control.Effect.Empty (empty)
import Control.Effect.Lift (Lift, sendIO)
import Control.Exception (Exception (displayException), SomeException)
import Control.Monad.IO.Class (MonadIO (..))
import Data.Aeson (
  FromJSON (parseJSON),
  KeyValue ((.=)),
  ToJSON (toJSON),
  decodeStrict,
  encode,
  object,
  withObject,
  (.:),
 )
import Data.Aeson qualified as Aeson
import Data.ByteString qualified as BS
import Data.ByteString.Char8 qualified as C
<<<<<<< HEAD
import Data.List.NonEmpty (NonEmpty)
=======
import Data.ByteString.Lazy (ByteString)
>>>>>>> e5648101
import Data.List.NonEmpty qualified as NE
import Data.Map (Map)
import Data.Maybe (catMaybes, fromMaybe)
import Data.String.Conversion (decodeUtf8, toStrict, toText)
import Data.Text (Text)
import Data.Text qualified as Text
import Data.Word (Word8)
import Effect.Logger (
  Pretty (pretty),
  indent,
  viaShow,
  vsep,
 )
import Fossa.API.Types (
  ApiOpts,
  Archive,
  ArchiveComponents (ArchiveComponents),
  Build,
  Contributors,
  Issues,
  OrgId,
  Organization (organizationId),
  Project,
  SignedURL (signedURL),
  UploadResponse,
  useApiOpts,
 )
import Network.HTTP.Client qualified as C
import Network.HTTP.Client qualified as HTTP
import Network.HTTP.Req (
  GET (GET),
  HttpBody (..),
  HttpException (..),
  LbsResponse,
  MonadHttp (..),
  NoReqBody (NoReqBody),
  Option,
  POST (POST),
  PUT (PUT),
  ReqBodyBs (ReqBodyBs),
  ReqBodyFile (ReqBodyFile),
  ReqBodyJson (ReqBodyJson),
  Scheme (Https),
  Url,
  bsResponse,
  ignoreResponse,
  jsonResponse,
  lbsResponse,
  req,
  reqCb,
  responseBody,
  responseTimeout,
  useURI,
  (/:),
  (=:),
 )
import Network.HTTP.Req.Extra (httpConfigRetryTimeouts)
import Network.HTTP.Types qualified as HTTP
import Path (File, Path, Rel)
import Srclib.Types (
  LicenseSourceUnit,
  Locator (..),
  SourceUnit,
  parseLocator,
  renderLocator,
 )
import Text.URI qualified as URI

-- | Represents error emitted via FOSSA instance.
-- This data-shape corresponds to 'PublicFacingError' type in backend,
-- used for rendering errors from API endpoints, as well as FOSSA UI.
data FossaPublicFacingError = FossaPublicFacingError
  { fpeMessage :: Text
  , fpeUuid :: Text
  }
  deriving (Show, Eq, Ord)

instance FromJSON FossaPublicFacingError where
  parseJSON = withObject "FossaPublicFacingError" $ \v ->
    FossaPublicFacingError
      <$> v .: "message"
      <*> v .: "uuid"

newtype FossaReq m a = FossaReq {unFossaReq :: m a}
  deriving (Functor, Applicative, Monad, Algebra sig)

instance Has (Lift IO) sig m => MonadIO (FossaReq m) where
  liftIO = sendIO

instance (Has (Lift IO) sig m, Has Diagnostics sig m) => MonadHttp (FossaReq m) where
  getHttpConfig = pure httpConfigRetryTimeouts
  handleHttpException = FossaReq . fatal . mangleError

newtype FossaReqAllow401 m a = FossaReqAllow401 {unFossaReqAllow401 :: EmptyC m a}
  deriving (Functor, Applicative, Monad, Algebra (Empty :+: sig))

instance Has (Lift IO) sig m => MonadIO (FossaReqAllow401 m) where
  liftIO = sendIO

instance (Has (Lift IO) sig m, Has Diagnostics sig m) => MonadHttp (FossaReqAllow401 m) where
  getHttpConfig = pure httpConfigRetryTimeouts
  handleHttpException = FossaReqAllow401 . allow401
    where
      allow401 :: HttpException -> EmptyC m a
      allow401 err = maybe empty fatal (allow401' err)

newtype GetAnalyzedRevisionsBody = GetAnalyzedRevisionsBody
  { getAnalyzedRevisionsBodyLocators :: NonEmpty Text
  }
  deriving (Eq, Ord, Show)

instance ToJSON GetAnalyzedRevisionsBody where
  toJSON GetAnalyzedRevisionsBody{..} =
    object
      [ "locators" .= getAnalyzedRevisionsBodyLocators
      ]

fossaReq :: FossaReq m a -> m a
fossaReq = unFossaReq

fossaReqAllow401 :: FossaReqAllow401 m a -> EmptyC m a
fossaReqAllow401 = unFossaReqAllow401

-- allow401 is implemented due to the FOSSA API returning 401 status codes when we attempt to queue a build
-- that already exists. This function prevents us from erroring.
allow401' :: HttpException -> Maybe FossaError
allow401' err = case err of
  VanillaHttpException (HTTP.HttpExceptionRequest _ (HTTP.StatusCodeException resp _)) ->
    case HTTP.responseStatus resp of
      HTTP.Status 401 _ -> Nothing
      _ -> Just $ mangleError err
  _ -> Just $ mangleError err

-- Don't send any version if one doesn't exist
cliVersion :: Text
cliVersion = fromMaybe "" versionNumber

uploadUrl :: Url scheme -> Url scheme
uploadUrl baseurl = baseurl /: "api" /: "builds" /: "custom"

-- | This renders an organization + locator into a path piece for the fossa API
renderLocatorUrl :: OrgId -> Locator -> Text
renderLocatorUrl orgId Locator{..} =
  locatorFetcher <> "+" <> toText (show orgId) <> "/" <> normalizeGitProjectName locatorProject <> "$" <> fromMaybe "" locatorRevision

-- | The fossa backend treats http git locators in a specific way for the issues and builds endpoints.
-- This normalizes a project name to conform to what the API expects
normalizeGitProjectName :: Text -> Text
normalizeGitProjectName project
  | "http" `Text.isPrefixOf` project = dropPrefix "http://" . dropPrefix "https://" . dropSuffix ".git" $ project
  | otherwise = project
  where
    -- like Text.stripPrefix, but with a non-Maybe result (defaults to the original text)
    dropPrefix :: Text -> Text -> Text
    dropPrefix pre txt = fromMaybe txt (Text.stripPrefix pre txt)

    -- like Text.stripSuffix, but with a non-Maybe result (defaults to the original text)
    dropSuffix :: Text -> Text -> Text
    dropSuffix suf txt = fromMaybe txt (Text.stripSuffix suf txt)

responseTimeoutSeconds :: Int -> Option scheme
responseTimeoutSeconds sec = responseTimeout $ sec * 1_000_000

data FossaError
  = JsonDeserializeError String
  | InternalException SomeException
  | OtherError HttpException
  | BackendPublicFacingError FossaPublicFacingError
  deriving (Show)

instance ToDiagnostic FossaError where
  renderDiagnostic = \case
    InternalException exception ->
      vsep
        [ "An error occurred when accessing the FOSSA API."
        , ""
        , indent 4 $ pretty . displayException $ exception
        , ""
        , "If the exception is related to certificate, please refer to:"
        , indent 4 $ pretty ("- " <> fossaSslCertDocsUrl)
        , ""
        , reportDefectMsg
        ]
    JsonDeserializeError err -> "An error occurred when deserializing a response from the FOSSA API: " <> pretty err
    OtherError err -> "An unknown error occurred when accessing the FOSSA API: " <> viaShow err
    BackendPublicFacingError pfe ->
      vsep
        [ "An error occurred when accessing the FOSSA API."
        , ""
        , "Error message from API:"
        , ""
        , indent 4 $ pretty . fpeMessage $ pfe
        , ""
        , "Error UUID from API:"
        , ""
        , indent 4 $ pretty . fpeUuid $ pfe
        , ""
        , reportDefectMsg
        , "Please include Error UUID in your request."
        ]

containerUploadUrl :: Url scheme -> Url scheme
containerUploadUrl baseurl = baseurl /: "api" /: "container" /: "upload"

uploadContainerScan ::
  (Has (Lift IO) sig m, Has Diagnostics sig m) =>
  ApiOpts ->
  ProjectRevision ->
  ProjectMetadata ->
  ContainerScan ->
  m UploadResponse
uploadContainerScan apiOpts ProjectRevision{..} metadata scan = fossaReq $ do
  (baseUrl, baseOpts) <- useApiOpts apiOpts
  let locator = renderLocator $ Locator "custom" projectName (Just projectRevision)
      opts =
        "locator" =: locator
          <> "cliVersion" =: cliVersion
          <> "managedBuild" =: True
          <> maybe mempty ("branch" =:) projectBranch
          <> mkMetadataOpts metadata projectName
  resp <- req POST (containerUploadUrl baseUrl) (ReqBodyJson scan) jsonResponse (baseOpts <> opts)
  pure $ responseBody resp

uploadAnalysis ::
  (Has (Lift IO) sig m, Has Diagnostics sig m) =>
  ApiOpts ->
  ProjectRevision ->
  ProjectMetadata ->
  NE.NonEmpty SourceUnit ->
  m UploadResponse
uploadAnalysis apiOpts ProjectRevision{..} metadata sourceUnits = fossaReq $ do
  (baseUrl, baseOpts) <- useApiOpts apiOpts

  let opts =
        "locator" =: renderLocator (Locator "custom" projectName (Just projectRevision))
          <> "cliVersion" =: cliVersion
          <> "managedBuild" =: True
          <> mkMetadataOpts metadata projectName
          -- Don't include branch if it doesn't exist, core may not handle empty string properly.
          <> maybe mempty ("branch" =:) projectBranch
  resp <- req POST (uploadUrl baseUrl) (ReqBodyJson $ NE.toList sourceUnits) jsonResponse (baseOpts <> opts)
  pure (responseBody resp)

mkMetadataOpts :: ProjectMetadata -> Text -> Option scheme
mkMetadataOpts ProjectMetadata{..} projectName = mconcat $ catMaybes maybes
  where
    title = Just $ fromMaybe projectName projectTitle
    maybes =
      [ ("projectURL" =:) <$> projectUrl
      , ("jiraProjectKey" =:) <$> projectJiraKey
      , ("link" =:) <$> projectLink
      , ("team" =:) <$> projectTeam
      , ("policy" =:) <$> projectPolicy
      , ("releaseGroup" =:) . releaseGroupName <$> projectReleaseGroup
      , ("releaseGroupRelease" =:) . releaseGroupRelease <$> projectReleaseGroup
      , ("title" =:) <$> title
      ]

mangleError :: HttpException -> FossaError
mangleError err = case errWithoutSensitiveInfo of
  VanillaHttpException (HTTP.HttpExceptionRequest _ (HTTP.InternalException e)) -> InternalException e
  VanillaHttpException (HTTP.HttpExceptionRequest _ (HTTP.StatusCodeException _ respBody)) ->
    case decodeStrict respBody of
      Just pfe -> BackendPublicFacingError pfe
      Nothing -> OtherError errWithoutSensitiveInfo
  JsonHttpException msg -> JsonDeserializeError msg
  _ -> OtherError errWithoutSensitiveInfo
  where
    errWithoutSensitiveInfo :: HttpException
    errWithoutSensitiveInfo = redactSensitiveInfoFromException err

redactSensitiveInfoFromException :: HttpException -> HttpException
redactSensitiveInfoFromException (VanillaHttpException (HTTP.HttpExceptionRequest r (HTTP.StatusCodeException resp respBody))) =
  VanillaHttpException (HTTP.HttpExceptionRequest r (HTTP.StatusCodeException respWithoutCookies respBody))
  where
    respWithoutCookies :: HTTP.Response ()
    respWithoutCookies =
      resp
        { HTTP.responseHeaders = map redactCookieHeader $ HTTP.responseHeaders resp -- Don't expose `Set-Cookie`
        , HTTP.responseCookieJar = HTTP.createCookieJar [] -- Don't expose any cookies
        }

    redactCookieHeader :: HTTP.Header -> HTTP.Header
    redactCookieHeader ("Set-Cookie", _) = ("Set-Cookie", "<REDACTED>")
    redactCookieHeader h = h
redactSensitiveInfoFromException ex = ex

-----

projectEndpoint :: Url scheme -> OrgId -> Locator -> Url scheme
projectEndpoint baseurl orgid locator = baseurl /: "api" /: "cli" /: renderLocatorUrl orgid locator /: "project"

getProject ::
  ( Has (Lift IO) sig m
  , Has Diagnostics sig m
  ) =>
  ApiOpts ->
  ProjectRevision ->
  m Project
getProject apiopts ProjectRevision{..} = fossaReq $ do
  (baseurl, baseopts) <- useApiOpts apiopts

  orgid <- organizationId <$> getOrganization apiopts

  let endpoint = projectEndpoint baseurl orgid $ Locator "custom" projectName Nothing

  responseBody <$> req GET endpoint NoReqBody jsonResponse baseopts

-----

getAnalyzedRevisionsEndpoint :: Url 'Https -> Url 'Https
getAnalyzedRevisionsEndpoint baseurl = baseurl /: "api" /: "cli" /: "analyzedRevisions"

-- | getAnalyzedRevisions makes a request to Core with a list of locators that we are considering scanning
--   Core will respond with a list of locators that have already been analyzed
getAnalyzedRevisions ::
  (Has (Lift IO) sig m, Has Diagnostics sig m) =>
  ApiOpts ->
  NonEmpty VendoredDependency ->
  m [Text]
getAnalyzedRevisions apiOpts vDeps = fossaReq $ do
  orgId <- organizationId <$> getOrganization apiOpts
  (baseUrl, baseOpts) <- useApiOpts apiOpts
  let constructLocatorBody :: NonEmpty VendoredDependency -> GetAnalyzedRevisionsBody
      constructLocatorBody = GetAnalyzedRevisionsBody <$> NE.map (renderLocatorUrl orgId . vendoredDepToLocator)
      locatorBody = constructLocatorBody vDeps
  responseBody <$> req POST (getAnalyzedRevisionsEndpoint baseUrl) (ReqBodyJson locatorBody) jsonResponse baseOpts

-----

buildsEndpoint :: Url 'Https -> OrgId -> Locator -> Url 'Https
buildsEndpoint baseurl orgId locator = baseurl /: "api" /: "cli" /: renderLocatorUrl orgId locator /: "latest_build"

getLatestBuild ::
  (Has (Lift IO) sig m, Has Diagnostics sig m) =>
  ApiOpts ->
  ProjectRevision ->
  m Build
getLatestBuild apiOpts ProjectRevision{..} = fossaReq $ do
  (baseUrl, baseOpts) <- useApiOpts apiOpts

  orgId <- organizationId <$> getOrganization apiOpts

  response <- req GET (buildsEndpoint baseUrl orgId (Locator "custom" projectName (Just projectRevision))) NoReqBody jsonResponse baseOpts
  pure (responseBody response)

---------- Archive build queueing. This Endpoint ensures that after an archive is uploaded, it is scanned.

archiveBuildURL :: Url 'Https -> Url 'Https
archiveBuildURL baseUrl = baseUrl /: "api" /: "components" /: "build"

archiveBuildUpload ::
  (Has (Lift IO) sig m, Has Diagnostics sig m) =>
  ApiOpts ->
  Archive ->
  m (Maybe C.ByteString)
archiveBuildUpload apiOpts archive = runEmpty $
  fossaReqAllow401 $ do
    (baseUrl, baseOpts) <- useApiOpts apiOpts

    let opts = "dependency" =: True <> "rawLicenseScan" =: True
    -- The API route expects an array of archives, but doesn't properly handle multiple archives so we upload
    -- an array of a single archive.
    let archiveProjects = ArchiveComponents [archive]
    -- The response appears to either be "Created" for new builds, or an error message for existing builds.
    -- Making the actual return value of "Created" essentially worthless.
    resp <-
      context "Queuing a build for all archive uploads" $
        req POST (archiveBuildURL baseUrl) (ReqBodyJson archiveProjects) bsResponse (baseOpts <> opts)
    pure (responseBody resp)

---------- license-scan build queueing. This Endpoint ensures that after a license-scan is uploaded, it is scanned.

licenseScanFinalizeUrl :: Url 'Https -> Url 'Https
licenseScanFinalizeUrl baseUrl = baseUrl /: "api" /: "license_scan" /: "finalize"

-- TODO: /license_scan/finalize just returns a 201 if there's a success. No need to parse the body
licenseScanFinalize ::
  (Has (Lift IO) sig m, Has Diagnostics sig m) =>
  ApiOpts ->
  ArchiveComponents ->
  m (Maybe ())
licenseScanFinalize apiOpts archiveProjects = runEmpty $
  fossaReqAllow401 $ do
    (baseUrl, baseOpts) <- useApiOpts apiOpts

    let opts = "dependency" =: True <> "rawLicenseScan" =: True

    _ <-
      context "Queuing a build for all license scan uploads" $
        req POST (licenseScanFinalizeUrl baseUrl) (ReqBodyJson archiveProjects) ignoreResponse (baseOpts <> opts)
    pure ()

---------- The signed URL endpoint returns a URL endpoint that can be used to directly upload to an S3 bucket.

signedURLEndpoint :: Url 'Https -> Url 'Https
signedURLEndpoint baseUrl = baseUrl /: "api" /: "components" /: "signed_url"

getSignedURL ::
  (Has (Lift IO) sig m, Has Diagnostics sig m) =>
  ApiOpts ->
  Text ->
  Text ->
  m SignedURL
getSignedURL apiOpts revision packageName = fossaReq $ do
  (baseUrl, baseOpts) <- useApiOpts apiOpts

  let opts = "packageSpec" =: packageName <> "revision" =: revision

  response <-
    context ("Retrieving a signed S3 URL for " <> packageName) $
      req GET (signedURLEndpoint baseUrl) NoReqBody jsonResponse (baseOpts <> opts)
  pure (responseBody response)

---------- The signed License Scan URL endpoint returns a URL endpoint that can be used to directly upload the results of a license scan to an S3 bucket.

signedLicenseScanURLEndpoint :: Url 'Https -> Url 'Https
signedLicenseScanURLEndpoint baseUrl = baseUrl /: "api" /: "license_scan" /: "signed_url"

getSignedLicenseScanURL ::
  (Has (Lift IO) sig m, Has Diagnostics sig m) =>
  ApiOpts ->
  Text ->
  Text ->
  m SignedURL
getSignedLicenseScanURL apiOpts revision packageName = fossaReq $ do
  (baseUrl, baseOpts) <- useApiOpts apiOpts

  let opts = "packageSpec" =: packageName <> "revision" =: revision

  response <-
    context ("Retrieving a signed S3 URL for license scan results of " <> packageName) $
      req GET (signedLicenseScanURLEndpoint baseUrl) NoReqBody jsonResponse (baseOpts <> opts)
  pure (responseBody response)

---------- The archive upload function uploads the file it is given directly to the signed URL it is provided.

archiveUpload ::
  (Has (Lift IO) sig m, Has Diagnostics sig m) =>
  SignedURL ->
  FilePath ->
  m ByteString
archiveUpload signedArcURI arcFile = fossaReq $ do
  let arcURL = URI.mkURI $ signedURL signedArcURI

  uri <- fromMaybeText ("Invalid URL: " <> signedURL signedArcURI) arcURL
  validatedURI <- fromMaybeText ("Invalid URI: " <> toText (show uri)) (useURI uri)

  response <- context ("Uploading project archive to " <> signedURL signedArcURI) $ case validatedURI of
    Left (url, options) -> uploadArchiveRequest url options
    Right (url, options) -> uploadArchiveRequest url options
  pure (responseBody response)
  where
    uploadArchiveRequest url options = reqCb PUT url (ReqBodyFile arcFile) lbsResponse options (pure . requestEncoder)

---------- The license scan result upload function uploads the JSON license result directly to the signed URL it is provided.

licenseScanResultUpload ::
  (Has (Lift IO) sig m, Has Diagnostics sig m) =>
  SignedURL ->
  LicenseSourceUnit ->
  m LbsResponse
licenseScanResultUpload signedArcURI licenseScanResult = fossaReq $ do
  let arcURL = URI.mkURI $ signedURL signedArcURI

  uri <- fromMaybeText ("Invalid URL: " <> signedURL signedArcURI) arcURL
  validatedURI <- fromMaybeText ("Invalid URI: " <> toText (show uri)) (useURI uri)

  context ("Uploading license scan result to " <> signedURL signedArcURI) $ case validatedURI of
    Left (httpUrl, httpOptions) -> uploadArchiveRequest httpUrl httpOptions
    Right (httpsUrl, httpsOptions) -> uploadArchiveRequest httpsUrl httpsOptions
  where
    zippedLicenseResult :: BS.ByteString
    zippedLicenseResult = toStrict $ GZIP.compress $ encode licenseScanResult
    -- We send gzipped json, so we can't use req's JSON utilities.
    uploadArchiveRequest :: (MonadHttp m) => Url scheme -> Option scheme -> m LbsResponse
    uploadArchiveRequest url options = reqCb PUT url (ReqBodyBs zippedLicenseResult) lbsResponse options (pure . requestEncoder)

-- requestEncoder properly encodes the Request path.
-- The default encoding logic does not encode "+" ot "$" characters which makes AWS very angry.
-- This is accomplished by passing "True" to "Http.urlEncode" to signify that we want to encode more characters.
requestEncoder :: C.Request -> C.Request
requestEncoder r = r{C.path = encoder (C.path r)}

encoder :: BS.ByteString -> BS.ByteString
encoder path = BS.singleton slashWord8 <> joined
  where
    split :: [BS.ByteString]
    split = BS.split slashWord8 path
    filtered :: [BS.ByteString]
    filtered = filter (/= BS.empty) split
    encoded :: [BS.ByteString]
    encoded = map (HTTP.urlEncode True) filtered
    joined :: BS.ByteString
    joined = BS.intercalate (BS.singleton slashWord8) encoded

slashWord8 :: Word8
slashWord8 = fromIntegral $ fromEnum '/'

----------

issuesEndpoint :: Url 'Https -> OrgId -> Locator -> Url 'Https
issuesEndpoint baseUrl orgId locator = baseUrl /: "api" /: "cli" /: renderLocatorUrl orgId locator /: "issues"

getIssues ::
  (Has (Lift IO) sig m, Has Diagnostics sig m) =>
  ApiOpts ->
  ProjectRevision ->
  m Issues
getIssues apiOpts ProjectRevision{..} = fossaReq $ do
  (baseUrl, baseOpts) <- useApiOpts apiOpts

  orgId <- organizationId <$> getOrganization apiOpts
  response <- req GET (issuesEndpoint baseUrl orgId (Locator "custom" projectName (Just projectRevision))) NoReqBody jsonResponse baseOpts
  pure (responseBody response)

---------------

attributionEndpoint :: Url 'Https -> OrgId -> Locator -> ReportOutputFormat -> Url 'Https
attributionEndpoint baseurl orgId locator format = appendSegment format $ baseurl /: "api" /: "revisions" /: renderLocatorUrl orgId locator /: "attribution"
  where
    appendSegment :: ReportOutputFormat -> Url a -> Url a
    appendSegment ReportJson input = input /: "json"
    appendSegment ReportMarkdown input = input /: "full" /: "MD"
    appendSegment ReportSpdx input = input /: "full" /: "spdx"
    appendSegment ReportPlainText input = input /: "full" /: "TXT"

getAttributionJson ::
  (Has (Lift IO) sig m, Has Diagnostics sig m) =>
  ApiOpts ->
  ProjectRevision ->
  m Attr.Attribution
getAttributionJson apiOpts ProjectRevision{..} = fossaReq $ do
  (baseUrl, baseOpts) <- useApiOpts apiOpts

  let opts =
        baseOpts
          <> "includeDeepDependencies" =: True
          <> "includeHashAndVersionData" =: True
          <> "includeDownloadUrl" =: True
  orgId <- organizationId <$> getOrganization apiOpts
  response <- req GET (attributionEndpoint baseUrl orgId (Locator "custom" projectName (Just projectRevision)) ReportJson) NoReqBody jsonResponse opts
  pure (responseBody response)

getAttribution ::
  (Has (Lift IO) sig m, Has Diagnostics sig m) =>
  ApiOpts ->
  ProjectRevision ->
  ReportOutputFormat ->
  m Text
getAttribution apiOpts revision ReportJson = fossaReq $ do
  jsonValue <- getAttributionJson apiOpts revision
  pure . decodeUtf8 $ Aeson.encode jsonValue
getAttribution apiOpts ProjectRevision{..} format = fossaReq $ do
  (baseUrl, opts) <- useApiOpts apiOpts

  orgId <- organizationId <$> getOrganization apiOpts
  response <- req GET (attributionEndpoint baseUrl orgId (Locator "custom" projectName (Just projectRevision)) format) NoReqBody bsResponse opts
  pure (decodeUtf8 $ responseBody response)

----------

organizationEndpoint :: Url scheme -> Url scheme
organizationEndpoint baseurl = baseurl /: "api" /: "cli" /: "organization"

getOrganization :: (Has (Lift IO) sig m, Has Diagnostics sig m) => ApiOpts -> m Organization
getOrganization apiOpts = fossaReq $ do
  (baseUrl, baseOpts) <- useApiOpts apiOpts
  responseBody <$> req GET (organizationEndpoint baseUrl) NoReqBody jsonResponse baseOpts

----------

contributorsEndpoint :: Url scheme -> Url scheme
contributorsEndpoint baseurl = baseurl /: "api" /: "contributors"

uploadContributors :: (Has (Lift IO) sig m, Has Diagnostics sig m) => ApiOpts -> Text -> Contributors -> m ()
uploadContributors apiOpts locator contributors = fossaReq $ do
  (baseUrl, baseOpts) <- useApiOpts apiOpts

  let opts = baseOpts <> "locator" =: locator

  _ <- req POST (contributorsEndpoint baseUrl) (ReqBodyJson contributors) ignoreResponse opts
  pure ()

----------

-- | Core expects an object for each fingerprint.
-- This type allows us to convert a fingerprint to the required object.
newtype FingerprintAssertion = FingerprintAssertion
  { fingerprintRaw :: Fingerprint Raw
  }

instance ToJSON FingerprintAssertion where
  toJSON FingerprintAssertion{..} =
    object
      [ "fingerprint_sha_256" .= fingerprintRaw
      ]

-- | The set of necessary data to describe a user defined binary assertion to the FOSSA API.
data UserDefinedAssertionBody = UserDefinedAssertionBody
  { bodyName :: Text
  , bodyVersion :: Text
  , bodyLicense :: Text
  , bodyDescription :: Maybe Text
  , bodyUrl :: Maybe Text
  , bodyFingerprints :: [FingerprintAssertion]
  }

instance ToJSON UserDefinedAssertionBody where
  toJSON UserDefinedAssertionBody{..} =
    object
      [ "name" .= bodyName
      , "version" .= bodyVersion
      , "license" .= bodyLicense
      , "description" .= bodyDescription
      , "url" .= bodyUrl
      , "fingerprints" .= bodyFingerprints
      ]

assertUserDefinedBinariesEndpoint :: Url scheme -> Url scheme
assertUserDefinedBinariesEndpoint baseurl = baseurl /: "api" /: "iat" /: "binary"

assertUserDefinedBinaries :: (Has (Lift IO) sig m, Has Diagnostics sig m) => ApiOpts -> IAT.UserDefinedAssertionMeta -> [Fingerprint Raw] -> m ()
assertUserDefinedBinaries apiOpts IAT.UserDefinedAssertionMeta{..} fingerprints = fossaReq $ do
  (baseUrl, baseOpts) <- useApiOpts apiOpts
  let body = UserDefinedAssertionBody assertedName assertedVersion assertedLicense assertedDescription assertedUrl (FingerprintAssertion <$> fingerprints)
  _ <- req POST (assertUserDefinedBinariesEndpoint baseUrl) (ReqBodyJson body) ignoreResponse baseOpts
  pure ()

assertRevisionBinariesEndpoint :: Url scheme -> Locator -> Url scheme
assertRevisionBinariesEndpoint baseurl locator = baseurl /: "api" /: "iat" /: "binary" /: renderLocator locator

assertRevisionBinaries :: (Has (Lift IO) sig m, Has Diagnostics sig m) => ApiOpts -> Locator -> [Fingerprint Raw] -> m ()
assertRevisionBinaries apiOpts locator fingerprints = fossaReq $ do
  (baseUrl, baseOpts) <- useApiOpts apiOpts
  let body = FingerprintAssertion <$> fingerprints
  _ <- req POST (assertRevisionBinariesEndpoint baseUrl locator) (ReqBodyJson body) ignoreResponse baseOpts
  pure ()

resolveUserDefinedBinaryEndpoint :: Url scheme -> IAT.UserDep -> Url scheme
resolveUserDefinedBinaryEndpoint baseurl dep = baseurl /: "api" /: "iat" /: "resolve" /: "user-defined" /: IAT.renderUserDep dep

resolveUserDefinedBinary :: (Has (Lift IO) sig m, Has Diagnostics sig m) => ApiOpts -> IAT.UserDep -> m IAT.UserDefinedAssertionMeta
resolveUserDefinedBinary apiOpts dep = fossaReq $ do
  (baseUrl, baseOpts) <- useApiOpts apiOpts
  responseBody <$> req GET (resolveUserDefinedBinaryEndpoint baseUrl dep) NoReqBody jsonResponse baseOpts

-- | The revision dependencies endpoint contains a lot of information we don't need. This intermediate type allows us to throw it away.
newtype ResolvedDependency = ResolvedDependency {unwrapResolvedDependency :: VSI.Locator}

instance FromJSON ResolvedDependency where
  parseJSON = withObject "ResolvedProjectDependencies" $ \obj -> do
    ResolvedDependency <$> obj .: "loc"

resolveProjectDependenciesEndpoint :: Url scheme -> VSI.Locator -> Url scheme
resolveProjectDependenciesEndpoint baseurl locator = baseurl /: "api" /: "revisions" /: VSI.renderLocator locator /: "dependencies"

resolveProjectDependencies :: (Has (Lift IO) sig m, Has Diagnostics sig m) => ApiOpts -> VSI.Locator -> m [VSI.Locator]
resolveProjectDependencies apiOpts locator = fossaReq $ do
  (baseUrl, baseOpts) <- useApiOpts apiOpts

  let opts = baseOpts <> "include_ignored" =: False
  (dependencies :: [ResolvedDependency]) <- responseBody <$> req GET (resolveProjectDependenciesEndpoint baseUrl locator) NoReqBody jsonResponse opts

  pure $ map unwrapResolvedDependency dependencies

----------

baseVsiUrl :: Url scheme -> Url scheme
baseVsiUrl baseurl = baseurl /: "api" /: "proxy" /: "sherlock"

-- | This body option allows us to use a JSON object as the request body.
-- Just wrap a data type that is an instance of 'ToJSON' type class and you are done:
-- it will be converted to JSON and inserted as request body.
--
-- This type is a replacement for @HTTP.ReqBodyJson@, because some services aren't tolerant
-- of the charset declaration appended to 'Content-Type' by that body provider.
-- Specifically, the VSI backend wants explicitly only an 'application/json' value.
--
-- This body option sets the @Content-Type@ header to @\"application/json\"@ value.
newtype ReqBodyJsonCompat a = ReqBodyJsonCompat a

instance ToJSON a => HttpBody (ReqBodyJsonCompat a) where
  getRequestBody (ReqBodyJsonCompat a) = HTTP.RequestBodyLBS (encode a)
  getRequestContentType _ = pure "application/json"

data VSICreateScanRequestBody = VSICreateScanRequestBody
  { vsiCreateScanRequestBodyOrgID :: OrgId
  , vsiCreateScanRequestBodyProjectID :: Text
  , vsiCreateScanRequestBodyRevisionID :: Text
  }

instance ToJSON VSICreateScanRequestBody where
  toJSON VSICreateScanRequestBody{..} =
    object
      [ "OrganizationID" .= vsiCreateScanRequestBodyOrgID
      , "ProjectID" .= vsiCreateScanRequestBodyProjectID
      , "RevisionID" .= vsiCreateScanRequestBodyRevisionID
      ]

newtype VSICreateScanResponseBody = VSICreateScanResponseBody {unVSICreateScanResponseBody :: VSI.ScanID}

instance FromJSON VSICreateScanResponseBody where
  parseJSON = withObject "VSICreateScanResponseBody" $ \obj -> VSICreateScanResponseBody <$> obj .: "ScanID"

vsiCreateScanEndpoint :: Url scheme -> Url scheme
vsiCreateScanEndpoint baseurl = baseVsiUrl baseurl /: "scans"

vsiCreateScan :: (Has (Lift IO) sig m, Has Diagnostics sig m) => ApiOpts -> ProjectRevision -> m VSI.ScanID
vsiCreateScan apiOpts ProjectRevision{..} = fossaReq $ do
  (baseUrl, baseOpts) <- useApiOpts apiOpts

  orgId <- organizationId <$> getOrganization apiOpts
  let projectID = renderLocator $ Locator "custom" projectName Nothing
  let reqBody = VSICreateScanRequestBody orgId projectRevision projectID

  body <- responseBody <$> req POST (vsiCreateScanEndpoint baseUrl) (ReqBodyJsonCompat reqBody) jsonResponse baseOpts
  pure $ unVSICreateScanResponseBody body

newtype VSIAddFilesToScanRequestBody = VSIAddFilesToScanRequestBody {vsiAddFilesToScanRequestBodyFiles :: Map (Path Rel File) Fingerprint.Combined}

instance ToJSON VSIAddFilesToScanRequestBody where
  toJSON VSIAddFilesToScanRequestBody{..} = object ["ScanData" .= vsiAddFilesToScanRequestBodyFiles]

vsiAddFilesToScanEndpoint :: Url scheme -> VSI.ScanID -> Url scheme
vsiAddFilesToScanEndpoint baseurl (VSI.ScanID scanID) = baseVsiUrl baseurl /: "scans" /: scanID /: "files"

vsiAddFilesToScan :: (Has (Lift IO) sig m, Has Diagnostics sig m) => ApiOpts -> VSI.ScanID -> Map (Path Rel File) Fingerprint.Combined -> m ()
vsiAddFilesToScan apiOpts scanID files = fossaReq $ do
  (baseUrl, baseOpts) <- useApiOpts apiOpts

  let body = VSIAddFilesToScanRequestBody files
  _ <- req POST (vsiAddFilesToScanEndpoint baseUrl scanID) (ReqBodyJsonCompat body) ignoreResponse baseOpts

  pure ()

-- | The 'vsiCompleteScanFilePath' is an absolute path denoting what portion of the scan should be considered complete.
-- In this path structure, '/' means "the root of the scan".
-- Technically this should really be a @Path Abs Dir@, because that's what it represents in the backend.
-- However @$(mkAbsDir "/")@ fails in Windows builds, and is the only thing we ever actually pass in, so leaving it @Text@.
newtype VSICompleteScanRequestBody = VSICompleteScanRequestBody {vsiCompleteScanFilePath :: Text}

instance ToJSON VSICompleteScanRequestBody where
  toJSON VSICompleteScanRequestBody{..} = object ["FilePath" .= toText vsiCompleteScanFilePath]

vsiCompleteScanEndpoint :: Url scheme -> VSI.ScanID -> Url scheme
vsiCompleteScanEndpoint baseurl (VSI.ScanID scanID) = baseVsiUrl baseurl /: "scans" /: scanID /: "complete"

vsiCompleteScan :: (Has (Lift IO) sig m, Has Diagnostics sig m) => ApiOpts -> VSI.ScanID -> m ()
vsiCompleteScan apiOpts scanID = fossaReq $ do
  (baseUrl, baseOpts) <- useApiOpts apiOpts

  -- Completing the scan can take a fair amount of time for very large scans.
  -- For a project the size of Chromium, for example, it could take a minute or two (the server does a lot of work to mark a scan complete today).
  -- This timeout value wasn't chosen for any specific reason other than "it's unlikely we'll ever hit this for projects of the size we envision people scanning".
  let opts = baseOpts <> responseTimeoutSeconds 600

  -- Indicate that the entire scan is complete.
  let body = VSICompleteScanRequestBody "/"
  _ <- req PUT (vsiCompleteScanEndpoint baseUrl scanID) (ReqBodyJsonCompat body) ignoreResponse opts
  pure ()

newtype VSIScanAnalysisStatusBody = VSIScanAnalysisStatusBody {unVSIScanAnalysisStatusBody :: VSI.AnalysisStatus}

instance FromJSON VSIScanAnalysisStatusBody where
  parseJSON = withObject "VSIScanAnalysisStatusBody" $ \obj -> do
    status <- obj .: "Status"
    pure . VSIScanAnalysisStatusBody $ VSI.parseAnalysisStatus status

vsiScanAnalysisStatusEndpoint :: Url scheme -> VSI.ScanID -> Url scheme
vsiScanAnalysisStatusEndpoint baseurl (VSI.ScanID scanID) = baseVsiUrl baseurl /: "scans" /: scanID /: "status" /: "analysis"

vsiScanAnalysisStatus :: (Has (Lift IO) sig m, Has Diagnostics sig m) => ApiOpts -> VSI.ScanID -> m VSI.AnalysisStatus
vsiScanAnalysisStatus apiOpts scanID = fossaReq $ do
  (baseUrl, baseOpts) <- useApiOpts apiOpts
  body <- responseBody <$> req GET (vsiScanAnalysisStatusEndpoint baseUrl scanID) NoReqBody jsonResponse baseOpts
  pure $ unVSIScanAnalysisStatusBody body

newtype VSIExportedInferencesBody = VSIExportedInferencesBody {unVSIExportedInferencesBody :: [Locator]}

instance FromJSON VSIExportedInferencesBody where
  parseJSON = withObject "VSIExportedInferencesBody" $ \obj -> do
    plainLocators <- obj .: "locators"
    pure . VSIExportedInferencesBody $ fmap parseLocator plainLocators

vsiDownloadInferencesEndpoint :: Url scheme -> VSI.ScanID -> Url scheme
vsiDownloadInferencesEndpoint baseurl (VSI.ScanID scanID) = baseVsiUrl baseurl /: "scans" /: scanID /: "inferences" /: "locator"

vsiDownloadInferences :: (Has (Lift IO) sig m, Has Diagnostics sig m) => ApiOpts -> VSI.ScanID -> m [Locator]
vsiDownloadInferences apiOpts scanID = fossaReq $ do
  (baseUrl, baseOpts) <- useApiOpts apiOpts
  body <- responseBody <$> req GET (vsiDownloadInferencesEndpoint baseUrl scanID) NoReqBody jsonResponse baseOpts
  pure $ unVSIExportedInferencesBody body<|MERGE_RESOLUTION|>--- conflicted
+++ resolved
@@ -69,11 +69,8 @@
 import Data.Aeson qualified as Aeson
 import Data.ByteString qualified as BS
 import Data.ByteString.Char8 qualified as C
-<<<<<<< HEAD
+import Data.ByteString.Lazy (ByteString)
 import Data.List.NonEmpty (NonEmpty)
-=======
-import Data.ByteString.Lazy (ByteString)
->>>>>>> e5648101
 import Data.List.NonEmpty qualified as NE
 import Data.Map (Map)
 import Data.Maybe (catMaybes, fromMaybe)
