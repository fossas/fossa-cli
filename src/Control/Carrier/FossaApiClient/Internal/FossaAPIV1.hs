{-# LANGUAGE DataKinds #-}
{-# LANGUAGE DerivingStrategies #-}
{-# LANGUAGE RecordWildCards #-}
{-# LANGUAGE ScopedTypeVariables #-}
{-# LANGUAGE UndecidableInstances #-}

module Control.Carrier.FossaApiClient.Internal.FossaAPIV1 (
  uploadAnalysis,
  uploadAnalysisWithFirstPartyLicenses,
  uploadContributors,
  uploadNativeContainerScan,
  mkMetadataOpts,
  fossaReq,
  getLatestBuild,
  getIssues,
  getOrganization,
  getAttribution,
  getAnalyzedRevisions,
  getRevisionDependencyCacheStatus,
  getSignedFirstPartyScanURL,
  getSignedLicenseScanURL,
  getSignedURL,
  getProject,
  archiveUpload,
  archiveBuildUpload,
  assertUserDefinedBinaries,
  assertRevisionBinaries,
  licenseScanFinalize,
  licenseScanResultUpload,
  resolveUserDefinedBinary,
  resolveProjectDependencies,
  vsiCreateScan,
  vsiAddFilesToScan,
  vsiCompleteScan,
  vsiScanAnalysisStatus,
  vsiDownloadInferences,
  renderLocatorUrl,
  getEndpointVersion,
  firstPartyScanResultUpload,
) where

import App.Docs (fossaSslCertDocsUrl)
import App.Fossa.Config.Report
import App.Fossa.Config.Test (DiffRevision (DiffRevision))
import App.Fossa.Report.Attribution qualified as Attr
import App.Fossa.VSI.Fingerprint (Fingerprint, Raw)
import App.Fossa.VSI.Fingerprint qualified as Fingerprint
import App.Fossa.VSI.IAT.Types qualified as IAT
import App.Fossa.VSI.Types qualified as VSI
import App.Fossa.VendoredDependency (VendoredDependency (..), vendoredDepToLocator)
import App.Support (
  FossaEnvironment (FossaEnvironmentCloud),
  fossaEnvironment,
  reportCliBugErrorMsg,
  reportDefectMsg,
  reportDefectWithDebugBundle,
  reportFossaBugErrorMsg,
  reportNetworkErrorMsg,
  reportTransientErrorMsg,
  requestReportIfPersists,
 )
import App.Types (
  FullFileUploads (FullFileUploads),
  Policy (..),
  ProjectMetadata (..),
  ProjectRevision (..),
  ReleaseGroupMetadata (releaseGroupName, releaseGroupRelease),
  fullFileUploadsToCliLicenseScanType,
 )
import App.Version (versionNumber)
import Codec.Compression.GZip qualified as GZIP
import Container.Errors (EndpointDoesNotSupportNativeContainerScan (EndpointDoesNotSupportNativeContainerScan))
import Container.Types qualified as NativeContainer
import Control.Algebra (Algebra, Has, type (:+:))
import Control.Carrier.Empty.Maybe (Empty, EmptyC, runEmpty)
import Control.Effect.Debug (Debug, debugLog)
import Control.Effect.Diagnostics (Diagnostics, ToDiagnostic (..), context, fatal, fatalText, fromMaybeText)
import Control.Effect.Empty (empty)
import Control.Effect.Lift (Lift, sendIO)
import Control.Exception (Exception (displayException), SomeException)
import Control.Monad.IO.Class (MonadIO (..))
import Data.Aeson (
  FromJSON (parseJSON),
  KeyValue ((.=)),
  ToJSON (toJSON),
  decodeStrict,
  encode,
  object,
  withObject,
  (.:),
 )
import Data.Aeson qualified as Aeson
import Data.ByteString qualified as BS
import Data.ByteString.Char8 qualified as C
import Data.ByteString.Lazy (ByteString)
import Data.Data (Proxy (Proxy))
import Data.List.NonEmpty (NonEmpty)
import Data.List.NonEmpty qualified as NE
import Data.Map (Map)
import Data.Map qualified as Map
import Data.Maybe (catMaybes, fromMaybe)
import Data.String.Conversion (decodeUtf8, toStrict, toString, toText)
import Data.Text (Text)
import Data.Text qualified as Text
import Data.Word (Word64, Word8)
import Effect.Logger (
  AnsiStyle,
  Doc,
  Pretty (pretty),
  indent,
  newlinePreceding,
  newlineTrailing,
  vsep,
  (<+>),
 )
import Fossa.API.Types (
  ApiOpts,
  Archive,
  ArchiveComponents (ArchiveComponents),
  Build,
  Contributors,
  Issues,
  OrgId,
  Organization (Organization, orgRequiresFullFileUploads, orgSupportsIssueDiffs, orgSupportsNativeContainerScan, organizationId),
  Project,
  RevisionDependencyCache,
  SignedURL (signedURL),
  UploadResponse,
  useApiOpts,
 )
import Network.HTTP.Client (responseStatus)
import Network.HTTP.Client qualified as C
import Network.HTTP.Client qualified as HTTP
import Network.HTTP.Req (
  GET (GET),
  HttpBody (..),
  HttpException (..),
  LbsResponse,
  MonadHttp (..),
  NoReqBody (NoReqBody),
  Option,
  POST (POST),
  PUT (PUT),
  ReqBodyBs (ReqBodyBs),
  ReqBodyFile (ReqBodyFile),
  ReqBodyJson (ReqBodyJson),
  Scheme (Https),
  Url,
  bsResponse,
  httpMethodName,
  ignoreResponse,
  jsonResponse,
  lbsResponse,
  renderUrl,
  reqCb,
  responseBody,
  responseTimeout,
  useURI,
  (/:),
  (=:),
 )
import Network.HTTP.Req qualified as Req
import Network.HTTP.Req.Extra (httpConfigRetryTimeouts)
import Network.HTTP.Types (statusCode)
import Network.HTTP.Types qualified as HTTP
import Parse.XML (FromXML (..), child, parseXML, xmlErrorPretty)
import Path (File, Path, Rel, toFilePath)
import Prettyprinter (viaShow)
import Srclib.Types (
  FullSourceUnit,
  LicenseSourceUnit,
  Locator (..),
  SourceUnit,
  renderLocator,
 )
import System.FilePath (pathSeparator, splitDirectories)
import Text.URI qualified as URI

-- | Represents error emitted via FOSSA instance.
-- This data-shape corresponds to 'PublicFacingError' type in backend,
-- used for rendering errors from API endpoints, as well as FOSSA UI.
data FossaPublicFacingError = FossaPublicFacingError
  { fpeMessage :: Text
  , fpeUuid :: Text
  }
  deriving (Show, Eq, Ord)

instance FromJSON FossaPublicFacingError where
  parseJSON = withObject "FossaPublicFacingError" $ \v ->
    FossaPublicFacingError
      <$> v
        .: "message"
      <*> v
        .: "uuid"

newtype FossaReq m a = FossaReq {unFossaReq :: m a}
  deriving (Functor, Applicative, Monad, Algebra sig)

instance Has (Lift IO) sig m => MonadIO (FossaReq m) where
  liftIO = sendIO

instance (Has (Lift IO) sig m, Has Diagnostics sig m) => MonadHttp (FossaReq m) where
  getHttpConfig = pure httpConfigRetryTimeouts
  handleHttpException = FossaReq . fatal . mangleError

newtype FossaReqAllow401 m a = FossaReqAllow401 {unFossaReqAllow401 :: EmptyC m a}
  deriving (Functor, Applicative, Monad, Algebra (Empty :+: sig))

instance Has (Lift IO) sig m => MonadIO (FossaReqAllow401 m) where
  liftIO = sendIO

instance (Has (Lift IO) sig m, Has Diagnostics sig m) => MonadHttp (FossaReqAllow401 m) where
  getHttpConfig = pure httpConfigRetryTimeouts
  handleHttpException = FossaReqAllow401 . allow401
    where
      allow401 :: HttpException -> EmptyC m a
      allow401 err = maybe empty fatal (allow401' err)

data GetAnalyzedRevisionsBody = GetAnalyzedRevisionsBody
  { getAnalyzedRevisionsBodyLocators :: NonEmpty Text
  , getAnalyzedRevisionsBodyFullFileUploads :: Bool
  }
  deriving (Eq, Ord, Show)

instance ToJSON GetAnalyzedRevisionsBody where
  toJSON GetAnalyzedRevisionsBody{..} =
    object
      [ "locators" .= getAnalyzedRevisionsBodyLocators
      , "fullFileUploads" .= getAnalyzedRevisionsBodyFullFileUploads
      ]

fossaReq :: FossaReq m a -> m a
fossaReq = unFossaReq

fossaReqAllow401 :: FossaReqAllow401 m a -> EmptyC m a
fossaReqAllow401 = unFossaReqAllow401

-- allow401 is implemented due to the FOSSA API returning 401 status codes when we attempt to queue a build
-- that already exists. This function prevents us from erroring.
allow401' :: HttpException -> Maybe FossaError
allow401' err = case err of
  VanillaHttpException (HTTP.HttpExceptionRequest _ (HTTP.StatusCodeException resp _)) ->
    case HTTP.responseStatus resp of
      HTTP.Status 401 _ -> Nothing
      _ -> Just $ mangleError err
  _ -> Just $ mangleError err

-- Don't send any version if one doesn't exist
cliVersion :: Text
cliVersion = fromMaybe "" versionNumber

uploadUrl :: Url scheme -> Url scheme
uploadUrl baseurl = baseurl /: "api" /: "builds" /: "custom"

uploadWithFirstPartyUrl :: Url scheme -> Url scheme
uploadWithFirstPartyUrl baseurl = baseurl /: "api" /: "builds" /: "custom_with_first_party"

-- | This renders an organization + locator into a path piece for the fossa API
renderLocatorUrl :: OrgId -> Locator -> Text
renderLocatorUrl orgId Locator{..} =
  locatorFetcher <> "+" <> toText (show orgId) <> "/" <> normalizeGitProjectName locatorProject <> "$" <> fromMaybe "" locatorRevision

-- | The fossa backend treats http git locators in a specific way for the issues and builds endpoints.
-- This normalizes a project name to conform to what the API expects
normalizeGitProjectName :: Text -> Text
normalizeGitProjectName project
  | "http" `Text.isPrefixOf` project = dropPrefix "http://" . dropPrefix "https://" . dropSuffix ".git" $ project
  | otherwise = project
  where
    -- like Text.stripPrefix, but with a non-Maybe result (defaults to the original text)
    dropPrefix :: Text -> Text -> Text
    dropPrefix pre txt = fromMaybe txt (Text.stripPrefix pre txt)

    -- like Text.stripSuffix, but with a non-Maybe result (defaults to the original text)
    dropSuffix :: Text -> Text -> Text
    dropSuffix suf txt = fromMaybe txt (Text.stripSuffix suf txt)

responseTimeoutSeconds :: Int -> Option scheme
responseTimeoutSeconds sec = responseTimeout $ sec * 1_000_000

data FossaError
  = JsonDeserializeError String
  | InternalException SomeException
  | BackendPublicFacingError FossaPublicFacingError
  | InvalidUrlError String String
  | StatusCodeError HTTP.Request (HTTP.Response ())
  | TooManyRedirectsError [(HTTP.Request, HTTP.Response ByteString)]
  | OverlongHeadersError HTTP.Request
  | ResponseTimeoutError HTTP.Request
  | ConnectionTimeoutError HTTP.Request
  | ConnectionFailureError HTTP.Request SomeException
  | InvalidStatusLineError HTTP.Request String
  | InvalidResponseHeaderError HTTP.Request String
  | InvalidRequestHeaderError HTTP.Request String
  | ProxyConnectError HTTP.Request String Int HTTP.Status
  | NoResponseDataError HTTP.Request
  | TlsNotSupportedError HTTP.Request
  | WrongRequestBodyStreamSizeError HTTP.Request Word64 Word64
  | ResponseBodyTooShortError HTTP.Request Word64 Word64
  | InvalidChunkHeadersError HTTP.Request
  | IncompleteHeadersError HTTP.Request
  | InvalidDestinationHostError HTTP.Request
  | HttpZlibError HTTP.Request String
  | InvalidProxyEnvironmentVariableError HTTP.Request Text Text
  | ConnectionClosedError HTTP.Request
  | InvalidProxySettingsError HTTP.Request Text
  deriving (Show)

instance ToDiagnostic FossaError where
  renderDiagnostic = \case
    InternalException exception ->
      vsep
        [ "A socket-level error occurred when accessing the FOSSA API:"
        , ""
        , indent 4 $ pretty . displayException $ exception
        , ""
        , "These errors are usually related to TLS issues or the host being unreachable."
        , "For troubleshooting steps with TLS issues, please refer to:"
        , indent 4 $ pretty ("- " <> fossaSslCertDocsUrl)
        , ""
        , reportDefectMsg
        ]
    JsonDeserializeError err -> "An error occurred when deserializing a response from the FOSSA API:" <+> pretty err
    BackendPublicFacingError pfe ->
      vsep
        [ "The FOSSA endpoint reported an error:"
        , ""
        , indent 4 $ pretty . fpeMessage $ pfe
        , ""
        , "Error UUID from API:"
        , ""
        , indent 4 $ pretty . fpeUuid $ pfe
        , ""
        , reportDefectMsg
        , "Please include the error UUID in your request."
        ]
    InvalidUrlError url reason ->
      vsep
        [ "The URL provided is invalid."
        , ""
        , indent 4 $ "Provided:" <+> pretty url
        , indent 6 $ "Reason:" <+> pretty reason
        , ""
        , reportDefectMsg
        ]
    StatusCodeError ereq eres ->
      case statusCode $ responseStatus eres of
        403 ->
          vsep
            [ "The endpoint returned status code 403."
            , ""
            , "Typically, this status code indicates an authentication problem with the API."
            , "However, FOSSA reports invalid API keys using a different mechanism;"
            , "this likely means that some other service on your network intercepted the request"
            , "and reported this status code. This might be a proxy or some other network appliance."
            , ""
            , indent 4 $ "Request:" <+> renderRequest ereq
            , indent 4 $ "Response:" <+> renderResponse eres
            , ""
            , reportNetworkErrorMsg
            ]
        other ->
          vsep
            [ "The FOSSA endpoint returned an unexpected status code: " <> viaShow other
            , ""
            , "While HTTP responses typically come from the FOSSA API,"
            , "it's also possible that some other device on the network sent this response."
            , ""
            , "For a list of HTTP status codes and what they typically mean, see:"
            , "https://developer.mozilla.org/en-US/docs/Web/HTTP/Status."
            , ""
            , indent 4 $ "Request:" <+> renderRequest ereq
            , indent 4 $ "Response:" <+> renderResponse eres
            , ""
            , reportTransientErrorMsg
            ]
    TooManyRedirectsError txns ->
      newlineTrailing
        "Too many redirects were encountered when communicating with the FOSSA endpoint."
        <> "Network request log:"
        <> vsep (fmap (\(ereq, eres) -> indent 4 $ renderRequestResponse ereq eres) txns)
        <> newlinePreceding reportNetworkErrorMsg
    OverlongHeadersError ereq ->
      vsep
        [ "The HTTP headers provided by the server were too long."
        , ""
        , indent 4 "Request:" <+> renderRequest ereq
        , ""
        , reportNetworkErrorMsg
        ]
    ResponseTimeoutError ereq ->
      vsep
        [ "A connection to the FOSSA endpoint was established, but the service took too long to respond."
        , ""
        , indent 4 "Request:" <+> renderRequest ereq
        , ""
        , reportNetworkErrorMsg
        ]
    ConnectionTimeoutError ereq ->
      vsep
        [ "The request to the FOSSA endpoint took too long to send."
        , ""
        , "This typically means that the CLI is being asked to send too much data"
        , "with the current network speed (for example, uploading large archives),"
        , "although this can also be a transient error caused by congested"
        , "networking conditions between the CLI and the FOSSA API."
        , ""
        , "To reduce the likelihood of this error, ensure that only data you really"
        , "need FOSSA to scan is being uploaded."
        , ""
        , indent 4 "Request:" <+> renderRequest ereq
        , ""
        , requestReportIfPersists
        ]
    ConnectionFailureError ereq err ->
      vsep
        [ "Connecting to the FOSSA endpoint failed:"
        , ""
        , indent 4 "Request:" <+> renderRequest ereq
        , indent 4 "Error:" <+> pretty (displayException err)
        , ""
        , reportNetworkErrorMsg
        ]
    InvalidStatusLineError ereq status ->
      vsep
        [ "The FOSSA endpoint returned a status that could not be parsed:"
        , ""
        , indent 4 "Request:" <+> renderRequest ereq
        , indent 4 "Status:" <+> pretty status
        , ""
        , reportFossaBugErrorMsg $ fossaEnvironment ereq
        ]
    InvalidResponseHeaderError ereq header ->
      vsep
        [ "The FOSSA endpoint returned a header which could not be parsed:"
        , ""
        , indent 4 "Request:" <+> renderRequest ereq
        , indent 4 "Header:" <+> pretty header
        , ""
        , reportFossaBugErrorMsg $ fossaEnvironment ereq
        ]
    InvalidRequestHeaderError ereq header ->
      vsep
        [ "The FOSSA CLI provided a header which was not HTTP compliant:"
        , ""
        , indent 4 "Request:" <+> renderRequest ereq
        , indent 4 "Header:" <+> pretty header
        , ""
        , reportCliBugErrorMsg
        ]
    ProxyConnectError ereq host port status ->
      vsep
        [ "The proxy specified for FOSSA to use returned an unexpected status code."
        , ""
        , indent 4 "Request:" <+> renderRequest ereq
        , indent 4 "Proxy:"
        , indent 6 "Server:" <+> pretty host <+> ":" <> pretty port
        , indent 6 "Status:" <+> pretty (HTTP.statusCode status)
        , ""
        , reportNetworkErrorMsg
        ]
    NoResponseDataError ereq ->
      vsep
        [ "The connection to the FOSSA endpoint was closed without a response."
        , ""
        , indent 4 "Request:" <+> renderRequest ereq
        , ""
        , reportFossaBugErrorMsg $ fossaEnvironment ereq
        ]
    TlsNotSupportedError ereq ->
      if fossaEnvironment ereq == FossaEnvironmentCloud
        then
          vsep
            [ "The FOSSA endpoint reported that it does not support TLS connections."
            , "This request is connecting to FOSSA's cloud environment, which only supports TLS connections."
            , ""
            , indent 4 "Request:" <+> renderRequest ereq
            , ""
            , reportNetworkErrorMsg
            ]
        else
          vsep
            [ "The FOSSA endpoint reported that it does not support TLS connections."
            , "This request is not connecting to FOSSA's cloud environment, so this is up to the FOSSA administrators in your organization."
            , ""
            , indent 4 "Request:" <+> renderRequest ereq
            , ""
            , "Try again with an `http://` URL."
            , "The FOSSA endpoint URL may be specified in `.fossa.yml` or with the `-e` or `--endpoint` arguments."
            , ""
            , reportDefectWithDebugBundle
            ]
    WrongRequestBodyStreamSizeError ereq expect got ->
      vsep
        [ "The FOSSA CLI did not provide a request body with the correct length."
        , ""
        , indent 4 "Request:" <+> renderRequest ereq
        , indent 6 "Expected size (bytes):" <+> pretty (show expect)
        , indent 6 "Provided size (bytes):" <+> pretty (show got)
        , ""
        , reportCliBugErrorMsg
        ]
    ResponseBodyTooShortError ereq expect got ->
      vsep
        [ "The FOSSA endpoint provided a response body that was too short."
        , ""
        , indent 4 "Request:" <+> renderRequest ereq
        , indent 6 "Expected size (bytes):" <+> pretty (show expect)
        , indent 6 "Provided size (bytes):" <+> pretty (show got)
        , ""
        , reportFossaBugErrorMsg $ fossaEnvironment ereq
        ]
    InvalidChunkHeadersError ereq ->
      vsep
        [ "The FOSSA endpoint provided a chunked response but it had invalid headers."
        , ""
        , indent 4 "Request:" <+> renderRequest ereq
        , ""
        , reportFossaBugErrorMsg $ fossaEnvironment ereq
        ]
    IncompleteHeadersError ereq ->
      vsep
        [ "The FOSSA endpoint returned an incomplete set of headers."
        , ""
        , indent 4 "Request:" <+> renderRequest ereq
        , ""
        , reportFossaBugErrorMsg $ fossaEnvironment ereq
        ]
    InvalidDestinationHostError ereq ->
      vsep
        [ "The host provided as the FOSSA CLI endpoint is invalid."
        , ""
        , indent 4 "Request:" <+> renderRequest ereq
        , ""
        , reportDefectMsg
        ]
    HttpZlibError ereq msg ->
      vsep
        [ "The FOSSA endpoint provided a response body that was unable to decompress."
        , ""
        , indent 4 "Request:" <+> renderRequest ereq
        , indent 6 "Decompression error:" <+> pretty msg
        , ""
        , reportNetworkErrorMsg
        ]
    InvalidProxyEnvironmentVariableError ereq var val ->
      vsep
        [ "A provided environment variable used to configure the proxy connection is invalid."
        , ""
        , indent 4 "Request:" <+> renderRequest ereq
        , indent 4 "Environment variable:"
        , indent 6 "Name:" <+> pretty var
        , indent 6 "Value:" <+> pretty val
        , ""
        , reportDefectMsg
        ]
    ConnectionClosedError ereq ->
      vsep
        [ "FOSSA CLI attempted to reuse a connection that was closed."
        , ""
        , indent 4 "Request:" <+> renderRequest ereq
        , ""
        , reportCliBugErrorMsg
        ]
    InvalidProxySettingsError ereq msg ->
      vsep
        [ "The proxy settings provided were not valid."
        , ""
        , indent 4 "Request:" <+> renderRequest ereq
        , indent 4 "Proxy settings:" <+> pretty msg
        , ""
        , reportDefectMsg
        ]

containerUploadUrl :: Url scheme -> Url scheme
containerUploadUrl baseurl = baseurl /: "api" /: "container" /: "upload"

uploadNativeContainerScan ::
  (Has (Lift IO) sig m, Has Debug sig m, Has Diagnostics sig m) =>
  ApiOpts ->
  ProjectRevision ->
  ProjectMetadata ->
  NativeContainer.ContainerScan ->
  m UploadResponse
uploadNativeContainerScan apiOpts ProjectRevision{..} metadata scan = fossaReq $ do
  supportsNativeScan <- orgSupportsNativeContainerScan <$> getOrganization apiOpts
  -- Sanity Check!
  if not supportsNativeScan
    then fatal EndpointDoesNotSupportNativeContainerScan
    else do
      (baseUrl, baseOpts) <- useApiOpts apiOpts
      let locator = renderLocator $ Locator "custom" projectName (Just projectRevision)
          opts =
            "locator"
              =: locator
              <> "cliVersion"
                =: cliVersion
              <> "managedBuild"
                =: True
              <> maybe mempty ("branch" =:) projectBranch
              <> "scanType"
                =: ("native" :: Text)
              <> mkMetadataOpts metadata projectName
      resp <- req POST (containerUploadUrl baseUrl) (ReqBodyJson scan) jsonResponse (baseOpts <> opts)
      pure $ responseBody resp

-- |Replacement for @Data.HTTP.Req.req@ that additionally logs information about a request in a debug bundle.
req ::
  forall method body sig m scheme b.
  ( Req.HttpBodyAllowed (Req.AllowsBody method) (Req.ProvidesBody body)
  , MonadHttp m
  , Has Diagnostics sig m
  , Has Debug sig m
  , Req.HttpMethod method
  , HttpBody body
  , Req.HttpResponse b
  ) =>
  method ->
  Url scheme ->
  body ->
  Proxy b ->
  Option scheme ->
  m b
req method url body resp scheme = context "Calling FOSSA API" $
  do
    debugLog $ decodeUtf8 (httpMethodName (Proxy :: Proxy method)) <> " " <> renderUrl url
    Req.req method url body resp scheme

uploadAnalysis ::
  (Has (Lift IO) sig m, Has Diagnostics sig m, Has Debug sig m) =>
  ApiOpts ->
  ProjectRevision ->
  ProjectMetadata ->
  NE.NonEmpty SourceUnit ->
  m UploadResponse
uploadAnalysis apiOpts ProjectRevision{..} metadata sourceUnits = fossaReq $ do
  (baseUrl, baseOpts) <- useApiOpts apiOpts

  let opts =
        "locator"
          =: renderLocator (Locator "custom" projectName (Just projectRevision))
          <> "cliVersion"
            =: cliVersion
          <> "managedBuild"
            =: True
          <> mkMetadataOpts metadata projectName
          -- Don't include branch if it doesn't exist, core may not handle empty string properly.
          <> maybe mempty ("branch" =:) projectBranch
  resp <- req POST (uploadUrl baseUrl) (ReqBodyJson $ NE.toList sourceUnits) jsonResponse (baseOpts <> opts)
  pure (responseBody resp)

uploadAnalysisWithFirstPartyLicenses ::
  (Has (Lift IO) sig m, Has Debug sig m, Has Diagnostics sig m) =>
  ApiOpts ->
  ProjectRevision ->
  ProjectMetadata ->
  FullFileUploads ->
  m UploadResponse
uploadAnalysisWithFirstPartyLicenses apiOpts ProjectRevision{..} metadata fullFileUploads = fossaReq $ do
  (baseUrl, baseOpts) <- useApiOpts apiOpts

  let opts =
        "locator"
          =: renderLocator (Locator "custom" projectName (Just projectRevision))
          <> "cliVersion"
            =: cliVersion
          <> "managedBuild"
            =: True
          <> "cliLicenseScanType"
            =: (fullFileUploadsToCliLicenseScanType fullFileUploads)
          <> mkMetadataOpts metadata projectName
          -- Don't include branch if it doesn't exist, core may not handle empty string properly.
          <> maybe mempty ("branch" =:) projectBranch
  resp <- req POST (uploadWithFirstPartyUrl baseUrl) (NoReqBody) jsonResponse (baseOpts <> opts)
  pure (responseBody resp)

mkMetadataOpts :: ProjectMetadata -> Text -> Option scheme
mkMetadataOpts ProjectMetadata{..} projectName = mconcat totalOptions
  where
    title = Just $ fromMaybe projectName projectTitle
    maybeOptions =
      [ ("projectURL" =:) <$> projectUrl
      , ("jiraProjectKey" =:) <$> projectJiraKey
      , ("link" =:) <$> projectLink
      , ("team" =:) <$> projectTeam
      , policyOpt <$> projectPolicy
      , ("releaseGroup" =:) . releaseGroupName <$> projectReleaseGroup
      , ("releaseGroupRelease" =:) . releaseGroupRelease <$> projectReleaseGroup
      , ("title" =:) <$> title
      ]

    policyOpt (PolicyName n) = ("policy" =: n)
    policyOpt (PolicyId i) = ("policyId" =: i)

    labelOptions = map ("labels[]" =:) projectLabel
    totalOptions = catMaybes maybeOptions ++ labelOptions

mangleError :: HttpException -> FossaError
mangleError err = case errWithoutSensitiveInfo of
  JsonHttpException msg -> JsonDeserializeError msg
  VanillaHttpException he -> case he of
    HTTP.HttpExceptionRequest ereq hec -> case hec of
      HTTP.StatusCodeException res respBody -> case decodeStrict respBody of
        Just pfe -> BackendPublicFacingError pfe
        Nothing -> StatusCodeError ereq res
      HTTP.TooManyRedirects res -> TooManyRedirectsError $ fmap (ereq,) res
      HTTP.OverlongHeaders -> OverlongHeadersError ereq
      HTTP.ResponseTimeout -> ResponseTimeoutError ereq
      HTTP.ConnectionTimeout -> ConnectionTimeoutError ereq
      HTTP.ConnectionFailure se -> ConnectionFailureError ereq se
      HTTP.InvalidStatusLine bs -> InvalidStatusLineError ereq $ show bs
      HTTP.InvalidHeader bs -> InvalidResponseHeaderError ereq $ show bs
      HTTP.InvalidRequestHeader bs -> InvalidRequestHeaderError ereq $ show bs
      HTTP.InternalException se -> InternalException se
      HTTP.ProxyConnectException host port status -> ProxyConnectError ereq (show host) port status
      HTTP.NoResponseDataReceived -> NoResponseDataError ereq
      HTTP.TlsNotSupported -> TlsNotSupportedError ereq
      HTTP.WrongRequestBodyStreamSize expected actual -> WrongRequestBodyStreamSizeError ereq expected actual
      HTTP.ResponseBodyTooShort expected actual -> ResponseBodyTooShortError ereq expected actual
      HTTP.InvalidChunkHeaders -> InvalidChunkHeadersError ereq
      HTTP.IncompleteHeaders -> IncompleteHeadersError ereq
      HTTP.InvalidDestinationHost _ -> InvalidDestinationHostError ereq
      HTTP.HttpZlibException ze -> HttpZlibError ereq $ show ze
      HTTP.InvalidProxyEnvironmentVariable var value -> InvalidProxyEnvironmentVariableError ereq var value
      HTTP.ConnectionClosed -> ConnectionClosedError ereq
      HTTP.InvalidProxySettings txt -> InvalidProxySettingsError ereq txt
    HTTP.InvalidUrlException url str -> InvalidUrlError url str
  where
    errWithoutSensitiveInfo :: HttpException
    errWithoutSensitiveInfo = redactSensitiveInfoFromException err

-- Render the request and the response.
renderRequestResponse :: HTTP.Request -> HTTP.Response a -> Doc AnsiStyle
renderRequestResponse request response = renderRequest request <> " -> " <> renderResponse response

-- Render response details for humans to read.
-- Does not render bodies.
-- TODO: Possibly render it 'viaShow' in debug mode for more info.
renderResponse :: HTTP.Response a -> Doc AnsiStyle
renderResponse = pretty . show . HTTP.statusCode . HTTP.responseStatus

-- Render request details for humans to read.
-- TODO: Possibly render it 'viaShow' in debug mode for more info.
renderRequest :: HTTP.Request -> Doc AnsiStyle
renderRequest req' =
  pretty $
    decodeUtf8 (HTTP.method req')
      <> " "
      <> renderHttpHttps
      <> decodeUtf8 (HTTP.host req')
      <> renderNonDefaultPort
      <> decodeUtf8 (HTTP.path req')
      <> decodeUtf8 (HTTP.queryString req')
  where
    renderHttpHttps :: String
    renderHttpHttps = (if HTTP.secure req' then "https" else "http") <> "://"

    renderNonDefaultPort :: String
    renderNonDefaultPort =
      if (HTTP.port req') /= defaultPort
        then ":" <> show (HTTP.port req')
        else ""

    defaultPort :: Int
    defaultPort = if HTTP.secure req' then 443 else 80

redactSensitiveInfoFromException :: HttpException -> HttpException
redactSensitiveInfoFromException (VanillaHttpException (HTTP.HttpExceptionRequest r (HTTP.StatusCodeException resp respBody))) =
  VanillaHttpException (HTTP.HttpExceptionRequest r (HTTP.StatusCodeException respWithoutCookies respBody))
  where
    respWithoutCookies :: HTTP.Response ()
    respWithoutCookies =
      resp
        { HTTP.responseHeaders = map redactCookieHeader $ HTTP.responseHeaders resp -- Don't expose `Set-Cookie`
        , HTTP.responseCookieJar = HTTP.createCookieJar [] -- Don't expose any cookies
        }

    redactCookieHeader :: HTTP.Header -> HTTP.Header
    redactCookieHeader ("Set-Cookie", _) = ("Set-Cookie", "<REDACTED>")
    redactCookieHeader h = h
redactSensitiveInfoFromException ex = ex

-----

projectEndpoint :: Url scheme -> OrgId -> Locator -> Url scheme
projectEndpoint baseurl orgid locator = baseurl /: "api" /: "cli" /: renderLocatorUrl orgid locator /: "project"

getProject ::
  ( Has (Lift IO) sig m
  , Has Diagnostics sig m
  , Has Debug sig m
  ) =>
  ApiOpts ->
  ProjectRevision ->
  m Project
getProject apiopts ProjectRevision{..} = fossaReq $ do
  (baseurl, baseopts) <- useApiOpts apiopts

  orgid <- organizationId <$> getOrganization apiopts

  let endpoint = projectEndpoint baseurl orgid $ Locator "custom" projectName Nothing

  responseBody <$> req GET endpoint NoReqBody jsonResponse baseopts

-----

getAnalyzedRevisionsEndpoint :: Url 'Https -> Url 'Https
getAnalyzedRevisionsEndpoint baseurl = baseurl /: "api" /: "cli" /: "analyzedRevisions"

-- | getAnalyzedRevisions makes a request to Core with a list of locators that we are considering scanning
--   Core will respond with a list of locators that have already been analyzed
getAnalyzedRevisions ::
  (Has (Lift IO) sig m, Has Debug sig m, Has Diagnostics sig m) =>
  ApiOpts ->
  NonEmpty VendoredDependency ->
  m [Text]
getAnalyzedRevisions apiOpts vDeps = fossaReq $ do
  Organization{organizationId = orgId, orgRequiresFullFileUploads = fullFileUploads} <- getOrganization apiOpts
  (baseUrl, baseOpts) <- useApiOpts apiOpts
  let locatorBody = GetAnalyzedRevisionsBody (NE.map (renderLocatorUrl orgId . vendoredDepToLocator) vDeps) fullFileUploads
  responseBody <$> req POST (getAnalyzedRevisionsEndpoint baseUrl) (ReqBodyJson locatorBody) jsonResponse baseOpts

-----

buildsEndpoint :: Url 'Https -> OrgId -> Locator -> Url 'Https
buildsEndpoint baseurl orgId locator = baseurl /: "api" /: "cli" /: renderLocatorUrl orgId locator /: "latest_build"

getLatestBuild ::
  (Has (Lift IO) sig m, Has Debug sig m, Has Diagnostics sig m) =>
  ApiOpts ->
  ProjectRevision ->
  m Build
getLatestBuild apiOpts ProjectRevision{..} = fossaReq $ do
  (baseUrl, baseOpts) <- useApiOpts apiOpts

  orgId <- organizationId <$> getOrganization apiOpts

  response <- req GET (buildsEndpoint baseUrl orgId (Locator "custom" projectName (Just projectRevision))) NoReqBody jsonResponse baseOpts
  pure (responseBody response)

----

dependencyCacheReadyEndpoint :: Url 'Https -> OrgId -> Locator -> Url 'Https
dependencyCacheReadyEndpoint baseurl orgId locator = baseurl /: "api" /: "cli" /: renderLocatorUrl orgId locator /: "dependencies-cache" /: "status"

getRevisionDependencyCacheStatus ::
  (Has (Lift IO) sig m, Has Debug sig m, Has Diagnostics sig m) =>
  ApiOpts ->
  ProjectRevision ->
  m RevisionDependencyCache
getRevisionDependencyCacheStatus apiOpts ProjectRevision{..} = fossaReq $ do
  (baseUrl, baseOpts) <- useApiOpts apiOpts
  orgId <- organizationId <$> getOrganization apiOpts
  response <- req GET (dependencyCacheReadyEndpoint baseUrl orgId (Locator "custom" projectName (Just projectRevision))) NoReqBody jsonResponse baseOpts
  pure (responseBody response)

---------- Archive build queueing. This Endpoint ensures that after an archive is uploaded, it is scanned.

archiveBuildURL :: Url 'Https -> Url 'Https
archiveBuildURL baseUrl = baseUrl /: "api" /: "components" /: "build"

archiveBuildUpload ::
  (Has (Lift IO) sig m, Has Debug sig m, Has Diagnostics sig m) =>
  ApiOpts ->
  Archive ->
  m (Maybe C.ByteString)
archiveBuildUpload apiOpts archive = runEmpty $
  fossaReqAllow401 $ do
    (baseUrl, baseOpts) <- useApiOpts apiOpts

    let opts = "dependency" =: True <> "rawLicenseScan" =: True
    -- The API route expects an array of archives, but doesn't properly handle multiple archives so we upload
    -- an array of a single archive.
    -- forceRebuild and fullFiles are ignored by this endpoint. They are only used by the licenseScanFinalize endpoint.
    let archiveProjects = ArchiveComponents [archive] False $ FullFileUploads False
    -- The response appears to either be "Created" for new builds, or an error message for existing builds.
    -- Making the actual return value of "Created" essentially worthless.
    resp <-
      context "Queuing a build for all archive uploads" $
        req POST (archiveBuildURL baseUrl) (ReqBodyJson archiveProjects) bsResponse (baseOpts <> opts)
    pure (responseBody resp)

---------- license-scan build queueing. This Endpoint ensures that after a license-scan is uploaded, it is scanned.

licenseScanFinalizeUrl :: Url 'Https -> Url 'Https
licenseScanFinalizeUrl baseUrl = baseUrl /: "api" /: "license_scan" /: "finalize"

licenseScanFinalize ::
  (Has (Lift IO) sig m, Has Debug sig m, Has Diagnostics sig m) =>
  ApiOpts ->
  ArchiveComponents ->
  m (Maybe ())
licenseScanFinalize apiOpts archiveProjects = runEmpty $
  fossaReqAllow401 $ do
    (baseUrl, baseOpts) <- useApiOpts apiOpts

    let opts = "dependency" =: True <> "rawLicenseScan" =: True

    _ <-
      context "Queuing a build for all license scan uploads" $
        req POST (licenseScanFinalizeUrl baseUrl) (ReqBodyJson archiveProjects) ignoreResponse (baseOpts <> opts)
    pure ()

---------- The signed URL endpoint returns a URL endpoint that can be used to directly upload to an S3 bucket.

signedURLEndpoint :: Url 'Https -> Url 'Https
signedURLEndpoint baseUrl = baseUrl /: "api" /: "components" /: "signed_url"

getSignedURL ::
  (Has (Lift IO) sig m, Has Debug sig m, Has Diagnostics sig m) =>
  ApiOpts ->
  Text ->
  Text ->
  m SignedURL
getSignedURL apiOpts revision packageName = fossaReq $ do
  (baseUrl, baseOpts) <- useApiOpts apiOpts

  let opts = "packageSpec" =: packageName <> "revision" =: revision

  response <-
    context ("Retrieving a signed S3 URL for " <> packageName) $
      req GET (signedURLEndpoint baseUrl) NoReqBody jsonResponse (baseOpts <> opts)
  pure (responseBody response)

---------- The signed First-Party Scan URL endpoint returns a URL endpoint that can be used to directly upload the results of a first-party scan to an S3 bucket.

signedFirstPartyScanURLEndpoint :: Url 'Https -> Url 'Https
signedFirstPartyScanURLEndpoint baseUrl = baseUrl /: "api" /: "first_party_scan" /: "signed_url"

getSignedFirstPartyScanURL ::
  (Has (Lift IO) sig m, Has Debug sig m, Has Diagnostics sig m) =>
  ApiOpts ->
  Text ->
  Text ->
  m SignedURL
getSignedFirstPartyScanURL apiOpts revision packageName = fossaReq $ do
  (baseUrl, baseOpts) <- useApiOpts apiOpts

  let opts = "packageSpec" =: packageName <> "revision" =: revision

  response <-
    context ("Retrieving a signed S3 URL for license scan results of " <> packageName) $
      req GET (signedFirstPartyScanURLEndpoint baseUrl) NoReqBody jsonResponse (baseOpts <> opts)
  pure (responseBody response)

---------- The signed License Scan URL endpoint returns a URL endpoint that can be used to directly upload the results of a license scan to an S3 bucket.

signedLicenseScanURLEndpoint :: Url 'Https -> Url 'Https
signedLicenseScanURLEndpoint baseUrl = baseUrl /: "api" /: "license_scan" /: "signed_url"

getSignedLicenseScanURL ::
  (Has (Lift IO) sig m, Has Debug sig m, Has Diagnostics sig m) =>
  ApiOpts ->
  Text ->
  Text ->
  m SignedURL
getSignedLicenseScanURL apiOpts revision packageName = fossaReq $ do
  (baseUrl, baseOpts) <- useApiOpts apiOpts

  let opts = "packageSpec" =: packageName <> "revision" =: revision

  response <-
    context ("Retrieving a signed S3 URL for license scan results of " <> packageName) $
      req GET (signedLicenseScanURLEndpoint baseUrl) NoReqBody jsonResponse (baseOpts <> opts)
  pure (responseBody response)

---------- The archive upload function uploads the file it is given directly to the signed URL it is provided.

archiveUpload ::
  (Has (Lift IO) sig m, Has Diagnostics sig m) =>
  SignedURL ->
  FilePath ->
  m ByteString
archiveUpload signedArcURI arcFile = fossaReq $ do
  let arcURL = URI.mkURI $ signedURL signedArcURI

  uri <- fromMaybeText ("Invalid URL: " <> signedURL signedArcURI) arcURL
  validatedURI <- fromMaybeText ("Invalid URI: " <> toText (show uri)) (useURI uri)

  response <- context ("Uploading project archive to " <> signedURL signedArcURI) $ case validatedURI of
    Left (url, options) -> uploadArchiveRequest url options
    Right (url, options) -> uploadArchiveRequest url options
  pure (responseBody response)
  where
    uploadArchiveRequest url options = reqCb PUT url (ReqBodyFile arcFile) lbsResponse options (pure . requestEncoder)

---------- The license scan result upload function uploads the JSON license result directly to the signed URL it is provided.

licenseScanResultUpload ::
  (Has (Lift IO) sig m, Has Diagnostics sig m) =>
  SignedURL ->
  LicenseSourceUnit ->
  m LbsResponse
licenseScanResultUpload signedUploadURI licenseScanResult = fossaReq $ do
  let uploadURL = URI.mkURI $ signedURL signedUploadURI

  uri <- fromMaybeText ("Invalid URL: " <> signedURL signedUploadURI) uploadURL
  validatedURI <- fromMaybeText ("Invalid URI: " <> toText (show uri)) (useURI uri)

  context ("Uploading license scan result to " <> signedURL signedUploadURI) $ case validatedURI of
    Left (httpUrl, httpOptions) -> uploadArchiveRequest httpUrl httpOptions
    Right (httpsUrl, httpsOptions) -> uploadArchiveRequest httpsUrl httpsOptions
  where
    zippedLicenseResult :: BS.ByteString
    zippedLicenseResult = toStrict $ GZIP.compress $ encode licenseScanResult
    -- We send gzipped json, so we can't use req's JSON utilities.
    uploadArchiveRequest :: (MonadHttp m) => Url scheme -> Option scheme -> m LbsResponse
    uploadArchiveRequest url options = reqCb PUT url (ReqBodyBs zippedLicenseResult) lbsResponse options (pure . requestEncoder)

---------- The first-party scan result upload function uploads the JSON license result directly to the signed URL it is provided.

firstPartyScanResultUpload ::
  (Has (Lift IO) sig m, Has Diagnostics sig m) =>
  SignedURL ->
  NE.NonEmpty FullSourceUnit ->
  m LbsResponse
firstPartyScanResultUpload signedUploadURI firstPartyScanResult = fossaReq $ do
  let uploadURL = URI.mkURI $ signedURL signedUploadURI

  uri <- fromMaybeText ("Invalid URL: " <> signedURL signedUploadURI) uploadURL
  validatedURI <- fromMaybeText ("Invalid URI: " <> toText (show uri)) (useURI uri)

  context ("Uploading first-party scan result to " <> signedURL signedUploadURI) $ case validatedURI of
    Left (httpUrl, httpOptions) -> uploadArchiveRequest httpUrl httpOptions
    Right (httpsUrl, httpsOptions) -> uploadArchiveRequest httpsUrl httpsOptions
  where
    zippedLicenseResult :: BS.ByteString
    zippedLicenseResult = toStrict $ GZIP.compress $ encode firstPartyScanResult
    -- We send gzipped json, so we can't use req's JSON utilities.
    uploadArchiveRequest :: (MonadHttp m) => Url scheme -> Option scheme -> m LbsResponse
    uploadArchiveRequest url options = reqCb PUT url (ReqBodyBs zippedLicenseResult) lbsResponse options (pure . requestEncoder)

-- requestEncoder properly encodes the Request path.
-- The default encoding logic does not encode "+" ot "$" characters which makes AWS very angry.
-- This is accomplished by passing "True" to "Http.urlEncode" to signify that we want to encode more characters.
requestEncoder :: C.Request -> C.Request
requestEncoder r = r{C.path = encoder (C.path r)}

encoder :: BS.ByteString -> BS.ByteString
encoder path = BS.singleton slashWord8 <> joined
  where
    split :: [BS.ByteString]
    split = BS.split slashWord8 path
    filtered :: [BS.ByteString]
    filtered = filter (/= BS.empty) split
    encoded :: [BS.ByteString]
    encoded = map (HTTP.urlEncode True) filtered
    joined :: BS.ByteString
    joined = BS.intercalate (BS.singleton slashWord8) encoded

slashWord8 :: Word8
slashWord8 = fromIntegral $ fromEnum '/'

----------

issuesEndpoint :: Url 'Https -> OrgId -> Locator -> Url 'Https
issuesEndpoint baseUrl orgId locator = baseUrl /: "api" /: "cli" /: renderLocatorUrl orgId locator /: "issues"

getIssues ::
  (Has (Lift IO) sig m, Has Debug sig m, Has Diagnostics sig m) =>
  ApiOpts ->
  ProjectRevision ->
  Maybe DiffRevision ->
  m Issues
getIssues apiOpts ProjectRevision{..} diffRevision = fossaReq $ do
  (baseUrl, baseOpts) <- useApiOpts apiOpts
  org <- getOrganization apiOpts

  opts <- case (diffRevision, orgSupportsIssueDiffs org) of
    (Just (DiffRevision diffRev), True) -> pure (baseOpts <> "diffRevision" =: diffRev)
    (Just _, False) -> fatal EndpointDoesNotSupportIssueDiffing
    (Nothing, _) -> pure baseOpts

  response <-
    req
      GET
      (issuesEndpoint baseUrl (organizationId org) (Locator "custom" projectName (Just projectRevision)))
      NoReqBody
      jsonResponse
      opts

  pure (responseBody response)

data EndpointDoesNotSupportIssueDiffing = EndpointDoesNotSupportIssueDiffing

instance ToDiagnostic EndpointDoesNotSupportIssueDiffing where
  renderDiagnostic (EndpointDoesNotSupportIssueDiffing) =
    vsep
      [ "Provided endpoint does not support issue diffing."
      , ""
      , "If this instance of FOSSA is on-premise, it likely needs to be updated."
      ]

---------------

attributionEndpoint :: Url 'Https -> OrgId -> Locator -> ReportOutputFormat -> Url 'Https
attributionEndpoint baseurl orgId locator format = appendSegment format $ baseurl /: "api" /: "revisions" /: renderLocatorUrl orgId locator /: "attribution"
  where
    appendSegment :: ReportOutputFormat -> Url a -> Url a
    appendSegment ReportJson input = input /: "json"
    appendSegment ReportMarkdown input = input /: "full" /: "MD"
    appendSegment ReportSpdx input = input /: "full" /: "spdx"
    appendSegment ReportPlainText input = input /: "full" /: "TXT"

getAttributionJson ::
  (Has (Lift IO) sig m, Has Debug sig m, Has Diagnostics sig m) =>
  ApiOpts ->
  ProjectRevision ->
  m Attr.Attribution
getAttributionJson apiOpts ProjectRevision{..} = fossaReq $ do
  (baseUrl, baseOpts) <- useApiOpts apiOpts
  let packageDownloadUrl :: String
      packageDownloadUrl = "PackageDownloadUrl"
      opts =
        baseOpts
          <> "includeDeepDependencies"
            =: True
          <> "includeHashAndVersionData"
            =: True
          <> "dependencyInfoOptions[]"
            =: packageDownloadUrl
  orgId <- organizationId <$> getOrganization apiOpts
  response <- req GET (attributionEndpoint baseUrl orgId (Locator "custom" projectName (Just projectRevision)) ReportJson) NoReqBody jsonResponse opts
  pure (responseBody response)

getAttribution ::
  (Has (Lift IO) sig m, Has Debug sig m, Has Diagnostics sig m) =>
  ApiOpts ->
  ProjectRevision ->
  ReportOutputFormat ->
  m Text
getAttribution apiOpts revision ReportJson = fossaReq $ do
  jsonValue <- getAttributionJson apiOpts revision
  pure . decodeUtf8 $ Aeson.encode jsonValue
getAttribution apiOpts ProjectRevision{..} format = fossaReq $ do
  (baseUrl, opts) <- useApiOpts apiOpts

  orgId <- organizationId <$> getOrganization apiOpts
  response <- req GET (attributionEndpoint baseUrl orgId (Locator "custom" projectName (Just projectRevision)) format) NoReqBody bsResponse opts
  pure (decodeUtf8 $ responseBody response)

----------

organizationEndpoint :: Url scheme -> Url scheme
organizationEndpoint baseurl = baseurl /: "api" /: "cli" /: "organization"

getOrganization :: (Has (Lift IO) sig m, Has Debug sig m, Has Diagnostics sig m) => ApiOpts -> m Organization
getOrganization apiOpts = fossaReq $ do
  (baseUrl, baseOpts) <- useApiOpts apiOpts
  responseBody <$> req GET (organizationEndpoint baseUrl) NoReqBody jsonResponse baseOpts

----------

contributorsEndpoint :: Url scheme -> Url scheme
contributorsEndpoint baseurl = baseurl /: "api" /: "contributors"

uploadContributors :: (Has (Lift IO) sig m, Has Debug sig m, Has Diagnostics sig m) => ApiOpts -> Text -> Contributors -> m ()
uploadContributors apiOpts locator contributors = fossaReq $ do
  (baseUrl, baseOpts) <- useApiOpts apiOpts

  let opts = baseOpts <> "locator" =: locator

  _ <- req POST (contributorsEndpoint baseUrl) (ReqBodyJson contributors) ignoreResponse opts
  pure ()

----------

-- | Core expects an object for each fingerprint.
-- This type allows us to convert a fingerprint to the required object.
newtype FingerprintAssertion = FingerprintAssertion
  { fingerprintRaw :: Fingerprint Raw
  }

instance ToJSON FingerprintAssertion where
  toJSON FingerprintAssertion{..} =
    object
      [ "fingerprint_sha_256" .= fingerprintRaw
      ]

-- | The set of necessary data to describe a user defined binary assertion to the FOSSA API.
data UserDefinedAssertionBody = UserDefinedAssertionBody
  { bodyName :: Text
  , bodyVersion :: Text
  , bodyLicense :: Text
  , bodyDescription :: Maybe Text
  , bodyUrl :: Maybe Text
  , bodyFingerprints :: [FingerprintAssertion]
  }

instance ToJSON UserDefinedAssertionBody where
  toJSON UserDefinedAssertionBody{..} =
    object
      [ "name" .= bodyName
      , "version" .= bodyVersion
      , "license" .= bodyLicense
      , "description" .= bodyDescription
      , "url" .= bodyUrl
      , "fingerprints" .= bodyFingerprints
      ]

assertUserDefinedBinariesEndpoint :: Url scheme -> Url scheme
assertUserDefinedBinariesEndpoint baseurl = baseurl /: "api" /: "iat" /: "binary"

assertUserDefinedBinaries :: (Has (Lift IO) sig m, Has Debug sig m, Has Diagnostics sig m) => ApiOpts -> IAT.UserDefinedAssertionMeta -> [Fingerprint Raw] -> m ()
assertUserDefinedBinaries apiOpts IAT.UserDefinedAssertionMeta{..} fingerprints = fossaReq $ do
  (baseUrl, baseOpts) <- useApiOpts apiOpts
  let body = UserDefinedAssertionBody assertedName assertedVersion assertedLicense assertedDescription assertedUrl (FingerprintAssertion <$> fingerprints)
  _ <- req POST (assertUserDefinedBinariesEndpoint baseUrl) (ReqBodyJson body) ignoreResponse baseOpts
  pure ()

assertRevisionBinariesEndpoint :: Url scheme -> Locator -> Url scheme
assertRevisionBinariesEndpoint baseurl locator = baseurl /: "api" /: "iat" /: "binary" /: renderLocator locator

assertRevisionBinaries :: (Has (Lift IO) sig m, Has Debug sig m, Has Diagnostics sig m) => ApiOpts -> Locator -> [Fingerprint Raw] -> m ()
assertRevisionBinaries apiOpts locator fingerprints = fossaReq $ do
  (baseUrl, baseOpts) <- useApiOpts apiOpts
  let body = FingerprintAssertion <$> fingerprints
  _ <- req POST (assertRevisionBinariesEndpoint baseUrl locator) (ReqBodyJson body) ignoreResponse baseOpts
  pure ()

resolveUserDefinedBinaryEndpoint :: Url scheme -> IAT.UserDep -> Url scheme
resolveUserDefinedBinaryEndpoint baseurl dep = baseurl /: "api" /: "iat" /: "resolve" /: "user-defined" /: IAT.renderUserDep dep

resolveUserDefinedBinary :: (Has (Lift IO) sig m, Has Debug sig m, Has Diagnostics sig m) => ApiOpts -> IAT.UserDep -> m IAT.UserDefinedAssertionMeta
resolveUserDefinedBinary apiOpts dep = fossaReq $ do
  (baseUrl, baseOpts) <- useApiOpts apiOpts
  responseBody <$> req GET (resolveUserDefinedBinaryEndpoint baseUrl dep) NoReqBody jsonResponse baseOpts

-- | The revision dependencies endpoint contains a lot of information we don't need. This intermediate type allows us to throw it away.
newtype ResolvedDependency = ResolvedDependency {unwrapResolvedDependency :: VSI.Locator}

instance FromJSON ResolvedDependency where
  parseJSON = withObject "ResolvedProjectDependencies" $ \obj -> do
    ResolvedDependency <$> obj .: "loc"

resolveProjectDependenciesEndpoint :: Url scheme -> VSI.Locator -> Url scheme
resolveProjectDependenciesEndpoint baseurl locator = baseurl /: "api" /: "revisions" /: VSI.renderLocator locator /: "dependencies"

resolveProjectDependencies :: (Has (Lift IO) sig m, Has Debug sig m, Has Diagnostics sig m) => ApiOpts -> VSI.Locator -> m [VSI.Locator]
resolveProjectDependencies apiOpts locator = fossaReq $ do
  (baseUrl, baseOpts) <- useApiOpts apiOpts

  let opts = baseOpts <> "include_ignored" =: False
  (dependencies :: [ResolvedDependency]) <- responseBody <$> req GET (resolveProjectDependenciesEndpoint baseUrl locator) NoReqBody jsonResponse opts

  pure $ map unwrapResolvedDependency dependencies

----------

baseVsiUrl :: Url scheme -> Url scheme
baseVsiUrl baseurl = baseurl /: "api" /: "proxy" /: "sherlock"

-- | This body option allows us to use a JSON object as the request body.
-- Just wrap a data type that is an instance of 'ToJSON' type class and you are done:
-- it will be converted to JSON and inserted as request body.
--
-- This type is a replacement for @HTTP.ReqBodyJson@, because some services aren't tolerant
-- of the charset declaration appended to 'Content-Type' by that body provider.
-- Specifically, the VSI backend wants explicitly only an 'application/json' value.
--
-- This body option sets the @Content-Type@ header to @\"application/json\"@ value.
newtype ReqBodyJsonCompat a = ReqBodyJsonCompat a

instance ToJSON a => HttpBody (ReqBodyJsonCompat a) where
  getRequestBody (ReqBodyJsonCompat a) = HTTP.RequestBodyLBS (encode a)
  getRequestContentType _ = pure "application/json"

data VSICreateScanRequestBody = VSICreateScanRequestBody
  { vsiCreateScanRequestBodyOrgID :: OrgId
  , vsiCreateScanRequestBodyProjectID :: Text
  , vsiCreateScanRequestBodyRevisionID :: Text
  }

instance ToJSON VSICreateScanRequestBody where
  toJSON VSICreateScanRequestBody{..} =
    object
      [ "OrganizationID" .= vsiCreateScanRequestBodyOrgID
      , "ProjectID" .= vsiCreateScanRequestBodyProjectID
      , "RevisionID" .= vsiCreateScanRequestBodyRevisionID
      ]

newtype VSICreateScanResponseBody = VSICreateScanResponseBody {unVSICreateScanResponseBody :: VSI.ScanID}

instance FromJSON VSICreateScanResponseBody where
  parseJSON = withObject "VSICreateScanResponseBody" $ \obj -> VSICreateScanResponseBody <$> obj .: "ScanID"

vsiCreateScanEndpoint :: Url scheme -> Url scheme
vsiCreateScanEndpoint baseurl = baseVsiUrl baseurl /: "scans"

vsiCreateScan :: (Has (Lift IO) sig m, Has Debug sig m, Has Diagnostics sig m) => ApiOpts -> ProjectRevision -> m VSI.ScanID
vsiCreateScan apiOpts ProjectRevision{..} = fossaReq $ do
  (baseUrl, baseOpts) <- useApiOpts apiOpts

  orgId <- organizationId <$> getOrganization apiOpts
  let projectID = renderLocator $ Locator "custom" projectName Nothing
  let reqBody = VSICreateScanRequestBody orgId projectRevision projectID

  body <- responseBody <$> req POST (vsiCreateScanEndpoint baseUrl) (ReqBodyJsonCompat reqBody) jsonResponse baseOpts
  pure $ unVSICreateScanResponseBody body

newtype VSIAddFilesToScanRequestBody = VSIAddFilesToScanRequestBody {vsiAddFilesToScanRequestBodyFiles :: Map FilePath Fingerprint.Combined}

instance ToJSON VSIAddFilesToScanRequestBody where
  toJSON VSIAddFilesToScanRequestBody{..} = object ["ScanData" .= vsiAddFilesToScanRequestBodyFiles]

vsiAddFilesToScanEndpoint :: Url scheme -> VSI.ScanID -> Url scheme
vsiAddFilesToScanEndpoint baseurl (VSI.ScanID scanID) = baseVsiUrl baseurl /: "scans" /: scanID /: "files"

vsiAddFilesToScan :: (Has (Lift IO) sig m, Has Debug sig m, Has Diagnostics sig m) => ApiOpts -> VSI.ScanID -> Map (Path Rel File) Fingerprint.Combined -> m ()
vsiAddFilesToScan apiOpts scanID files = fossaReq $ do
  (baseUrl, baseOpts) <- useApiOpts apiOpts

  -- This is in the API layer because it's an implementation detail of the API.
  -- The API expects all file paths to be normalized to forward slashes.
  let normalized = Map.fromList . normalizeFiles $ Map.toList files
  let body = VSIAddFilesToScanRequestBody normalized
  _ <- req POST (vsiAddFilesToScanEndpoint baseUrl scanID) (ReqBodyJsonCompat body) ignoreResponse baseOpts

  pure ()
  where
    normalizeFiles :: [(Path Rel File, Fingerprint.Combined)] -> [(FilePath, Fingerprint.Combined)]
    normalizeFiles = map normalizeFile

    normalizeFile :: (Path Rel File, Fingerprint.Combined) -> (FilePath, Fingerprint.Combined)
    normalizeFile (path, fp) = (normalizePath path, fp)

    normalizePath :: Path Rel File -> FilePath
    normalizePath input | pathSeparator == '/' = toFilePath input
    normalizePath input = toString . Text.intercalate "/" $ toText <$> splitDirectories (toFilePath input)

-- | The 'vsiCompleteScanFilePath' is an absolute path denoting what portion of the scan should be considered complete.
-- In this path structure, '/' means "the root of the scan".
-- Technically this should really be a @Path Abs Dir@, because that's what it represents in the backend.
-- However @$(mkAbsDir "/")@ fails in Windows builds, and is the only thing we ever actually pass in, so leaving it @Text@.
newtype VSICompleteScanRequestBody = VSICompleteScanRequestBody {vsiCompleteScanFilePath :: Text}

instance ToJSON VSICompleteScanRequestBody where
  toJSON VSICompleteScanRequestBody{..} = object ["FilePath" .= toText vsiCompleteScanFilePath]

vsiCompleteScanEndpoint :: Url scheme -> VSI.ScanID -> Url scheme
vsiCompleteScanEndpoint baseurl (VSI.ScanID scanID) = baseVsiUrl baseurl /: "scans" /: scanID /: "complete"

vsiCompleteScan :: (Has (Lift IO) sig m, Has Debug sig m, Has Diagnostics sig m) => ApiOpts -> VSI.ScanID -> m ()
vsiCompleteScan apiOpts scanID = fossaReq $ do
  (baseUrl, baseOpts) <- useApiOpts apiOpts

  -- Completing the scan can take a fair amount of time for very large scans.
  -- For a project the size of Chromium, for example, it could take a minute or two (the server does a lot of work to mark a scan complete today).
  -- This timeout value wasn't chosen for any specific reason other than "it's unlikely we'll ever hit this for projects of the size we envision people scanning".
  let opts = baseOpts <> responseTimeoutSeconds 600

  -- Indicate that the entire scan is complete.
  let body = VSICompleteScanRequestBody "/"
  _ <- req PUT (vsiCompleteScanEndpoint baseUrl scanID) (ReqBodyJsonCompat body) ignoreResponse opts
  pure ()

newtype VSIScanAnalysisStatusBody = VSIScanAnalysisStatusBody {unVSIScanAnalysisStatusBody :: VSI.AnalysisStatus}

instance FromJSON VSIScanAnalysisStatusBody where
  parseJSON = withObject "VSIScanAnalysisStatusBody" $ \obj -> do
    status <- obj .: "Status"
    pure . VSIScanAnalysisStatusBody $ VSI.parseAnalysisStatus status

vsiScanAnalysisStatusEndpoint :: Url scheme -> VSI.ScanID -> Url scheme
vsiScanAnalysisStatusEndpoint baseurl (VSI.ScanID scanID) = baseVsiUrl baseurl /: "scans" /: scanID /: "status" /: "analysis"

vsiScanAnalysisStatus :: (Has (Lift IO) sig m, Has Debug sig m, Has Diagnostics sig m) => ApiOpts -> VSI.ScanID -> m VSI.AnalysisStatus
vsiScanAnalysisStatus apiOpts scanID = fossaReq $ do
  (baseUrl, baseOpts) <- useApiOpts apiOpts
  body <- responseBody <$> req GET (vsiScanAnalysisStatusEndpoint baseUrl scanID) NoReqBody jsonResponse baseOpts
  pure $ unVSIScanAnalysisStatusBody body

vsiDownloadInferencesEndpoint :: Url scheme -> VSI.ScanID -> Url scheme
vsiDownloadInferencesEndpoint baseurl (VSI.ScanID scanID) = baseVsiUrl baseurl /: "scans" /: scanID /: "inferences"

<<<<<<< HEAD
vsiDownloadInferences :: (Has (Lift IO) sig m, Has Diagnostics sig m) => ApiOpts -> VSI.ScanID -> m VSI.VsiExportedInferencesBody
=======
vsiDownloadInferences :: (Has (Lift IO) sig m, Has Debug sig m, Has Diagnostics sig m) => ApiOpts -> VSI.ScanID -> m [Locator]
>>>>>>> abbee96f
vsiDownloadInferences apiOpts scanID = fossaReq $ do
  (baseUrl, baseOpts) <- useApiOpts apiOpts
  responseBody <$> req GET (vsiDownloadInferencesEndpoint baseUrl scanID) NoReqBody jsonResponse baseOpts

endpointAppManifest :: Url scheme -> Url scheme
endpointAppManifest baseurl = baseurl /: "rest" /: "applinks" /: "*" /: "manifest"

newtype AppManifest = AppManifest {endpointAppVersion :: Text} deriving (Show, Eq, Ord)

instance FromXML AppManifest where
  parseElement el = AppManifest <$> child "version" el

getEndpointVersion :: (Has (Lift IO) sig m, Has Debug sig m, Has Diagnostics sig m) => ApiOpts -> m Text
getEndpointVersion apiOpts = fossaReq $ do
  (baseUrl, baseOpts) <- useApiOpts apiOpts
  body <- responseBody <$> req GET (endpointAppManifest baseUrl) NoReqBody bsResponse baseOpts
  case parseXML (decodeUtf8 body) of
    Left err -> fatalText (xmlErrorPretty err)
    Right (appManifest :: AppManifest) -> pure $ endpointAppVersion appManifest<|MERGE_RESOLUTION|>--- conflicted
+++ resolved
@@ -1373,11 +1373,7 @@
 vsiDownloadInferencesEndpoint :: Url scheme -> VSI.ScanID -> Url scheme
 vsiDownloadInferencesEndpoint baseurl (VSI.ScanID scanID) = baseVsiUrl baseurl /: "scans" /: scanID /: "inferences"
 
-<<<<<<< HEAD
-vsiDownloadInferences :: (Has (Lift IO) sig m, Has Diagnostics sig m) => ApiOpts -> VSI.ScanID -> m VSI.VsiExportedInferencesBody
-=======
-vsiDownloadInferences :: (Has (Lift IO) sig m, Has Debug sig m, Has Diagnostics sig m) => ApiOpts -> VSI.ScanID -> m [Locator]
->>>>>>> abbee96f
+vsiDownloadInferences :: (Has (Lift IO) sig m, Has Debug sig m, Has Diagnostics sig m) => ApiOpts -> VSI.ScanID -> m VSI.VsiExportedInferencesBody
 vsiDownloadInferences apiOpts scanID = fossaReq $ do
   (baseUrl, baseOpts) <- useApiOpts apiOpts
   responseBody <$> req GET (vsiDownloadInferencesEndpoint baseUrl scanID) NoReqBody jsonResponse baseOpts
