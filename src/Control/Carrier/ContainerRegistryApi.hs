--- conflicted
+++ resolved
@@ -74,12 +74,8 @@
 import Data.ByteString (ByteString, writeFile)
 import Data.ByteString.Lazy qualified as ByteStringLazy
 import Data.Conduit.Zlib (ungzip)
-<<<<<<< HEAD
 import Data.Error (getSourceLocation)
-import Data.Maybe (fromMaybe)
-=======
 import Data.Maybe (fromMaybe, isNothing)
->>>>>>> 2d374219
 import Data.String.Conversion (
   LazyStrict (toStrict),
   showText,
