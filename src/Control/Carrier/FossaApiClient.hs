--- conflicted
+++ resolved
@@ -43,10 +43,6 @@
           GetOrganization -> Core.getOrganization
           GetProject rev -> Core.getProject rev
           GetAnalyzedRevisions vdeps -> Core.getAnalyzedRevisions vdeps
-<<<<<<< HEAD
-          GetScan locator scanId -> ScotlandYard.getScan locator scanId
-=======
->>>>>>> 5c899135
           GetSignedFirstPartyScanUrl rev -> LicenseScanning.getSignedFirstPartyScanUrl rev
           GetSignedLicenseScanUrl rev -> LicenseScanning.getSignedLicenseScanUrl rev
           GetSignedUploadUrl rev -> Core.getSignedUploadUrl rev
