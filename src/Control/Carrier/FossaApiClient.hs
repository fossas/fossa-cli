--- conflicted
+++ resolved
@@ -70,9 +70,7 @@
           UploadBuildForReachability rev metadata content -> Core.uploadReachabilityBuild rev metadata content
           GetTokenType -> Core.getTokenType
           GetCustomBuildPermissons rev metadata -> Core.getCustomBuildPermissions rev metadata
-<<<<<<< HEAD
           EditProject projectLocator rev -> Core.editProject projectLocator rev
-=======
           -- Release Group
           DeleteReleaseGroup releaseGroupId -> Core.deleteReleaseGroup releaseGroupId
           DeleteReleaseGroupRelease releaseGroupId releaseId -> Core.deleteReleaseGroupRelease releaseGroupId releaseId
@@ -80,5 +78,4 @@
           GetReleaseGroups -> Core.getReleaseGroups
           GetReleaseGroupReleases releaseGroupId -> Core.getReleaseGroupReleases releaseGroupId
           CreateReleaseGroup req -> Core.createReleaseGroup req
->>>>>>> 133a0635
       )