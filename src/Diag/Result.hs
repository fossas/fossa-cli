--- conflicted
+++ resolved
@@ -36,13 +36,13 @@
   renderFailureWithoutWarnings,
 ) where
 
-import Data.Error (DiagnosticStyle (..), applyDiagnosticStyle, renderErrataStack)
+import Data.Error (DiagnosticStyle (..), applyDiagnosticStyle, combineErrataHeaders, renderErrataStack)
 import Data.List.NonEmpty (NonEmpty)
 import Data.List.NonEmpty qualified as NE
 import Data.Text (Text)
 import Diag.Diagnostic (ToDiagnostic, renderDiagnostic)
+import Effect.Logger (newlinePreceding, newlineTrailing)
 import Errata (Errata)
-import Errata.Types (Errata (..))
 import GHC.Show (showLitString)
 import Prettyprinter
 import Prettyprinter.Render.Terminal
@@ -192,35 +192,24 @@
 --
 -- renderFailure displays all types of emitted warnings.
 renderFailure :: [EmittedWarn] -> ErrGroup -> Doc AnsiStyle -> Doc AnsiStyle
-<<<<<<< HEAD
-renderFailure ws (ErrGroup _ ectx ehlp esup edoc es) headerDoc = header headerDoc <> renderedCtx <> renderedHelp <> renderedSupport <> renderedDoc <> renderedErrs <> renderedPossibleErrs
-  where
-    renderedCtx = renderErrCtxStack ectx
-    renderedHelp = renderErrHelpStack ehlp
-    renderedSupport = renderErrSupportStack esup
-    renderedDoc = renderErrDocStack edoc
-
-    renderedErrs :: Doc AnsiStyle
-    renderedErrs =
-      section "Relevant errors" $
-        subsection "Error" (map renderErrWithStack (NE.toList es))
-=======
-renderFailure ws (ErrGroup _ ectx es) headerDoc = header headerDoc <> renderErrCtxs ectx <> renderedErrsWithAnnotation <> renderedPossibleErrs
-  where
-    renderedErrsWithAnnotation :: Doc AnsiStyle
-    renderedErrsWithAnnotation = section "Relevant errors" $ subsection "Error" $ renderErrs es Default
->>>>>>> b78c3ba1
-
+renderFailure ws (ErrGroup _ ectx ehlp esup edoc es) headerDoc = do
+  let errDetails = combineErrDetails edoc esup ehlp ectx
+      renderedErrsWithAnnotation = section "Relevant Errors" $ unannotatedSubsection $ renderErrs es errDetails Default ErrorStyle
+  header headerDoc <> renderedErrsWithAnnotation <> renderedPossibleErrs
+  where
     renderedPossibleErrs :: Doc AnsiStyle
     renderedPossibleErrs =
       case ws of
         [] -> emptyDoc
         _ ->
-          section "Possibly-related warnings" $
+          section "Possibly Related Warnings" $
             unannotatedSubsection (map (renderEmittedWarn Default) ws)
 
 renderFailureWithoutWarnings :: ErrGroup -> Doc AnsiStyle -> Doc AnsiStyle
-renderFailureWithoutWarnings (ErrGroup _ ectx es) headerDoc = header headerDoc <> renderErrCtxs ectx <> section "Relevant errors" (subsection "Error" $ renderErrs es None)
+renderFailureWithoutWarnings (ErrGroup _ ectx ehlp esup edoc es) headerDoc = do
+  let errDetails = combineErrDetails edoc esup ehlp ectx
+      renderedErrs = section "Relevant Errors" $ unannotatedSubsection $ renderErrs es errDetails None ErrorStyle
+  header headerDoc <> renderedErrs
 
 -- | renderSuccess turns a list of warnings from a Success into a message
 -- suitable for logging
@@ -245,22 +234,12 @@
     isIgnoredErrGroup IgnoredErrGroup{} = True
     isIgnoredErrGroup _ = False
 
----------- Rendering a collection of Result components: [ErrCtx], NonEmpty ErrWithStack
-
-renderErrCtxs :: [ErrCtx] -> Doc AnsiStyle
-renderErrCtxs errCtxs = case errCtxs of
-  [] -> emptyDoc
-  _ -> section "Details" (vsep (map (\ctx -> renderErrCtx ctx <> line) errCtxs))
-
-renderErrs :: NonEmpty ErrWithStack -> TracebackStyle -> [Doc AnsiStyle]
-renderErrs es tracebackStyle = map (`renderErrWithStack` tracebackStyle) (NE.toList es)
-
----------- Rendering individual Result components: ErrCtx, EmittedWarn, SomeWarn, ErrWithStack
+---------- Rendering a collection of Result components: [ErrCtx], [ErrHelp], [ErrSupport], [ErrDoc], NonEmpty ErrWithStack
 
 renderErrCtxStack :: [ErrCtx] -> Doc AnsiStyle
 renderErrCtxStack eCtxStack = case eCtxStack of
   [] -> emptyDoc
-  _ -> pretty $ renderErrataStack (map ((applyDiagnosticStyle ContextStyle) . renderErrCtx) eCtxStack)
+  _ -> renderErrataStack [combineErrataHeaders (map ((applyDiagnosticStyle ContextStyle) . renderErrCtx) eCtxStack)]
   where
     renderErrCtx :: ErrCtx -> Errata
     renderErrCtx (ErrCtx c) = renderDiagnostic c
@@ -268,7 +247,7 @@
 renderErrHelpStack :: [ErrHelp] -> Doc AnsiStyle
 renderErrHelpStack eHelpStack = case eHelpStack of
   [] -> emptyDoc
-  _ -> pretty $ renderErrataStack (map ((applyDiagnosticStyle HelpStyle) . renderErrHelp) eHelpStack)
+  _ -> newlineTrailing $ renderErrataStack [combineErrataHeaders (map ((applyDiagnosticStyle HelpStyle) . renderErrHelp) eHelpStack)]
   where
     renderErrHelp :: ErrHelp -> Errata
     renderErrHelp (ErrHelp h) = renderDiagnostic h
@@ -276,7 +255,7 @@
 renderErrSupportStack :: [ErrSupport] -> Doc AnsiStyle
 renderErrSupportStack eSuppStack = case eSuppStack of
   [] -> emptyDoc
-  _ -> pretty $ renderErrataStack (map ((applyDiagnosticStyle SupportStyle) . renderErrSupport) eSuppStack)
+  _ -> newlineTrailing $ renderErrataStack [combineErrataHeaders (map ((applyDiagnosticStyle SupportStyle) . renderErrSupport) eSuppStack)]
   where
     renderErrSupport :: ErrSupport -> Errata
     renderErrSupport (ErrSupport s) = renderDiagnostic s
@@ -284,7 +263,7 @@
 renderErrDocStack :: [ErrDoc] -> Doc AnsiStyle
 renderErrDocStack eDocStack = case eDocStack of
   [] -> emptyDoc
-  _ -> pretty $ renderErrataStack ((map ((applyDiagnosticStyle DocumentationStyle) . renderErrDoc) eDocStack))
+  _ -> newlineTrailing $ renderErrataStack [combineErrataHeaders $ map ((applyDiagnosticStyle DocumentationStyle) . renderErrDoc) eDocStack]
   where
     renderErrDoc :: ErrDoc -> Errata
     renderErrDoc (ErrDoc d) = renderDiagnostic d
@@ -292,69 +271,65 @@
 combineErrDetails :: [ErrDoc] -> [ErrSupport] -> [ErrHelp] -> [ErrCtx] -> Doc AnsiStyle
 combineErrDetails edoc esupp ehelp ectx = renderErrDocStack edoc <> renderErrSupportStack esupp <> renderErrHelpStack ehelp <> renderErrCtxStack ectx
 
-<<<<<<< HEAD
-renderErrWithStack :: ErrWithStack -> Doc AnsiStyle
-renderErrWithStack (ErrWithStack (Stack stack) (SomeErr err)) =
-  pretty (renderErrataStack [applyDiagnosticStyle ErrorStyle $ renderDiagnostic err])
-    <> line
-    <> line
-    <> annotate (color Cyan) "Traceback:"
-    <> line
-    <> case stack of
-      [] -> indent 2 "(none)"
-      _ -> indent 2 (vsep (map (pretty . ("- " <>)) stack))
-
-renderEmittedWarn :: EmittedWarn -> Doc AnsiStyle
-renderEmittedWarn (IgnoredErrGroup ectx ehlp esup edoc es) = errDetails <> renderedErrors
-  where
-    errDetails = combineErrDetails edoc esup ehlp ectx
-    renderedErrors =
-      section
-        "Relevant errors"
-        $ subsection "Error" (map renderErrWithStack (NE.toList es))
-renderEmittedWarn (StandaloneWarn warn) = pretty $ renderErrataStack [renderSomeWarn warn]
-renderEmittedWarn (WarnOnErrGroup ws ectx ehlp esup edoc es) = renderedWarnings <> renderedCtx <> renderedErrors
-=======
-renderErrWithStack :: ErrWithStack -> TracebackStyle -> Doc AnsiStyle
-renderErrWithStack (ErrWithStack (Stack stack) (SomeErr err)) tracebackStyle = do
+-- renderErrs args:
+--  * NonEmpty ErrWithStack which has the same type as [ErrWithStack]
+--      ErrWithStack is an error and its associated traceback stack.
+--  * DocAnsiStyle
+--      This will be the rendered errDetails that have been gathered from [ErrDoc], [ErrSupport], [ErrHelp], and [ErrCtx].
+--  * TracebackStyle
+--      Used to determine whether we want to show traceback messages. Currently, tracebacks are only shown in --debug mode.
+--  * DiagnosticStyle
+--      Used to determine what type of DiagnosticStyle we want to display. In the context of this function it will either be WarningStyle or ErrorStyle.
+--      renderErrs is used by ErrGroup and EmittedWarn. The EmittedWarn type can contain errors that have been recovered and converted into a warning through our warnOnErr effect
+--      DiagnosticStyle allows us to tag these 'errors' accordingly (Warn or Error) depending on our entry point
+--
+-- renderErrs workflow:
+--  * render our errors and their tracebacks as [ (Doc AnsiStyle, Doc AnsiStyle) ]
+--  * add our errDetails to the first error in the list
+--  * iterate through our list and combine the rendered err and rendered traceback
+renderErrs :: NonEmpty ErrWithStack -> Doc AnsiStyle -> TracebackStyle -> DiagnosticStyle -> [Doc AnsiStyle]
+renderErrs es errDetails tracebackStyle diagStyle = do
+  let errsWithTraceback = map (\x -> renderErrWithStack x tracebackStyle diagStyle) (NE.toList es)
+      errsWithTracebackAndErrDetails = applyToTopOfStack addErrDetails errsWithTraceback
+  map (uncurry (<>)) errsWithTracebackAndErrDetails
+  where
+    applyToTopOfStack :: (a -> a) -> [a] -> [a]
+    applyToTopOfStack _ [] = []
+    applyToTopOfStack f (x : xs) = f x : xs
+
+    addErrDetails :: (Doc AnsiStyle, Doc AnsiStyle) -> (Doc AnsiStyle, Doc AnsiStyle)
+    addErrDetails (err, traceback) = (err <> newlinePreceding errDetails, traceback)
+
+---------- Rendering individual Result components: ErrCtx, EmittedWarn, SomeWarn, ErrWithStack
+
+-- renderErrWithStack returns a tuple, where the first element in the tuple is the renderedErr, and the second element in the tuple is the err's rendered traceback
+-- Returning this as a tuple to give us more control on how we want to construct our error messages
+-- See `renderErrs` for full error message construction
+renderErrWithStack :: ErrWithStack -> TracebackStyle -> DiagnosticStyle -> (Doc AnsiStyle, Doc AnsiStyle)
+renderErrWithStack (ErrWithStack (Stack stack) (SomeErr err)) tracebackStyle diagStyle = do
   let traceback = case tracebackStyle of
         Default ->
-          line
-            <> line
-            <> annotate (color Cyan) "Traceback:"
+          annotate (color Cyan) "Traceback:"
             <> line
             <> case stack of
               [] -> indent 2 "(none)"
               _ -> indent 2 (vsep (map (pretty . ("- " <>)) stack))
         None -> ""
 
-  renderDiagnostic err <> traceback
+      singleErr = renderErrataStack [applyDiagnosticStyle diagStyle $ renderDiagnostic err]
+
+  (singleErr, traceback)
 
 renderEmittedWarn :: TracebackStyle -> EmittedWarn -> Doc AnsiStyle
-renderEmittedWarn tracebackStyle (IgnoredErrGroup ectx es) = renderedCtx <> renderedErrors
-  where
-    renderedCtx =
-      case ectx of
-        [] -> emptyDoc
-        _ ->
-          (vsep (map (\ctx -> renderErrCtx ctx <> line) ectx))
-
-    renderedErrors = subsection "Warning" (map (`renderErrWithStack` tracebackStyle) (NE.toList es))
-renderEmittedWarn _ (StandaloneWarn (SomeWarn warn)) = renderDiagnostic warn
-renderEmittedWarn tracebackStyle (WarnOnErrGroup ws ectx es) = renderedWarnings <> renderedCtx <> renderedErrors
->>>>>>> b78c3ba1
-  where
-    renderedWarnings = pretty $ renderErrataStack (map ((applyDiagnosticStyle WarningStyle) . renderSomeWarn) (NE.toList ws))
-
-    renderedCtx =
-      case ectx of
-        [] -> emptyDoc
-        _ ->
-          section
-            "Details"
-            $ combineErrDetails edoc esup ehlp ectx
-
-    renderedErrors = subsection "Warning" (map (`renderErrWithStack` tracebackStyle) (NE.toList es))
+renderEmittedWarn tracebackStyle (IgnoredErrGroup ectx ehlp esup edoc es) = do
+  let errDetails = combineErrDetails edoc esup ehlp ectx
+  unannotatedSubsection $ renderErrs es errDetails tracebackStyle WarningStyle
+renderEmittedWarn _ (StandaloneWarn warn) = renderErrataStack [renderSomeWarn warn]
+renderEmittedWarn tracebackStyle (WarnOnErrGroup ws ectx ehlp esup edoc es) = do
+  let errDetails = combineErrDetails edoc esup ehlp ectx
+      renderedErrors = unannotatedSubsection $ renderErrs es errDetails tracebackStyle WarningStyle
+      renderedWarnings = renderErrataStack (map renderSomeWarn (NE.toList ws))
+  newlineTrailing renderedWarnings <> newlinePreceding renderedErrors
 
 renderSomeWarn :: SomeWarn -> Errata
 renderSomeWarn (SomeWarn w) = applyDiagnosticStyle WarningStyle $ renderDiagnostic w
@@ -363,15 +338,13 @@
 
 header :: Doc AnsiStyle -> Doc AnsiStyle
 header name =
-  annotate (color Yellow) "----------"
-    <> line
-    <> annotate (color Yellow) name
+  annotate (color Yellow) name
     <> line
     <> line
 
 section :: Doc AnsiStyle -> Doc AnsiStyle -> Doc AnsiStyle
 section name content =
-  annotate (color Yellow) (">>> " <> name)
+  annotate (color Yellow) ("*** " <> name <> " ***")
     <> line
     <> line
     <> indent 2 content
@@ -381,4 +354,4 @@
 subsection name = vsep . map (\single -> annotate (color Yellow) name <> line <> line <> indent 2 single <> line)
 
 unannotatedSubsection :: [Doc AnsiStyle] -> Doc AnsiStyle
-unannotatedSubsection = vsep . map (\single -> indent 2 single <> line)+unannotatedSubsection = vsep . map (indent 2)