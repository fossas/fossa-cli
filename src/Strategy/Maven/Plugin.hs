{-# LANGUAGE RecordWildCards #-}
{-# LANGUAGE TemplateHaskell #-}

module Strategy.Maven.Plugin (
  withUnpackedPlugin,
  installPlugin,
  parsePluginOutput,
  depGraphPlugin,
  depGraphPluginLegacy,
  Artifact (..),
  DepGraphPlugin (..),
  Edge (..),
  PluginOutput (..),
  ReactorOutput (..),
  ReactorArtifact (..),
  parseReactorOutput,
  textArtifactToPluginOutput,
  execPluginAggregate,
  execPluginReactor,
) where

import Control.Algebra (Has)
import Control.Effect.Diagnostics (Diagnostics, warn)
import Control.Effect.Exception (Lift, bracket)
import Control.Effect.Lift (sendIO)
import Control.Monad (when)
import Data.Aeson (FromJSON, parseJSON, withObject, (.!=), (.:), (.:?))
import Data.ByteString (ByteString)
import Data.ByteString qualified as BS
<<<<<<< HEAD
import Data.FileEmbed.Extra (embedFile')
=======
import Data.FileEmbed (embedFile)
import Data.Foldable (Foldable (fold), foldl')
>>>>>>> 85b2831a
import Data.Functor (void)
import Data.Map (Map)
import Data.Map qualified as Map
import Data.Maybe (catMaybes, isNothing)
import Data.String.Conversion (toText)
import Data.Text (Text)
import Data.Traversable (for)
import Data.Tree (Tree (..))
import Effect.Exec (
  AllowErr (Never),
  Command (..),
  Exec,
  execThrow,
 )
import Effect.ReadFS (
  ReadFS,
  readContentsJson,
  readContentsParser,
 )
import Path (
  Abs,
  Dir,
  File,
  Path,
  Rel,
  fromAbsDir,
  mkRelDir,
  mkRelFile,
  (</>),
 )
import Path.IO (createTempDir, getTempDir, removeDirRecur)
import Strategy.Maven.PluginTree (TextArtifact (..), parseTextArtifact)
import System.FilePath qualified as FP

data DepGraphPlugin = DepGraphPlugin
  { group :: Text
  , artifact :: Text
  , version :: Text
  , jar :: ByteString
  }
  deriving (Eq, Ord, Show)

depGraphPlugin :: DepGraphPlugin
depGraphPlugin =
  DepGraphPlugin
    { group = "com.github.ferstl"
    , artifact = "depgraph-maven-plugin"
    , version = "4.0.1"
    , jar = $(embedFile' "scripts/depgraph-maven-plugin-4.0.1.jar")
    }

depGraphPluginLegacy :: DepGraphPlugin
depGraphPluginLegacy =
  DepGraphPlugin
    { group = "com.github.ferstl"
    , artifact = "depgraph-maven-plugin"
    , version = "3.3.0"
    , jar = $(embedFile' "scripts/depgraph-maven-plugin-3.3.0.jar")
    }

withUnpackedPlugin ::
  ( Has (Lift IO) sig m
  ) =>
  DepGraphPlugin ->
  (FP.FilePath -> m a) ->
  m a
withUnpackedPlugin plugin act =
  bracket
    (sendIO (getTempDir >>= \tmp -> createTempDir tmp "fossa-maven"))
    (sendIO . removeDirRecur)
    go
  where
    go tmpDir = do
      let pluginJarFilepath = fromAbsDir tmpDir FP.</> "plugin.jar"
      sendIO (BS.writeFile pluginJarFilepath $ jar plugin)

      act pluginJarFilepath

installPlugin :: (Has Exec sig m, Has Diagnostics sig m) => Path Abs Dir -> FP.FilePath -> DepGraphPlugin -> m ()
installPlugin dir path plugin = void $ execThrow dir (mavenInstallPluginCmd path plugin)

execPlugin :: (Has Exec sig m, Has Diagnostics sig m) => (DepGraphPlugin -> Command) -> Path Abs Dir -> DepGraphPlugin -> m ()
execPlugin pluginToCmd dir plugin = void $ execThrow dir $ pluginToCmd plugin

execPluginAggregate :: (Has Exec sig m, Has Diagnostics sig m) => Path Abs Dir -> DepGraphPlugin -> m ()
execPluginAggregate = execPlugin mavenPluginDependenciesCmd

execPluginReactor :: (Has Exec sig m, Has Diagnostics sig m) => Path Abs Dir -> DepGraphPlugin -> m ()
execPluginReactor = execPlugin mavenPluginReactorCmd

outputFile :: Path Rel File
outputFile = $(mkRelFile "target/dependency-graph.txt")

parsePluginOutput :: (Has ReadFS sig m, Has Diagnostics sig m) => Path Abs Dir -> m PluginOutput
parsePluginOutput dir =
  readContentsParser parseTextArtifact (dir </> outputFile) >>= textArtifactToPluginOutput

reactorOutputFilename :: Path Rel File
reactorOutputFilename = $(mkRelFile "fossa-reactor-graph.json")

parseReactorOutput :: (Has ReadFS sig m, Has Diagnostics sig m) => (Path Abs Dir) -> m ReactorOutput
parseReactorOutput dir = readContentsJson $ dir </> $(mkRelDir "target/") </> reactorOutputFilename

textArtifactToPluginOutput :: Has Diagnostics sig m => Tree TextArtifact -> m PluginOutput
textArtifactToPluginOutput
  ta = buildPluginOutput ta
    where
      artifactNames :: [Text]
      artifactNames = foldl' (\a c -> (artifactText c : a)) mempty ta

      namesToIds :: Map Text Int
      namesToIds = Map.fromList . (\ns -> zip ns [0 ..]) $ artifactNames

      textArtifactToArtifact :: Int -> TextArtifact -> Artifact
      textArtifactToArtifact numericId TextArtifact{..} =
        Artifact
          { artifactNumericId = numericId
          , artifactGroupId = groupId
          , artifactArtifactId = artifactId
          , artifactVersion = textArtifactVersion
          , artifactScopes = scopes
          , artifactOptional = isOptional
          , artifactIsDirect = isDirect
          }

      lookupArtifactByName :: Has Diagnostics sig m => Text -> m (Maybe Int)
      lookupArtifactByName aText = do
        let res = Map.lookup aText namesToIds
        when (isNothing res) $
          warn $ "Could not find artifact with name " <> aText
        pure res

      buildEdges :: Has Diagnostics sig m => Int -> [Tree TextArtifact] -> m [Edge]
      buildEdges parentId children =
        catMaybes
          <$> for
            (map rootLabel children)
            (\c -> fmap (Edge parentId) <$> lookupArtifactByName (artifactText c))

      buildPluginOutput :: Has Diagnostics sig m => Tree TextArtifact -> m PluginOutput
      buildPluginOutput
        (Node t@(TextArtifact{artifactText = aText}) aChildren) = do
          maybeId <- lookupArtifactByName aText
          childInfo@PluginOutput
            { outArtifacts = cArtifacts
            , outEdges = cEdges
            } <-
            fold <$> traverse buildPluginOutput aChildren
          case maybeId of
            Nothing -> do
              warn ("Could not find id for artifact " <> aText)
              pure childInfo
            Just numericId -> do
              let artifact = textArtifactToArtifact numericId t
              newEdges <- buildEdges numericId aChildren
              pure
                childInfo
                  { outArtifacts = artifact : cArtifacts
                  , outEdges = newEdges <> cEdges
                  }

mavenInstallPluginCmd :: FP.FilePath -> DepGraphPlugin -> Command
mavenInstallPluginCmd pluginFilePath plugin =
  Command
    { cmdName = "mvn"
    , cmdArgs =
        [ "install:install-file"
        , "-DgroupId=" <> group plugin
        , "-DartifactId=" <> artifact plugin
        , "-Dversion=" <> version plugin
        , "-Dpackaging=jar"
        , "-Dfile=" <> toText pluginFilePath
        ]
    , cmdAllowErr = Never
    }

-- |The aggregate command is documented
-- [here.](https://ferstl.github.io/depgraph-maven-plugin/aggregate-mojo.html)
mavenPluginDependenciesCmd :: DepGraphPlugin -> Command
mavenPluginDependenciesCmd plugin =
  Command
    { cmdName = "mvn"
    , cmdArgs =
        [ group plugin <> ":" <> artifact plugin <> ":" <> version plugin <> ":aggregate"
        , "-DgraphFormat=text"
        , -- display deps that appear multiple times in different scopes as a single node
          "-DmergeScopes"
        , -- Don't omit edges for deps appearing in multiple places in the graph
          "-DreduceEdges=false"
        , "-DshowVersions=true"
        , "-DshowGroupIds=true"
        , -- Deps that are optional in the graph will be tagged optional in the cli's output
          -- this does not exclude them from sourceUnits.
          "-DshowOptional=true"
        , -- Repeat transitive deps for packages that appear multiple times
          "-DrepeatTransitiveDependenciesInTextGraph=true"
        ]
    , cmdAllowErr = Never
    }

-- |The reactor command is documented
-- [here.](https://ferstl.github.io/depgraph-maven-plugin/reactor-mojo.html)
mavenPluginReactorCmd :: DepGraphPlugin -> Command
mavenPluginReactorCmd plugin =
  Command
    { cmdName = "mvn"
    , cmdArgs =
        [ group plugin <> ":" <> artifact plugin <> ":" <> version plugin <> ":reactor"
        , "-DgraphFormat=json"
        , "-DoutputFileName=" <> toText reactorOutputFilename
        ]
    , cmdAllowErr = Never
    }

newtype ReactorArtifact = ReactorArtifact
  { reactorArtifactName :: Text
  }
  deriving (Eq, Ord, Show)

instance FromJSON ReactorArtifact where
  parseJSON = withObject "Reactor artifact" $
    \o -> ReactorArtifact <$> o .: "artifactId"

newtype ReactorOutput = ReactorOutput {reactorArtifacts :: [ReactorArtifact]}
  deriving (Eq, Ord, Show)

instance FromJSON ReactorOutput where
  parseJSON = withObject "Reactor output" $
    \o -> ReactorOutput <$> (o .:? "artifacts" .!= [])

data PluginOutput = PluginOutput
  { outArtifacts :: [Artifact]
  , outEdges :: [Edge]
  }
  deriving (Eq, Ord, Show)

instance Semigroup PluginOutput where
  PluginOutput
    { outArtifacts = p1Arts
    , outEdges = p1Edges
    }
    <> PluginOutput
      { outArtifacts = p2Arts
      , outEdges = p2Edges
      } = PluginOutput (p1Arts <> p2Arts) (p1Edges <> p2Edges)

instance Monoid PluginOutput where
  mempty = PluginOutput [] []

data Artifact = Artifact
  { artifactNumericId :: Int
  , artifactGroupId :: Text
  , artifactArtifactId :: Text
  , artifactVersion :: Text
  , artifactScopes :: [Text]
  , artifactOptional :: Bool
  , artifactIsDirect :: Bool
  }
  deriving (Eq, Ord, Show)

data Edge = Edge
  { edgeFrom :: Int
  , edgeTo :: Int
  }
  deriving (Eq, Ord, Show)<|MERGE_RESOLUTION|>--- conflicted
+++ resolved
@@ -27,12 +27,8 @@
 import Data.Aeson (FromJSON, parseJSON, withObject, (.!=), (.:), (.:?))
 import Data.ByteString (ByteString)
 import Data.ByteString qualified as BS
-<<<<<<< HEAD
 import Data.FileEmbed.Extra (embedFile')
-=======
-import Data.FileEmbed (embedFile)
 import Data.Foldable (Foldable (fold), foldl')
->>>>>>> 85b2831a
 import Data.Functor (void)
 import Data.Map (Map)
 import Data.Map qualified as Map
