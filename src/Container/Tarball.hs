--- conflicted
+++ resolved
@@ -13,11 +13,12 @@
 ) where
 
 import Codec.Archive.Tar qualified as Tar
-<<<<<<< HEAD
-import Codec.Archive.Tar.Entry (TarPath, entryPath, fromTarPathToPosixPath, GenEntryContent (NormalFile, SymbolicLink, HardLink), GenEntry (entryContent, entryTarPath))
-=======
-import Codec.Archive.Tar.Entry (Entry (entryTarPath), TarPath, fromTarPathToPosixPath)
->>>>>>> 09a72b0b
+import Codec.Archive.Tar.Entry (
+  GenEntry (entryContent, entryTarPath),
+  GenEntryContent (HardLink, NormalFile, SymbolicLink),
+  TarPath,
+  fromTarPathToPosixPath,
+ )
 import Codec.Archive.Tar.Entry qualified as TarEntry
 import Codec.Archive.Tar.Index (TarEntryOffset, nextEntryOffset)
 import Container.Docker.ImageJson (ImageJson, decodeImageJson, getLayerIds)
@@ -144,13 +145,8 @@
     EmptyL -> Left $ TarMissingLayerTar layerTarball
     (layerTarballEntry :< _) -> case entryContent $ fst layerTarballEntry of
       (NormalFile c _) -> do
-<<<<<<< HEAD
         let rawEntries = Tar.read c
-        case mkLayerFromOffset layerId (snd layerTarballEntry) rawEntries of
-=======
-        let rawEntries = Tar.read' c
         case mkLayerFromOffset layerId (mkLayerPath layerTarball) (snd layerTarballEntry) rawEntries of
->>>>>>> 09a72b0b
           Left err -> Left err
           Right layer -> Right layer
 
