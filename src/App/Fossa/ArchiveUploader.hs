{-# LANGUAGE RecordWildCards #-}

module App.Fossa.ArchiveUploader (
  archiveUploadSourceUnit,
  archiveNoUploadSourceUnit,
  VendoredDependency (..),
) where

import App.Fossa.FossaAPIV1 qualified as Fossa
import Codec.Archive.Tar qualified as Tar
import Codec.Compression.GZip qualified as GZip
import Control.Carrier.Diagnostics qualified as Diag
import Control.Carrier.StickyLogger (StickyLogger, logSticky)
import Control.Effect.Diagnostics (context)
import Control.Effect.Lift
import Control.Effect.Path (withSystemTempDir)
import Control.Monad (unless)
import Crypto.Hash
import Data.Aeson (
  FromJSON (parseJSON),
  withObject,
  (.:),
  (.:?),
 )
import Data.Aeson.Extra
import Data.ByteString.Lazy qualified as BS
import Data.Functor.Extra ((<$$>))
import Data.List (intercalate)
import Data.List.NonEmpty (NonEmpty)
import Data.List.NonEmpty qualified as NonEmpty
import Data.Map.Strict qualified as Map
import Data.Maybe (fromMaybe)
import Data.String.Conversion
import Data.Text (Text)
import Data.Text qualified as Text
import Effect.Logger (Logger, logDebug)
import Fossa.API.Types
import Path hiding ((</>))
import Prettyprinter (Pretty (pretty))
import Srclib.Types (Locator (..))
import System.FilePath.Posix

data VendoredDependency = VendoredDependency
  { vendoredName :: Text
  , vendoredPath :: Text
  , vendoredVersion :: Maybe Text
  }
  deriving (Eq, Ord, Show)

instance FromJSON VendoredDependency where
  parseJSON = withObject "VendoredDependency" $ \obj ->
    VendoredDependency <$> obj .: "name"
      <*> obj .: "path"
      <*> (unTextLike <$$> obj .:? "version")
      <* forbidMembers "vendored dependencies" ["type", "license", "url", "description"] obj

uploadArchives :: (Has Diag.Diagnostics sig m, Has (Lift IO) sig m, Has StickyLogger sig m, Has Logger sig m) => ApiOpts -> NonEmpty VendoredDependency -> Path Abs Dir -> Path Abs Dir -> m (NonEmpty Archive)
uploadArchives apiOpts deps arcDir tmpDir = traverse (compressAndUpload apiOpts arcDir tmpDir) deps

compressAndUpload :: (Has Diag.Diagnostics sig m, Has (Lift IO) sig m, Has StickyLogger sig m, Has Logger sig m) => ApiOpts -> Path Abs Dir -> Path Abs Dir -> VendoredDependency -> m Archive
compressAndUpload apiOpts arcDir tmpDir VendoredDependency{..} = context "compressing and uploading vendored deps" $ do
  logSticky $ "Compressing '" <> vendoredName <> "' at '" <> vendoredPath <> "'"
  compressedFile <- sendIO $ compressFile tmpDir arcDir (toString vendoredPath)

  depVersion <- case vendoredVersion of
    Nothing -> sendIO $ hashFile compressedFile
    Just version -> pure version

  signedURL <- Fossa.getSignedURL apiOpts depVersion vendoredName

  logSticky $ "Uploading '" <> vendoredName <> "' to secure S3 bucket"
  res <- Fossa.archiveUpload signedURL compressedFile
  logDebug $ pretty $ show res

  pure $ Archive vendoredName depVersion

-- archiveUploadSourceUnit receives a list of vendored dependencies, a root path, and API settings.
-- Using this information, it uploads each vendored dependency and queues a build for the dependency.
archiveUploadSourceUnit :: (Has Diag.Diagnostics sig m, Has (Lift IO) sig m, Has StickyLogger sig m, Has Logger sig m) => Path Abs Dir -> ApiOpts -> NonEmpty VendoredDependency -> m (NonEmpty Locator)
archiveUploadSourceUnit baseDir apiOpts vendoredDeps = do
  -- Users with many instances of vendored dependencies may accidentally have complete duplicates. Remove them.
  let uniqDeps = NonEmpty.nub vendoredDeps

  -- However, users may also have vendored dependencies that have duplicate names but are not complete duplicates.
  -- These aren't valid and can't be automatically handled, so fail the scan with them.
  let duplicates = duplicateNames uniqDeps
  unless (null duplicates) $ Diag.fatalText $ duplicateFailureBundle duplicates

  -- At this point, we have a good list of deps, so go for it.
  archives <- withSystemTempDir "fossa-temp" (uploadArchives apiOpts uniqDeps baseDir)

  -- archiveBuildUpload takes archives without Organization information. This orgID is appended when creating the build on the backend.
  -- We don't care about the response here because if the build has already been queued, we get a 401 response.
<<<<<<< HEAD
  res <- traverse (Fossa.archiveBuildUpload apiOpts) archives 
  logDebug $ pretty $ show res
=======
  _ <- Fossa.archiveBuildUpload apiOpts (ArchiveComponents $ NonEmpty.toList archives)
>>>>>>> e3be018b

  -- The organizationID is needed to prefix each locator name. The FOSSA API automatically prefixes the locator when queuing the build
  -- but not when reading from a source unit.
  orgId <- organizationId <$> Fossa.getOrganization apiOpts

  let updateArcName :: Text -> Archive -> Archive
      updateArcName updateText arc = arc{archiveName = updateText <> "/" <> archiveName arc}
      archivesWithOrganization = updateArcName (toText $ show orgId) <$> archives

  pure $ arcToLocator <$> archivesWithOrganization

-- archiveNoUploadSourceUnit exists for when users run `fossa analyze -o` and do not upload their source units.
archiveNoUploadSourceUnit :: [VendoredDependency] -> [Locator]
archiveNoUploadSourceUnit = map (arcToLocator . forceVendoredToArchive)

-- | List of names that occur more than once in a list of vendored dependencies.
duplicateNames :: NonEmpty VendoredDependency -> [Text]
duplicateNames = Map.keys . Map.filter (> 1) . Map.fromListWith (+) . map pair . NonEmpty.toList
  where
    pair :: VendoredDependency -> (Text, Int)
    pair VendoredDependency{vendoredName} = (vendoredName, 1)

duplicateFailureBundle :: [Text] -> Text
duplicateFailureBundle names =
  "The provided vendored dependencies contain the following duplicate names:\n\t"
    <> Text.intercalate "\n\t" names
    <> "\n\n"
    <> "Vendored dependency entries may not specify duplicate names.\n"
    <> "Please ensure that each vendored dependency entry has a unique name."

forceVendoredToArchive :: VendoredDependency -> Archive
forceVendoredToArchive dep = Archive (vendoredName dep) (fromMaybe "" $ vendoredVersion dep)

arcToLocator :: Archive -> Locator
arcToLocator arc =
  Locator
    { locatorFetcher = "archive"
    , locatorProject = archiveName arc
    , locatorRevision = Just $ archiveVersion arc
    }

compressFile :: Path Abs Dir -> Path Abs Dir -> FilePath -> IO FilePath
compressFile outputDir directory fileToTar = do
  let finalFile = toString outputDir </> safeSeparators fileToTar
  entries <- Tar.pack (toString directory) [fileToTar]
  BS.writeFile finalFile $ GZip.compress $ Tar.write entries
  pure finalFile

md5 :: BS.ByteString -> Digest MD5
md5 = hashlazy

hashFile :: FilePath -> IO Text
hashFile fileToHash = do
  fileContent <- BS.readFile fileToHash
  pure . toText . show $ md5 fileContent

safeSeparators :: FilePath -> FilePath
safeSeparators = intercalate "_" . splitDirectories<|MERGE_RESOLUTION|>--- conflicted
+++ resolved
@@ -91,12 +91,9 @@
 
   -- archiveBuildUpload takes archives without Organization information. This orgID is appended when creating the build on the backend.
   -- We don't care about the response here because if the build has already been queued, we get a 401 response.
-<<<<<<< HEAD
-  res <- traverse (Fossa.archiveBuildUpload apiOpts) archives 
+  res <- traverse (Fossa.archiveBuildUpload apiOpts) (NonEmpty.toList archives)
+  -- res <- traverse (Fossa.archiveBuildUpload apiOpts) archives 
   logDebug $ pretty $ show res
-=======
-  _ <- Fossa.archiveBuildUpload apiOpts (ArchiveComponents $ NonEmpty.toList archives)
->>>>>>> e3be018b
 
   -- The organizationID is needed to prefix each locator name. The FOSSA API automatically prefixes the locator when queuing the build
   -- but not when reading from a source unit.
