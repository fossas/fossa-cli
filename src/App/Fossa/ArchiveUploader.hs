{-# LANGUAGE RecordWildCards #-}

module App.Fossa.ArchiveUploader (
  archiveUploadSourceUnit,
  archiveNoUploadSourceUnit,
  VendoredDependency (..),
) where

import App.Fossa.FossaAPIV1 qualified as Fossa
import Codec.Archive.Tar qualified as Tar
import Codec.Compression.GZip qualified as GZip
import Control.Carrier.Diagnostics qualified as Diag
import Control.Carrier.StickyLogger (StickyLogger, logSticky)
import Control.Effect.Diagnostics (context)
import Control.Effect.Lift
import Control.Effect.Path (withSystemTempDir)
import Control.Monad (unless)
import Crypto.Hash
import Data.Aeson (
  FromJSON (parseJSON),
  withObject,
  (.:),
  (.:?),
 )
import Data.Aeson.Extra
import Data.ByteString.Lazy qualified as BS
import Data.Functor.Extra ((<$$>))
import Data.List (intercalate)
import Data.List.NonEmpty (NonEmpty)
import Data.List.NonEmpty qualified as NonEmpty
import Data.Map.Strict qualified as Map
import Data.Maybe (fromMaybe)
import Data.String.Conversion
import Data.Text (Text)
import Data.Text qualified as Text
import Effect.Logger (Logger, logDebug)
import Fossa.API.Types
import Path hiding ((</>))
import Prettyprinter (Pretty (pretty))
import Srclib.Types (Locator (..))
import System.FilePath.Posix

data VendoredDependency = VendoredDependency
  { vendoredName :: Text
  , vendoredPath :: Text
  , vendoredVersion :: Maybe Text
  }
  deriving (Eq, Ord, Show)

instance FromJSON VendoredDependency where
  parseJSON = withObject "VendoredDependency" $ \obj ->
    VendoredDependency <$> obj .: "name"
      <*> obj .: "path"
      <*> (unTextLike <$$> obj .:? "version")
      <* forbidMembers "vendored dependencies" ["type", "license", "url", "description"] obj

uploadArchives :: (Has Diag.Diagnostics sig m, Has (Lift IO) sig m, Has StickyLogger sig m, Has Logger sig m) => ApiOpts -> NonEmpty VendoredDependency -> Path Abs Dir -> Path Abs Dir -> m (NonEmpty Archive)
uploadArchives apiOpts deps arcDir tmpDir = traverse (compressAndUpload apiOpts arcDir tmpDir) deps

compressAndUpload :: (Has Diag.Diagnostics sig m, Has (Lift IO) sig m, Has StickyLogger sig m, Has Logger sig m) => ApiOpts -> Path Abs Dir -> Path Abs Dir -> VendoredDependency -> m Archive
compressAndUpload apiOpts arcDir tmpDir VendoredDependency{..} = context "compressing and uploading vendored deps" $ do
  logSticky $ "Compressing '" <> vendoredName <> "' at '" <> vendoredPath <> "'"
  compressedFile <- sendIO $ compressFile tmpDir arcDir (toString vendoredPath)

  depVersion <- case vendoredVersion of
    Nothing -> sendIO $ hashFile compressedFile
    Just version -> pure version

  signedURL <- Fossa.getSignedURL apiOpts depVersion vendoredName

  logSticky $ "Uploading '" <> vendoredName <> "' to secure S3 bucket"
  res <- Fossa.archiveUpload signedURL compressedFile
  logDebug $ pretty $ show res

  pure $ Archive vendoredName depVersion

-- archiveUploadSourceUnit receives a list of vendored dependencies, a root path, and API settings.
-- Using this information, it uploads each vendored dependency and queues a build for the dependency.
archiveUploadSourceUnit :: (Has Diag.Diagnostics sig m, Has (Lift IO) sig m, Has StickyLogger sig m, Has Logger sig m) => Path Abs Dir -> ApiOpts -> NonEmpty VendoredDependency -> m (NonEmpty Locator)
archiveUploadSourceUnit baseDir apiOpts vendoredDeps = do
  -- Users with many instances of vendored dependencies may accidentally have complete duplicates. Remove them.
  let uniqDeps = NonEmpty.nub vendoredDeps

  -- However, users may also have vendored dependencies that have duplicate names but are not complete duplicates.
  -- These aren't valid and can't be automatically handled, so fail the scan with them.
  let duplicates = duplicateNames uniqDeps
  unless (null duplicates) $ Diag.fatalText $ duplicateFailureBundle duplicates

  -- At this point, we have a good list of deps, so go for it.
  archives <- withSystemTempDir "fossa-temp" (uploadArchives apiOpts uniqDeps baseDir)

  -- archiveBuildUpload takes archives without Organization information. This orgID is appended when creating the build on the backend.
  -- We don't care about the response here because if the build has already been queued, we get a 401 response.
  _ <- Fossa.archiveBuildUpload apiOpts (ArchiveComponents $ NonEmpty.toList archives)

  -- The organizationID is needed to prefix each locator name. The FOSSA API automatically prefixes the locator when queuing the build
  -- but not when reading from a source unit.
<<<<<<< HEAD
  Organization orgId _ <- Fossa.getOrganization apiOpts
=======
  orgId <- Fossa.organizationId <$> Fossa.getOrganization apiOpts
>>>>>>> 756a76f0

  let updateArcName :: Text -> Archive -> Archive
      updateArcName updateText arc = arc{archiveName = updateText <> "/" <> archiveName arc}
      archivesWithOrganization = updateArcName (toText $ show orgId) <$> archives

  pure $ arcToLocator <$> archivesWithOrganization

-- archiveNoUploadSourceUnit exists for when users run `fossa analyze -o` and do not upload their source units.
archiveNoUploadSourceUnit :: [VendoredDependency] -> [Locator]
archiveNoUploadSourceUnit = map (arcToLocator . forceVendoredToArchive)

-- | List of names that occur more than once in a list of vendored dependencies.
duplicateNames :: NonEmpty VendoredDependency -> [Text]
duplicateNames = Map.keys . Map.filter (> 1) . Map.fromListWith (+) . map pair . NonEmpty.toList
  where
    pair :: VendoredDependency -> (Text, Int)
    pair VendoredDependency{vendoredName} = (vendoredName, 1)

duplicateFailureBundle :: [Text] -> Text
duplicateFailureBundle names =
  "The provided vendored dependencies contain the following duplicate names:\n\t"
    <> Text.intercalate "\n\t" names
    <> "\n\n"
    <> "Vendored dependency entries may not specify duplicate names.\n"
    <> "Please ensure that each vendored dependency entry has a unique name."

forceVendoredToArchive :: VendoredDependency -> Archive
forceVendoredToArchive dep = Archive (vendoredName dep) (fromMaybe "" $ vendoredVersion dep)

arcToLocator :: Archive -> Locator
arcToLocator arc =
  Locator
    { locatorFetcher = "archive"
    , locatorProject = archiveName arc
    , locatorRevision = Just $ archiveVersion arc
    }

compressFile :: Path Abs Dir -> Path Abs Dir -> FilePath -> IO FilePath
compressFile outputDir directory fileToTar = do
  let finalFile = toString outputDir </> safeSeparators fileToTar
  entries <- Tar.pack (toString directory) [fileToTar]
  BS.writeFile finalFile $ GZip.compress $ Tar.write entries
  pure finalFile

md5 :: BS.ByteString -> Digest MD5
md5 = hashlazy

hashFile :: FilePath -> IO Text
hashFile fileToHash = do
  fileContent <- BS.readFile fileToHash
  pure . toText . show $ md5 fileContent

safeSeparators :: FilePath -> FilePath
safeSeparators = intercalate "_" . splitDirectories<|MERGE_RESOLUTION|>--- conflicted
+++ resolved
@@ -95,11 +95,7 @@
 
   -- The organizationID is needed to prefix each locator name. The FOSSA API automatically prefixes the locator when queuing the build
   -- but not when reading from a source unit.
-<<<<<<< HEAD
-  Organization orgId _ <- Fossa.getOrganization apiOpts
-=======
-  orgId <- Fossa.organizationId <$> Fossa.getOrganization apiOpts
->>>>>>> 756a76f0
+  orgId <- organizationId <$> Fossa.getOrganization apiOpts
 
   let updateArcName :: Text -> Archive -> Archive
       updateArcName updateText arc = arc{archiveName = updateText <> "/" <> archiveName arc}
