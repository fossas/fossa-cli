{-# LANGUAGE BlockArguments #-}
{-# LANGUAGE RecordWildCards #-}

module App.Fossa.Config.Analyze (
  AnalyzeCliOpts (..),
  BinaryDiscovery (..),
  ExperimentalAnalyzeConfig (..),
  ForceVendoredDependencyRescans (..),
  ForceFirstPartyScans (..),
  ForceNoFirstPartyScans (..),
  IATAssertion (..),
  DynamicLinkInspect (..),
  IncludeAll (..),
  JsonOutput (..),
  NoDiscoveryExclusion (..),
  ScanDestination (..),
  AnalyzeConfig (..),
  UnpackArchives (..),
  VendoredDependencyOptions (..),
  VSIAnalysis (..),
  VSIModeOptions (..),
  GoDynamicTactic (..),
  mkSubCommand,
  loadConfig,
  cliParser,
  mergeOpts,
) where

import App.Fossa.Config.Common (
  CacheAction (WriteOnly),
  CommonOpts (..),
  ScanDestination (..),
  baseDirArg,
  collectApiOpts,
  collectBaseDir,
  collectConfigFileFilters,
  collectRevisionData',
  commonOpts,
  metadataOpts,
  pathOpt,
  targetOpt,
  validateDir,
  validateExists,
 )
import App.Fossa.Config.ConfigFile (
  ConfigFile (..),
  ConfigTelemetryScope (NoTelemetry),
  ExperimentalConfigs (..),
  ExperimentalGradleConfigs (..),
  VendoredDependencyConfigs (..),
  mergeFileCmdMetadata,
  resolveConfigFile,
 )
import App.Fossa.Config.EnvironmentVars (EnvVars (..))
import App.Fossa.Subcommand (EffStack, GetCommonOpts (getCommonOpts), GetSeverity (getSeverity), SubCommand (SubCommand))
import App.Fossa.VSI.Types qualified as VSI
import App.Types (
  BaseDir,
  FirstPartyScansFlag (..),
  MonorepoAnalysisOpts (MonorepoAnalysisOpts, monorepoAnalysisType),
  OverrideDynamicAnalysisBinary (..),
  OverrideProject (OverrideProject),
  ProjectMetadata (projectLabel),
  ProjectRevision,
 )
import Control.Effect.Diagnostics (
  Diagnostics,
  Has,
  fatalText,
 )
import Control.Effect.Lift (Lift)
import Control.Monad (when)
import Data.Aeson (ToJSON (toEncoding), defaultOptions, genericToEncoding)
import Data.Flag (Flag, flagOpt, fromFlag)
import Data.Monoid.Extra (isMempty)
import Data.Set (Set)
import Data.Set qualified as Set
import Data.String.Conversion (
  ToString (toString),
  ToText (toText),
 )
import Data.Text (Text)
import Discovery.Filters (AllFilters (AllFilters), comboExclude, comboInclude)
import Effect.Exec (
  Exec,
 )
import Effect.Logger (Logger, Severity (SevDebug, SevInfo), logWarn, vsep)
import Effect.ReadFS (ReadFS, getCurrentDir, resolveDir)
import GHC.Generics (Generic)
import Options.Applicative (
  Alternative (many),
  InfoMod,
  Parser,
  eitherReader,
  help,
  hidden,
  long,
  metavar,
  option,
  optional,
  progDesc,
  short,
  strOption,
  switch,
  (<|>),
 )
import Path (Abs, Dir, Path, Rel)
import Path.Extra (SomePath)
import Types (ArchiveUploadType (..), LicenseScanPathFilters (..), TargetFilter)

-- CLI flags, for use with 'Data.Flag'
data DeprecatedAllowNativeLicenseScan = DeprecatedAllowNativeLicenseScan deriving (Generic)
data ForceVendoredDependencyRescans = ForceVendoredDependencyRescans deriving (Generic)
data ForceFirstPartyScans = ForceFirstPartyScans deriving (Generic)
data ForceNoFirstPartyScans = ForceNoFirstPartyScans deriving (Generic)

data BinaryDiscovery = BinaryDiscovery deriving (Generic)
data IncludeAll = IncludeAll deriving (Generic)
data JsonOutput = JsonOutput deriving (Generic)
data NoDiscoveryExclusion = NoDiscoveryExclusion deriving (Generic)
data UnpackArchives = UnpackArchives deriving (Generic)
data VSIAnalysis = VSIAnalysis deriving (Generic)

newtype IATAssertion = IATAssertion {unIATAssertion :: Maybe (Path Abs Dir)} deriving (Eq, Ord, Show, Generic)
newtype DynamicLinkInspect = DynamicLinkInspect {unDynamicLinkInspect :: Maybe SomePath} deriving (Eq, Ord, Show, Generic)

instance ToJSON BinaryDiscovery where
  toEncoding = genericToEncoding defaultOptions

instance ToJSON IncludeAll where
  toEncoding = genericToEncoding defaultOptions

instance ToJSON JsonOutput where
  toEncoding = genericToEncoding defaultOptions

instance ToJSON NoDiscoveryExclusion where
  toEncoding = genericToEncoding defaultOptions

instance ToJSON UnpackArchives where
  toEncoding = genericToEncoding defaultOptions

instance ToJSON VSIAnalysis where
  toEncoding = genericToEncoding defaultOptions

instance ToJSON IATAssertion where
  toEncoding = genericToEncoding defaultOptions

instance ToJSON DynamicLinkInspect where
  toEncoding = genericToEncoding defaultOptions

data VSIModeOptions = VSIModeOptions
  { vsiAnalysisEnabled :: Flag VSIAnalysis
  , vsiSkipSet :: VSI.SkipResolution
  , iatAssertion :: IATAssertion
  , dynamicLinkingTarget :: DynamicLinkInspect
  , binaryDiscoveryEnabled :: Flag BinaryDiscovery
  }
  deriving (Eq, Ord, Show, Generic)

instance ToJSON VSIModeOptions where
  toEncoding = genericToEncoding defaultOptions

data VendoredDependencyOptions = VendoredDependencyOptions
  { forceRescans :: Bool
  , licenseScanMethod :: Maybe ArchiveUploadType
  , licenseScanPathFilters :: Maybe LicenseScanPathFilters
  }
  deriving (Eq, Ord, Show, Generic)

instance ToJSON VendoredDependencyOptions where
  toEncoding = genericToEncoding defaultOptions

data AnalyzeCliOpts = AnalyzeCliOpts
  { commons :: CommonOpts
  , analyzeOutput :: Bool
  , analyzeUnpackArchives :: Flag UnpackArchives
  , analyzeJsonOutput :: Flag JsonOutput
  , analyzeIncludeAllDeps :: Flag IncludeAll
  , analyzeNoDiscoveryExclusion :: Flag NoDiscoveryExclusion
  , analyzeDeprecatedAllowNativeLicenseScan :: Flag DeprecatedAllowNativeLicenseScan
  , analyzeForceVendoredDependencyMode :: Maybe ArchiveUploadType
  , analyzeForceVendoredDependencyRescans :: Flag ForceVendoredDependencyRescans
  , analyzeBranch :: Maybe Text
  , analyzeMetadata :: ProjectMetadata
  , analyzeOnlyTargets :: [TargetFilter]
  , analyzeExcludeTargets :: [TargetFilter]
  , analyzeOnlyPaths :: [Path Rel Dir]
  , analyzeExcludePaths :: [Path Rel Dir]
  , analyzeVSIMode :: Flag VSIAnalysis
  , analyzeBinaryDiscoveryMode :: Flag BinaryDiscovery
  , analyzeAssertMode :: Maybe (FilePath)
  , analyzeDynamicLinkTarget :: Maybe (FilePath)
  , analyzeSkipVSIGraphResolution :: [VSI.Locator]
  , analyzeBaseDir :: FilePath
  , analyzeDynamicGoAnalysisType :: GoDynamicTactic
  , analyzeForceFirstPartyScans :: Flag ForceFirstPartyScans
  , analyzeForceNoFirstPartyScans :: Flag ForceNoFirstPartyScans
  }
  deriving (Eq, Ord, Show)

instance GetCommonOpts AnalyzeCliOpts where
  getCommonOpts AnalyzeCliOpts{analyzeOutput, commons} =
    if analyzeOutput
      then Just commons{optTelemetry = Just NoTelemetry} -- When `--output` is used don't emit no telemetry.
      else Just commons

instance GetSeverity AnalyzeCliOpts where
  getSeverity AnalyzeCliOpts{commons = CommonOpts{optDebug}} = if optDebug then SevDebug else SevInfo

data AnalyzeConfig = AnalyzeConfig
  { baseDir :: BaseDir
  , severity :: Severity
  , scanDestination :: ScanDestination
  , projectRevision :: ProjectRevision
  , vsiOptions :: VSIModeOptions
  , filterSet :: AllFilters
  , experimental :: ExperimentalAnalyzeConfig
  , vendoredDeps :: VendoredDependencyOptions
  , unpackArchives :: Flag UnpackArchives
  , jsonOutput :: Flag JsonOutput
  , includeAllDeps :: Flag IncludeAll
  , noDiscoveryExclusion :: Flag NoDiscoveryExclusion
  , overrideDynamicAnalysis :: OverrideDynamicAnalysisBinary
  , firstPartyScansFlag :: FirstPartyScansFlag
  }
  deriving (Eq, Ord, Show, Generic)

instance ToJSON AnalyzeConfig where
  toEncoding = genericToEncoding defaultOptions

data ExperimentalAnalyzeConfig = ExperimentalAnalyzeConfig
  { allowedGradleConfigs :: Maybe (Set Text)
  , useV3GoResolver :: GoDynamicTactic
  }
  deriving (Eq, Ord, Show, Generic)

instance ToJSON ExperimentalAnalyzeConfig where
  toEncoding = genericToEncoding defaultOptions

mkSubCommand :: (AnalyzeConfig -> EffStack ()) -> SubCommand AnalyzeCliOpts AnalyzeConfig
mkSubCommand = SubCommand "analyze" analyzeInfo cliParser loadConfig mergeOpts

analyzeInfo :: InfoMod a
analyzeInfo = progDesc "Scan for projects and their dependencies"

cliParser :: Parser AnalyzeCliOpts
cliParser =
  AnalyzeCliOpts
    <$> commonOpts
    <*> switch (long "output" <> short 'o' <> help "Output results to stdout instead of uploading to fossa")
    <*> flagOpt UnpackArchives (long "unpack-archives" <> help "Recursively unpack and analyze discovered archives")
    <*> flagOpt JsonOutput (long "json" <> help "Output project metadata as json to the console. Useful for communicating with the FOSSA API")
    <*> flagOpt IncludeAll (long "include-unused-deps" <> help "Include all deps found, instead of filtering non-production deps.  Ignored by VSI.")
    <*> flagOpt NoDiscoveryExclusion (long "debug-no-discovery-exclusion" <> help "Ignore filters during discovery phase.  This is for debugging only and may be removed without warning." <> hidden)
    -- AllowNativeLicenseScan is no longer used. We started emitting a warning if it was used in https://github.com/fossas/fossa-cli/pull/1113
    <*> flagOpt DeprecatedAllowNativeLicenseScan (long "experimental-native-license-scan" <> hidden)
    <*> optional vendoredDependencyModeOpt
    <*> flagOpt ForceVendoredDependencyRescans (long "force-vendored-dependency-rescans" <> help "Force vendored dependencies to be rescanned even if the revision has been previously analyzed by FOSSA. This currently only works for CLI-side license scans.")
    <*> optional (strOption (long "branch" <> short 'b' <> help "this repository's current branch (default: current VCS branch)"))
    <*> metadataOpts
    <*> many (option (eitherReader targetOpt) (long "only-target" <> help "Only scan these targets. See targets.only in the fossa.yml spec." <> metavar "PATH"))
    <*> many (option (eitherReader targetOpt) (long "exclude-target" <> help "Exclude these targets from scanning. See targets.exclude in the fossa.yml spec." <> metavar "PATH"))
    <*> many (option (eitherReader pathOpt) (long "only-path" <> help "Only scan these paths. See paths.only in the fossa.yml spec." <> metavar "PATH"))
    <*> many (option (eitherReader pathOpt) (long "exclude-path" <> help "Exclude these paths from scanning. See paths.exclude in the fossa.yml spec." <> metavar "PATH"))
    <*> vsiEnableOpt
    <*> flagOpt BinaryDiscovery (long "experimental-enable-binary-discovery" <> help "Reports binary files as unlicensed dependencies")
    <*> optional (strOption (long "experimental-link-project-binary" <> metavar "DIR" <> help "Links output binary files to this project in FOSSA"))
    <*> optional dynamicLinkInspectOpt
    <*> many skipVSIGraphResolutionOpt
    <*> baseDirArg
    <*> experimentalUseV3GoResolver
    <*> flagOpt ForceFirstPartyScans (long "experimental-force-first-party-scans" <> help "Force first party scans")
    <*> flagOpt ForceNoFirstPartyScans (long "experimental-block-first-party-scans" <> help "Block first party scans. This can be used to forcibly turn off first-party scans if your organization defaults to first-party scans.")

data GoDynamicTactic
  = GoModulesBasedTactic
  | GoPackagesBasedTactic
  deriving (Eq, Ord, Show, Generic)

instance ToJSON GoDynamicTactic where
  toEncoding = genericToEncoding defaultOptions

experimentalUseV3GoResolver :: Parser GoDynamicTactic
experimentalUseV3GoResolver =
  fmap
    ( \case
        True -> GoPackagesBasedTactic
        False -> GoModulesBasedTactic
    )
    . switch
    $ long "experimental-use-v3-go-resolver"
      <> help "For Go: generate a graph of module deps based on package deps. This will be the default in the future."

vendoredDependencyModeOpt :: Parser ArchiveUploadType
vendoredDependencyModeOpt = option (eitherReader parseType) (long "force-vendored-dependency-scan-method" <> metavar "METHOD" <> help "Force the vendored dependency scan method. The options are 'CLILicenseScan' or 'ArchiveUpload'. 'CLILicenseScan' is usually the default unless your organization has overridden this.")
  where
    parseType :: String -> Either String ArchiveUploadType
    parseType = \case
      "ArchiveUpload" -> Right ArchiveUpload
      "CLILicenseScan" -> Right CLILicenseScan
      val -> Left ("must be either 'CLILicenseScan' or 'ArchiveUpload'. Found " <> val)

dynamicLinkInspectOpt :: Parser FilePath
dynamicLinkInspectOpt = visible <|> legacy
  where
    visible = strOption (long "detect-dynamic" <> metavar "BINARY" <> help "Analyzes dynamically linked libraries in the target binary and reports them as dependencies")
    legacy = strOption (long "experimental-analyze-dynamic-deps" <> hidden)

vsiEnableOpt :: Parser (Flag VSIAnalysis)
vsiEnableOpt = visible <|> legacyExperimental <|> legacy
  where
    visible = flagOpt VSIAnalysis (long "detect-vendored" <> help "Analyzes project files on disk to detect vendored open source libraries")
    legacyExperimental = flagOpt VSIAnalysis (long "experimental-enable-vsi" <> hidden)
    legacy = flagOpt VSIAnalysis (long "enable-vsi" <> hidden)

skipVSIGraphResolutionOpt :: Parser VSI.Locator
skipVSIGraphResolutionOpt = (option (eitherReader parseLocator) details)
  where
    details =
      mconcat
        [ long "experimental-skip-vsi-graph"
        , metavar "LOCATOR"
        , help "Skip resolving the dependencies of the given project in FOSSA"
        ]
    parseLocator :: String -> Either String VSI.Locator
    parseLocator s = case VSI.parseLocator (toText s) of
      Left err -> Left $ toString (toText err)
      Right loc -> pure loc

loadConfig ::
  ( Has Diagnostics sig m
  , Has Logger sig m
  , Has ReadFS sig m
  , Has (Lift IO) sig m
  ) =>
  AnalyzeCliOpts ->
  m (Maybe ConfigFile)
loadConfig AnalyzeCliOpts{analyzeBaseDir, commons = CommonOpts{optConfig}} = do
  cwd <- getCurrentDir
  configBaseDir <- resolveDir cwd (toText analyzeBaseDir)
  resolveConfigFile configBaseDir optConfig

mergeOpts ::
  ( Has Diagnostics sig m
  , Has Exec sig m
  , Has (Lift IO) sig m
  , Has Logger sig m
  , Has ReadFS sig m
  ) =>
  Maybe ConfigFile ->
  EnvVars ->
  AnalyzeCliOpts ->
  m AnalyzeConfig
mergeOpts cfg env cliOpts = do
  let experimentalNativeLicenseScanFlagUsed = fromFlag DeprecatedAllowNativeLicenseScan $ analyzeDeprecatedAllowNativeLicenseScan cliOpts
  when experimentalNativeLicenseScanFlagUsed $ do
    logWarn $
      vsep
        [ "DEPRECATION NOTICE"
        , "========================"
        , "The --experimental-native-license-scan flag is deprecated."
        , ""
        , "The functionality enabled by the flag, CLI-license-scans, is now the default method for scanning vendored-dependencies."
        , ""
        , "In the future, usage of the --experimental-native-license-scan flag may result in fatal error."
        ]

  mergeStandardOpts cfg env cliOpts

mergeStandardOpts ::
  ( Has Diagnostics sig m
  , Has Exec sig m
  , Has (Lift IO) sig m
  , Has Logger sig m
  , Has ReadFS sig m
  ) =>
  Maybe ConfigFile ->
  EnvVars ->
  AnalyzeCliOpts ->
  m AnalyzeConfig
mergeStandardOpts maybeConfig envvars cliOpts@AnalyzeCliOpts{..} = do
  let basedir = collectBaseDir analyzeBaseDir
      logSeverity = getSeverity cliOpts
      scanDestination = collectScanDestination maybeConfig envvars cliOpts
      revisionData =
        collectRevisionData' basedir maybeConfig WriteOnly $
          OverrideProject (optProjectName commons) (optProjectRevision commons) (analyzeBranch)
      modeOpts = collectModeOptions cliOpts
      filters = collectFilters maybeConfig cliOpts
      experimentalCfgs = collectExperimental maybeConfig cliOpts
      vendoredDepsOptions = collectVendoredDeps maybeConfig cliOpts
      dynamicAnalysisOverrides = OverrideDynamicAnalysisBinary $ envCmdOverrides envvars
  firstPartyScansFlag <-
    case (fromFlag ForceFirstPartyScans analyzeForceFirstPartyScans, fromFlag ForceNoFirstPartyScans analyzeForceNoFirstPartyScans) of
      (True, True) -> fatalText "You provided both the --experimental-force-first-party-scans and --experimental-block-first-party-scans flags. Only one of these flags may be used"
      (True, _) -> pure FirstPartyScansOnFromFlag
      (_, True) -> pure FirstPartyScansOffFromFlag
      (False, False) -> pure FirstPartyScansUseDefault

<<<<<<< HEAD
  StandardAnalyzeConfig
=======
  AnalyzeConfig
>>>>>>> 5c899135
    <$> basedir
    <*> pure logSeverity
    <*> scanDestination
    <*> revisionData
    <*> modeOpts
    <*> filters
    <*> pure experimentalCfgs
    <*> vendoredDepsOptions
    <*> pure analyzeUnpackArchives
    <*> pure analyzeJsonOutput
    <*> pure analyzeIncludeAllDeps
    <*> pure analyzeNoDiscoveryExclusion
    <*> pure dynamicAnalysisOverrides
    <*> pure firstPartyScansFlag

collectFilters ::
  ( Has Diagnostics sig m
  , Has Logger sig m
  ) =>
  Maybe ConfigFile ->
  AnalyzeCliOpts ->
  m AllFilters
collectFilters maybeConfig cliOpts = do
  let cliFilters = collectCLIFilters cliOpts
      cfgFileFilters = maybe mempty collectConfigFileFilters maybeConfig
  case (isMempty cliFilters, isMempty cfgFileFilters) of
    (True, True) -> pure mempty
    (False, True) -> pure cliFilters
    (True, False) -> pure cfgFileFilters
    (False, False) ->
      cliFilters
        <$ logWarn "Overriding config file filters with command-line filters"

collectCLIFilters :: AnalyzeCliOpts -> AllFilters
collectCLIFilters AnalyzeCliOpts{..} =
  AllFilters
    (comboInclude analyzeOnlyTargets analyzeOnlyPaths)
    (comboExclude analyzeExcludeTargets analyzeExcludePaths)

collectExperimental :: Maybe ConfigFile -> AnalyzeCliOpts -> ExperimentalAnalyzeConfig
collectExperimental maybeCfg AnalyzeCliOpts{analyzeDynamicGoAnalysisType = goDynamicAnalysisType} =
  ExperimentalAnalyzeConfig
    ( fmap
        gradleConfigsOnly
        (maybeCfg >>= configExperimental >>= gradle)
    )
    goDynamicAnalysisType

collectVendoredDeps ::
  ( Has Diagnostics sig m
  ) =>
  Maybe ConfigFile ->
  AnalyzeCliOpts ->
  m VendoredDependencyOptions
collectVendoredDeps maybeCfg cliOpts = do
  let (forceRescansFromFlags, scanTypeFromFlags) = collectVendoredDepsFromFlags cliOpts
      (forceRescansFromConfig, scanTypeFromConfig, licenseScanPathFiltersFromConfig) = collectVendoredDepsFromConfig maybeCfg
  pure $ VendoredDependencyOptions (forceRescansFromFlags || forceRescansFromConfig) (scanTypeFromFlags <|> scanTypeFromConfig) licenseScanPathFiltersFromConfig

collectVendoredDepsFromFlags ::
  AnalyzeCliOpts ->
  (Bool, Maybe ArchiveUploadType)
collectVendoredDepsFromFlags AnalyzeCliOpts{..} = do
  let forceRescans = fromFlag ForceVendoredDependencyRescans analyzeForceVendoredDependencyRescans
      scanType = analyzeForceVendoredDependencyMode
  (forceRescans, scanType)

collectVendoredDepsFromConfig :: Maybe ConfigFile -> (Bool, Maybe ArchiveUploadType, Maybe LicenseScanPathFilters)
collectVendoredDepsFromConfig maybeCfg =
  let forceRescans = maybe False configForceRescans (maybeCfg >>= configVendoredDependencies)
      defaultScanType = maybeCfg >>= configVendoredDependencies >>= configLicenseScanMethod
      pathFilters = maybeCfg >>= configVendoredDependencies >>= configLicenseScanPathFilters
   in (forceRescans, defaultScanType, pathFilters)

collectScanDestination ::
  ( Has Diagnostics sig m
  ) =>
  Maybe ConfigFile ->
  EnvVars ->
  AnalyzeCliOpts ->
  m ScanDestination
collectScanDestination maybeCfgFile envvars AnalyzeCliOpts{..} =
  if analyzeOutput
    then pure OutputStdout
    else do
      apiOpts <- collectApiOpts maybeCfgFile envvars commons
      let metaMerged = maybe analyzeMetadata (mergeFileCmdMetadata analyzeMetadata) (maybeCfgFile)
      when (length (projectLabel metaMerged) > 5) $ fatalText "Projects are only allowed to have 5 associated project labels"
      pure $ UploadScan apiOpts metaMerged

collectModeOptions ::
  ( Has Diagnostics sig m
  , Has (Lift IO) sig m
  , Has ReadFS sig m
  ) =>
  AnalyzeCliOpts ->
  m VSIModeOptions
collectModeOptions AnalyzeCliOpts{..} = do
  assertionDir <- traverse validateDir analyzeAssertMode
  resolvedDynamicLinkTarget <- traverse validateExists analyzeDynamicLinkTarget
  pure
    VSIModeOptions
      { vsiAnalysisEnabled = analyzeVSIMode
      , vsiSkipSet = VSI.SkipResolution $ Set.fromList analyzeSkipVSIGraphResolution
      , iatAssertion = IATAssertion assertionDir
      , dynamicLinkingTarget = DynamicLinkInspect resolvedDynamicLinkTarget
      , binaryDiscoveryEnabled = analyzeBinaryDiscoveryMode
      }<|MERGE_RESOLUTION|>--- conflicted
+++ resolved
@@ -397,11 +397,7 @@
       (_, True) -> pure FirstPartyScansOffFromFlag
       (False, False) -> pure FirstPartyScansUseDefault
 
-<<<<<<< HEAD
   StandardAnalyzeConfig
-=======
-  AnalyzeConfig
->>>>>>> 5c899135
     <$> basedir
     <*> pure logSeverity
     <*> scanDestination
