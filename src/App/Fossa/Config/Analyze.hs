{-# LANGUAGE BlockArguments #-}
{-# LANGUAGE RecordWildCards #-}

module App.Fossa.Config.Analyze (
  AnalyzeCliOpts (..),
  BinaryDiscovery (..),
  ExperimentalAnalyzeConfig (..),
  ForceVendoredDependencyRescans (..),
  ForceFirstPartyScans (..),
  ForceNoFirstPartyScans (..),
  IATAssertion (..),
  DynamicLinkInspect (..),
  IncludeAll (..),
  JsonOutput (..),
  NoDiscoveryExclusion (..),
  ScanDestination (..),
  AnalyzeConfig (..),
  UnpackArchives (..),
  VendoredDependencyOptions (..),
  VSIAnalysis (..),
  VSIModeOptions (..),
  GoDynamicTactic (..),
  mkSubCommand,
  loadConfig,
  cliParser,
  mergeOpts,
) where

import App.Fossa.Config.Common (
  CacheAction (WriteOnly),
  CommonOpts (..),
  ScanDestination (..),
  baseDirArg,
  collectApiOpts,
  collectBaseDir,
  collectConfigFileFilters,
  collectRevisionData',
  commonOpts,
  metadataOpts,
  pathOpt,
  targetOpt,
  validateDir,
  validateExists,
 )
import App.Fossa.Config.ConfigFile (
  ConfigFile (..),
  ConfigGrepEntry (..),
  ConfigTelemetryScope (NoTelemetry),
  ExperimentalConfigs (..),
  ExperimentalGradleConfigs (..),
  OrgWideCustomLicenseConfigPolicy (..),
  VendoredDependencyConfigs (..),
  mergeFileCmdMetadata,
  resolveConfigFile,
 )
import App.Fossa.Config.EnvironmentVars (EnvVars (..))
import App.Fossa.Lernie.Types (GrepEntry (..), GrepOptions (..))
import App.Fossa.Subcommand (EffStack, GetCommonOpts (getCommonOpts), GetSeverity (getSeverity), SubCommand (SubCommand))
import App.Fossa.VSI.Types qualified as VSI
import App.Types (
  BaseDir,
  FirstPartyScansFlag (..),
  OverrideDynamicAnalysisBinary (..),
  OverrideProject (OverrideProject),
  ProjectMetadata (projectLabel),
  ProjectRevision,
 )
import Control.Effect.Diagnostics (
  Diagnostics,
  Has,
  fatalText,
 )
import Control.Effect.Lift (Lift)
import Control.Monad (when)
import Data.Aeson (ToJSON (toEncoding), defaultOptions, genericToEncoding)
import Data.Flag (Flag, flagOpt, fromFlag)
import Data.Monoid.Extra (isMempty)
import Data.Set (Set)
import Data.Set qualified as Set
import Data.String.Conversion (
  ToString (toString),
  ToText (toText),
 )
import Data.Text (Text)
import Discovery.Filters (AllFilters (AllFilters), comboExclude, comboInclude)
import Effect.Exec (
  Exec,
 )
import Effect.Logger (Logger, Severity (SevDebug, SevInfo), logWarn, vsep)
import Effect.ReadFS (ReadFS, getCurrentDir, resolveDir)
import GHC.Generics (Generic)
import Options.Applicative (
  Alternative (many),
  InfoMod,
  Parser,
  eitherReader,
  help,
  hidden,
  long,
  metavar,
  option,
  optional,
  progDesc,
  short,
  strOption,
  switch,
  (<|>),
 )
import Path (Abs, Dir, Path, Rel)
import Path.Extra (SomePath)
import Prettyprinter (Doc, annotate, defaultLayoutOptions, layoutPretty)
import Prettyprinter.Render.Terminal (AnsiStyle, Color (Red), color, renderStrict)
import Types (ArchiveUploadType (..), LicenseScanPathFilters (..), TargetFilter)

-- Utility functions
coloredText :: Color -> Doc AnsiStyle -> String
coloredText clr str = toString . renderStrict . layoutPretty defaultLayoutOptions $ annotate (color clr) str

-- CLI flags, for use with 'Data.Flag'
data DeprecatedAllowNativeLicenseScan = DeprecatedAllowNativeLicenseScan deriving (Generic)
data ForceVendoredDependencyRescans = ForceVendoredDependencyRescans deriving (Generic)
data ForceFirstPartyScans = ForceFirstPartyScans deriving (Generic)
data ForceNoFirstPartyScans = ForceNoFirstPartyScans deriving (Generic)
data IgnoreOrgWideCustomLicenseScanConfigs = IgnoreOrgWideCustomLicenseScanConfigs deriving (Generic)

data BinaryDiscovery = BinaryDiscovery deriving (Generic)
data IncludeAll = IncludeAll deriving (Generic)
data JsonOutput = JsonOutput deriving (Generic)
data NoDiscoveryExclusion = NoDiscoveryExclusion deriving (Generic)
data UnpackArchives = UnpackArchives deriving (Generic)
data VSIAnalysis = VSIAnalysis deriving (Generic)

newtype IATAssertion = IATAssertion {unIATAssertion :: Maybe (Path Abs Dir)} deriving (Eq, Ord, Show, Generic)
newtype DynamicLinkInspect = DynamicLinkInspect {unDynamicLinkInspect :: Maybe SomePath} deriving (Eq, Ord, Show, Generic)

instance ToJSON BinaryDiscovery where
  toEncoding = genericToEncoding defaultOptions

instance ToJSON IncludeAll where
  toEncoding = genericToEncoding defaultOptions

instance ToJSON JsonOutput where
  toEncoding = genericToEncoding defaultOptions

instance ToJSON NoDiscoveryExclusion where
  toEncoding = genericToEncoding defaultOptions

instance ToJSON UnpackArchives where
  toEncoding = genericToEncoding defaultOptions

instance ToJSON VSIAnalysis where
  toEncoding = genericToEncoding defaultOptions

instance ToJSON IATAssertion where
  toEncoding = genericToEncoding defaultOptions

instance ToJSON DynamicLinkInspect where
  toEncoding = genericToEncoding defaultOptions

data VSIModeOptions = VSIModeOptions
  { vsiAnalysisEnabled :: Flag VSIAnalysis
  , vsiSkipSet :: VSI.SkipResolution
  , iatAssertion :: IATAssertion
  , dynamicLinkingTarget :: DynamicLinkInspect
  , binaryDiscoveryEnabled :: Flag BinaryDiscovery
  }
  deriving (Eq, Ord, Show, Generic)

instance ToJSON VSIModeOptions where
  toEncoding = genericToEncoding defaultOptions

data VendoredDependencyOptions = VendoredDependencyOptions
  { forceRescans :: Bool
  , licenseScanMethod :: Maybe ArchiveUploadType
  , licenseScanPathFilters :: Maybe LicenseScanPathFilters
  }
  deriving (Eq, Ord, Show, Generic)

instance ToJSON VendoredDependencyOptions where
  toEncoding = genericToEncoding defaultOptions

data AnalyzeCliOpts = AnalyzeCliOpts
  { commons :: CommonOpts
  , analyzeOutput :: Bool
  , analyzeUnpackArchives :: Flag UnpackArchives
  , analyzeJsonOutput :: Flag JsonOutput
  , analyzeIncludeAllDeps :: Flag IncludeAll
  , analyzeNoDiscoveryExclusion :: Flag NoDiscoveryExclusion
  , analyzeDeprecatedAllowNativeLicenseScan :: Flag DeprecatedAllowNativeLicenseScan
  , analyzeForceVendoredDependencyMode :: Maybe ArchiveUploadType
  , analyzeForceVendoredDependencyRescans :: Flag ForceVendoredDependencyRescans
  , analyzeBranch :: Maybe Text
  , analyzeMetadata :: ProjectMetadata
  , analyzeOnlyTargets :: [TargetFilter]
  , analyzeExcludeTargets :: [TargetFilter]
  , analyzeOnlyPaths :: [Path Rel Dir]
  , analyzeExcludePaths :: [Path Rel Dir]
  , analyzeVSIMode :: Flag VSIAnalysis
  , analyzeBinaryDiscoveryMode :: Flag BinaryDiscovery
  , analyzeAssertMode :: Maybe (FilePath)
  , analyzeDynamicLinkTarget :: Maybe (FilePath)
  , analyzeSkipVSIGraphResolution :: [VSI.Locator]
  , analyzeBaseDir :: FilePath
  , analyzeDynamicGoAnalysisType :: GoDynamicTactic
  , analyzeForceFirstPartyScans :: Flag ForceFirstPartyScans
  , analyzeForceNoFirstPartyScans :: Flag ForceNoFirstPartyScans
  , analyzeIgnoreOrgWideCustomLicenseScanConfigs :: Flag IgnoreOrgWideCustomLicenseScanConfigs
  }
  deriving (Eq, Ord, Show)

instance GetCommonOpts AnalyzeCliOpts where
  getCommonOpts AnalyzeCliOpts{analyzeOutput, commons} =
    if analyzeOutput
      then Just commons{optTelemetry = Just NoTelemetry} -- When `--output` is used don't emit no telemetry.
      else Just commons

instance GetSeverity AnalyzeCliOpts where
  getSeverity AnalyzeCliOpts{commons = CommonOpts{optDebug}} = if optDebug then SevDebug else SevInfo

data AnalyzeConfig = AnalyzeConfig
  { baseDir :: BaseDir
  , severity :: Severity
  , scanDestination :: ScanDestination
  , projectRevision :: ProjectRevision
  , vsiOptions :: VSIModeOptions
  , filterSet :: AllFilters
  , experimental :: ExperimentalAnalyzeConfig
  , vendoredDeps :: VendoredDependencyOptions
  , unpackArchives :: Flag UnpackArchives
  , jsonOutput :: Flag JsonOutput
  , includeAllDeps :: Flag IncludeAll
  , noDiscoveryExclusion :: Flag NoDiscoveryExclusion
  , overrideDynamicAnalysis :: OverrideDynamicAnalysisBinary
  , firstPartyScansFlag :: FirstPartyScansFlag
  , grepOptions :: GrepOptions
  }
  deriving (Eq, Ord, Show, Generic)

instance ToJSON AnalyzeConfig where
  toEncoding = genericToEncoding defaultOptions

data ExperimentalAnalyzeConfig = ExperimentalAnalyzeConfig
  { allowedGradleConfigs :: Maybe (Set Text)
  , useV3GoResolver :: GoDynamicTactic
  }
  deriving (Eq, Ord, Show, Generic)

instance ToJSON ExperimentalAnalyzeConfig where
  toEncoding = genericToEncoding defaultOptions

mkSubCommand :: (AnalyzeConfig -> EffStack ()) -> SubCommand AnalyzeCliOpts AnalyzeConfig
mkSubCommand = SubCommand "analyze" analyzeInfo cliParser loadConfig mergeOpts

analyzeInfo :: InfoMod a
analyzeInfo = progDesc "Scan for projects and their dependencies"

cliParser :: Parser AnalyzeCliOpts
cliParser =
  AnalyzeCliOpts
    <$> commonOpts
    <*> switch (long "output" <> short 'o' <> help "Output results to stdout instead of uploading to fossa")
    <*> flagOpt UnpackArchives (long "unpack-archives" <> help "Recursively unpack and analyze discovered archives")
    <*> flagOpt JsonOutput (long "json" <> help "Output project metadata as json to the console. Useful for communicating with the FOSSA API")
    <*> flagOpt IncludeAll (long "include-unused-deps" <> help "Include all deps found, instead of filtering non-production deps.  Ignored by VSI.")
    <*> flagOpt NoDiscoveryExclusion (long "debug-no-discovery-exclusion" <> help "Ignore filters during discovery phase.  This is for debugging only and may be removed without warning." <> hidden)
    -- AllowNativeLicenseScan is no longer used. We started emitting a warning if it was used in https://github.com/fossas/fossa-cli/pull/1113
    <*> flagOpt DeprecatedAllowNativeLicenseScan (long "experimental-native-license-scan" <> hidden)
    <*> optional vendoredDependencyModeOpt
    <*> flagOpt ForceVendoredDependencyRescans (long "force-vendored-dependency-rescans" <> help "Force vendored dependencies to be rescanned even if the revision has been previously analyzed by FOSSA. This currently only works for CLI-side license scans.")
    <*> optional (strOption (long "branch" <> short 'b' <> help "this repository's current branch (default: current VCS branch)"))
    <*> metadataOpts
    <*> many (option (eitherReader targetOpt) (long "only-target" <> help "Only scan these targets. See targets.only in the fossa.yml spec." <> metavar "PATH"))
    <*> many (option (eitherReader targetOpt) (long "exclude-target" <> help "Exclude these targets from scanning. See targets.exclude in the fossa.yml spec." <> metavar "PATH"))
    <*> many (option (eitherReader pathOpt) (long "only-path" <> help "Only scan these paths. See paths.only in the fossa.yml spec." <> metavar "PATH"))
    <*> many (option (eitherReader pathOpt) (long "exclude-path" <> help "Exclude these paths from scanning. See paths.exclude in the fossa.yml spec." <> metavar "PATH"))
    <*> vsiEnableOpt
    <*> flagOpt BinaryDiscovery (long "experimental-enable-binary-discovery" <> help "Reports binary files as unlicensed dependencies")
    <*> optional (strOption (long "experimental-link-project-binary" <> metavar "DIR" <> help "Links output binary files to this project in FOSSA"))
    <*> optional dynamicLinkInspectOpt
    <*> many skipVSIGraphResolutionOpt
    <*> baseDirArg
    <*> experimentalUseV3GoResolver
    <*> flagOpt ForceFirstPartyScans (long "experimental-force-first-party-scans" <> help "Force first party scans")
    <*> flagOpt ForceNoFirstPartyScans (long "experimental-block-first-party-scans" <> help "Block first party scans. This can be used to forcibly turn off first-party scans if your organization defaults to first-party scans.")
    <*> flagOpt IgnoreOrgWideCustomLicenseScanConfigs (long "ignore-org-wide-custom-license-scan-configs" <> help "Ignore custom-license scan configurations for your organization. These configurations are defined in the \"Integrations\" section of the Admin settings in the FOSSA web app")

data GoDynamicTactic
  = GoModulesBasedTactic
  | GoPackagesBasedTactic
  deriving (Eq, Ord, Show, Generic)

instance ToJSON GoDynamicTactic where
  toEncoding = genericToEncoding defaultOptions

experimentalUseV3GoResolver :: Parser GoDynamicTactic
experimentalUseV3GoResolver =
  fmap
    ( \case
        True -> GoPackagesBasedTactic
        False -> GoModulesBasedTactic
    )
    . switch
    $ long "experimental-use-v3-go-resolver"
      <> help
        ( coloredText Red "DEPRECATED: This is now default and will be removed in the future."
            <> " For Go: generate a graph of module deps based on package deps. This will be the default in the future."
        )

vendoredDependencyModeOpt :: Parser ArchiveUploadType
vendoredDependencyModeOpt = option (eitherReader parseType) (long "force-vendored-dependency-scan-method" <> metavar "METHOD" <> help "Force the vendored dependency scan method. The options are 'CLILicenseScan' or 'ArchiveUpload'. 'CLILicenseScan' is usually the default unless your organization has overridden this.")
  where
    parseType :: String -> Either String ArchiveUploadType
    parseType = \case
      "ArchiveUpload" -> Right ArchiveUpload
      "CLILicenseScan" -> Right CLILicenseScan
      val -> Left ("must be either 'CLILicenseScan' or 'ArchiveUpload'. Found " <> val)

dynamicLinkInspectOpt :: Parser FilePath
dynamicLinkInspectOpt = visible <|> legacy
  where
    visible = strOption (long "detect-dynamic" <> metavar "BINARY" <> help "Analyzes dynamically linked libraries in the target binary and reports them as dependencies")
    legacy = strOption (long "experimental-analyze-dynamic-deps" <> hidden)

vsiEnableOpt :: Parser (Flag VSIAnalysis)
vsiEnableOpt = visible <|> legacyExperimental <|> legacy
  where
    visible = flagOpt VSIAnalysis (long "detect-vendored" <> help "Analyzes project files on disk to detect vendored open source libraries")
    legacyExperimental = flagOpt VSIAnalysis (long "experimental-enable-vsi" <> hidden)
    legacy = flagOpt VSIAnalysis (long "enable-vsi" <> hidden)

skipVSIGraphResolutionOpt :: Parser VSI.Locator
skipVSIGraphResolutionOpt = (option (eitherReader parseLocator) details)
  where
    details =
      mconcat
        [ long "experimental-skip-vsi-graph"
        , metavar "LOCATOR"
        , help "Skip resolving the dependencies of the given project in FOSSA"
        ]
    parseLocator :: String -> Either String VSI.Locator
    parseLocator s = case VSI.parseLocator (toText s) of
      Left err -> Left $ toString (toText err)
      Right loc -> pure loc

loadConfig ::
  ( Has Diagnostics sig m
  , Has Logger sig m
  , Has ReadFS sig m
  , Has (Lift IO) sig m
  ) =>
  AnalyzeCliOpts ->
  m (Maybe ConfigFile)
loadConfig AnalyzeCliOpts{analyzeBaseDir, commons = CommonOpts{optConfig}} = do
  cwd <- getCurrentDir
  configBaseDir <- resolveDir cwd (toText analyzeBaseDir)
  resolveConfigFile configBaseDir optConfig

mergeOpts ::
  ( Has Diagnostics sig m
  , Has Exec sig m
  , Has (Lift IO) sig m
  , Has Logger sig m
  , Has ReadFS sig m
  ) =>
  Maybe ConfigFile ->
  EnvVars ->
  AnalyzeCliOpts ->
  m AnalyzeConfig
mergeOpts cfg env cliOpts = do
  let experimentalNativeLicenseScanFlagUsed = fromFlag DeprecatedAllowNativeLicenseScan $ analyzeDeprecatedAllowNativeLicenseScan cliOpts
  when experimentalNativeLicenseScanFlagUsed $ do
    logWarn $
      vsep
        [ "DEPRECATION NOTICE"
        , "========================"
        , "The --experimental-native-license-scan flag is deprecated."
        , ""
        , "The functionality enabled by the flag, CLI-license-scans, is now the default method for scanning vendored-dependencies."
        , ""
        , "In the future, usage of the --experimental-native-license-scan flag may result in fatal error."
        ]

  mergeStandardOpts cfg env cliOpts

mergeStandardOpts ::
  ( Has Diagnostics sig m
  , Has Exec sig m
  , Has (Lift IO) sig m
  , Has Logger sig m
  , Has ReadFS sig m
  ) =>
  Maybe ConfigFile ->
  EnvVars ->
  AnalyzeCliOpts ->
  m AnalyzeConfig
mergeStandardOpts maybeConfig envvars cliOpts@AnalyzeCliOpts{..} = do
  let basedir = collectBaseDir analyzeBaseDir
      logSeverity = getSeverity cliOpts
      scanDestination = collectScanDestination maybeConfig envvars cliOpts
      revisionData =
        collectRevisionData' basedir maybeConfig WriteOnly $
          OverrideProject (optProjectName commons) (optProjectRevision commons) (analyzeBranch)
      modeOpts = collectModeOptions cliOpts
      filters = collectFilters maybeConfig cliOpts
      experimentalCfgs = collectExperimental maybeConfig cliOpts
      vendoredDepsOptions = collectVendoredDeps maybeConfig cliOpts
      dynamicAnalysisOverrides = OverrideDynamicAnalysisBinary $ envCmdOverrides envvars
      grepOptions = collectGrepOptions maybeConfig cliOpts
  firstPartyScansFlag <-
    case (fromFlag ForceFirstPartyScans analyzeForceFirstPartyScans, fromFlag ForceNoFirstPartyScans analyzeForceNoFirstPartyScans) of
      (True, True) -> fatalText "You provided both the --experimental-force-first-party-scans and --experimental-block-first-party-scans flags. Only one of these flags may be used"
      (True, _) -> pure FirstPartyScansOnFromFlag
      (_, True) -> pure FirstPartyScansOffFromFlag
      (False, False) -> pure FirstPartyScansUseDefault

  AnalyzeConfig
    <$> basedir
    <*> pure logSeverity
    <*> scanDestination
    <*> revisionData
    <*> modeOpts
    <*> filters
    <*> pure experimentalCfgs
    <*> vendoredDepsOptions
    <*> pure analyzeUnpackArchives
    <*> pure analyzeJsonOutput
    <*> pure analyzeIncludeAllDeps
    <*> pure analyzeNoDiscoveryExclusion
    <*> pure dynamicAnalysisOverrides
    <*> pure firstPartyScansFlag
    <*> pure grepOptions

collectFilters ::
  ( Has Diagnostics sig m
  , Has Logger sig m
  ) =>
  Maybe ConfigFile ->
  AnalyzeCliOpts ->
  m AllFilters
collectFilters maybeConfig cliOpts = do
  let cliFilters = collectCLIFilters cliOpts
      cfgFileFilters = maybe mempty collectConfigFileFilters maybeConfig
  case (isMempty cliFilters, isMempty cfgFileFilters) of
    (True, True) -> pure mempty
    (False, True) -> pure cliFilters
    (True, False) -> pure cfgFileFilters
    (False, False) ->
      cliFilters
        <$ logWarn "Overriding config file filters with command-line filters"

collectCLIFilters :: AnalyzeCliOpts -> AllFilters
collectCLIFilters AnalyzeCliOpts{..} =
  AllFilters
    (comboInclude analyzeOnlyTargets analyzeOnlyPaths)
    (comboExclude analyzeExcludeTargets analyzeExcludePaths)

collectExperimental :: Maybe ConfigFile -> AnalyzeCliOpts -> ExperimentalAnalyzeConfig
collectExperimental maybeCfg AnalyzeCliOpts{analyzeDynamicGoAnalysisType = goDynamicAnalysisType} =
  ExperimentalAnalyzeConfig
    ( fmap
        gradleConfigsOnly
        (maybeCfg >>= configExperimental >>= gradle)
    )
    goDynamicAnalysisType

collectVendoredDeps ::
  ( Has Diagnostics sig m
  ) =>
  Maybe ConfigFile ->
  AnalyzeCliOpts ->
  m VendoredDependencyOptions
collectVendoredDeps maybeCfg cliOpts = do
  let (forceRescansFromFlags, scanTypeFromFlags) = collectVendoredDepsFromFlags cliOpts
      (forceRescansFromConfig, scanTypeFromConfig, licenseScanPathFiltersFromConfig) = collectVendoredDepsFromConfig maybeCfg
  pure $ VendoredDependencyOptions (forceRescansFromFlags || forceRescansFromConfig) (scanTypeFromFlags <|> scanTypeFromConfig) licenseScanPathFiltersFromConfig

collectVendoredDepsFromFlags ::
  AnalyzeCliOpts ->
  (Bool, Maybe ArchiveUploadType)
collectVendoredDepsFromFlags AnalyzeCliOpts{..} = do
  let forceRescans = fromFlag ForceVendoredDependencyRescans analyzeForceVendoredDependencyRescans
      scanType = analyzeForceVendoredDependencyMode
  (forceRescans, scanType)

collectVendoredDepsFromConfig :: Maybe ConfigFile -> (Bool, Maybe ArchiveUploadType, Maybe LicenseScanPathFilters)
collectVendoredDepsFromConfig maybeCfg =
  let forceRescans = maybe False configForceRescans (maybeCfg >>= configVendoredDependencies)
      defaultScanType = maybeCfg >>= configVendoredDependencies >>= configLicenseScanMethod
      pathFilters = maybeCfg >>= configVendoredDependencies >>= configLicenseScanPathFilters
   in (forceRescans, defaultScanType, pathFilters)

collectGrepOptions :: Maybe ConfigFile -> AnalyzeCliOpts -> GrepOptions
collectGrepOptions maybeCfg AnalyzeCliOpts{..} =
  case maybeCfg of
<<<<<<< HEAD
    Nothing -> GrepOptions [] [] ignoreOrgWideCustomLicenseScanConfigsFromFlag Nothing
    Just cfg ->
      GrepOptions customLicenseList keywordSearchList (ignoreOrgWideCustomLicenseScanConfigsFromFlag || ignoreOrgWideCustomLicenseScanConfigsFromConfig) (configConfigFilePath <$> maybeCfg)
=======
    Nothing -> GrepOptions [] [] orgWideCustomLicenseScanConfigPolicyFromFlag
    Just cfg ->
      GrepOptions customLicenseList keywordSearchList (orgWideCustomLicenseScanConfigPolicyFromFlag <> orgWideCustomLicenseConfigPolicyFromConfig)
>>>>>>> b04fd5a7
      where
        customLicenseList = maybe [] (map configGrepToGrep) (configCustomLicenseSearch cfg)
        keywordSearchList = maybe [] (map configGrepToGrep) (configKeywordSearch cfg)
        orgWideCustomLicenseConfigPolicyFromConfig = configOrgWideCustomLicenseConfigPolicy cfg
  where
    orgWideCustomLicenseScanConfigPolicyFromFlag = if (fromFlag IgnoreOrgWideCustomLicenseScanConfigs analyzeIgnoreOrgWideCustomLicenseScanConfigs) then Ignore else Use

configGrepToGrep :: ConfigGrepEntry -> GrepEntry
configGrepToGrep configGrep = GrepEntry (configGrepMatchCriteria configGrep) (configGrepName configGrep)

collectScanDestination ::
  ( Has Diagnostics sig m
  ) =>
  Maybe ConfigFile ->
  EnvVars ->
  AnalyzeCliOpts ->
  m ScanDestination
collectScanDestination maybeCfgFile envvars AnalyzeCliOpts{..} =
  if analyzeOutput
    then pure OutputStdout
    else do
      apiOpts <- collectApiOpts maybeCfgFile envvars commons
      metaMerged <- maybe (pure analyzeMetadata) (mergeFileCmdMetadata analyzeMetadata) (maybeCfgFile)
      when (length (projectLabel metaMerged) > 5) $ fatalText "Projects are only allowed to have 5 associated project labels"
      pure $ UploadScan apiOpts metaMerged

collectModeOptions ::
  ( Has Diagnostics sig m
  , Has (Lift IO) sig m
  , Has ReadFS sig m
  ) =>
  AnalyzeCliOpts ->
  m VSIModeOptions
collectModeOptions AnalyzeCliOpts{..} = do
  assertionDir <- traverse validateDir analyzeAssertMode
  resolvedDynamicLinkTarget <- traverse validateExists analyzeDynamicLinkTarget
  pure
    VSIModeOptions
      { vsiAnalysisEnabled = analyzeVSIMode
      , vsiSkipSet = VSI.SkipResolution $ Set.fromList analyzeSkipVSIGraphResolution
      , iatAssertion = IATAssertion assertionDir
      , dynamicLinkingTarget = DynamicLinkInspect resolvedDynamicLinkTarget
      , binaryDiscoveryEnabled = analyzeBinaryDiscoveryMode
      }<|MERGE_RESOLUTION|>--- conflicted
+++ resolved
@@ -492,15 +492,9 @@
 collectGrepOptions :: Maybe ConfigFile -> AnalyzeCliOpts -> GrepOptions
 collectGrepOptions maybeCfg AnalyzeCliOpts{..} =
   case maybeCfg of
-<<<<<<< HEAD
-    Nothing -> GrepOptions [] [] ignoreOrgWideCustomLicenseScanConfigsFromFlag Nothing
+    Nothing -> GrepOptions [] [] orgWideCustomLicenseScanConfigPolicyFromFlag Nothing
     Just cfg ->
-      GrepOptions customLicenseList keywordSearchList (ignoreOrgWideCustomLicenseScanConfigsFromFlag || ignoreOrgWideCustomLicenseScanConfigsFromConfig) (configConfigFilePath <$> maybeCfg)
-=======
-    Nothing -> GrepOptions [] [] orgWideCustomLicenseScanConfigPolicyFromFlag
-    Just cfg ->
-      GrepOptions customLicenseList keywordSearchList (orgWideCustomLicenseScanConfigPolicyFromFlag <> orgWideCustomLicenseConfigPolicyFromConfig)
->>>>>>> b04fd5a7
+      GrepOptions customLicenseList keywordSearchList (orgWideCustomLicenseScanConfigPolicyFromFlag <> orgWideCustomLicenseConfigPolicyFromConfig) (configConfigFilePath <$> maybeCfg)
       where
         customLicenseList = maybe [] (map configGrepToGrep) (configCustomLicenseSearch cfg)
         keywordSearchList = maybe [] (map configGrepToGrep) (configKeywordSearch cfg)
