--- conflicted
+++ resolved
@@ -249,13 +249,9 @@
   , analyzeStaticOnlyTactics :: Flag StaticOnlyTactics
   , analyzeWithoutDefaultFilters :: Flag WithoutDefaultFilters
   , analyzeStrictMode :: Flag StrictMode
-<<<<<<< HEAD
   , analyzeExperimentalSnippetScan :: Flag ExperimentalSnippetScan
   , analyzeSnippetScan :: Flag SnippetScan
-=======
-  , analyzeSnippetScan :: Bool
   , analyzeVendetta :: Bool
->>>>>>> e06faa09
   }
   deriving (Eq, Ord, Show)
 
@@ -368,13 +364,9 @@
     <*> flagOpt StaticOnlyTactics (applyFossaStyle <> long "static-only-analysis" <> stringToHelpDoc "Only analyze the project using static strategies.")
     <*> withoutDefaultFilterParser fossaAnalyzeDefaultFilterDocUrl
     <*> flagOpt StrictMode (applyFossaStyle <> long "strict" <> stringToHelpDoc "Enforces strict analysis to ensure the most accurate results by rejecting fallbacks.")
-<<<<<<< HEAD
     <*> flagOpt ExperimentalSnippetScan (applyFossaStyle <> long "x-snippet-scan" <> hidden)
     <*> flagOpt SnippetScan (applyFossaStyle <> long "snippet-scan" <> stringToHelpDoc "Enable snippet scanning to identify open source code snippets using fingerprinting.")
-=======
-    <*> switch (applyFossaStyle <> long "x-snippet-scan" <> stringToHelpDoc "Experimental flag to enable snippet scanning to identify open source code snippets using fingerprinting.")
     <*> switch (applyFossaStyle <> long "x-vendetta" <> stringToHelpDoc "Experimental flag to enable vendored dependency scanning to identify open source components using file hashing.")
->>>>>>> e06faa09
   where
     fossaDepsFileHelp :: Maybe (Doc AnsiStyle)
     fossaDepsFileHelp =
