--- conflicted
+++ resolved
@@ -354,55 +354,7 @@
         , "In the future, usage of the --experimental-native-license-scan flag may result in fatal error."
         ]
 
-<<<<<<< HEAD
-  if isJust $ monorepoAnalysisType $ monorepoAnalysisOpts cliOpts
-    then Monorepo <$> mergeMonorepoOpts cfg env cliOpts
-    else Standard <$> mergeStandardOpts cfg env cliOpts
-
-mergeMonorepoOpts ::
-  ( Has Diagnostics sig m
-  , Has Exec sig m
-  , Has (Lift IO) sig m
-  , Has Logger sig m
-  , Has ReadFS sig m
-  ) =>
-  Maybe ConfigFile ->
-  EnvVars ->
-  AnalyzeCliOpts ->
-  m MonorepoAnalyzeConfig
-mergeMonorepoOpts cfgfile envvars cliOpts@AnalyzeCliOpts{..} = do
-  let monoOpts = monorepoAnalysisOpts
-      metadata = collectAPIMetadata cfgfile analyzeMetadata
-      severity = getSeverity cliOpts
-      apiopts = collectApiOpts cfgfile envvars commons
-      basedir = collectBaseDir analyzeBaseDir
-      filters = collectFilters cfgfile cliOpts
-      revision =
-        collectRevisionData' basedir cfgfile WriteOnly $
-          OverrideProject (optProjectName commons) (optProjectRevision commons) (analyzeBranch)
-      failureOnWindows = fatalOnWindows "Monorepo analysis is not supported on windows"
-      failureOnOutput = when analyzeOutput $ fatalText "Monorepo analysis does not support the `--output` flag"
-
-  MonorepoAnalyzeConfig
-    monoOpts
-    <$> apiopts
-    <*> basedir
-    <*> filters
-    <*> metadata
-    <*> revision
-    <*> pure severity
-    -- Add phantom failures here (no data to return)
-    <* failureOnWindows
-    <* failureOnOutput
-
-windowsOsName :: String
-windowsOsName = "mingw32"
-
-fatalOnWindows :: Has Diagnostics sig m => Text -> m ()
-fatalOnWindows msg = when (SysInfo.os == windowsOsName) $ fatalText msg
-=======
   mergeStandardOpts cfg env cliOpts
->>>>>>> f3232fe9
 
 mergeStandardOpts ::
   ( Has Diagnostics sig m
