{-# LANGUAGE BlockArguments #-}
{-# LANGUAGE RecordWildCards #-}

module App.Fossa.Config.Analyze (
  AnalyzeCliOpts (..),
  BinaryDiscovery (..),
  ExperimentalAnalyzeConfig (..),
  ForceVendoredDependencyRescans (..),
  ForceFirstPartyScans (..),
  ForceNoFirstPartyScans (..),
  IATAssertion (..),
  DynamicLinkInspect (..),
  IncludeAll (..),
  JsonOutput (..),
  NoDiscoveryExclusion (..),
  ScanDestination (..),
  AnalysisTacticTypes (..),
  AnalyzeConfig (..),
  UnpackArchives (..),
  VendoredDependencyOptions (..),
  VSIAnalysis (..),
  VSIModeOptions (..),
  GoDynamicTactic (..),
  StaticOnlyTactics (..),
  mkSubCommand,
  loadConfig,
  cliParser,
  mergeOpts,
  branchHelp,
) where

import App.Fossa.Config.Common (
  CacheAction (WriteOnly),
  CommonOpts (..),
  ScanDestination (..),
  baseDirArg,
  collectApiOpts,
  collectBaseDir,
  collectConfigFileFilters,
  collectConfigMavenScopeFilters,
  collectRevisionData',
  commonOpts,
  metadataOpts,
  pathOpt,
  targetOpt,
  validateDir,
  validateExists,
 )
import App.Fossa.Config.ConfigFile (
  ConfigFile (..),
  ConfigGrepEntry (..),
  ConfigTelemetryScope (NoTelemetry),
  ExperimentalConfigs (..),
  ExperimentalGradleConfigs (..),
  OrgWideCustomLicenseConfigPolicy (..),
  VendoredDependencyConfigs (..),
  mergeFileCmdMetadata,
  resolveConfigFile,
 )
import App.Fossa.Config.EnvironmentVars (EnvVars (..))
import App.Fossa.Lernie.Types (GrepEntry (..), GrepOptions (..))
import App.Fossa.Subcommand (EffStack, GetCommonOpts (getCommonOpts), GetSeverity (getSeverity), SubCommand (SubCommand))
import App.Fossa.VSI.Types qualified as VSI
import App.Types (
  BaseDir,
  FirstPartyScansFlag (..),
  OverrideDynamicAnalysisBinary (..),
  OverrideProject (OverrideProject),
  ProjectMetadata (projectLabel),
  ProjectRevision,
 )
import Control.Effect.Diagnostics (
  Diagnostics,
  Has,
  fatalText,
 )
import Control.Effect.Lift (Lift)
import Control.Monad (when)
import Data.Aeson (ToJSON (toEncoding), defaultOptions, genericToEncoding)
import Data.Flag (Flag, flagOpt, fromFlag)
import Data.Monoid.Extra (isMempty)
import Data.Set (Set)
import Data.Set qualified as Set
import Data.String.Conversion (
  ToString (toString),
  ToText (toText),
 )
import Data.Text (Text)
import Discovery.Filters (AllFilters (AllFilters), MavenScopeFilters (MavenScopeIncludeFilters), comboExclude, comboInclude)
import Effect.Exec (
  Exec,
 )
import Effect.Logger (Logger, Severity (SevDebug, SevInfo), logWarn, vsep)
import Effect.ReadFS (ReadFS, getCurrentDir, resolveDir)
import GHC.Generics (Generic)
import Options.Applicative (
  Alternative (many),
  InfoMod,
  Parser,
  eitherReader,
  helpDoc,
  hidden,
  long,
  metavar,
  option,
  optional,
  progDescDoc,
  short,
  strOption,
  switch,
  (<|>),
 )
import Path (Abs, Dir, Path, Rel)
import Path.Extra (SomePath)
<<<<<<< HEAD
import Prettyprinter (Doc, annotate)
import Prettyprinter.Render.Terminal (AnsiStyle, Color (Green, Red), color)
import Style (applyFossaStyle, boldItalicized, coloredBoldItalicized, formatDoc, formatStringToDoc)
=======
import Prettyprinter (Doc, annotate, indent)
import Prettyprinter.Render.Terminal (AnsiStyle, Color (Green, Red), color)
import Style (applyFossaStyle, boldItalicized, coloredBoldItalicized, formatDoc, stringToHelpDoc)
>>>>>>> b78c3ba1
import Types (ArchiveUploadType (..), LicenseScanPathFilters (..), TargetFilter)

-- CLI flags, for use with 'Data.Flag'
data DeprecatedAllowNativeLicenseScan = DeprecatedAllowNativeLicenseScan deriving (Generic)
data ForceVendoredDependencyRescans = ForceVendoredDependencyRescans deriving (Generic)
data ForceFirstPartyScans = ForceFirstPartyScans deriving (Generic)
data ForceNoFirstPartyScans = ForceNoFirstPartyScans deriving (Generic)
data IgnoreOrgWideCustomLicenseScanConfigs = IgnoreOrgWideCustomLicenseScanConfigs deriving (Generic)
data StaticOnlyTactics = StaticOnlyTactics deriving (Generic)

data BinaryDiscovery = BinaryDiscovery deriving (Generic)
data IncludeAll = IncludeAll deriving (Generic)
data JsonOutput = JsonOutput deriving (Generic)
data NoDiscoveryExclusion = NoDiscoveryExclusion deriving (Generic)
data UnpackArchives = UnpackArchives deriving (Generic)
data VSIAnalysis = VSIAnalysis deriving (Generic)

newtype IATAssertion = IATAssertion {unIATAssertion :: Maybe (Path Abs Dir)} deriving (Eq, Ord, Show, Generic)
newtype DynamicLinkInspect = DynamicLinkInspect {unDynamicLinkInspect :: Maybe SomePath} deriving (Eq, Ord, Show, Generic)

instance ToJSON BinaryDiscovery where
  toEncoding = genericToEncoding defaultOptions

instance ToJSON IncludeAll where
  toEncoding = genericToEncoding defaultOptions

instance ToJSON JsonOutput where
  toEncoding = genericToEncoding defaultOptions

instance ToJSON NoDiscoveryExclusion where
  toEncoding = genericToEncoding defaultOptions

instance ToJSON UnpackArchives where
  toEncoding = genericToEncoding defaultOptions

instance ToJSON VSIAnalysis where
  toEncoding = genericToEncoding defaultOptions

instance ToJSON IATAssertion where
  toEncoding = genericToEncoding defaultOptions

instance ToJSON DynamicLinkInspect where
  toEncoding = genericToEncoding defaultOptions

data VSIModeOptions = VSIModeOptions
  { vsiAnalysisEnabled :: Flag VSIAnalysis
  , vsiSkipSet :: VSI.SkipResolution
  , iatAssertion :: IATAssertion
  , dynamicLinkingTarget :: DynamicLinkInspect
  , binaryDiscoveryEnabled :: Flag BinaryDiscovery
  }
  deriving (Eq, Ord, Show, Generic)

instance ToJSON VSIModeOptions where
  toEncoding = genericToEncoding defaultOptions

data VendoredDependencyOptions = VendoredDependencyOptions
  { forceRescans :: Bool
  , licenseScanMethod :: Maybe ArchiveUploadType
  , licenseScanPathFilters :: Maybe LicenseScanPathFilters
  }
  deriving (Eq, Ord, Show, Generic)

instance ToJSON VendoredDependencyOptions where
  toEncoding = genericToEncoding defaultOptions

data AnalyzeCliOpts = AnalyzeCliOpts
  { commons :: CommonOpts
  , analyzeOutput :: Bool
  , analyzeUnpackArchives :: Flag UnpackArchives
  , analyzeJsonOutput :: Flag JsonOutput
  , analyzeIncludeAllDeps :: Flag IncludeAll
  , analyzeNoDiscoveryExclusion :: Flag NoDiscoveryExclusion
  , analyzeDeprecatedAllowNativeLicenseScan :: Flag DeprecatedAllowNativeLicenseScan
  , analyzeForceVendoredDependencyMode :: Maybe ArchiveUploadType
  , analyzeForceVendoredDependencyRescans :: Flag ForceVendoredDependencyRescans
  , analyzeBranch :: Maybe Text
  , analyzeMetadata :: ProjectMetadata
  , analyzeOnlyTargets :: [TargetFilter]
  , analyzeExcludeTargets :: [TargetFilter]
  , analyzeOnlyPaths :: [Path Rel Dir]
  , analyzeExcludePaths :: [Path Rel Dir]
  , analyzeVSIMode :: Flag VSIAnalysis
  , analyzeBinaryDiscoveryMode :: Flag BinaryDiscovery
  , analyzeAssertMode :: Maybe (FilePath)
  , analyzeDynamicLinkTarget :: Maybe (FilePath)
  , analyzeSkipVSIGraphResolution :: [VSI.Locator]
  , analyzeBaseDir :: FilePath
  , analyzeDynamicGoAnalysisType :: GoDynamicTactic
  , analyzePathDependencies :: Bool
  , analyzeForceFirstPartyScans :: Flag ForceFirstPartyScans
  , analyzeForceNoFirstPartyScans :: Flag ForceNoFirstPartyScans
  , analyzeIgnoreOrgWideCustomLicenseScanConfigs :: Flag IgnoreOrgWideCustomLicenseScanConfigs
  , analyzeCustomFossaDepsFile :: Maybe FilePath
  , analyzeStaticOnlyTactics :: Flag StaticOnlyTactics
  }
  deriving (Eq, Ord, Show)

instance GetCommonOpts AnalyzeCliOpts where
  getCommonOpts AnalyzeCliOpts{analyzeOutput, commons} =
    if analyzeOutput
      then Just commons{optTelemetry = Just NoTelemetry} -- When `--output` is used don't emit no telemetry.
      else Just commons

instance GetSeverity AnalyzeCliOpts where
  getSeverity AnalyzeCliOpts{commons = CommonOpts{optDebug}} = if optDebug then SevDebug else SevInfo

data AnalysisTacticTypes = StaticOnly | Any deriving (Eq, Ord, Show, Generic)

instance ToJSON AnalysisTacticTypes where
  toEncoding = genericToEncoding defaultOptions

data AnalyzeConfig = AnalyzeConfig
  { baseDir :: BaseDir
  , severity :: Severity
  , scanDestination :: ScanDestination
  , projectRevision :: ProjectRevision
  , vsiOptions :: VSIModeOptions
  , filterSet :: AllFilters
  , mavenScopeFilterSet :: MavenScopeFilters
  , experimental :: ExperimentalAnalyzeConfig
  , vendoredDeps :: VendoredDependencyOptions
  , unpackArchives :: Flag UnpackArchives
  , jsonOutput :: Flag JsonOutput
  , includeAllDeps :: Flag IncludeAll
  , noDiscoveryExclusion :: Flag NoDiscoveryExclusion
  , overrideDynamicAnalysis :: OverrideDynamicAnalysisBinary
  , firstPartyScansFlag :: FirstPartyScansFlag
  , grepOptions :: GrepOptions
  , customFossaDepsFile :: Maybe FilePath
  , allowedTacticTypes :: AnalysisTacticTypes
  }
  deriving (Eq, Ord, Show, Generic)

instance ToJSON AnalyzeConfig where
  toEncoding = genericToEncoding defaultOptions

data ExperimentalAnalyzeConfig = ExperimentalAnalyzeConfig
  { allowedGradleConfigs :: Maybe (Set Text)
  , useV3GoResolver :: GoDynamicTactic
  , resolvePathDependencies :: Bool
  }
  deriving (Eq, Ord, Show, Generic)

instance ToJSON ExperimentalAnalyzeConfig where
  toEncoding = genericToEncoding defaultOptions

mkSubCommand :: (AnalyzeConfig -> EffStack ()) -> SubCommand AnalyzeCliOpts AnalyzeConfig
mkSubCommand = SubCommand ("analyze") analyzeInfo cliParser loadConfig mergeOpts

analyzeInfo :: InfoMod a
<<<<<<< HEAD
analyzeInfo = progDescDoc (formatStringToDoc "Scan for projects and their dependencies")
=======
analyzeInfo =
  progDescDoc $
    Just . formatDoc $
      vsep
        [ "Scan for projects and their dependencies"
        , ""
        , "Examples:"
        , indent 2 $
            vsep
              [ "- " <> coloredBoldItalicized Green "fossa analyze" <> " # Analyze current directory"
              , "- " <> coloredBoldItalicized Green "fossa analyze {path/to/specific/directory}" <> " # Analyze specific directory"
              , "- " <> coloredBoldItalicized Green "fossa analyze --detect-vendored" <> " # Analyze and detect vendored open source libraries in current directory"
              , "- " <> coloredBoldItalicized Green "fossa analyze --debug" <> " # Analyze current directory in debug mode"
              ]
        ]
>>>>>>> b78c3ba1

cliParser :: Parser AnalyzeCliOpts
cliParser =
  AnalyzeCliOpts
    <$> commonOpts
<<<<<<< HEAD
    <*> switch (applyFossaStyle <> long "output" <> short 'o' <> helpDoc (formatStringToDoc "Output results to stdout instead of uploading to FOSSA"))
    <*> flagOpt UnpackArchives (applyFossaStyle <> long "unpack-archives" <> helpDoc (formatStringToDoc "Recursively unpack and analyze discovered archives"))
    <*> flagOpt JsonOutput (applyFossaStyle <> long "json" <> helpDoc (formatStringToDoc "Output project metadata as JSON to the console. This is useful for communicating with the FOSSA API."))
    <*> flagOpt IncludeAll (applyFossaStyle <> long "include-unused-deps" <> helpDoc (formatStringToDoc "Include all deps found, instead of filtering non-production deps. Ignored by VSI."))
    <*> flagOpt NoDiscoveryExclusion (applyFossaStyle <> long "debug-no-discovery-exclusion" <> helpDoc (formatStringToDoc "Ignore filters during discovery phase. This is for debugging only and may be removed without warning.") <> hidden)
    -- AllowNativeLicenseScan is no longer used. We started emitting a warning if it was used in https://github.com/fossas/fossa-cli/pull/1113
    <*> flagOpt DeprecatedAllowNativeLicenseScan (applyFossaStyle <> long "experimental-native-license-scan" <> hidden)
    <*> optional vendoredDependencyModeOpt
    <*> flagOpt ForceVendoredDependencyRescans (applyFossaStyle <> long "force-vendored-dependency-rescans" <> helpDoc (formatStringToDoc "Force vendored dependencies to be rescanned even if the revision has been previously analyzed by FOSSA. This currently only works for CLI-side license scans."))
    <*> optional (strOption (applyFossaStyle <> long "branch" <> short 'b' <> helpDoc branchHelp))
    <*> metadataOpts
    <*> many (option (eitherReader targetOpt) (applyFossaStyle <> long "only-target" <> helpDoc (formatStringToDoc "Only scan these targets. See `targets.only` in the fossa.yml spec.") <> metavar "PATH"))
    <*> many (option (eitherReader targetOpt) (applyFossaStyle <> long "exclude-target" <> helpDoc (formatStringToDoc "Exclude these targets from scanning. See `targets.exclude` in the fossa.yml spec.") <> metavar "PATH"))
    <*> many (option (eitherReader pathOpt) (applyFossaStyle <> long "only-path" <> helpDoc (formatStringToDoc "Only scan these paths. See `paths.only` in the fossa.yml spec.") <> metavar "PATH"))
    <*> many (option (eitherReader pathOpt) (applyFossaStyle <> long "exclude-path" <> helpDoc (formatStringToDoc "Exclude these paths from scanning. See `paths.exclude` in the fossa.yml spec.") <> metavar "PATH"))
    <*> vsiEnableOpt
    <*> flagOpt BinaryDiscovery (applyFossaStyle <> long "experimental-enable-binary-discovery" <> helpDoc (formatStringToDoc "Reports binary files as unlicensed dependencies"))
    <*> optional (strOption (applyFossaStyle <> long "experimental-link-project-binary" <> metavar "DIR" <> helpDoc (formatStringToDoc "Links output binary files to this project in FOSSA")))
=======
    <*> switch (applyFossaStyle <> long "output" <> short 'o' <> stringToHelpDoc "Output results to stdout instead of uploading to FOSSA")
    <*> flagOpt UnpackArchives (applyFossaStyle <> long "unpack-archives" <> stringToHelpDoc "Recursively unpack and analyze discovered archives")
    <*> flagOpt JsonOutput (applyFossaStyle <> long "json" <> stringToHelpDoc "Output project metadata as JSON to the console. This is useful for communicating with the FOSSA API.")
    <*> flagOpt IncludeAll (applyFossaStyle <> long "include-unused-deps" <> stringToHelpDoc "Include all deps found, instead of filtering non-production deps. Ignored by VSI.")
    <*> flagOpt NoDiscoveryExclusion (applyFossaStyle <> long "debug-no-discovery-exclusion" <> stringToHelpDoc "Ignore filters during discovery phase. This is for debugging only and may be removed without warning." <> hidden)
    -- AllowNativeLicenseScan is no longer used. We started emitting a warning if it was used in https://github.com/fossas/fossa-cli/pull/1113
    <*> flagOpt DeprecatedAllowNativeLicenseScan (applyFossaStyle <> long "experimental-native-license-scan" <> hidden)
    <*> optional vendoredDependencyModeOpt
    <*> flagOpt ForceVendoredDependencyRescans (applyFossaStyle <> long "force-vendored-dependency-rescans" <> stringToHelpDoc "Force vendored dependencies to be rescanned even if the revision has been previously analyzed by FOSSA. This currently only works for CLI-side license scans.")
    <*> optional (strOption (applyFossaStyle <> long "branch" <> short 'b' <> helpDoc branchHelp))
    <*> metadataOpts
    <*> many (option (eitherReader targetOpt) (applyFossaStyle <> long "only-target" <> stringToHelpDoc "Only scan these targets. See `targets.only` in the fossa.yml spec." <> metavar "PATH"))
    <*> many (option (eitherReader targetOpt) (applyFossaStyle <> long "exclude-target" <> stringToHelpDoc "Exclude these targets from scanning. See `targets.exclude` in the fossa.yml spec." <> metavar "PATH"))
    <*> many (option (eitherReader pathOpt) (applyFossaStyle <> long "only-path" <> stringToHelpDoc "Only scan these paths. See `paths.only` in the fossa.yml spec." <> metavar "PATH"))
    <*> many (option (eitherReader pathOpt) (applyFossaStyle <> long "exclude-path" <> stringToHelpDoc "Exclude these paths from scanning. See `paths.exclude` in the fossa.yml spec." <> metavar "PATH"))
    <*> vsiEnableOpt
    <*> flagOpt BinaryDiscovery (applyFossaStyle <> long "experimental-enable-binary-discovery" <> stringToHelpDoc "Reports binary files as unlicensed dependencies")
    <*> optional (strOption (applyFossaStyle <> long "experimental-link-project-binary" <> metavar "DIR" <> stringToHelpDoc "Links output binary files to this project in FOSSA"))
>>>>>>> b78c3ba1
    <*> optional dynamicLinkInspectOpt
    <*> many skipVSIGraphResolutionOpt
    <*> baseDirArg
    <*> experimentalUseV3GoResolver
    <*> experimentalAnalyzePathDependencies
<<<<<<< HEAD
    <*> flagOpt ForceFirstPartyScans (applyFossaStyle <> long "experimental-force-first-party-scans" <> helpDoc (formatStringToDoc "Force first party scans"))
    <*> flagOpt ForceNoFirstPartyScans (applyFossaStyle <> long "experimental-block-first-party-scans" <> helpDoc (formatStringToDoc "Block first party scans. This can be used to forcibly turn off first-party scans if your organization defaults to first-party scans."))
    <*> flagOpt IgnoreOrgWideCustomLicenseScanConfigs (applyFossaStyle <> long "ignore-org-wide-custom-license-scan-configs" <> helpDoc (formatStringToDoc "Ignore custom-license scan configurations for your organization. These configurations are defined in the `Integrations` section of the Admin settings in the FOSSA web app"))
    <*> optional (strOption (applyFossaStyle <> long "fossa-deps-file" <> helpDoc fossaDepsFileHelp <> metavar "FILEPATH"))
  where
    fossaDepsFileHelp :: Maybe (Doc AnsiStyle)
    fossaDepsFileHelp =
      Just $
        formatDoc $
          vsep
            [ "Path to fossa-deps file including filename"
            , boldItalicized "Default:" <> " fossa-deps.{yaml|yml|json}"
            ]
branchHelp :: Maybe (Doc AnsiStyle)
branchHelp =
  Just $
    formatDoc $
      vsep
        [ "This repository's current branch"
        , boldItalicized "Default: " <> "Current VCS branch"
        ]
=======
    <*> flagOpt ForceFirstPartyScans (applyFossaStyle <> long "experimental-force-first-party-scans" <> stringToHelpDoc "Force first party scans")
    <*> flagOpt ForceNoFirstPartyScans (applyFossaStyle <> long "experimental-block-first-party-scans" <> stringToHelpDoc "Block first party scans. This can be used to forcibly turn off first-party scans if your organization defaults to first-party scans.")
    <*> flagOpt IgnoreOrgWideCustomLicenseScanConfigs (applyFossaStyle <> long "ignore-org-wide-custom-license-scan-configs" <> stringToHelpDoc "Ignore custom-license scan configurations for your organization. These configurations are defined in the `Integrations` section of the Admin settings in the FOSSA web app")
    <*> optional (strOption (applyFossaStyle <> long "fossa-deps-file" <> helpDoc fossaDepsFileHelp <> metavar "FILEPATH"))
    <*> flagOpt StaticOnlyTactics (applyFossaStyle <> long "static-only-analysis" <> stringToHelpDoc "Only analyze the project using static strategies.")
  where
    fossaDepsFileHelp :: Maybe (Doc AnsiStyle)
    fossaDepsFileHelp =
      Just . formatDoc $
        vsep
          [ "Path to fossa-deps file including filename"
          , boldItalicized "Default:" <> " fossa-deps.{yaml|yml|json}"
          ]
branchHelp :: Maybe (Doc AnsiStyle)
branchHelp =
  Just . formatDoc $
    vsep
      [ "This repository's current branch"
      , boldItalicized "Default: " <> "Current VCS branch"
      ]
>>>>>>> b78c3ba1

data GoDynamicTactic
  = GoModulesBasedTactic
  | GoPackagesBasedTactic
  deriving (Eq, Ord, Show, Generic)

instance ToJSON GoDynamicTactic where
  toEncoding = genericToEncoding defaultOptions

experimentalUseV3GoResolver :: Parser GoDynamicTactic
experimentalUseV3GoResolver =
  fmap
    ( \case
        True -> GoPackagesBasedTactic
        False -> GoModulesBasedTactic
    )
    . switch
    $ long "experimental-use-v3-go-resolver"
      <> applyFossaStyle
      <> helpDoc helpMsg
  where
    helpMsg :: Maybe (Doc AnsiStyle)
    helpMsg =
<<<<<<< HEAD
      Just $
        formatDoc $
          vsep
            [ annotate (color Red) "DEPRECATED: This is now default and will be removed in the future"
            , boldItalicized "For Go: " <> "Generate a graph of module deps based on package deps. This will be the default in the future."
            ]
=======
      Just . formatDoc $
        vsep
          [ annotate (color Red) "DEPRECATED: This is now default and will be removed in the future"
          , boldItalicized "For Go: " <> "Generate a graph of module deps based on package deps. This will be the default in the future."
          ]
>>>>>>> b78c3ba1

experimentalAnalyzePathDependencies :: Parser Bool
experimentalAnalyzePathDependencies =
  switch $
    long "experimental-analyze-path-dependencies"
      <> applyFossaStyle
<<<<<<< HEAD
      <> helpDoc
        ( formatStringToDoc
            ( "License scan dependencies sourced from file system, as indicated in manifest files. This will be enabled by default in the future."
            )
        )
=======
      <> stringToHelpDoc "License scan dependencies sourced from file system, as indicated in manifest files. This will be enabled by default in the future."
>>>>>>> b78c3ba1

vendoredDependencyModeOpt :: Parser ArchiveUploadType
vendoredDependencyModeOpt = option (eitherReader parseType) (applyFossaStyle <> long "force-vendored-dependency-scan-method" <> metavar "METHOD" <> helpDoc vendoredDependencyScanMethodHelp)
  where
    parseType :: String -> Either String ArchiveUploadType
    parseType = \case
      "ArchiveUpload" -> Right ArchiveUpload
      "CLILicenseScan" -> Right CLILicenseScan
      val -> Left ("must be either 'CLILicenseScan' or 'ArchiveUpload'. Found " <> val)

    vendoredDependencyScanMethodHelp :: Maybe (Doc AnsiStyle)
    vendoredDependencyScanMethodHelp =
<<<<<<< HEAD
      Just $
        formatDoc $
          vsep
            [ "Force the vendored dependency scan method"
            , boldItalicized "Options: " <> coloredBoldItalicized Green "CLILicenseScan" <> boldItalicized "|" <> coloredBoldItalicized Green "ArchiveUpload"
            , boldItalicized "Note: " <> coloredBoldItalicized Green "CLILicenseScan" <> " is usually the default unless your organization has overridden this"
            ]
=======
      Just . formatDoc $
        vsep
          [ "Force the vendored dependency scan method"
          , boldItalicized "Options: " <> coloredBoldItalicized Green "CLILicenseScan" <> boldItalicized "|" <> coloredBoldItalicized Green "ArchiveUpload"
          , boldItalicized "Note: " <> coloredBoldItalicized Green "CLILicenseScan" <> " is usually the default unless your organization has overridden this"
          ]
>>>>>>> b78c3ba1

dynamicLinkInspectOpt :: Parser FilePath
dynamicLinkInspectOpt = visible <|> legacy
  where
<<<<<<< HEAD
    visible = strOption (applyFossaStyle <> long "detect-dynamic" <> metavar "BINARY" <> helpDoc (formatStringToDoc "Analyzes dynamically linked libraries in the target binary and reports them as dependencies"))
=======
    visible = strOption (applyFossaStyle <> long "detect-dynamic" <> metavar "BINARY" <> stringToHelpDoc "Analyzes dynamically linked libraries in the target binary and reports them as dependencies")
>>>>>>> b78c3ba1
    legacy = strOption (applyFossaStyle <> long "experimental-analyze-dynamic-deps" <> hidden)

vsiEnableOpt :: Parser (Flag VSIAnalysis)
vsiEnableOpt = visible <|> legacyExperimental <|> legacy
  where
<<<<<<< HEAD
    visible = flagOpt VSIAnalysis (applyFossaStyle <> long "detect-vendored" <> helpDoc (formatStringToDoc "Analyzes project files on disk to detect vendored open source libraries"))
=======
    visible = flagOpt VSIAnalysis (applyFossaStyle <> long "detect-vendored" <> stringToHelpDoc "Analyzes project files on disk to detect vendored open source libraries")
>>>>>>> b78c3ba1
    legacyExperimental = flagOpt VSIAnalysis (applyFossaStyle <> long "experimental-enable-vsi" <> hidden)
    legacy = flagOpt VSIAnalysis (applyFossaStyle <> long "enable-vsi" <> hidden)

skipVSIGraphResolutionOpt :: Parser VSI.Locator
skipVSIGraphResolutionOpt = (option (eitherReader parseLocator) details)
  where
    details =
      mconcat
        [ long "experimental-skip-vsi-graph"
        , metavar "LOCATOR"
<<<<<<< HEAD
        , helpDoc (formatStringToDoc "Skip resolving the dependencies of the given project in FOSSA")
=======
        , stringToHelpDoc "Skip resolving the dependencies of the given project in FOSSA"
>>>>>>> b78c3ba1
        ]
        <> applyFossaStyle
    parseLocator :: String -> Either String VSI.Locator
    parseLocator s = case VSI.parseLocator (toText s) of
      Left err -> Left $ toString (toText err)
      Right loc -> pure loc

loadConfig ::
  ( Has Diagnostics sig m
  , Has Logger sig m
  , Has ReadFS sig m
  , Has (Lift IO) sig m
  ) =>
  AnalyzeCliOpts ->
  m (Maybe ConfigFile)
loadConfig AnalyzeCliOpts{analyzeBaseDir, commons = CommonOpts{optConfig}} = do
  cwd <- getCurrentDir
  configBaseDir <- resolveDir cwd (toText analyzeBaseDir)
  resolveConfigFile configBaseDir optConfig

mergeOpts ::
  ( Has Diagnostics sig m
  , Has Exec sig m
  , Has (Lift IO) sig m
  , Has Logger sig m
  , Has ReadFS sig m
  ) =>
  Maybe ConfigFile ->
  EnvVars ->
  AnalyzeCliOpts ->
  m AnalyzeConfig
mergeOpts cfg env cliOpts = do
  let experimentalNativeLicenseScanFlagUsed = fromFlag DeprecatedAllowNativeLicenseScan $ analyzeDeprecatedAllowNativeLicenseScan cliOpts
  when experimentalNativeLicenseScanFlagUsed $ do
    logWarn $
      vsep
        [ "DEPRECATION NOTICE"
        , "========================"
        , "The --experimental-native-license-scan flag is deprecated."
        , ""
        , "The functionality enabled by the flag, CLI-license-scans, is now the default method for scanning vendored-dependencies."
        , ""
        , "In the future, usage of the --experimental-native-license-scan flag may result in fatal error."
        ]

  mergeStandardOpts cfg env cliOpts

mergeStandardOpts ::
  ( Has Diagnostics sig m
  , Has Exec sig m
  , Has (Lift IO) sig m
  , Has Logger sig m
  , Has ReadFS sig m
  ) =>
  Maybe ConfigFile ->
  EnvVars ->
  AnalyzeCliOpts ->
  m AnalyzeConfig
mergeStandardOpts maybeConfig envvars cliOpts@AnalyzeCliOpts{..} = do
  let basedir = collectBaseDir analyzeBaseDir
      logSeverity = getSeverity cliOpts
      scanDestination = collectScanDestination maybeConfig envvars cliOpts
      revisionData =
        collectRevisionData' basedir maybeConfig WriteOnly $
          OverrideProject (optProjectName commons) (optProjectRevision commons) (analyzeBranch)
      modeOpts = collectModeOptions cliOpts
      filters = collectFilters maybeConfig cliOpts
      mavenScopeFilters = collectMavenScopeFilters maybeConfig
      experimentalCfgs = collectExperimental maybeConfig cliOpts
      vendoredDepsOptions = collectVendoredDeps maybeConfig cliOpts
      dynamicAnalysisOverrides = OverrideDynamicAnalysisBinary $ envCmdOverrides envvars
      grepOptions = collectGrepOptions maybeConfig cliOpts
      customFossaDepsFile = analyzeCustomFossaDepsFile
      allowedTacticType =
        if fromFlag StaticOnlyTactics analyzeStaticOnlyTactics
          then StaticOnly
          else Any

  firstPartyScansFlag <-
    case (fromFlag ForceFirstPartyScans analyzeForceFirstPartyScans, fromFlag ForceNoFirstPartyScans analyzeForceNoFirstPartyScans) of
      (True, True) -> fatalText "You provided both the --experimental-force-first-party-scans and --experimental-block-first-party-scans flags. Only one of these flags may be used"
      (True, _) -> pure FirstPartyScansOnFromFlag
      (_, True) -> pure FirstPartyScansOffFromFlag
      (False, False) -> pure FirstPartyScansUseDefault

  AnalyzeConfig
    <$> basedir
    <*> pure logSeverity
    <*> scanDestination
    <*> revisionData
    <*> modeOpts
    <*> filters
    <*> mavenScopeFilters
    <*> pure experimentalCfgs
    <*> vendoredDepsOptions
    <*> pure analyzeUnpackArchives
    <*> pure analyzeJsonOutput
    <*> pure analyzeIncludeAllDeps
    <*> pure analyzeNoDiscoveryExclusion
    <*> pure dynamicAnalysisOverrides
    <*> pure firstPartyScansFlag
    <*> pure grepOptions
    <*> pure customFossaDepsFile
    <*> pure allowedTacticType

collectMavenScopeFilters ::
  ( Has Diagnostics sig m
  ) =>
  Maybe ConfigFile ->
  m MavenScopeFilters
collectMavenScopeFilters maybeConfig =
  pure $ maybe (MavenScopeIncludeFilters mempty) collectConfigMavenScopeFilters maybeConfig

collectFilters ::
  ( Has Diagnostics sig m
  , Has Logger sig m
  ) =>
  Maybe ConfigFile ->
  AnalyzeCliOpts ->
  m AllFilters
collectFilters maybeConfig cliOpts = do
  let cliFilters = collectCLIFilters cliOpts
      cfgFileFilters = maybe mempty collectConfigFileFilters maybeConfig
  case (isMempty cliFilters, isMempty cfgFileFilters) of
    (True, True) -> pure mempty
    (False, True) -> pure cliFilters
    (True, False) -> pure cfgFileFilters
    (False, False) ->
      cliFilters
        <$ logWarn "Overriding config file filters with command-line filters"

collectCLIFilters :: AnalyzeCliOpts -> AllFilters
collectCLIFilters AnalyzeCliOpts{..} =
  AllFilters
    (comboInclude analyzeOnlyTargets analyzeOnlyPaths)
    (comboExclude analyzeExcludeTargets analyzeExcludePaths)

collectExperimental :: Maybe ConfigFile -> AnalyzeCliOpts -> ExperimentalAnalyzeConfig
collectExperimental maybeCfg AnalyzeCliOpts{analyzeDynamicGoAnalysisType = goDynamicAnalysisType, analyzePathDependencies = shouldAnalyzePathDependencies} =
  ExperimentalAnalyzeConfig
    ( fmap
        gradleConfigsOnly
        (maybeCfg >>= configExperimental >>= gradle)
    )
    goDynamicAnalysisType
    shouldAnalyzePathDependencies

collectVendoredDeps ::
  ( Has Diagnostics sig m
  ) =>
  Maybe ConfigFile ->
  AnalyzeCliOpts ->
  m VendoredDependencyOptions
collectVendoredDeps maybeCfg cliOpts = do
  let (forceRescansFromFlags, scanTypeFromFlags) = collectVendoredDepsFromFlags cliOpts
      (forceRescansFromConfig, scanTypeFromConfig, licenseScanPathFiltersFromConfig) = collectVendoredDepsFromConfig maybeCfg
  pure $ VendoredDependencyOptions (forceRescansFromFlags || forceRescansFromConfig) (scanTypeFromFlags <|> scanTypeFromConfig) licenseScanPathFiltersFromConfig

collectVendoredDepsFromFlags ::
  AnalyzeCliOpts ->
  (Bool, Maybe ArchiveUploadType)
collectVendoredDepsFromFlags AnalyzeCliOpts{..} = do
  let forceRescans = fromFlag ForceVendoredDependencyRescans analyzeForceVendoredDependencyRescans
      scanType = analyzeForceVendoredDependencyMode
  (forceRescans, scanType)

collectVendoredDepsFromConfig :: Maybe ConfigFile -> (Bool, Maybe ArchiveUploadType, Maybe LicenseScanPathFilters)
collectVendoredDepsFromConfig maybeCfg =
  let forceRescans = maybe False configForceRescans (maybeCfg >>= configVendoredDependencies)
      defaultScanType = maybeCfg >>= configVendoredDependencies >>= configLicenseScanMethod
      pathFilters = maybeCfg >>= configVendoredDependencies >>= configLicenseScanPathFilters
   in (forceRescans, defaultScanType, pathFilters)

collectGrepOptions :: Maybe ConfigFile -> AnalyzeCliOpts -> GrepOptions
collectGrepOptions maybeCfg AnalyzeCliOpts{..} =
  case maybeCfg of
    Nothing -> GrepOptions [] [] orgWideCustomLicenseScanConfigPolicyFromFlag Nothing
    Just cfg ->
      GrepOptions customLicenseList keywordSearchList (orgWideCustomLicenseScanConfigPolicyFromFlag <> orgWideCustomLicenseConfigPolicyFromConfig) (configConfigFilePath <$> maybeCfg)
      where
        customLicenseList = maybe [] (map configGrepToGrep) (configCustomLicenseSearch cfg)
        keywordSearchList = maybe [] (map configGrepToGrep) (configKeywordSearch cfg)
        orgWideCustomLicenseConfigPolicyFromConfig = configOrgWideCustomLicenseConfigPolicy cfg
  where
    orgWideCustomLicenseScanConfigPolicyFromFlag = if (fromFlag IgnoreOrgWideCustomLicenseScanConfigs analyzeIgnoreOrgWideCustomLicenseScanConfigs) then Ignore else Use

configGrepToGrep :: ConfigGrepEntry -> GrepEntry
configGrepToGrep configGrep = GrepEntry (configGrepMatchCriteria configGrep) (configGrepName configGrep)

collectScanDestination ::
  ( Has Diagnostics sig m
  ) =>
  Maybe ConfigFile ->
  EnvVars ->
  AnalyzeCliOpts ->
  m ScanDestination
collectScanDestination maybeCfgFile envvars AnalyzeCliOpts{..} =
  if analyzeOutput
    then pure OutputStdout
    else do
      apiOpts <- collectApiOpts maybeCfgFile envvars commons
      metaMerged <- maybe (pure analyzeMetadata) (mergeFileCmdMetadata analyzeMetadata) (maybeCfgFile)
      when (length (projectLabel metaMerged) > 5) $ fatalText "Projects are only allowed to have 5 associated project labels"
      pure $ UploadScan apiOpts metaMerged

collectModeOptions ::
  ( Has Diagnostics sig m
  , Has (Lift IO) sig m
  , Has ReadFS sig m
  ) =>
  AnalyzeCliOpts ->
  m VSIModeOptions
collectModeOptions AnalyzeCliOpts{..} = do
  assertionDir <- traverse validateDir analyzeAssertMode
  resolvedDynamicLinkTarget <- traverse validateExists analyzeDynamicLinkTarget
  pure
    VSIModeOptions
      { vsiAnalysisEnabled = analyzeVSIMode
      , vsiSkipSet = VSI.SkipResolution $ Set.fromList analyzeSkipVSIGraphResolution
      , iatAssertion = IATAssertion assertionDir
      , dynamicLinkingTarget = DynamicLinkInspect resolvedDynamicLinkTarget
      , binaryDiscoveryEnabled = analyzeBinaryDiscoveryMode
      }<|MERGE_RESOLUTION|>--- conflicted
+++ resolved
@@ -112,15 +112,9 @@
  )
 import Path (Abs, Dir, Path, Rel)
 import Path.Extra (SomePath)
-<<<<<<< HEAD
-import Prettyprinter (Doc, annotate)
-import Prettyprinter.Render.Terminal (AnsiStyle, Color (Green, Red), color)
-import Style (applyFossaStyle, boldItalicized, coloredBoldItalicized, formatDoc, formatStringToDoc)
-=======
 import Prettyprinter (Doc, annotate, indent)
 import Prettyprinter.Render.Terminal (AnsiStyle, Color (Green, Red), color)
 import Style (applyFossaStyle, boldItalicized, coloredBoldItalicized, formatDoc, stringToHelpDoc)
->>>>>>> b78c3ba1
 import Types (ArchiveUploadType (..), LicenseScanPathFilters (..), TargetFilter)
 
 -- CLI flags, for use with 'Data.Flag'
@@ -272,9 +266,6 @@
 mkSubCommand = SubCommand ("analyze") analyzeInfo cliParser loadConfig mergeOpts
 
 analyzeInfo :: InfoMod a
-<<<<<<< HEAD
-analyzeInfo = progDescDoc (formatStringToDoc "Scan for projects and their dependencies")
-=======
 analyzeInfo =
   progDescDoc $
     Just . formatDoc $
@@ -290,32 +281,11 @@
               , "- " <> coloredBoldItalicized Green "fossa analyze --debug" <> " # Analyze current directory in debug mode"
               ]
         ]
->>>>>>> b78c3ba1
 
 cliParser :: Parser AnalyzeCliOpts
 cliParser =
   AnalyzeCliOpts
     <$> commonOpts
-<<<<<<< HEAD
-    <*> switch (applyFossaStyle <> long "output" <> short 'o' <> helpDoc (formatStringToDoc "Output results to stdout instead of uploading to FOSSA"))
-    <*> flagOpt UnpackArchives (applyFossaStyle <> long "unpack-archives" <> helpDoc (formatStringToDoc "Recursively unpack and analyze discovered archives"))
-    <*> flagOpt JsonOutput (applyFossaStyle <> long "json" <> helpDoc (formatStringToDoc "Output project metadata as JSON to the console. This is useful for communicating with the FOSSA API."))
-    <*> flagOpt IncludeAll (applyFossaStyle <> long "include-unused-deps" <> helpDoc (formatStringToDoc "Include all deps found, instead of filtering non-production deps. Ignored by VSI."))
-    <*> flagOpt NoDiscoveryExclusion (applyFossaStyle <> long "debug-no-discovery-exclusion" <> helpDoc (formatStringToDoc "Ignore filters during discovery phase. This is for debugging only and may be removed without warning.") <> hidden)
-    -- AllowNativeLicenseScan is no longer used. We started emitting a warning if it was used in https://github.com/fossas/fossa-cli/pull/1113
-    <*> flagOpt DeprecatedAllowNativeLicenseScan (applyFossaStyle <> long "experimental-native-license-scan" <> hidden)
-    <*> optional vendoredDependencyModeOpt
-    <*> flagOpt ForceVendoredDependencyRescans (applyFossaStyle <> long "force-vendored-dependency-rescans" <> helpDoc (formatStringToDoc "Force vendored dependencies to be rescanned even if the revision has been previously analyzed by FOSSA. This currently only works for CLI-side license scans."))
-    <*> optional (strOption (applyFossaStyle <> long "branch" <> short 'b' <> helpDoc branchHelp))
-    <*> metadataOpts
-    <*> many (option (eitherReader targetOpt) (applyFossaStyle <> long "only-target" <> helpDoc (formatStringToDoc "Only scan these targets. See `targets.only` in the fossa.yml spec.") <> metavar "PATH"))
-    <*> many (option (eitherReader targetOpt) (applyFossaStyle <> long "exclude-target" <> helpDoc (formatStringToDoc "Exclude these targets from scanning. See `targets.exclude` in the fossa.yml spec.") <> metavar "PATH"))
-    <*> many (option (eitherReader pathOpt) (applyFossaStyle <> long "only-path" <> helpDoc (formatStringToDoc "Only scan these paths. See `paths.only` in the fossa.yml spec.") <> metavar "PATH"))
-    <*> many (option (eitherReader pathOpt) (applyFossaStyle <> long "exclude-path" <> helpDoc (formatStringToDoc "Exclude these paths from scanning. See `paths.exclude` in the fossa.yml spec.") <> metavar "PATH"))
-    <*> vsiEnableOpt
-    <*> flagOpt BinaryDiscovery (applyFossaStyle <> long "experimental-enable-binary-discovery" <> helpDoc (formatStringToDoc "Reports binary files as unlicensed dependencies"))
-    <*> optional (strOption (applyFossaStyle <> long "experimental-link-project-binary" <> metavar "DIR" <> helpDoc (formatStringToDoc "Links output binary files to this project in FOSSA")))
-=======
     <*> switch (applyFossaStyle <> long "output" <> short 'o' <> stringToHelpDoc "Output results to stdout instead of uploading to FOSSA")
     <*> flagOpt UnpackArchives (applyFossaStyle <> long "unpack-archives" <> stringToHelpDoc "Recursively unpack and analyze discovered archives")
     <*> flagOpt JsonOutput (applyFossaStyle <> long "json" <> stringToHelpDoc "Output project metadata as JSON to the console. This is useful for communicating with the FOSSA API.")
@@ -334,35 +304,11 @@
     <*> vsiEnableOpt
     <*> flagOpt BinaryDiscovery (applyFossaStyle <> long "experimental-enable-binary-discovery" <> stringToHelpDoc "Reports binary files as unlicensed dependencies")
     <*> optional (strOption (applyFossaStyle <> long "experimental-link-project-binary" <> metavar "DIR" <> stringToHelpDoc "Links output binary files to this project in FOSSA"))
->>>>>>> b78c3ba1
     <*> optional dynamicLinkInspectOpt
     <*> many skipVSIGraphResolutionOpt
     <*> baseDirArg
     <*> experimentalUseV3GoResolver
     <*> experimentalAnalyzePathDependencies
-<<<<<<< HEAD
-    <*> flagOpt ForceFirstPartyScans (applyFossaStyle <> long "experimental-force-first-party-scans" <> helpDoc (formatStringToDoc "Force first party scans"))
-    <*> flagOpt ForceNoFirstPartyScans (applyFossaStyle <> long "experimental-block-first-party-scans" <> helpDoc (formatStringToDoc "Block first party scans. This can be used to forcibly turn off first-party scans if your organization defaults to first-party scans."))
-    <*> flagOpt IgnoreOrgWideCustomLicenseScanConfigs (applyFossaStyle <> long "ignore-org-wide-custom-license-scan-configs" <> helpDoc (formatStringToDoc "Ignore custom-license scan configurations for your organization. These configurations are defined in the `Integrations` section of the Admin settings in the FOSSA web app"))
-    <*> optional (strOption (applyFossaStyle <> long "fossa-deps-file" <> helpDoc fossaDepsFileHelp <> metavar "FILEPATH"))
-  where
-    fossaDepsFileHelp :: Maybe (Doc AnsiStyle)
-    fossaDepsFileHelp =
-      Just $
-        formatDoc $
-          vsep
-            [ "Path to fossa-deps file including filename"
-            , boldItalicized "Default:" <> " fossa-deps.{yaml|yml|json}"
-            ]
-branchHelp :: Maybe (Doc AnsiStyle)
-branchHelp =
-  Just $
-    formatDoc $
-      vsep
-        [ "This repository's current branch"
-        , boldItalicized "Default: " <> "Current VCS branch"
-        ]
-=======
     <*> flagOpt ForceFirstPartyScans (applyFossaStyle <> long "experimental-force-first-party-scans" <> stringToHelpDoc "Force first party scans")
     <*> flagOpt ForceNoFirstPartyScans (applyFossaStyle <> long "experimental-block-first-party-scans" <> stringToHelpDoc "Block first party scans. This can be used to forcibly turn off first-party scans if your organization defaults to first-party scans.")
     <*> flagOpt IgnoreOrgWideCustomLicenseScanConfigs (applyFossaStyle <> long "ignore-org-wide-custom-license-scan-configs" <> stringToHelpDoc "Ignore custom-license scan configurations for your organization. These configurations are defined in the `Integrations` section of the Admin settings in the FOSSA web app")
@@ -383,7 +329,6 @@
       [ "This repository's current branch"
       , boldItalicized "Default: " <> "Current VCS branch"
       ]
->>>>>>> b78c3ba1
 
 data GoDynamicTactic
   = GoModulesBasedTactic
@@ -407,35 +352,18 @@
   where
     helpMsg :: Maybe (Doc AnsiStyle)
     helpMsg =
-<<<<<<< HEAD
-      Just $
-        formatDoc $
-          vsep
-            [ annotate (color Red) "DEPRECATED: This is now default and will be removed in the future"
-            , boldItalicized "For Go: " <> "Generate a graph of module deps based on package deps. This will be the default in the future."
-            ]
-=======
       Just . formatDoc $
         vsep
           [ annotate (color Red) "DEPRECATED: This is now default and will be removed in the future"
           , boldItalicized "For Go: " <> "Generate a graph of module deps based on package deps. This will be the default in the future."
           ]
->>>>>>> b78c3ba1
 
 experimentalAnalyzePathDependencies :: Parser Bool
 experimentalAnalyzePathDependencies =
   switch $
     long "experimental-analyze-path-dependencies"
       <> applyFossaStyle
-<<<<<<< HEAD
-      <> helpDoc
-        ( formatStringToDoc
-            ( "License scan dependencies sourced from file system, as indicated in manifest files. This will be enabled by default in the future."
-            )
-        )
-=======
       <> stringToHelpDoc "License scan dependencies sourced from file system, as indicated in manifest files. This will be enabled by default in the future."
->>>>>>> b78c3ba1
 
 vendoredDependencyModeOpt :: Parser ArchiveUploadType
 vendoredDependencyModeOpt = option (eitherReader parseType) (applyFossaStyle <> long "force-vendored-dependency-scan-method" <> metavar "METHOD" <> helpDoc vendoredDependencyScanMethodHelp)
@@ -448,41 +376,23 @@
 
     vendoredDependencyScanMethodHelp :: Maybe (Doc AnsiStyle)
     vendoredDependencyScanMethodHelp =
-<<<<<<< HEAD
-      Just $
-        formatDoc $
-          vsep
-            [ "Force the vendored dependency scan method"
-            , boldItalicized "Options: " <> coloredBoldItalicized Green "CLILicenseScan" <> boldItalicized "|" <> coloredBoldItalicized Green "ArchiveUpload"
-            , boldItalicized "Note: " <> coloredBoldItalicized Green "CLILicenseScan" <> " is usually the default unless your organization has overridden this"
-            ]
-=======
       Just . formatDoc $
         vsep
           [ "Force the vendored dependency scan method"
           , boldItalicized "Options: " <> coloredBoldItalicized Green "CLILicenseScan" <> boldItalicized "|" <> coloredBoldItalicized Green "ArchiveUpload"
           , boldItalicized "Note: " <> coloredBoldItalicized Green "CLILicenseScan" <> " is usually the default unless your organization has overridden this"
           ]
->>>>>>> b78c3ba1
 
 dynamicLinkInspectOpt :: Parser FilePath
 dynamicLinkInspectOpt = visible <|> legacy
   where
-<<<<<<< HEAD
-    visible = strOption (applyFossaStyle <> long "detect-dynamic" <> metavar "BINARY" <> helpDoc (formatStringToDoc "Analyzes dynamically linked libraries in the target binary and reports them as dependencies"))
-=======
     visible = strOption (applyFossaStyle <> long "detect-dynamic" <> metavar "BINARY" <> stringToHelpDoc "Analyzes dynamically linked libraries in the target binary and reports them as dependencies")
->>>>>>> b78c3ba1
     legacy = strOption (applyFossaStyle <> long "experimental-analyze-dynamic-deps" <> hidden)
 
 vsiEnableOpt :: Parser (Flag VSIAnalysis)
 vsiEnableOpt = visible <|> legacyExperimental <|> legacy
   where
-<<<<<<< HEAD
-    visible = flagOpt VSIAnalysis (applyFossaStyle <> long "detect-vendored" <> helpDoc (formatStringToDoc "Analyzes project files on disk to detect vendored open source libraries"))
-=======
     visible = flagOpt VSIAnalysis (applyFossaStyle <> long "detect-vendored" <> stringToHelpDoc "Analyzes project files on disk to detect vendored open source libraries")
->>>>>>> b78c3ba1
     legacyExperimental = flagOpt VSIAnalysis (applyFossaStyle <> long "experimental-enable-vsi" <> hidden)
     legacy = flagOpt VSIAnalysis (applyFossaStyle <> long "enable-vsi" <> hidden)
 
@@ -493,11 +403,7 @@
       mconcat
         [ long "experimental-skip-vsi-graph"
         , metavar "LOCATOR"
-<<<<<<< HEAD
-        , helpDoc (formatStringToDoc "Skip resolving the dependencies of the given project in FOSSA")
-=======
         , stringToHelpDoc "Skip resolving the dependencies of the given project in FOSSA"
->>>>>>> b78c3ba1
         ]
         <> applyFossaStyle
     parseLocator :: String -> Either String VSI.Locator
