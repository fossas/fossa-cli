module App.Fossa.Config.LicenseScan (
  mkSubCommand,
  LicenseScanConfig (..),
  LicenseScanCommand,
) where

import App.Fossa.Config.Common (baseDirArg, collectBaseDir)
import App.Fossa.Subcommand (EffStack, GetCommonOpts, GetSeverity, SubCommand (SubCommand))
import App.Types (BaseDir)
import Control.Effect.Diagnostics (Diagnostics)
import Control.Effect.Lift (Has, Lift)
import Data.Aeson (ToJSON (toEncoding), defaultOptions, genericToEncoding)
import Effect.Logger (vsep)
import Effect.ReadFS (ReadFS)
import GHC.Generics (Generic)
import Options.Applicative (
  Alternative ((<|>)),
  InfoMod,
  Parser,
  command,
  info,
  internal,
  progDescDoc,
  subparser,
 )
import Prettyprinter (Doc)
import Prettyprinter.Render.Terminal (AnsiStyle, Color (Green))
import Style (coloredBoldItalicized, formatDoc, formatStringToDoc)

licenseScanInfo :: InfoMod a
licenseScanInfo = progDescDoc $ formatStringToDoc "Utilities for native license-scanning"

mkSubCommand :: (LicenseScanConfig -> EffStack ()) -> SubCommand LicenseScanCommand LicenseScanConfig
mkSubCommand = SubCommand "license-scan" licenseScanInfo cliParser noLoadConfig mergeOpts
  where
    noLoadConfig = const $ pure Nothing

data LicenseScanCommand
  = FossaDeps FilePath
  | DirectScan FilePath

instance GetSeverity LicenseScanCommand
instance GetCommonOpts LicenseScanCommand

data LicenseScanConfig
  = VendoredDepsOutput BaseDir
  | RawPathScan BaseDir
  deriving (Eq, Ord, Show, Generic)

instance ToJSON LicenseScanConfig where
  toEncoding = genericToEncoding defaultOptions

mergeOpts ::
  ( Has Diagnostics sig m
  , Has (Lift IO) sig m
  , Has ReadFS sig m
  ) =>
  a ->
  b ->
  LicenseScanCommand ->
  m LicenseScanConfig
mergeOpts _ _ (DirectScan path) = RawPathScan <$> collectBaseDir path
mergeOpts _ _ (FossaDeps path) = VendoredDepsOutput <$> collectBaseDir path

cliParser :: Parser LicenseScanCommand
cliParser = public <|> private
  where
    public = subparser fossaDepsCommand
    private = subparser $ internal <> directScanCommand
    fossaDepsCommand =
      command
        "fossa-deps"
        ( info (FossaDeps <$> baseDirArg) $
            progDescDoc fossaDepsDesc
        )
    directScanCommand =
      command
        "direct"
        ( info (DirectScan <$> baseDirArg) $
            progDescDoc $
              formatStringToDoc "Run a license scan directly on the provided path"
        )
    fossaDepsDesc :: Maybe (Doc AnsiStyle)
    fossaDepsDesc =
<<<<<<< HEAD
      Just $
        formatDoc $
          vsep
            [ "Like " <> coloredBoldItalicized Green "fossa analyze --output" <> " but only for native scanning of vendored-dependencies"
            ]
=======
      Just . formatDoc $
        vsep
          [ "Like " <> coloredBoldItalicized Green "fossa analyze --output" <> " but only for native scanning of vendored-dependencies"
          ]
>>>>>>> b78c3ba1
<|MERGE_RESOLUTION|>--- conflicted
+++ resolved
@@ -82,15 +82,7 @@
         )
     fossaDepsDesc :: Maybe (Doc AnsiStyle)
     fossaDepsDesc =
-<<<<<<< HEAD
-      Just $
-        formatDoc $
-          vsep
-            [ "Like " <> coloredBoldItalicized Green "fossa analyze --output" <> " but only for native scanning of vendored-dependencies"
-            ]
-=======
       Just . formatDoc $
         vsep
           [ "Like " <> coloredBoldItalicized Green "fossa analyze --output" <> " but only for native scanning of vendored-dependencies"
-          ]
->>>>>>> b78c3ba1
+          ]