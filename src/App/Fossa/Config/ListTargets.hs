--- conflicted
+++ resolved
@@ -89,20 +89,11 @@
   where
     listTargetsFormatHelp :: Maybe (Doc AnsiStyle)
     listTargetsFormatHelp =
-<<<<<<< HEAD
-      Just $
-        formatDoc $
-          vsep
-            [ boldItalicized "Formats: " <> coloredBoldItalicized Green "legacy" <> boldItalicized "|" <> coloredBoldItalicized Green "ndjson" <> boldItalicized "|" <> coloredBoldItalicized Green "text"
-            , boldItalicized "Default: " <> coloredBoldItalicized Green "legacy"
-            ]
-=======
       Just . formatDoc $
         vsep
           [ boldItalicized "Formats: " <> coloredBoldItalicized Green "legacy" <> boldItalicized "|" <> coloredBoldItalicized Green "ndjson" <> boldItalicized "|" <> coloredBoldItalicized Green "text"
           , boldItalicized "Default: " <> coloredBoldItalicized Green "legacy"
           ]
->>>>>>> b78c3ba1
 
 mergeOpts ::
   ( Has Diagnostics sig m
