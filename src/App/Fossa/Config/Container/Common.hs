module App.Fossa.Config.Container.Common (
  ImageText (..),
  imageTextArg,
  collectDockerHost,
  collectArch,
) where

import App.Fossa.Config.EnvironmentVars (EnvVars (EnvVars, envDockerHost))
import Control.Effect.Diagnostics (Diagnostics, Has, ToDiagnostic, renderDiagnostic, warn)
import Data.Aeson (ToJSON (toEncoding), defaultOptions, genericToEncoding)
import Data.String.Conversion (toText)
import Data.Text (Text)
import Data.Text qualified as Text
import GHC.Generics (Generic)
import Options.Applicative (Parser, argument, metavar, str)
<<<<<<< HEAD
import Options.Applicative.Builder (helpDoc)
import Prettyprinter (pretty, vsep)
import Style (applyFossaStyle, formatStringToDoc)
=======
import Prettyprinter (pretty, vsep)
import Style (applyFossaStyle, stringToHelpDoc)
>>>>>>> b78c3ba1
import System.Info (arch)

newtype ImageText = ImageText
  { unImageText :: Text
  }
  deriving (Eq, Ord, Show, Generic)

instance ToJSON ImageText where
  toEncoding = genericToEncoding defaultOptions

imageTextArg :: Parser ImageText
<<<<<<< HEAD
imageTextArg = ImageText <$> argument str (applyFossaStyle <> metavar "IMAGE" <> helpDoc (formatStringToDoc "The image to scan"))
=======
imageTextArg = ImageText <$> argument str (applyFossaStyle <> metavar "IMAGE" <> stringToHelpDoc "The image to scan")
>>>>>>> b78c3ba1

-- | Get current runtime arch, We use this to find suitable image,
-- if multi-platform image is discovered. This is similar to
-- how docker pull, and existing behavior works
--
-- Ref: https://docs.docker.com/desktop/multi-arch/
collectArch :: Text
collectArch =
  toText $
    case arch of
      ("x86_64") -> "amd64" -- x86_64 is equivalent to amd64
      ("aarch64") -> "arm64" -- aarch64 is equivalent to arm64
      other -> other

collectDockerHost :: Has Diagnostics sig m => EnvVars -> m Text
collectDockerHost EnvVars{envDockerHost} =
  case envDockerHost of
    Nothing -> pure defaultDockerHost
    Just host ->
      if Text.isPrefixOf "unix://" host
        then pure $ withoutUnixSocketScheme host
        else do
          warn $ NotSupportedHostScheme host
          pure defaultDockerHost
  where
    withoutUnixSocketScheme :: Text -> Text
    withoutUnixSocketScheme = Text.replace "unix://" ""

defaultDockerHost :: Text
defaultDockerHost = "/var/run/docker.sock"

newtype NotSupportedHostScheme = NotSupportedHostScheme Text

instance ToDiagnostic NotSupportedHostScheme where
  renderDiagnostic (NotSupportedHostScheme provided) =
    vsep
      [ "Only unix domain sockets are supported for DOCKER_HOST value."
      , pretty $ "Provided 'DOCKER_HOST' via environment variable: " <> provided
      , ""
      , pretty $ "fossa will use: " <> "unix://" <> defaultDockerHost <> " instead, to connect with docker engine api (if needed)."
      ]<|MERGE_RESOLUTION|>--- conflicted
+++ resolved
@@ -13,14 +13,8 @@
 import Data.Text qualified as Text
 import GHC.Generics (Generic)
 import Options.Applicative (Parser, argument, metavar, str)
-<<<<<<< HEAD
-import Options.Applicative.Builder (helpDoc)
-import Prettyprinter (pretty, vsep)
-import Style (applyFossaStyle, formatStringToDoc)
-=======
 import Prettyprinter (pretty, vsep)
 import Style (applyFossaStyle, stringToHelpDoc)
->>>>>>> b78c3ba1
 import System.Info (arch)
 
 newtype ImageText = ImageText
@@ -32,11 +26,7 @@
   toEncoding = genericToEncoding defaultOptions
 
 imageTextArg :: Parser ImageText
-<<<<<<< HEAD
-imageTextArg = ImageText <$> argument str (applyFossaStyle <> metavar "IMAGE" <> helpDoc (formatStringToDoc "The image to scan"))
-=======
 imageTextArg = ImageText <$> argument str (applyFossaStyle <> metavar "IMAGE" <> stringToHelpDoc "The image to scan")
->>>>>>> b78c3ba1
 
 -- | Get current runtime arch, We use this to find suitable image,
 -- if multi-platform image is discovered. This is similar to
