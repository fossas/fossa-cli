{-# LANGUAGE RecordWildCards #-}

module App.Fossa.Config.Container.ListTargets (
  subcommand,
  mergeOpts,
  ContainerListTargetsOptions (..),
  ContainerListTargetsConfig (..),
) where

import App.Fossa.Config.ConfigFile (ConfigFile)
import App.Fossa.Config.Container.Common (
  ImageText,
  collectArch,
  collectDockerHost,
  imageTextArg,
 )
import App.Fossa.Config.EnvironmentVars (EnvVars)
import Control.Algebra (Has)
import Control.Effect.Diagnostics (Diagnostics)
import Data.Aeson (ToJSON, defaultOptions, genericToEncoding)
import Data.Aeson.Types (toEncoding)
import Data.Text
import GHC.Generics (Generic)
import Options.Applicative (
  CommandFields,
  Mod,
  Parser,
  command,
  info,
  progDescDoc,
 )
import Style (formatStringToDoc)

newtype ContainerListTargetsOptions = ContainerListTargetsOptions
  { imageLocator :: ImageText
  }
  deriving (Eq, Ord, Show, Generic)

instance ToJSON ContainerListTargetsOptions where
  toEncoding = genericToEncoding defaultOptions

data ContainerListTargetsConfig = ContainerListTargetsConfig
  { cfgImageLocator :: ImageText
  , dockerHost :: Text
  , arch :: Text
  }
  deriving (Eq, Ord, Show, Generic)

instance ToJSON ContainerListTargetsConfig where
  toEncoding = genericToEncoding defaultOptions

subcommand :: (ContainerListTargetsOptions -> a) -> Mod CommandFields a
subcommand f =
  command
    "list-targets"
    ( info (f <$> listTargetParser) $
<<<<<<< HEAD
        progDescDoc (formatStringToDoc "Lists target with container image")
=======
        progDescDoc $
          formatStringToDoc "Lists target with container image"
>>>>>>> b78c3ba1
    )

listTargetParser :: Parser ContainerListTargetsOptions
listTargetParser =
  ContainerListTargetsOptions
    <$> imageTextArg

mergeOpts ::
  Has Diagnostics sig m =>
  Maybe ConfigFile ->
  EnvVars ->
  ContainerListTargetsOptions ->
  m ContainerListTargetsConfig
mergeOpts _ envvars ContainerListTargetsOptions{..} =
  ContainerListTargetsConfig imageLocator
    <$> collectDockerHost envvars
    <*> pure (collectArch)<|MERGE_RESOLUTION|>--- conflicted
+++ resolved
@@ -54,12 +54,8 @@
   command
     "list-targets"
     ( info (f <$> listTargetParser) $
-<<<<<<< HEAD
-        progDescDoc (formatStringToDoc "Lists target with container image")
-=======
         progDescDoc $
           formatStringToDoc "Lists target with container image"
->>>>>>> b78c3ba1
     )
 
 listTargetParser :: Parser ContainerListTargetsOptions
