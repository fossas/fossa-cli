--- conflicted
+++ resolved
@@ -57,11 +57,7 @@
   switch,
  )
 import Options.Applicative.Builder (helpDoc, progDescDoc)
-<<<<<<< HEAD
-import Style (applyFossaStyle, formatStringToDoc)
-=======
 import Style (applyFossaStyle, formatStringToDoc, stringToHelpDoc)
->>>>>>> b78c3ba1
 
 data NoUpload = NoUpload
 data JsonOutput = JsonOutput deriving (Generic)
@@ -115,15 +111,9 @@
       ( applyFossaStyle
           <> long "output"
           <> short 'o'
-<<<<<<< HEAD
-          <> helpDoc (formatStringToDoc "Output results to stdout instead of uploading to FOSSA")
-      )
-    <*> flagOpt JsonOutput (applyFossaStyle <> long "json" <> helpDoc (formatStringToDoc "Output project metadata as JSON to the console. This is useful for communicating with the FOSSA API."))
-=======
           <> stringToHelpDoc "Output results to stdout instead of uploading to FOSSA"
       )
     <*> flagOpt JsonOutput (applyFossaStyle <> long "json" <> stringToHelpDoc "Output project metadata as JSON to the console. This is useful for communicating with the FOSSA API.")
->>>>>>> b78c3ba1
     <*> optional
       ( strOption
           ( applyFossaStyle
@@ -134,13 +124,8 @@
       )
     <*> metadataOpts
     <*> imageTextArg
-<<<<<<< HEAD
-    <*> switch (applyFossaStyle <> long "experimental-scanner" <> helpDoc (formatStringToDoc "Uses experimental fossa native container scanner") <> hidden)
-    <*> switch (applyFossaStyle <> long "only-system-deps" <> helpDoc (formatStringToDoc "Only analyzes system dependencies (e.g. apk, dep, rpm)"))
-=======
     <*> switch (applyFossaStyle <> long "experimental-scanner" <> stringToHelpDoc "Uses experimental fossa native container scanner" <> hidden)
     <*> switch (applyFossaStyle <> long "only-system-deps" <> stringToHelpDoc "Only analyzes system dependencies (e.g. apk, dep, rpm)")
->>>>>>> b78c3ba1
 
 mergeOpts ::
   (Has Diagnostics sig m) =>
