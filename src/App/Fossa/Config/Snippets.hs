module App.Fossa.Config.Snippets (
  mkSubCommand,
  SnippetsConfig (..),
  SnippetsCommand,
  CommitOutputFormat (..),
  SnippetKind (..),
  SnippetTarget (..),
  SnippetTransform (..),
  AnalyzeConfig (..),
  CommitConfig (..),
  labelForKind,
  labelForTarget,
  labelForTransform,
) where

import App.Fossa.Config.Common (baseDirArg, collectBaseDir, endpointHelp, fossaApiKeyCmdText, fossaApiKeyHelp)
import App.Fossa.Subcommand (EffStack, GetCommonOpts, GetSeverity (..), SubCommand (..))
import App.OptionExtensions (uriOption)
import App.Types (BaseDir)
import Control.Carrier.Lift (sendIO)
import Control.Effect.Diagnostics (Diagnostics, Has)
import Control.Effect.Lift (Lift)
import Data.Aeson (ToJSON, defaultOptions, genericToEncoding, toEncoding)
import Data.List qualified as List
import Data.String.Conversion (ToString, ToText, toString, toText)
import Data.Text (Text)
import Effect.Logger (Severity (..))
import Effect.ReadFS (ReadFS)
import GHC.Generics (Generic)
import Options.Applicative (InfoMod, Parser, command, eitherReader, helpDoc, info, long, many, metavar, option, optional, progDescDoc, short, strOption, subparser, switch, (<|>))
import Path (Abs, Dir, Path)
import Path.IO qualified as Path
<<<<<<< HEAD
import Style (applyFossaStyle, formatStringToDoc)
=======
import Style (applyFossaStyle, formatStringToDoc, stringToHelpDoc)
>>>>>>> b78c3ba1
import Text.URI (URI)

data SnippetsCommand
  = CommandAnalyze
      FilePath -- Scan root
      Bool -- Debug
      (Maybe URI) -- The FOSSA endpoint. Not currently used, but accepted for backwards compatibility.
      (Maybe Text) -- The FOSSA API key. Not currently used, but accepted for backwards compatibility.
      FilePath -- Output directory
      Bool -- Whether to overwrite output directory
      [SnippetTarget]
      [SnippetKind]
      [SnippetTransform]
  | CommandCommit
      FilePath -- Scan root
      Bool -- Debug
      (Maybe URI) -- The FOSSA endpoint. Not currently used, but accepted for backwards compatibility.
      (Maybe Text) -- The FOSSA API key. Not currently used, but accepted for backwards compatibility.
      FilePath -- Analyze's output directory
      Bool -- Whether to overwrite output file
      (Maybe CommitOutputFormat)
      [SnippetTarget]
      [SnippetKind]
      [SnippetTransform]

snippetsInfo :: InfoMod a
snippetsInfo = progDescDoc $ formatStringToDoc "FOSSA snippet scanning"

snippetsAnalyzeInfo :: InfoMod a
snippetsAnalyzeInfo = progDescDoc $ formatStringToDoc "Analyze a local project for snippet matches"

snippetsCommitInfo :: InfoMod a
snippetsCommitInfo = progDescDoc $ formatStringToDoc "Commit matches discovered during analyze into a fossa-deps file"

instance GetSeverity SnippetsCommand where
  getSeverity :: SnippetsCommand -> Severity
  getSeverity (CommandAnalyze _ analyzeDebug _ _ _ _ _ _ _) = if analyzeDebug then SevDebug else SevInfo
  getSeverity (CommandCommit _ commitDebug _ _ _ _ _ _ _ _) = if commitDebug then SevDebug else SevInfo

instance GetCommonOpts SnippetsCommand

mkSubCommand :: (SnippetsConfig -> EffStack ()) -> SubCommand SnippetsCommand SnippetsConfig
mkSubCommand = SubCommand "snippets" snippetsInfo cliParser noLoadConfig mergeOpts
  where
    noLoadConfig = const $ pure Nothing

cliParser :: Parser SnippetsCommand
cliParser = analyze <|> commit
  where
    analyze = subparser . command "analyze" $ info analyzeOpts snippetsAnalyzeInfo
    analyzeOpts =
      CommandAnalyze
        <$> baseDirArg
<<<<<<< HEAD
        <*> switch (applyFossaStyle <> long "debug" <> helpDoc (formatStringToDoc "Enable debug logging"))
        <*> optional (uriOption (applyFossaStyle <> long "endpoint" <> short 'e' <> metavar "URL" <> helpDoc endpointHelp))
        <*> optional (strOption (applyFossaStyle <> long fossaApiKeyCmdText <> helpDoc fossaApiKeyHelp))
        <*> strOption (applyFossaStyle <> long "output" <> short 'o' <> helpDoc (formatStringToDoc "The directory to which matches are output"))
        <*> switch (applyFossaStyle <> long "overwrite-output" <> helpDoc (formatStringToDoc "If specified, overwrites the output directory if it exists"))
        <*> many (option (eitherReader parseTarget) (applyFossaStyle <> long "target" <> helpDoc (formatStringToDoc ("Analyze this combination of targets")) <> metavar "TARGET"))
        <*> many (option (eitherReader parseKind) (applyFossaStyle <> long "kind" <> helpDoc (formatStringToDoc "Analyze this combination of kinds") <> metavar "KIND"))
        <*> many (option (eitherReader parseTransform) (applyFossaStyle <> long "transform" <> helpDoc (formatStringToDoc "Analyze this combination of transforms") <> metavar "TRANSFORM"))
=======
        <*> switch (applyFossaStyle <> long "debug" <> stringToHelpDoc "Enable debug logging")
        <*> optional (uriOption (applyFossaStyle <> long "endpoint" <> short 'e' <> metavar "URL" <> helpDoc endpointHelp))
        <*> optional (strOption (applyFossaStyle <> long fossaApiKeyCmdText <> helpDoc fossaApiKeyHelp))
        <*> strOption (applyFossaStyle <> long "output" <> short 'o' <> stringToHelpDoc "The directory to which matches are output")
        <*> switch (applyFossaStyle <> long "overwrite-output" <> stringToHelpDoc "If specified, overwrites the output directory if it exists")
        <*> many (option (eitherReader parseTarget) (applyFossaStyle <> long "target" <> stringToHelpDoc "Analyze this combination of targets" <> metavar "TARGET"))
        <*> many (option (eitherReader parseKind) (applyFossaStyle <> long "kind" <> stringToHelpDoc "Analyze this combination of kinds" <> metavar "KIND"))
        <*> many (option (eitherReader parseTransform) (applyFossaStyle <> long "transform" <> stringToHelpDoc "Analyze this combination of transforms" <> metavar "TRANSFORM"))
>>>>>>> b78c3ba1
    commit = subparser . command "commit" $ info commitOpts snippetsCommitInfo
    commitOpts =
      CommandCommit
        <$> baseDirArg
<<<<<<< HEAD
        <*> switch (applyFossaStyle <> long "debug" <> helpDoc (formatStringToDoc "Enable debug logging"))
        <*> optional (uriOption (applyFossaStyle <> long "endpoint" <> short 'e' <> metavar "URL" <> helpDoc endpointHelp))
        <*> optional (strOption (applyFossaStyle <> long fossaApiKeyCmdText <> helpDoc fossaApiKeyHelp))
        <*> strOption (applyFossaStyle <> long "analyze-output" <> helpDoc (formatStringToDoc "The directory to which 'analyze' matches were saved"))
        <*> switch (applyFossaStyle <> long "overwrite-fossa-deps" <> helpDoc (formatStringToDoc "If specified, overwrites the 'fossa-deps' file if it exists"))
        <*> optional (option (eitherReader parseCommitOutputFormat) (applyFossaStyle <> long "format" <> helpDoc (formatStringToDoc ("The output format for the generated `fossa-deps` file")) <> metavar "FORMAT"))
        <*> many (option (eitherReader parseTarget) (applyFossaStyle <> long "target" <> helpDoc (formatStringToDoc "Commit this combination of targets") <> metavar "TARGET"))
        <*> many (option (eitherReader parseKind) (applyFossaStyle <> long "kind" <> helpDoc (formatStringToDoc "Commit this combination of kinds") <> metavar "KIND"))
        <*> many (option (eitherReader parseTransform) (applyFossaStyle <> long "transform" <> helpDoc (formatStringToDoc "Commit this combination of transforms") <> metavar "TRANSFORM"))
=======
        <*> switch (applyFossaStyle <> long "debug" <> stringToHelpDoc "Enable debug logging")
        <*> optional (uriOption (applyFossaStyle <> long "endpoint" <> short 'e' <> metavar "URL" <> helpDoc endpointHelp))
        <*> optional (strOption (applyFossaStyle <> long fossaApiKeyCmdText <> helpDoc fossaApiKeyHelp))
        <*> strOption (applyFossaStyle <> long "analyze-output" <> stringToHelpDoc "The directory to which 'analyze' matches were saved")
        <*> switch (applyFossaStyle <> long "overwrite-fossa-deps" <> stringToHelpDoc "If specified, overwrites the 'fossa-deps' file if it exists")
        <*> optional (option (eitherReader parseCommitOutputFormat) (applyFossaStyle <> long "format" <> stringToHelpDoc "The output format for the generated `fossa-deps` file" <> metavar "FORMAT"))
        <*> many (option (eitherReader parseTarget) (applyFossaStyle <> long "target" <> stringToHelpDoc "Commit this combination of targets" <> metavar "TARGET"))
        <*> many (option (eitherReader parseKind) (applyFossaStyle <> long "kind" <> stringToHelpDoc "Commit this combination of kinds" <> metavar "KIND"))
        <*> many (option (eitherReader parseTransform) (applyFossaStyle <> long "transform" <> stringToHelpDoc "Commit this combination of transforms" <> metavar "TRANSFORM"))
>>>>>>> b78c3ba1

mergeOpts ::
  ( Has Diagnostics sig m
  , Has (Lift IO) sig m
  , Has ReadFS sig m
  ) =>
  a ->
  b ->
  SnippetsCommand ->
  m SnippetsConfig
mergeOpts _ _ (CommandAnalyze path debug _ _ output overwrite targets kinds transforms) = do
  root <- collectBaseDir path
  output' <- sendIO $ Path.resolveDir' output
  pure . Analyze $ AnalyzeConfig root debug output' overwrite targets kinds transforms
mergeOpts _ _ (CommandCommit path debug _ _ analyzeOutput overwrite format targets kinds transforms) = do
  root <- collectBaseDir path
  analyzeOutput' <- sendIO $ Path.resolveDir' analyzeOutput
  pure . Commit $ CommitConfig root debug analyzeOutput' overwrite format targets kinds transforms

data SnippetsConfig
  = Analyze AnalyzeConfig
  | Commit CommitConfig
  deriving (Show, Generic)

instance ToJSON SnippetsConfig where
  toEncoding = genericToEncoding defaultOptions

data AnalyzeConfig = AnalyzeConfig
  { analyzeScanDir :: BaseDir
  , analyzeDebug :: Bool
  , analyzeOutput :: Path Abs Dir
  , analyzeOverwriteOutput :: Bool
  , analyzeTargets :: [SnippetTarget]
  , analyzeKinds :: [SnippetKind]
  , analyzeTransforms :: [SnippetTransform]
  }
  deriving (Show, Generic)

instance ToJSON AnalyzeConfig where
  toEncoding = genericToEncoding defaultOptions

data CommitConfig = CommitConfig
  { commitScanDir :: BaseDir
  , commitDebug :: Bool
  , commitAnalyzeOutput :: Path Abs Dir
  , commitOverwriteFossaDeps :: Bool
  , commitOutputFormat :: Maybe CommitOutputFormat
  , commitTargets :: [SnippetTarget]
  , commitKinds :: [SnippetKind]
  , commitTransforms :: [SnippetTransform]
  }
  deriving (Show, Generic)

instance ToJSON CommitConfig where
  toEncoding = genericToEncoding defaultOptions

-- | The targets of snippets to extract.
-- Reference: @millhone::extract::Target@.
data SnippetTarget
  = SnippetTargetFunction
  deriving (Eq, Enum, Bounded, Show, Generic)

instance ToJSON SnippetTarget where
  toEncoding = genericToEncoding defaultOptions

parseTarget :: String -> Either String SnippetTarget
parseTarget input = case List.find (\t -> toString t == input) optionsTarget of
  Just found -> Right found
  Nothing -> Left $ generateParseError input (toString <$> optionsTarget)

optionsTarget :: [SnippetTarget]
optionsTarget = enumFromTo minBound maxBound

instance ToText SnippetTarget where
  toText :: SnippetTarget -> Text
  toText SnippetTargetFunction = "function"

instance ToString SnippetTarget where
  toString :: SnippetTarget -> String
  toString = toString . toText

labelForTarget :: Text
labelForTarget = "--target"

-- | The kind of item this snippet represents.
-- Reference: @millhone::extract::Kind@.
data SnippetKind
  = SnippetKindSignature
  | SnippetKindBody
  | SnippetKindFull
  deriving (Eq, Enum, Bounded, Show, Generic)

instance ToJSON SnippetKind where
  toEncoding = genericToEncoding defaultOptions

instance ToText SnippetKind where
  toText :: SnippetKind -> Text
  toText SnippetKindSignature = "signature"
  toText SnippetKindBody = "body"
  toText SnippetKindFull = "full"

instance ToString SnippetKind where
  toString :: SnippetKind -> String
  toString = toString . toText

parseKind :: String -> Either String SnippetKind
parseKind input = case List.find (\t -> toString t == input) optionsKind of
  Just found -> Right found
  Nothing -> Left $ generateParseError input (toString <$> optionsKind)

optionsKind :: [SnippetKind]
optionsKind = enumFromTo minBound maxBound

labelForKind :: Text
labelForKind = "--kind"

-- | The normalization used to extract this snippet.
-- Reference: @millhone::extract::Transform@.
data SnippetTransform
  = SnippetTransformCode
  | SnippetTransformComment
  | SnippetTransformSpace
  deriving (Eq, Enum, Bounded, Show, Generic)

instance ToJSON SnippetTransform where
  toEncoding = genericToEncoding defaultOptions

instance ToText SnippetTransform where
  toText :: SnippetTransform -> Text
  toText SnippetTransformCode = "code"
  toText SnippetTransformComment = "comment"
  toText SnippetTransformSpace = "space"

instance ToString SnippetTransform where
  toString :: SnippetTransform -> String
  toString = toString . toText

parseTransform :: String -> Either String SnippetTransform
parseTransform input = case List.find (\t -> toString t == input) optionsTransform of
  Just found -> Right found
  Nothing -> Left $ generateParseError input (toString <$> optionsTransform)

optionsTransform :: [SnippetTransform]
optionsTransform = enumFromTo minBound maxBound

labelForTransform :: Text
labelForTransform = "--transform"

data CommitOutputFormat
  = Yml
  | Json
  deriving (Eq, Enum, Bounded, Show, Generic)

instance ToJSON CommitOutputFormat where
  toEncoding = genericToEncoding defaultOptions

instance ToText CommitOutputFormat where
  toText :: CommitOutputFormat -> Text
  toText Yml = "yml"
  toText Json = "json"

instance ToString CommitOutputFormat where
  toString :: CommitOutputFormat -> String
  toString = toString . toText

parseCommitOutputFormat :: String -> Either String CommitOutputFormat
parseCommitOutputFormat input = case List.find (\t -> toString t == input) optionsCommitOutputFormat of
  Just found -> Right found
  Nothing -> Left $ generateParseError input (toString <$> optionsCommitOutputFormat)

optionsCommitOutputFormat :: [CommitOutputFormat]
optionsCommitOutputFormat = enumFromTo minBound maxBound

generateParseError :: String -> [String] -> String
generateParseError input options = "'" <> input <> "' is not a valid option; expected one of: " <> List.intercalate ", " options<|MERGE_RESOLUTION|>--- conflicted
+++ resolved
@@ -30,11 +30,7 @@
 import Options.Applicative (InfoMod, Parser, command, eitherReader, helpDoc, info, long, many, metavar, option, optional, progDescDoc, short, strOption, subparser, switch, (<|>))
 import Path (Abs, Dir, Path)
 import Path.IO qualified as Path
-<<<<<<< HEAD
-import Style (applyFossaStyle, formatStringToDoc)
-=======
 import Style (applyFossaStyle, formatStringToDoc, stringToHelpDoc)
->>>>>>> b78c3ba1
 import Text.URI (URI)
 
 data SnippetsCommand
@@ -88,16 +84,6 @@
     analyzeOpts =
       CommandAnalyze
         <$> baseDirArg
-<<<<<<< HEAD
-        <*> switch (applyFossaStyle <> long "debug" <> helpDoc (formatStringToDoc "Enable debug logging"))
-        <*> optional (uriOption (applyFossaStyle <> long "endpoint" <> short 'e' <> metavar "URL" <> helpDoc endpointHelp))
-        <*> optional (strOption (applyFossaStyle <> long fossaApiKeyCmdText <> helpDoc fossaApiKeyHelp))
-        <*> strOption (applyFossaStyle <> long "output" <> short 'o' <> helpDoc (formatStringToDoc "The directory to which matches are output"))
-        <*> switch (applyFossaStyle <> long "overwrite-output" <> helpDoc (formatStringToDoc "If specified, overwrites the output directory if it exists"))
-        <*> many (option (eitherReader parseTarget) (applyFossaStyle <> long "target" <> helpDoc (formatStringToDoc ("Analyze this combination of targets")) <> metavar "TARGET"))
-        <*> many (option (eitherReader parseKind) (applyFossaStyle <> long "kind" <> helpDoc (formatStringToDoc "Analyze this combination of kinds") <> metavar "KIND"))
-        <*> many (option (eitherReader parseTransform) (applyFossaStyle <> long "transform" <> helpDoc (formatStringToDoc "Analyze this combination of transforms") <> metavar "TRANSFORM"))
-=======
         <*> switch (applyFossaStyle <> long "debug" <> stringToHelpDoc "Enable debug logging")
         <*> optional (uriOption (applyFossaStyle <> long "endpoint" <> short 'e' <> metavar "URL" <> helpDoc endpointHelp))
         <*> optional (strOption (applyFossaStyle <> long fossaApiKeyCmdText <> helpDoc fossaApiKeyHelp))
@@ -106,22 +92,10 @@
         <*> many (option (eitherReader parseTarget) (applyFossaStyle <> long "target" <> stringToHelpDoc "Analyze this combination of targets" <> metavar "TARGET"))
         <*> many (option (eitherReader parseKind) (applyFossaStyle <> long "kind" <> stringToHelpDoc "Analyze this combination of kinds" <> metavar "KIND"))
         <*> many (option (eitherReader parseTransform) (applyFossaStyle <> long "transform" <> stringToHelpDoc "Analyze this combination of transforms" <> metavar "TRANSFORM"))
->>>>>>> b78c3ba1
     commit = subparser . command "commit" $ info commitOpts snippetsCommitInfo
     commitOpts =
       CommandCommit
         <$> baseDirArg
-<<<<<<< HEAD
-        <*> switch (applyFossaStyle <> long "debug" <> helpDoc (formatStringToDoc "Enable debug logging"))
-        <*> optional (uriOption (applyFossaStyle <> long "endpoint" <> short 'e' <> metavar "URL" <> helpDoc endpointHelp))
-        <*> optional (strOption (applyFossaStyle <> long fossaApiKeyCmdText <> helpDoc fossaApiKeyHelp))
-        <*> strOption (applyFossaStyle <> long "analyze-output" <> helpDoc (formatStringToDoc "The directory to which 'analyze' matches were saved"))
-        <*> switch (applyFossaStyle <> long "overwrite-fossa-deps" <> helpDoc (formatStringToDoc "If specified, overwrites the 'fossa-deps' file if it exists"))
-        <*> optional (option (eitherReader parseCommitOutputFormat) (applyFossaStyle <> long "format" <> helpDoc (formatStringToDoc ("The output format for the generated `fossa-deps` file")) <> metavar "FORMAT"))
-        <*> many (option (eitherReader parseTarget) (applyFossaStyle <> long "target" <> helpDoc (formatStringToDoc "Commit this combination of targets") <> metavar "TARGET"))
-        <*> many (option (eitherReader parseKind) (applyFossaStyle <> long "kind" <> helpDoc (formatStringToDoc "Commit this combination of kinds") <> metavar "KIND"))
-        <*> many (option (eitherReader parseTransform) (applyFossaStyle <> long "transform" <> helpDoc (formatStringToDoc "Commit this combination of transforms") <> metavar "TRANSFORM"))
-=======
         <*> switch (applyFossaStyle <> long "debug" <> stringToHelpDoc "Enable debug logging")
         <*> optional (uriOption (applyFossaStyle <> long "endpoint" <> short 'e' <> metavar "URL" <> helpDoc endpointHelp))
         <*> optional (strOption (applyFossaStyle <> long fossaApiKeyCmdText <> helpDoc fossaApiKeyHelp))
@@ -131,7 +105,6 @@
         <*> many (option (eitherReader parseTarget) (applyFossaStyle <> long "target" <> stringToHelpDoc "Commit this combination of targets" <> metavar "TARGET"))
         <*> many (option (eitherReader parseKind) (applyFossaStyle <> long "kind" <> stringToHelpDoc "Commit this combination of kinds" <> metavar "KIND"))
         <*> many (option (eitherReader parseTransform) (applyFossaStyle <> long "transform" <> stringToHelpDoc "Commit this combination of transforms" <> metavar "TRANSFORM"))
->>>>>>> b78c3ba1
 
 mergeOpts ::
   ( Has Diagnostics sig m
