{-# LANGUAGE LambdaCase #-}
{-# LANGUAGE RecordWildCards #-}

module App.Fossa.Config.Common (
  -- * CLI Parsers
  CommonOpts (..),
  commonOpts,
  releaseGroupMetadataOpts,
  pathOpt,
  targetOpt,
  baseDirArg,
  metadataOpts,
<<<<<<< HEAD
  parsePolicyOptions,
=======
  configFileOpt,
  endpointOpt,
  apiKeyOpt,
>>>>>>> 133a0635

  -- * CLI Validators
  validateDir,
  validateFile,
  validateExists,
  validateApiKey,
  validateApiKeyGeneric,

  -- * CLI Collectors
  collectBaseDir,
  collectRevisionData,
  CacheAction (..),
  collectRevisionOverride,
  collectAPIMetadata,
  collectApiOpts,
  collectTelemetrySink,
  collectConfigFileFilters,
  collectConfigMavenScopeFilters,

  -- * Configuration Types
  ScanDestination (..),

  -- * Global Defaults
  defaultTimeoutDuration,
  collectRevisionData',
  fossaApiKeyCmdText,

  -- * Global Parser Help Message
  endpointHelp,
  fossaApiKeyHelp,
  configHelp,
<<<<<<< HEAD
  titleHelp,
  -- Deprecation
  deprecateConfigurableProjectMetadata,
=======
  deprecateReleaseGroupMetadata,
>>>>>>> 133a0635
) where

import App.Fossa.Config.ConfigFile (
  ConfigFile (
    configApiKey,
    configMavenScope,
    configPaths,
    configProject,
    configRevision,
    configServer,
    configTargets,
    configTelemetry
  ),
  ConfigPaths (pathsExclude, pathsOnly),
  ConfigProject (configProjID),
  ConfigRevision (configBranch, configCommit),
  ConfigTargets (targetsExclude, targetsOnly),
  ConfigTelemetry (telemetryScope),
  ConfigTelemetryScope (..),
  MavenScopeConfig (..),
  mergeFileCmdMetadata,
 )
import App.Fossa.Config.EnvironmentVars (EnvVars (..))
import App.Fossa.ProjectInference (
  InferredProject,
  inferProjectCached,
  inferProjectDefault,
  inferProjectFromVCS,
  mergeOverride,
  saveRevision,
 )
import App.OptionExtensions (uriOption)
import App.Types (
  BaseDir (BaseDir),
  OverrideProject (..),
  Policy (..),
  ProjectMetadata (..),
  ProjectRevision,
  ReleaseGroupMetadata (ReleaseGroupMetadata),
 )
import Control.Carrier.Telemetry.Types (
  TelemetrySink (TelemetrySinkToEndpoint, TelemetrySinkToFile),
 )
import Control.Effect.Diagnostics (
  Diagnostics,
  Has,
  errCtx,
  errorBoundary,
  fatalText,
  fromMaybeText,
  recover,
  rethrow,
  warn,
  (<||>),
 )
import Control.Effect.Lift (Lift, sendIO)
import Control.Monad (when)
import Control.Timeout (Duration (Minutes))
import Data.Aeson (ToJSON (toEncoding), defaultOptions, genericToEncoding)
import Data.Bifunctor (Bifunctor (first))
import Data.Functor.Extra ((<$$>))
import Data.Maybe (fromMaybe, isJust)
import Data.String (IsString)
import Data.String.Conversion (ToText (toText))
import Data.Text (Text, null, strip, toLower)
import Diag.Result (Result (Failure, Success), renderFailure)
import Discovery.Filters (AllFilters (AllFilters), MavenScopeFilters (..), comboExclude, comboInclude, setExclude, setInclude, targetFilterParser)
import Effect.Exec (Exec)
import Effect.Logger (Logger, logDebug, logInfo, renderIt, vsep)
import Effect.ReadFS (ReadFS, doesDirExist, doesFileExist)
import Fossa.API.Types (ApiKey (ApiKey), ApiOpts (ApiOpts), defaultApiPollDelay)
import GHC.Generics (Generic)
import Options.Applicative (
  Alternative (many),
  Parser,
  ReadM,
  argument,
  auto,
  eitherReader,
  internal,
  long,
  metavar,
  option,
  optional,
  readerError,
  short,
  str,
  strOption,
  switch,
  value,
  (<|>),
 )
import Options.Applicative.Builder (helpDoc)
import Options.Applicative.Help (AnsiStyle)
import Path (Abs, Dir, File, Path, Rel, SomeBase (..), parseRelDir)
import Path.Extra (SomePath (..))
import Path.IO (resolveDir', resolveFile')
import Prettyprinter (Doc, annotate)
import Prettyprinter.Render.Terminal (Color (Green, Red), color)
import Style (applyFossaStyle, boldItalicized, coloredBoldItalicized, formatDoc, stringToHelpDoc)
import Text.Megaparsec (errorBundlePretty, runParser)
import Text.URI (URI, mkURI)
import Types (TargetFilter)

data ScanDestination
  = -- | upload to fossa with provided api key and base url
    UploadScan ApiOpts ProjectMetadata
  | OutputStdout
  deriving (Eq, Ord, Show, Generic)

instance ToJSON ScanDestination where
  toEncoding = genericToEncoding defaultOptions

data CacheAction
  = ReadOnly
  | WriteOnly
  deriving (Eq, Ord, Show)

defaultTimeoutDuration :: Duration
defaultTimeoutDuration = Minutes 60

readMWithError :: Read a => String -> ReadM a
readMWithError errMsg = auto <|> readerError errMsg

metadataOpts :: Parser ProjectMetadata
metadataOpts =
  ProjectMetadata
    <$> optional (strOption (applyFossaStyle <> long "title" <> short 't' <> helpDoc titleHelp))
    <*> optional (strOption (applyFossaStyle <> long "project-url" <> short 'P' <> stringToHelpDoc "This repository's home page"))
    <*> optional (strOption (applyFossaStyle <> long "jira-project-key" <> short 'j' <> stringToHelpDoc "This repository's JIRA project key"))
    <*> optional (strOption (applyFossaStyle <> long "link" <> short 'L' <> stringToHelpDoc "A link to attach to the current build"))
    <*> optional (strOption (applyFossaStyle <> long "team" <> short 'T' <> stringToHelpDoc "This repository's team inside your organization"))
    <*> parsePolicyOptions
    <*> many (strOption (applyFossaStyle <> long "project-label" <> stringToHelpDoc "Assign up to 5 labels to the project"))
    <*> optional releaseGroupMetadataOpts

deprecateConfigurableProjectMetadata :: Has Diagnostics sig m => ProjectMetadata -> m ProjectMetadata
deprecateConfigurableProjectMetadata ProjectMetadata{..} = do
  when
    ( isJust projectTitle
        || isJust projectUrl
        || isJust projectJiraKey
        || isJust projectLink
        || isJust projectPolicy
        || isJust projectTeam
        || not (Prelude.null projectLabel)
    )
    $ warn deprecationMessage

  pure $ ProjectMetadata Nothing Nothing Nothing Nothing projectTeam Nothing [] projectReleaseGroup
  where
<<<<<<< HEAD
    deprecationMessage :: Text
    deprecationMessage =
      renderIt $
        vsep
          [ annotate (color Red) "Project options (--title, --project-url, --jira-project-key, --link, --policy, and --project-label) have been deprecated for this command."
          , "Refer to `fossa project` subcommands to interact with FOSSA projects."
          ]

policy :: Parser Policy
policy = PolicyName <$> (strOption (applyFossaStyle <> long "policy" <> helpDoc policyHelp))

policyId :: Parser Policy
policyId =
  PolicyId
    <$> ( option
            (readMWithError "failed to parse --policy-id, expecting int")
            (applyFossaStyle <> long "policy-id" <> helpDoc policyIdHelp)
        )

parsePolicyOptions :: Parser (Maybe Policy)
parsePolicyOptions = optional (policy <|> policyId) -- For Parsers '<|>' tries every alternative and fails if they all succeed.

titleHelp :: Maybe (Doc AnsiStyle)
titleHelp =
  Just . formatDoc $
    vsep
      [ "The title of the FOSSA project"
      , boldItalicized "Default: " <> "The project name"
      ]

policyHelp :: Maybe (Doc AnsiStyle)
policyHelp =
  Just . formatDoc $
    vsep
      [ "The name of the policy to assign to this project in FOSSA. Mutually excludes " <> coloredBoldItalicized Green "--policy-id" <> "."
      ]
policyIdHelp :: Maybe (Doc AnsiStyle)
policyIdHelp =
  Just . formatDoc $
    vsep
      [ "The id of the policy to assign to this project in FOSSA. Mutually excludes " <> coloredBoldItalicized Green "--policy" <> "."
      ]
=======
    titleHelp :: Maybe (Doc AnsiStyle)
    titleHelp =
      Just . formatDoc $
        vsep
          [ "The title of the FOSSA project"
          , boldItalicized "Default: " <> "The project name"
          ]

    policy :: Parser Policy
    policy = PolicyName <$> (strOption (applyFossaStyle <> long "policy" <> helpDoc policyHelp))

    policyId :: Parser Policy
    policyId =
      PolicyId
        <$> ( option
                (readMWithError "failed to parse --policy-id, expecting int")
                (applyFossaStyle <> long "policy-id" <> helpDoc policyIdHelp)
            )

    parsePolicyOptions :: Parser (Maybe Policy)
    parsePolicyOptions = optional (policy <|> policyId) -- For Parsers '<|>' tries every alternative and fails if they all succeed.
    policyHelp :: Maybe (Doc AnsiStyle)
    policyHelp =
      Just . formatDoc $
        vsep
          [ "The name of the policy to assign to this project in FOSSA. Mutually excludes " <> coloredBoldItalicized Green "--policy-id" <> "."
          ]
    policyIdHelp :: Maybe (Doc AnsiStyle)
    policyIdHelp =
      Just . formatDoc $
        vsep
          [ "The id of the policy to assign to this project in FOSSA. Mutually excludes " <> coloredBoldItalicized Green "--policy" <> "."
          ]
>>>>>>> 133a0635

releaseGroupMetadataOpts :: Parser ReleaseGroupMetadata
releaseGroupMetadataOpts =
  ReleaseGroupMetadata
    <$> strOption (applyFossaStyle <> long "release-group-name" <> stringToHelpDoc "The name of the release group to add this project to" <> internal)
    <*> strOption (applyFossaStyle <> long "release-group-release" <> stringToHelpDoc "The release of the release group to add this project to" <> internal)

deprecateReleaseGroupMetadata :: Has Diagnostics sig m => ProjectMetadata -> m ProjectMetadata
deprecateReleaseGroupMetadata projectMetadata = do
  case (projectReleaseGroup projectMetadata) of
    Nothing -> pure projectMetadata
    Just _ -> do
      warn deprecationMessage
      pure $ removeReleaseGroupMetadata projectMetadata
  where
    removeReleaseGroupMetadata :: ProjectMetadata -> ProjectMetadata
    removeReleaseGroupMetadata project = project{projectReleaseGroup = Nothing}

    deprecationMessage :: Text
    deprecationMessage =
      renderIt $
        vsep
          [annotate (color Red) "Release group options for this command have been deprecated. Refer to `fossa release-group` subcommands to interact with FOSSA release groups."]

pathOpt :: String -> Either String (Path Rel Dir)
pathOpt = first show . parseRelDir

targetOpt :: String -> Either String TargetFilter
targetOpt = first errorBundlePretty . runParser targetFilterParser "(Command-line arguments)" . toText

baseDirArg :: Parser String
baseDirArg = argument str (applyFossaStyle <> metavar "DIR" <> helpDoc baseDirDoc <> value ".")
  where
    baseDirDoc =
      Just . formatDoc $
        vsep
          [ "Set the base directory for scanning"
          , boldItalicized "Default: " <> "Current directory"
          ]

collectBaseDir ::
  ( Has Diagnostics sig m
  , Has (Lift IO) sig m
  , Has ReadFS sig m
  ) =>
  FilePath ->
  m BaseDir
collectBaseDir = fmap BaseDir . validateDir

validateDir ::
  ( Has Diagnostics sig m
  , Has (Lift IO) sig m
  , Has ReadFS sig m
  ) =>
  FilePath ->
  m (Path Abs Dir)
validateDir fp = do
  dir <- sendIO $ resolveDir' fp
  exists <- doesDirExist dir
  if exists
    then pure dir
    else fatalText $ "Directory does not exist: " <> toText dir

validateFile ::
  ( Has Diagnostics sig m
  , Has (Lift IO) sig m
  , Has ReadFS sig m
  ) =>
  FilePath ->
  m (Path Abs File)
validateFile fp = do
  file <- sendIO $ resolveFile' fp
  exists <- doesFileExist file
  if exists
    then pure file
    else fatalText $ "File does not exist: " <> toText file

validateExists ::
  ( Has Diagnostics sig m
  , Has (Lift IO) sig m
  , Has ReadFS sig m
  ) =>
  FilePath ->
  m SomePath
validateExists fp =
  recover (validateDir fp) >>= \case
    Nothing ->
      recover (validateFile fp) >>= \case
        Nothing -> fatalText $ "File does not exist: " <> toText fp
        -- Type included here so that if @validateFile@ ever changes this fails to compile,
        -- since we're asserting @Abs@.
        Just (resolved :: Path Abs File) -> pure . SomeFile $ Abs resolved
    -- Type included here so that if @validateFile@ ever changes this fails to compile,
    -- since we're asserting @Abs@.
    Just (resolved :: Path Abs Dir) -> pure . SomeDir $ Abs resolved

validateApiKey ::
  ( Has Diagnostics sig m
  ) =>
  Maybe ConfigFile ->
  EnvVars ->
  CommonOpts ->
  m ApiKey
validateApiKey maybeConfigFile EnvVars{envApiKey} CommonOpts{optAPIKey} = do
  textkey <-
    fromMaybeText "A FOSSA API key is required to run this command" $
      -- API key precedence is strictly defined:
      -- 1. Cmd-line option (rarely used, not encouraged)
      -- 2. Config file (maybe used)
      -- 3. Environment Variable (most common)
      optAPIKey
        <|> (maybeConfigFile >>= configApiKey)
        <|> envApiKey
  if Data.Text.null . strip $ textkey
    then fatalText "A FOSSA API key was specified, but it is an empty string"
    else pure $ ApiKey textkey

validateApiKeyGeneric ::
  ( Has Diagnostics sig m
  ) =>
  Maybe ConfigFile ->
  Maybe Text ->
  Maybe Text ->
  m ApiKey
validateApiKeyGeneric maybeConfigFile maybeEnvApiKey maybeOptAPIKey = do
  textkey <-
    fromMaybeText "A FOSSA API key is required to run this command" $
      -- API key precedence is strictly defined:
      -- 1. Cmd-line option (rarely used, not encouraged)
      -- 2. Config file (maybe used)
      -- 3. Environment Variable (most common)
      maybeOptAPIKey
        <|> (maybeConfigFile >>= configApiKey)
        <|> maybeEnvApiKey
  if Data.Text.null . strip $ textkey
    then fatalText "A FOSSA API key was specified, but it is an empty string"
    else pure $ ApiKey textkey

collectApiOpts :: (Has Diagnostics sig m) => Maybe ConfigFile -> EnvVars -> CommonOpts -> m ApiOpts
collectApiOpts maybeconfig envvars globals = do
  apikey <- validateApiKey maybeconfig envvars globals
  let configUri = maybeconfig >>= configServer >>= mkURI
      baseuri = optBaseUrl globals <|> configUri
  pure $ ApiOpts baseuri apikey defaultApiPollDelay

collectRevisionOverride :: Maybe ConfigFile -> OverrideProject -> OverrideProject
collectRevisionOverride maybeConfig OverrideProject{..} = override
  where
    override = OverrideProject projectName projectRevision projectBranch

    projectName :: Maybe Text
    projectName = overrideName <|> (maybeConfig >>= configProject >>= configProjID)

    projectRevision :: Maybe Text
    projectRevision = overrideRevision <|> (maybeConfig >>= configRevision >>= configCommit)

    projectBranch :: Maybe Text
    projectBranch = overrideBranch <|> (maybeConfig >>= configRevision >>= configBranch)

-- | Handles reading from and writing to the revision cache, based on CacheAction.
collectRevisionData ::
  ( Has Diagnostics sig m
  , Has Exec sig m
  , Has Logger sig m
  , Has (Lift IO) sig m
  , Has ReadFS sig m
  ) =>
  BaseDir ->
  Maybe ConfigFile ->
  CacheAction ->
  OverrideProject ->
  m ProjectRevision
collectRevisionData (BaseDir basedir) maybeConfig cacheStrategy cliOverride = do
  let override = collectRevisionOverride maybeConfig cliOverride
  case cacheStrategy of
    ReadOnly -> do
      inferred <- inferVCSInfo $ inferProjectCached basedir <||> inferProjectDefault basedir
      pure $ mergeOverride override inferred
    WriteOnly -> do
      inferred <- inferVCSInfo $ inferProjectDefault basedir
      let revision = mergeOverride override inferred
      saveRevision revision
      pure revision
  where
    inferVCSInfo ::
      ( Has Diagnostics sig m
      , Has Logger sig m
      , Has ReadFS sig m
      , Has Exec sig m
      ) =>
      m InferredProject ->
      m InferredProject
    inferVCSInfo nextStep = do
      vcsInfo <- errorBoundary $ inferProjectFromVCS basedir
      case vcsInfo of
        Failure emittedWarns errGroup ->
          do
            logDebug (renderFailure emittedWarns errGroup "Unable to infer project revision from VCS")
            logInfo "Unable to infer project revision from VCS, using current timestamp as the revision."
            nextStep
        Success _ _ -> rethrow vcsInfo

collectRevisionData' ::
  ( Has Diagnostics sig m
  , Has Exec sig m
  , Has Logger sig m
  , Has (Lift IO) sig m
  , Has ReadFS sig m
  ) =>
  m BaseDir ->
  Maybe ConfigFile ->
  CacheAction ->
  OverrideProject ->
  m ProjectRevision
collectRevisionData' basedir cfg cache override = do
  basedir' <- errCtx ("Cannot collect revision data without a valid base directory" :: Text) basedir
  collectRevisionData basedir' cfg cache override

collectAPIMetadata :: Has Diagnostics sig m => Maybe ConfigFile -> ProjectMetadata -> m ProjectMetadata
collectAPIMetadata cfgfile cliMeta = maybe (pure cliMeta) (mergeFileCmdMetadata cliMeta) cfgfile

collectTelemetrySink :: (Has (Lift IO) sig m, Has Diagnostics sig m) => Maybe ConfigFile -> EnvVars -> Maybe CommonOpts -> m (Maybe TelemetrySink)
collectTelemetrySink maybeConfigFile envvars maybeOpts = do
  let defaultScope = FullTelemetry
  -- Precedence is
  --  (1) command line
  --  (2) environment variable
  --  (3) configuration file
  let providedScope =
        fromMaybe
          defaultScope
          ( (maybeOpts >>= optTelemetry)
              <|> (envTelemetryScope envvars)
              <|> (telemetryScope <$> (configTelemetry =<< maybeConfigFile))
          )

  let isDebugMode = envTelemetryDebug envvars || (fmap optDebug maybeOpts == Just True)
  case (isDebugMode, providedScope) of
    (True, FullTelemetry) -> pure $ Just TelemetrySinkToFile
    (True, NoTelemetry) -> pure Nothing
    (False, NoTelemetry) -> pure Nothing
    (False, FullTelemetry) -> do
      let candidateOpts = fromMaybe emptyCommonOpts maybeOpts

      -- Not all commands require api key, if we do not have valid api key
      -- we do not know which endpoint to sink telemetry, this ensures we
      -- we do not emit telemetry of on-prem users when they do not have
      -- api opts configured.
      TelemetrySinkToEndpoint <$$> recover (collectApiOpts maybeConfigFile envvars candidateOpts)

data CommonOpts = CommonOpts
  { optDebug :: Bool
  , optBaseUrl :: Maybe URI
  , optProjectName :: Maybe Text
  , optProjectRevision :: Maybe Text
  , optAPIKey :: Maybe Text
  , optConfig :: Maybe FilePath
  , optTelemetry :: Maybe ConfigTelemetryScope
  }
  deriving (Eq, Ord, Show)

emptyCommonOpts :: CommonOpts
emptyCommonOpts = CommonOpts False Nothing Nothing Nothing Nothing Nothing Nothing

parseTelemetryScope :: ReadM ConfigTelemetryScope
parseTelemetryScope = eitherReader $ \scope ->
  case toLower . strip . toText $ scope of
    "off" -> Right NoTelemetry
    "full" -> Right FullTelemetry
    _ -> Left "Failed to parse telemetry scope, expected either: full or off"

fossaApiKeyCmdText :: IsString a => a
fossaApiKeyCmdText = "fossa-api-key"

commonOpts :: Parser CommonOpts
commonOpts =
  CommonOpts
    <$> switch (applyFossaStyle <> long "debug" <> stringToHelpDoc "Enable debug logging, and write detailed debug information to `fossa.debug.json`")
    <*> endpointOpt
    <*> optional (strOption (applyFossaStyle <> long "project" <> short 'p' <> helpDoc projectHelp))
    <*> optional (strOption (applyFossaStyle <> long "revision" <> short 'r' <> helpDoc revisionHelp))
    <*> apiKeyOpt
    <*> configFileOpt
    <*> optional (option parseTelemetryScope (applyFossaStyle <> long "with-telemetry-scope" <> helpDoc telemtryScopeHelp))
  where
    projectHelp :: Maybe (Doc AnsiStyle)
    projectHelp =
      Just . formatDoc $
        vsep
          [ "This repository's URL or VCS endpoint"
          , boldItalicized "Default: " <> "VCS remote 'origin'"
          ]
    revisionHelp :: Maybe (Doc AnsiStyle)
    revisionHelp =
      Just . formatDoc $
        vsep
          [ "This repository's current revision hash"
          , boldItalicized "Default: " <> "VCS hash HEAD"
          ]

    telemtryScopeHelp :: Maybe (Doc AnsiStyle)
    telemtryScopeHelp =
      Just . formatDoc $
        vsep
          [ "Scope of telemetry to use"
          , boldItalicized "Options: " <> coloredBoldItalicized Green "full" <> boldItalicized "|" <> coloredBoldItalicized Green "off"
          , boldItalicized "Default: " <> coloredBoldItalicized Green "full"
          ]

<<<<<<< HEAD
=======
apiKeyOpt :: Parser (Maybe Text)
apiKeyOpt = optional (strOption (applyFossaStyle <> long fossaApiKeyCmdText <> helpDoc fossaApiKeyHelp))

endpointOpt :: Parser (Maybe URI)
endpointOpt = optional (uriOption (applyFossaStyle <> long "endpoint" <> short 'e' <> metavar "URL" <> helpDoc endpointHelp))

configFileOpt :: Parser (Maybe FilePath)
configFileOpt = optional (strOption (applyFossaStyle <> long "config" <> short 'c' <> helpDoc configHelp))

>>>>>>> 133a0635
configHelp :: Maybe (Doc AnsiStyle)
configHelp =
  Just . formatDoc $
    vsep
      [ "Path to configuration file including filename"
      , boldItalicized "Default: " <> ".fossa.yml"
      ]

endpointHelp :: Maybe (Doc AnsiStyle)
endpointHelp =
  Just . formatDoc $
    vsep
      [ "The FOSSA API server base URL"
      , boldItalicized "Default: " <> "https://app.fossa.com"
      ]

fossaApiKeyHelp :: Maybe (Doc AnsiStyle)
fossaApiKeyHelp =
  Just . formatDoc $
    vsep
      [ "The FOSSA API server authentication key"
      , boldItalicized "Default: " <> "FOSSA_API_KEY from env"
      ]

collectConfigFileFilters :: ConfigFile -> AllFilters
collectConfigFileFilters configFile = do
  let pullFromFile :: (a -> [b]) -> (ConfigFile -> Maybe a) -> [b]
      pullFromFile field section = maybe [] field (section configFile)
      onlyT = pullFromFile targetsOnly configTargets
      onlyP = pullFromFile pathsOnly configPaths
      excludeT = pullFromFile targetsExclude configTargets
      excludeP = pullFromFile pathsExclude configPaths

  AllFilters (comboInclude onlyT onlyP) (comboExclude excludeT excludeP)

collectConfigMavenScopeFilters :: ConfigFile -> MavenScopeFilters
collectConfigMavenScopeFilters configFile = do
  let maybeMavenScopeConfigs = configMavenScope configFile
  case maybeMavenScopeConfigs of
    Nothing -> MavenScopeIncludeFilters mempty
    Just mavenScopeConfig -> case mavenScopeConfig of
      MavenScopeOnlyConfig filters -> MavenScopeIncludeFilters $ setInclude filters
      MavenScopeExcludeConfig filters -> MavenScopeExcludeFilters $ setExclude filters<|MERGE_RESOLUTION|>--- conflicted
+++ resolved
@@ -10,13 +10,10 @@
   targetOpt,
   baseDirArg,
   metadataOpts,
-<<<<<<< HEAD
   parsePolicyOptions,
-=======
   configFileOpt,
   endpointOpt,
   apiKeyOpt,
->>>>>>> 133a0635
 
   -- * CLI Validators
   validateDir,
@@ -48,13 +45,11 @@
   endpointHelp,
   fossaApiKeyHelp,
   configHelp,
-<<<<<<< HEAD
   titleHelp,
   -- Deprecation
   deprecateConfigurableProjectMetadata,
-=======
+  configHelp,
   deprecateReleaseGroupMetadata,
->>>>>>> 133a0635
 ) where
 
 import App.Fossa.Config.ConfigFile (
@@ -206,17 +201,16 @@
 
   pure $ ProjectMetadata Nothing Nothing Nothing Nothing projectTeam Nothing [] projectReleaseGroup
   where
-<<<<<<< HEAD
-    deprecationMessage :: Text
-    deprecationMessage =
-      renderIt $
+    titleHelp :: Maybe (Doc AnsiStyle)
+    titleHelp =
+      Just . formatDoc $
         vsep
-          [ annotate (color Red) "Project options (--title, --project-url, --jira-project-key, --link, --policy, and --project-label) have been deprecated for this command."
-          , "Refer to `fossa project` subcommands to interact with FOSSA projects."
+          [ "The title of the FOSSA project"
+          , boldItalicized "Default: " <> "The project name"
           ]
 
-policy :: Parser Policy
-policy = PolicyName <$> (strOption (applyFossaStyle <> long "policy" <> helpDoc policyHelp))
+    policy :: Parser Policy
+    policy = PolicyName <$> (strOption (applyFossaStyle <> long "policy" <> helpDoc policyHelp))
 
 policyId :: Parser Policy
 policyId =
@@ -249,41 +243,6 @@
     vsep
       [ "The id of the policy to assign to this project in FOSSA. Mutually excludes " <> coloredBoldItalicized Green "--policy" <> "."
       ]
-=======
-    titleHelp :: Maybe (Doc AnsiStyle)
-    titleHelp =
-      Just . formatDoc $
-        vsep
-          [ "The title of the FOSSA project"
-          , boldItalicized "Default: " <> "The project name"
-          ]
-
-    policy :: Parser Policy
-    policy = PolicyName <$> (strOption (applyFossaStyle <> long "policy" <> helpDoc policyHelp))
-
-    policyId :: Parser Policy
-    policyId =
-      PolicyId
-        <$> ( option
-                (readMWithError "failed to parse --policy-id, expecting int")
-                (applyFossaStyle <> long "policy-id" <> helpDoc policyIdHelp)
-            )
-
-    parsePolicyOptions :: Parser (Maybe Policy)
-    parsePolicyOptions = optional (policy <|> policyId) -- For Parsers '<|>' tries every alternative and fails if they all succeed.
-    policyHelp :: Maybe (Doc AnsiStyle)
-    policyHelp =
-      Just . formatDoc $
-        vsep
-          [ "The name of the policy to assign to this project in FOSSA. Mutually excludes " <> coloredBoldItalicized Green "--policy-id" <> "."
-          ]
-    policyIdHelp :: Maybe (Doc AnsiStyle)
-    policyIdHelp =
-      Just . formatDoc $
-        vsep
-          [ "The id of the policy to assign to this project in FOSSA. Mutually excludes " <> coloredBoldItalicized Green "--policy" <> "."
-          ]
->>>>>>> 133a0635
 
 releaseGroupMetadataOpts :: Parser ReleaseGroupMetadata
 releaseGroupMetadataOpts =
@@ -593,8 +552,6 @@
           , boldItalicized "Default: " <> coloredBoldItalicized Green "full"
           ]
 
-<<<<<<< HEAD
-=======
 apiKeyOpt :: Parser (Maybe Text)
 apiKeyOpt = optional (strOption (applyFossaStyle <> long fossaApiKeyCmdText <> helpDoc fossaApiKeyHelp))
 
@@ -604,7 +561,6 @@
 configFileOpt :: Parser (Maybe FilePath)
 configFileOpt = optional (strOption (applyFossaStyle <> long "config" <> short 'c' <> helpDoc configHelp))
 
->>>>>>> 133a0635
 configHelp :: Maybe (Doc AnsiStyle)
 configHelp =
   Just . formatDoc $
