--- conflicted
+++ resolved
@@ -135,11 +135,7 @@
 import Path.IO (resolveDir', resolveFile')
 import Prettyprinter (Doc)
 import Prettyprinter.Render.Terminal (Color (Green))
-<<<<<<< HEAD
-import Style (applyFossaStyle, boldItalicized, coloredBoldItalicized, formatDoc, formatStringToDoc)
-=======
 import Style (applyFossaStyle, boldItalicized, coloredBoldItalicized, formatDoc, stringToHelpDoc)
->>>>>>> b78c3ba1
 import Text.Megaparsec (errorBundlePretty, runParser)
 import Text.URI (URI, mkURI)
 import Types (TargetFilter)
@@ -168,21 +164,12 @@
 metadataOpts =
   ProjectMetadata
     <$> optional (strOption (applyFossaStyle <> long "title" <> short 't' <> helpDoc titleHelp))
-<<<<<<< HEAD
-    <*> optional (strOption (applyFossaStyle <> long "project-url" <> short 'P' <> helpDoc (formatStringToDoc "This repository's home page")))
-    <*> optional (strOption (applyFossaStyle <> long "jira-project-key" <> short 'j' <> helpDoc (formatStringToDoc "This repository's JIRA project key")))
-    <*> optional (strOption (applyFossaStyle <> long "link" <> short 'L' <> helpDoc (formatStringToDoc "A link to attach to the current build")))
-    <*> optional (strOption (applyFossaStyle <> long "team" <> short 'T' <> helpDoc (formatStringToDoc "This repository's team inside your organization")))
-    <*> parsePolicyOptions
-    <*> many (strOption (applyFossaStyle <> long "project-label" <> helpDoc (formatStringToDoc "Assign up to 5 labels to the project")))
-=======
     <*> optional (strOption (applyFossaStyle <> long "project-url" <> short 'P' <> stringToHelpDoc "This repository's home page"))
     <*> optional (strOption (applyFossaStyle <> long "jira-project-key" <> short 'j' <> stringToHelpDoc "This repository's JIRA project key"))
     <*> optional (strOption (applyFossaStyle <> long "link" <> short 'L' <> stringToHelpDoc "A link to attach to the current build"))
     <*> optional (strOption (applyFossaStyle <> long "team" <> short 'T' <> stringToHelpDoc "This repository's team inside your organization"))
     <*> parsePolicyOptions
     <*> many (strOption (applyFossaStyle <> long "project-label" <> stringToHelpDoc "Assign up to 5 labels to the project"))
->>>>>>> b78c3ba1
     <*> optional releaseGroupMetadataOpts
   where
     policy :: Parser Policy
@@ -200,59 +187,30 @@
     parsePolicyOptions = optional (policy <|> policyId) -- For Parsers '<|>' tries every alternative and fails if they all succeed.
     titleHelp :: Maybe (Doc AnsiStyle)
     titleHelp =
-<<<<<<< HEAD
-      Just $
-        formatDoc $
-          vsep
-            [ "The title of the FOSSA project"
-            , boldItalicized "Default: " <> "The project name"
-            ]
+      Just . formatDoc $
+        vsep
+          [ "The title of the FOSSA project"
+          , boldItalicized "Default: " <> "The project name"
+          ]
 
     policyHelp :: Maybe (Doc AnsiStyle)
     policyHelp =
-      Just $
-        formatDoc $
-          vsep
-            [ "The name of the policy to assign to this project in FOSSA. Mutually excludes " <> coloredBoldItalicized Green "--policy-id" <> "."
-            ]
+      Just . formatDoc $
+        vsep
+          [ "The name of the policy to assign to this project in FOSSA. Mutually excludes " <> coloredBoldItalicized Green "--policy-id" <> "."
+          ]
     policyIdHelp :: Maybe (Doc AnsiStyle)
     policyIdHelp =
-      Just $
-        formatDoc $
-          vsep
-            [ "The id of the policy to assign to this project in FOSSA. Mutually excludes " <> coloredBoldItalicized Green "--policy" <> "."
-            ]
-=======
-      Just . formatDoc $
-        vsep
-          [ "The title of the FOSSA project"
-          , boldItalicized "Default: " <> "The project name"
-          ]
-
-    policyHelp :: Maybe (Doc AnsiStyle)
-    policyHelp =
-      Just . formatDoc $
-        vsep
-          [ "The name of the policy to assign to this project in FOSSA. Mutually excludes " <> coloredBoldItalicized Green "--policy-id" <> "."
-          ]
-    policyIdHelp :: Maybe (Doc AnsiStyle)
-    policyIdHelp =
       Just . formatDoc $
         vsep
           [ "The id of the policy to assign to this project in FOSSA. Mutually excludes " <> coloredBoldItalicized Green "--policy" <> "."
           ]
->>>>>>> b78c3ba1
 
 releaseGroupMetadataOpts :: Parser ReleaseGroupMetadata
 releaseGroupMetadataOpts =
   ReleaseGroupMetadata
-<<<<<<< HEAD
-    <$> strOption (applyFossaStyle <> long "release-group-name" <> helpDoc (formatStringToDoc "The name of the release group to add this project to"))
-    <*> strOption (applyFossaStyle <> long "release-group-release" <> helpDoc (formatStringToDoc "The release of the release group to add this project to"))
-=======
     <$> strOption (applyFossaStyle <> long "release-group-name" <> stringToHelpDoc "The name of the release group to add this project to")
     <*> strOption (applyFossaStyle <> long "release-group-release" <> stringToHelpDoc "The release of the release group to add this project to")
->>>>>>> b78c3ba1
 
 pathOpt :: String -> Either String (Path Rel Dir)
 pathOpt = first show . parseRelDir
@@ -264,20 +222,11 @@
 baseDirArg = argument str (applyFossaStyle <> metavar "DIR" <> helpDoc baseDirDoc <> value ".")
   where
     baseDirDoc =
-<<<<<<< HEAD
-      Just $
-        formatDoc $
-          vsep
-            [ "Set the base directory for scanning"
-            , boldItalicized "Default: " <> "Current directory"
-            ]
-=======
       Just . formatDoc $
         vsep
           [ "Set the base directory for scanning"
           , boldItalicized "Default: " <> "Current directory"
           ]
->>>>>>> b78c3ba1
 
 collectBaseDir ::
   ( Has Diagnostics sig m
@@ -495,11 +444,7 @@
 commonOpts :: Parser CommonOpts
 commonOpts =
   CommonOpts
-<<<<<<< HEAD
-    <$> switch (applyFossaStyle <> long "debug" <> helpDoc (formatStringToDoc "Enable debug logging, and write detailed debug information to `fossa.debug.json`"))
-=======
     <$> switch (applyFossaStyle <> long "debug" <> stringToHelpDoc "Enable debug logging, and write detailed debug information to `fossa.debug.json`")
->>>>>>> b78c3ba1
     <*> optional (uriOption (applyFossaStyle <> long "endpoint" <> short 'e' <> metavar "URL" <> helpDoc endpointHelp))
     <*> optional (strOption (applyFossaStyle <> long "project" <> short 'p' <> helpDoc projectHelp))
     <*> optional (strOption (applyFossaStyle <> long "revision" <> short 'r' <> helpDoc revisionHelp))
@@ -509,57 +454,6 @@
   where
     projectHelp :: Maybe (Doc AnsiStyle)
     projectHelp =
-<<<<<<< HEAD
-      Just $
-        formatDoc $
-          vsep
-            [ "This repository's URL or VCS endpoint"
-            , boldItalicized "Default: " <> "VCS remote 'origin'"
-            ]
-    revisionHelp :: Maybe (Doc AnsiStyle)
-    revisionHelp =
-      Just $
-        formatDoc $
-          vsep
-            [ "This repository's current revision hash"
-            , boldItalicized "Default: " <> "VCS hash HEAD"
-            ]
-    configHelp :: Maybe (Doc AnsiStyle)
-    configHelp =
-      Just $
-        formatDoc $
-          vsep
-            [ "Path to configuration file including filename"
-            , boldItalicized "Default: " <> ".fossa.yml"
-            ]
-    telemtryScopeHelp :: Maybe (Doc AnsiStyle)
-    telemtryScopeHelp =
-      Just $
-        formatDoc $
-          vsep
-            [ "Scope of telemetry to use"
-            , boldItalicized "Options: " <> coloredBoldItalicized Green "full" <> boldItalicized "|" <> coloredBoldItalicized Green "off"
-            , boldItalicized "Default: " <> coloredBoldItalicized Green "full"
-            ]
-
-endpointHelp :: Maybe (Doc AnsiStyle)
-endpointHelp =
-  Just $
-    formatDoc $
-      vsep
-        [ "The FOSSA API server base URL"
-        , boldItalicized "Default: " <> "https://app.fossa.com"
-        ]
-
-fossaApiKeyHelp :: Maybe (Doc AnsiStyle)
-fossaApiKeyHelp =
-  Just $
-    formatDoc $
-      vsep
-        [ "The FOSSA API server authentication key"
-        , boldItalicized "Default: " <> "FOSSA_API_KEY from env"
-        ]
-=======
       Just . formatDoc $
         vsep
           [ "This repository's URL or VCS endpoint"
@@ -603,7 +497,6 @@
       [ "The FOSSA API server authentication key"
       , boldItalicized "Default: " <> "FOSSA_API_KEY from env"
       ]
->>>>>>> b78c3ba1
 
 collectConfigFileFilters :: ConfigFile -> AllFilters
 collectConfigFileFilters configFile = do
