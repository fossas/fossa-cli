--- conflicted
+++ resolved
@@ -81,12 +81,8 @@
 import Discovery.Filters (targetFilterParser)
 import Effect.Exec (Exec)
 import Effect.ReadFS (ReadFS, doesDirExist, doesFileExist)
-<<<<<<< HEAD
 import Fossa.API.Types (ApiKey (ApiKey), ApiOpts (ApiOpts), defaultApiPollDelay)
-=======
-import Fossa.API.Types (ApiKey (ApiKey), ApiOpts (ApiOpts))
 import GHC.Generics (Generic)
->>>>>>> 6c6fda19
 import Options.Applicative (
   Parser,
   ReadM,
