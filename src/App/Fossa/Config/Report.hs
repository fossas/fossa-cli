--- conflicted
+++ resolved
@@ -51,15 +51,10 @@
   strOption,
   switch,
  )
-<<<<<<< HEAD
-import Prettyprinter (Doc, comma, hardline, punctuate, softline, viaShow)
-import Prettyprinter.Render.Terminal (AnsiStyle)
-=======
 import Options.Applicative.Builder (helpDoc)
 import Prettyprinter (Doc, comma, hardline, pretty, punctuate, viaShow)
 import Prettyprinter.Render.Terminal (AnsiStyle, Color (Green, Red))
 import Style (applyFossaStyle, boldItalicized, coloredBoldItalicized, formatDoc, stringToHelpDoc, styledDivider)
->>>>>>> b78c3ba1
 
 data ReportType = Attribution deriving (Eq, Ord, Enum, Bounded, Generic)
 
