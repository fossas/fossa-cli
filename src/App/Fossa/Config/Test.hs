--- conflicted
+++ resolved
@@ -8,10 +8,6 @@
   mkSubCommand,
 ) where
 
-<<<<<<< HEAD
-import App.Fossa.Config.BuildWait (WaitConfig, defaultWaitConfig)
-=======
->>>>>>> ac627786
 import App.Fossa.Config.Common (
   CacheAction (ReadOnly),
   CommonOpts (..),
