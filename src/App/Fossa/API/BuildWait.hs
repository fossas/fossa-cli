module App.Fossa.API.BuildWait (
  waitForScanCompletion,
  waitForIssues,
  waitForSherlockScan,
  waitForBuild,
) where

import App.Fossa.FossaAPIV1 qualified as Fossa
import App.Fossa.VPS.Scan.Core qualified as VPSCore
import App.Fossa.VPS.Scan.ScotlandYard qualified as ScotlandYard
import App.Types (ProjectRevision (projectName, projectRevision))
import Control.Concurrent (threadDelay)
import Control.Effect.Diagnostics (
  Diagnostics,
  Has,
  ToDiagnostic (..),
  fatal,
  fatalText,
  recover,
 )
import Control.Effect.Exception (Lift)
import Control.Effect.Lift (sendIO)
import Control.Effect.StickyLogger (StickyLogger, logSticky')
import Control.Timeout (Cancel, checkForCancel)
import Data.Text (Text)
import Effect.Logger (Logger, pretty, viaShow)
import Fossa.API.Types

pollDelaySeconds :: Int
pollDelaySeconds = 8

data WaitError
  = -- | We encountered the FAILED status on a build
    BuildFailed
  | -- | We ran out of time locally, and aborted
    LocalTimeout
  deriving (Eq, Ord, Show)

instance ToDiagnostic WaitError where
  renderDiagnostic BuildFailed = "The build failed. Check the FOSSA webapp for more details."
  renderDiagnostic LocalTimeout = "Build/Issue scan was not completed on the FOSSA server, and the --timeout duration has expired."

-- | Wait for either a normal build completion or a monorepo scan completion.
-- Try to detect the correct method, use provided fallback
waitForScanCompletion ::
  ( Has Diagnostics sig m
  , Has (Lift IO) sig m
  , Has Logger sig m
  , Has StickyLogger sig m
  ) =>
  ApiOpts ->
  ProjectRevision ->
  Cancel ->
  m ()
waitForScanCompletion apiopts revision cancelFlag = do
  -- Route is new, this may fail on on-prem if they haven't updated
  project <- recover $ Fossa.getProject apiopts revision

  -- Try inferring, fallback to standard.
  let runAsMonorepo = maybe False projectIsMonorepo project

  if runAsMonorepo
    then waitForMonorepoScan apiopts revision cancelFlag
    else waitForBuild apiopts revision cancelFlag

-- | Wait for a "normal" (non-VPS) build completion
waitForBuild ::
  ( Has Diagnostics sig m
  , Has (Lift IO) sig m
  , Has Logger sig m
  , Has StickyLogger sig m
  ) =>
  ApiOpts ->
  ProjectRevision ->
  Cancel ->
  m ()
waitForBuild apiOpts revision cancelFlag = do
  checkForTimeout cancelFlag
  build <- Fossa.getLatestBuild apiOpts revision

  case buildTaskStatus (buildTask build) of
    StatusSucceeded -> pure ()
    StatusFailed -> fatal BuildFailed
    otherStatus -> do
      logSticky' $ "[ Waiting for build completion... last status: " <> viaShow otherStatus <> " ]"
      sendIO $ threadDelay (pollDelaySeconds * 1_000_000)
      waitForBuild apiOpts revision cancelFlag

-- | Wait for monorepo scan completion
waitForMonorepoScan ::
  ( Has Diagnostics sig m
  , Has (Lift IO) sig m
  , Has Logger sig m
  , Has StickyLogger sig m
  ) =>
  ApiOpts ->
  ProjectRevision ->
  Cancel ->
  m ()
waitForMonorepoScan apiOpts revision cancelFlag = do
  checkForTimeout cancelFlag
<<<<<<< HEAD
  Organization orgId _ <- Fossa.getOrganization apiOpts
=======
  orgId <- Fossa.organizationId <$> Fossa.getOrganization apiOpts
>>>>>>> 756a76f0
  let locator = VPSCore.createLocator (projectName revision) orgId

  logSticky' "[ Getting latest scan ID ]"
  scan <- ScotlandYard.getLatestScan apiOpts locator (projectRevision revision)

  logSticky' "[ Waiting for monorepo scan... ]"
  waitForSherlockScan apiOpts locator cancelFlag (ScotlandYard.responseScanId scan)

waitForIssues ::
  ( Has Diagnostics sig m
  , Has (Lift IO) sig m
  , Has Logger sig m
  ) =>
  ApiOpts ->
  ProjectRevision ->
  Cancel ->
  m Issues
waitForIssues apiOpts revision cancelFlag = do
  checkForTimeout cancelFlag
  issues <- Fossa.getIssues apiOpts revision
  case issuesStatus issues of
    "WAITING" -> do
      sendIO $ threadDelay (pollDelaySeconds * 1_000_000)
      waitForIssues apiOpts revision cancelFlag
    _ -> pure issues

-- | Wait for sherlock scan completion (VPS)
waitForSherlockScan ::
  (Has Diagnostics sig m, Has (Lift IO) sig m, Has Logger sig m, Has StickyLogger sig m) =>
  ApiOpts ->
  VPSCore.Locator ->
  Cancel ->
  -- | scan ID
  Text ->
  m ()
waitForSherlockScan apiOpts locator cancelFlag scanId = do
  checkForTimeout cancelFlag
  scan <- ScotlandYard.getScan apiOpts locator scanId
  case ScotlandYard.responseScanStatus scan of
    Just "AVAILABLE" -> pure ()
    Just "ERROR" -> fatalText "The component scan failed. Check the FOSSA webapp for more details."
    Just otherStatus -> do
      logSticky' $ "[ Waiting for component scan... last status: " <> pretty otherStatus <> " ]"
      sendIO $ threadDelay (pollDelaySeconds * 1_000_000)
      waitForSherlockScan apiOpts locator cancelFlag scanId
    Nothing -> do
      sendIO $ threadDelay (pollDelaySeconds * 1_000_000)
      waitForSherlockScan apiOpts locator cancelFlag scanId

-- | Specialized version of 'checkForCancel' which represents
-- a backend build/issue scan timeout.
checkForTimeout ::
  ( Has Diagnostics sig m
  , Has (Lift IO) sig m
  ) =>
  Cancel ->
  m ()
checkForTimeout = checkForCancel LocalTimeout<|MERGE_RESOLUTION|>--- conflicted
+++ resolved
@@ -99,11 +99,7 @@
   m ()
 waitForMonorepoScan apiOpts revision cancelFlag = do
   checkForTimeout cancelFlag
-<<<<<<< HEAD
-  Organization orgId _ <- Fossa.getOrganization apiOpts
-=======
-  orgId <- Fossa.organizationId <$> Fossa.getOrganization apiOpts
->>>>>>> 756a76f0
+  orgId <- organizationId <$> Fossa.getOrganization apiOpts
   let locator = VPSCore.createLocator (projectName revision) orgId
 
   logSticky' "[ Getting latest scan ID ]"
