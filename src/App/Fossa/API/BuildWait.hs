--- conflicted
+++ resolved
@@ -5,11 +5,6 @@
 ) where
 
 import App.Types (ProjectRevision (projectName))
-<<<<<<< HEAD
-import App.Fossa.Config.BuildWait ( WaitConfig(..) ) 
-import Control.Concurrent (threadDelay)
-=======
->>>>>>> ac627786
 import Control.Effect.Diagnostics (
   Diagnostics,
   Has,
@@ -30,13 +25,9 @@
   getScan,
  )
 import Control.Effect.StickyLogger (StickyLogger, logSticky')
-<<<<<<< HEAD
-import Control.Timeout (Cancel, checkForCancel, durationToMicro)
-=======
 import Control.Timeout (Cancel, checkForCancel, delay)
 import Data.Text (Text)
 import Data.Text.Extra (showT)
->>>>>>> ac627786
 import Effect.Logger (Logger, pretty, viaShow)
 import Fossa.API.Types (
   ApiOpts (apiOptsPollDelay),
@@ -50,11 +41,7 @@
   ScanId,
   ScanResponse (..),
  )
-<<<<<<< HEAD
-import Srclib.Types (Locator, createCustomLocator)
-=======
 import Srclib.Types (Locator (..))
->>>>>>> ac627786
 
 data WaitError
   = -- | We encountered the FAILED status on a build
@@ -145,7 +132,7 @@
 waitForMonorepoScan revision cancelFlag = do
   checkForTimeout cancelFlag
   orgId <- organizationId <$> getOrganization
-  let locator = createCustomLocator revision
+  let locator = createCustomLocator (projectName revision) orgId
 
   logSticky' "[ Getting latest scan ID ]"
   scan <- getLatestScan locator revision
