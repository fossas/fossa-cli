--- conflicted
+++ resolved
@@ -94,14 +94,13 @@
 import Data.Aeson ((.=))
 import Data.Aeson qualified as Aeson
 import Data.ByteString.Lazy qualified as BL
-import Data.Error (SourceLocation, createEmptyBlock, getSourceLocation)
+import Data.Error (createBody)
 import Data.Flag (Flag, fromFlag)
 import Data.Foldable (traverse_)
 import Data.Functor (($>))
 import Data.List.NonEmpty qualified as NE
 import Data.Maybe (fromMaybe, mapMaybe)
 import Data.String.Conversion (decodeUtf8, toText)
-import Data.Text (Text)
 import Data.Text.Extra (showT)
 import Diag.Diagnostic as DI
 import Diag.Result (resultToMaybe)
@@ -118,7 +117,7 @@
   renderIt,
  )
 import Effect.ReadFS (ReadFS)
-import Errata (Errata, errataSimple)
+import Errata (Errata (..))
 import Path (Abs, Dir, Path, toFilePath)
 import Path.IO (makeRelative)
 import Prettyprinter (
@@ -413,18 +412,6 @@
   let keywordSearchResultsFound = (maybe False (not . null . lernieResultsKeywordSearches) lernieResults)
   let outputResult = buildResult includeAll additionalSourceUnits filteredProjects' licenseSourceUnits
 
-<<<<<<< HEAD
-  -- If we find nothing but keyword search, we exit with an error, but explain that the error may be ignorable.
-  -- We do not want to succeed, because nothing gets uploaded to the API for keyword searches, so `fossa test` will fail.
-  -- So the solution is to still fail, but give a hopefully useful explanation that the error can be ignored if all you were expecting is keyword search results.
-  case (keywordSearchResultsFound, checkForEmptyUpload includeAll projectScans filteredProjects' additionalSourceUnits licenseSourceUnits) of
-    (False, NoneDiscovered) -> Diag.errHelp ("Make sure your project is supported" :: Text) $ Diag.errDoc userGuideUrl $ Diag.fatal $ ErrNoProjectsDiscovered getSourceLocation
-    (True, NoneDiscovered) -> Diag.fatal $ ErrOnlyKeywordSearchResultsFound getSourceLocation
-    (False, FilteredAll) -> Diag.errDoc userGuideUrl $ Diag.fatal $ ErrFilteredAllProjects getSourceLocation
-    (True, FilteredAll) -> Diag.fatal $ ErrOnlyKeywordSearchResultsFound getSourceLocation
-    (_, CountedScanUnits scanUnits) -> doUpload outputResult iatAssertion destination basedir jsonOutput revision scanUnits
-
-=======
   scanUnits <-
     case (keywordSearchResultsFound, checkForEmptyUpload includeAll projectScans filteredProjects' additionalSourceUnits licenseSourceUnits) of
       (False, NoneDiscovered) -> Diag.warn ErrNoProjectsDiscovered $> emptyScanUnits
@@ -433,7 +420,7 @@
       (True, FilteredAll) -> Diag.warn ErrOnlyKeywordSearchResultsFound $> emptyScanUnits
       (_, CountedScanUnits scanUnits) -> pure scanUnits
   doUpload outputResult iatAssertion destination basedir jsonOutput revision scanUnits
->>>>>>> 2d374219
+
   pure outputResult
   where
     doUpload result iatAssertion destination basedir jsonOutput revision scanUnits =
@@ -526,16 +513,18 @@
 doAnalyzeDynamicLinkedBinary _ _ = pure Nothing
 
 data AnalyzeError
-  = ErrNoProjectsDiscovered (SourceLocation)
-  | ErrFilteredAllProjects (SourceLocation)
-  | ErrOnlyKeywordSearchResultsFound (SourceLocation)
+  = ErrNoProjectsDiscovered
+  | ErrFilteredAllProjects
+  | ErrOnlyKeywordSearchResultsFound
 
 instance Diag.ToDiagnostic AnalyzeError where
   renderDiagnostic :: AnalyzeError -> Errata
-  renderDiagnostic (ErrNoProjectsDiscovered srcLoc) =
-    errataSimple (Just "No analysis targets found in directory") (createEmptyBlock srcLoc) Nothing
-  renderDiagnostic (ErrFilteredAllProjects srcLoc) = do
-    let body =
+  renderDiagnostic ErrNoProjectsDiscovered = do
+    let help = "Refer to the provided documentation to ensure your project is supported"
+    let body = createBody Nothing (Just userGuideUrl) Nothing (Just help) Nothing
+    Errata (Just "No analysis targets found in directory") [] (Just body)
+  renderDiagnostic ErrFilteredAllProjects = do
+    let content =
           renderIt $
             vsep
               [ "This may be occurring because: "
@@ -546,15 +535,16 @@
               , vsep $ map (\i -> pretty $ "    * " <> toText i) ignoredPaths
               , ""
               ]
-    errataSimple (Just "Filtered out all projects") (createEmptyBlock srcLoc) (Just body)
-  renderDiagnostic (ErrOnlyKeywordSearchResultsFound srcLoc) = do
+        body = createBody (Just content) (Just userGuideUrl) Nothing Nothing Nothing
+    Errata (Just "Filtered out all projects") [] (Just body)
+  renderDiagnostic ErrOnlyKeywordSearchResultsFound = do
     let body =
           renderIt $
             vsep
               [ "Matches to your keyword searches were found, but no other analysis targets were found."
               , "This error can be safely ignored if you are only expecting keyword search results."
               ]
-    errataSimple (Just "Only keyword search results found") (createEmptyBlock srcLoc) (Just body)
+    Errata (Just "Only keyword search results found") [] (Just body)
 
 buildResult :: Flag IncludeAll -> [SourceUnit] -> [ProjectResult] -> Maybe LicenseSourceUnit -> Aeson.Value
 buildResult includeAll srcUnits projects licenseSourceUnits =
