--- conflicted
+++ resolved
@@ -259,12 +259,7 @@
         else Diag.context "fossa-deps" . runStickyLogger SevInfo $ analyzeFossaDepsFile basedir apiOpts
   let additionalSourceUnits :: [SourceUnit]
       additionalSourceUnits = mapMaybe (join . resultToMaybe) [manualSrcUnits, vsiResults, binarySearchResults]
-<<<<<<< HEAD
-  -- do not swallow errors
   traverse_ (Diag.flushLogs SevError SevWarn) [manualSrcUnits, vsiResults, binarySearchResults]
-=======
-  traverse_ (Diag.flushLogs SevError SevDebug) [vsiResults, binarySearchResults, manualSrcUnits]
->>>>>>> de5aafe7
 
   (projectScans, ()) <-
     Diag.context "discovery/analysis tasks"
