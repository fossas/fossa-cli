{-# LANGUAGE RecordWildCards #-}

module App.Fossa.Analyze (
  analyzeMain,
  updateProgress,
  runAnalyzers,
  runDependencyAnalysis,
  analyzeSubCommand,

  -- * Helpers
  toProjectResult,
  applyFiltersToProject,
) where

import App.Docs (userGuideUrl)
import App.Fossa.Analyze.Debug (collectDebugBundle, diagToDebug)
import App.Fossa.Analyze.Discover (
  DiscoverFunc (..),
  discoverFuncs,
 )
import App.Fossa.Analyze.Filter (
  CountedResult (..),
  checkForEmptyUpload,
 )
import App.Fossa.Analyze.GraphMangler (graphingToGraph)
import App.Fossa.Analyze.Project (ProjectResult (..), mkResult)
import App.Fossa.Analyze.ScanSummary (renderScanSummary)
import App.Fossa.Analyze.Types (
  AnalysisScanResult (AnalysisScanResult),
  AnalyzeProject (..),
  AnalyzeTaskEffs,
  DiscoveredProjectIdentifier (..),
  DiscoveredProjectScan (..),
 )
import App.Fossa.Analyze.Upload (ScanUnits (SourceUnitOnly), mergeSourceAndLicenseUnits, uploadSuccessfulAnalysis)
import App.Fossa.BinaryDeps (analyzeBinaryDeps)
import App.Fossa.Config.Analyze (
  AnalysisTacticTypes (..),
  AnalyzeCliOpts,
  AnalyzeConfig (..),
  BinaryDiscovery (BinaryDiscovery),
  DynamicLinkInspect (DynamicLinkInspect),
  ExperimentalAnalyzeConfig (..),
  IATAssertion (IATAssertion),
  IncludeAll (IncludeAll),
  NoDiscoveryExclusion (NoDiscoveryExclusion),
  ScanDestination (..),
  UnpackArchives (UnpackArchives),
 )
import App.Fossa.Config.Analyze qualified as Config
import App.Fossa.FirstPartyScan (runFirstPartyScan)
import App.Fossa.Lernie.Analyze (analyzeWithLernie)
import App.Fossa.Lernie.Types (LernieResults (..))
import App.Fossa.ManualDeps (analyzeFossaDepsFile)
import App.Fossa.PathDependency (enrichPathDependencies, enrichPathDependencies', withPathDependencyNudge)
import App.Fossa.PreflightChecks (preflightChecks)
<<<<<<< HEAD
=======
import App.Fossa.Reachability.Upload (analyzeForReachability)
>>>>>>> 7d76e065
import App.Fossa.Subcommand (SubCommand)
import App.Fossa.VSI.DynLinked (analyzeDynamicLinkedDeps)
import App.Fossa.VSI.IAT.AssertRevisionBinaries (assertRevisionBinaries)
import App.Fossa.VSI.Types qualified as VSI
import App.Fossa.VSIDeps (analyzeVSIDeps)
import App.Types (
  BaseDir (..),
  FirstPartyScansFlag (..),
  OverrideDynamicAnalysisBinary,
  ProjectRevision (..),
 )
import App.Util (FileAncestry, ancestryDirect)
import Codec.Compression.GZip qualified as GZip
import Control.Carrier.AtomicCounter (AtomicCounter, runAtomicCounter)
import Control.Carrier.Debug (Debug, debugMetadata, ignoreDebug)
import Control.Carrier.Diagnostics qualified as Diag
import Control.Carrier.Finally (Finally, Has, runFinally)
import Control.Carrier.FossaApiClient (runFossaApiClient)
import Control.Carrier.Output.IO (Output, output, runOutput)
import Control.Carrier.Reader (Reader, runReader)
import Control.Carrier.Stack.StickyLog (stickyLogStack)
import Control.Carrier.StickyLogger (StickyLogger, logSticky', runStickyLogger)
import Control.Carrier.TaskPool (
  Progress (..),
  TaskPool,
  forkTask,
  withTaskPool,
 )
import Control.Concurrent (getNumCapabilities)
import Control.Effect.Diagnostics (recover)
import Control.Effect.Exception (Lift)
import Control.Effect.FossaApiClient (FossaApiClient, getEndpointVersion)
import Control.Effect.Git (Git)
import Control.Effect.Lift (sendIO)
import Control.Effect.Stack (Stack, withEmptyStack)
import Control.Effect.Telemetry (Telemetry, trackResult, trackTimeSpent)
import Control.Monad (join, unless, void, when)
import Data.Aeson ((.=))
import Data.Aeson qualified as Aeson
import Data.ByteString.Lazy qualified as BL
import Data.Flag (Flag, fromFlag)
import Data.Foldable (traverse_)
import Data.Functor (($>))
import Data.List.NonEmpty qualified as NE
import Data.Maybe (fromMaybe, mapMaybe)
import Data.String.Conversion (decodeUtf8, toText)
import Data.Text.Extra (showT)
import Diag.Result (Result (..), resultToMaybe)
import Discovery.Archive qualified as Archive
import Discovery.Filters (AllFilters, MavenScopeFilters, applyFilters, filterIsVSIOnly, ignoredPaths, isDefaultNonProductionPath)
import Discovery.Projects (withDiscoveredProjects)
import Effect.Exec (Exec)
import Effect.Logger (
  Logger,
  Severity (..),
  logDebug,
  logInfo,
  logStdout,
 )
import Effect.ReadFS (ReadFS)
import Path (Abs, Dir, Path, toFilePath)
import Path.IO (makeRelative)
import Prettyprinter (
  Doc,
  Pretty (pretty),
  annotate,
  viaShow,
  vsep,
 )
import Prettyprinter.Render.Terminal (
  Color (Cyan, Green, Yellow),
  color,
 )
import Srclib.Converter qualified as Srclib
import Srclib.Types (LicenseSourceUnit (..), Locator, SourceUnit, sourceUnitToFullSourceUnit)
import Types (DiscoveredProject (..), FoundTargets)

debugBundlePath :: FilePath
debugBundlePath = "fossa.debug.json.gz"

analyzeSubCommand :: SubCommand AnalyzeCliOpts AnalyzeConfig
analyzeSubCommand = Config.mkSubCommand dispatch

dispatch ::
  ( Has Diag.Diagnostics sig m
  , Has Exec sig m
  , Has Git sig m
  , Has (Lift IO) sig m
  , Has Logger sig m
  , Has ReadFS sig m
  , Has Telemetry sig m
  ) =>
  AnalyzeConfig ->
  m ()
dispatch cfg = void $ analyzeMain cfg

-- This is just a handler for the Debug effect.
-- The real logic is in the inner analyze
analyzeMain ::
  ( Has Diag.Diagnostics sig m
  , Has Exec sig m
  , Has Git sig m
  , Has (Lift IO) sig m
  , Has Logger sig m
  , Has ReadFS sig m
  , Has Telemetry sig m
  ) =>
  AnalyzeConfig ->
  m Aeson.Value
analyzeMain cfg = case Config.severity cfg of
  SevDebug -> do
    (scope, res) <- collectDebugBundle cfg $ Diag.errorBoundaryIO $ analyze cfg
    sendIO . BL.writeFile debugBundlePath . GZip.compress $ Aeson.encode scope
    Diag.rethrow res
  _ -> ignoreDebug $ analyze cfg

runDependencyAnalysis ::
  ( AnalyzeProject proj
  , Aeson.ToJSON proj
  , Has (Lift IO) sig m
  , Has AtomicCounter sig m
  , Has Debug sig m
  , Has Logger sig m
  , Has ReadFS sig m
  , Has Exec sig m
  , Has (Output DiscoveredProjectScan) sig m
  , Has Stack sig m
  , Has (Reader ExperimentalAnalyzeConfig) sig m
  , Has (Reader MavenScopeFilters) sig m
  , Has (Reader AllFilters) sig m
  , Has (Reader OverrideDynamicAnalysisBinary) sig m
  , Has Telemetry sig m
  ) =>
  -- | Analysis base directory
  Path Abs Dir ->
  -- | Filters
  AllFilters ->
  -- | An optional path prefix to prepend to paths of discovered manifestFiles
  Maybe FileAncestry ->
  AnalysisTacticTypes ->
  -- | The project to analyze
  DiscoveredProject proj ->
  m ()
runDependencyAnalysis basedir filters pathPrefix allowedTactics project@DiscoveredProject{..} = do
  let dpi = DiscoveredProjectIdentifier projectPath projectType
  let hasNonProductionPath = isDefaultNonProductionPath basedir projectPath

  case (applyFiltersToProject basedir filters project, hasNonProductionPath) of
    (Nothing, _) -> do
      logInfo $ "Skipping " <> pretty projectType <> " project at " <> viaShow projectPath <> ": no filters matched"
      output $ SkippedDueToProvidedFilter dpi
    (Just _, True) -> do
      logInfo $ "Skipping " <> pretty projectType <> " project at " <> viaShow projectPath <> " (default non-production path filtering)"
      output $ SkippedDueToDefaultProductionFilter dpi
    (Just targets, False) -> do
      logInfo $ "Analyzing " <> pretty projectType <> " project at " <> pretty (toFilePath projectPath)
      let ctxMessage = "Project Analysis: " <> showT projectType
      graphResult <- Diag.runDiagnosticsIO . diagToDebug . stickyLogStack . withEmptyStack . Diag.context ctxMessage $ do
        debugMetadata "DiscoveredProject" project
        let analyzeFn = case allowedTactics of
              StaticOnly -> analyzeProjectStaticOnly
              Any -> analyzeProject
        trackTimeSpent (showT projectType) $ analyzeFn targets projectData
      Diag.flushLogs SevError SevDebug graphResult
      trackResult graphResult
      output $ Scanned dpi (mkResult basedir project pathPrefix <$> graphResult)

applyFiltersToProject :: Path Abs Dir -> AllFilters -> DiscoveredProject n -> Maybe FoundTargets
applyFiltersToProject basedir filters DiscoveredProject{..} =
  case makeRelative basedir projectPath of
    -- FIXME: this is required for --unpack-archives to continue to work.
    -- archives are not unpacked relative to the scan basedir, so "makeRelative"
    -- will always fail
    Nothing -> Just projectBuildTargets
    Just rel -> do
      applyFilters filters (toText projectType) rel projectBuildTargets

runAnalyzers ::
  ( AnalyzeTaskEffs sig m
  , Has (Output DiscoveredProjectScan) sig m
  , Has TaskPool sig m
  , Has AtomicCounter sig m
  ) =>
  AnalysisTacticTypes ->
  AllFilters ->
  Path Abs Dir ->
  Maybe FileAncestry ->
  m ()
runAnalyzers allowedTactics filters basedir pathPrefix = do
  if filterIsVSIOnly filters
    then do
      logInfo "Running in VSI only mode, skipping other analyzers"
      pure ()
    else traverse_ single discoverFuncs
  where
    single (DiscoverFunc f) = withDiscoveredProjects f basedir (runDependencyAnalysis basedir filters pathPrefix allowedTactics)

analyze ::
  ( Has Debug sig m
  , Has Diag.Diagnostics sig m
  , Has Exec sig m
  , Has Git sig m
  , Has (Lift IO) sig m
  , Has Logger sig m
  , Has ReadFS sig m
  , Has Telemetry sig m
  ) =>
  AnalyzeConfig ->
  m Aeson.Value
analyze cfg = Diag.context "fossa-analyze" $ do
  capabilities <- sendIO getNumCapabilities

  let maybeApiOpts = case destination of
        OutputStdout -> Nothing
        UploadScan opts _ -> Just opts
      BaseDir basedir = Config.baseDir cfg
      destination = Config.scanDestination cfg
      filters = Config.filterSet cfg
      iatAssertion = Config.iatAssertion $ Config.vsiOptions cfg
      includeAll = Config.includeAllDeps cfg
      jsonOutput = Config.jsonOutput cfg
      noDiscoveryExclusion = Config.noDiscoveryExclusion cfg
      revision = Config.projectRevision cfg
      skipResolutionSet = Config.vsiSkipSet $ Config.vsiOptions cfg
      vendoredDepsOptions = Config.vendoredDeps cfg
      grepOptions = Config.grepOptions cfg
      customFossaDepsFile = Config.customFossaDepsFile cfg
      shouldAnalyzePathDependencies = resolvePathDependencies $ Config.experimental cfg
      allowedTactics = Config.allowedTacticTypes cfg

  manualSrcUnits <-
    Diag.errorBoundaryIO . diagToDebug $
      if filterIsVSIOnly filters
        then do
          logInfo "Running in VSI only mode, skipping manual source units"
          pure Nothing
        else Diag.context "fossa-deps" . runStickyLogger SevInfo $ analyzeFossaDepsFile basedir customFossaDepsFile maybeApiOpts vendoredDepsOptions

  _ <- case destination of
    OutputStdout -> pure ()
    UploadScan apiOpts _ -> runFossaApiClient apiOpts preflightChecks

  -- additional source units are built outside the standard strategy flow, because they either
  -- require additional information (eg API credentials), or they return additional information (eg user deps).
  vsiResults <- Diag.errorBoundaryIO . diagToDebug $
    Diag.context "analyze-vsi" . runStickyLogger SevInfo . runFinally $ do
      let shouldRunVSI = fromFlag Config.VSIAnalysis $ Config.vsiAnalysisEnabled $ Config.vsiOptions cfg
      case (shouldRunVSI, maybeApiOpts) of
        (True, Just apiOpts') ->
          runFossaApiClient apiOpts' $
            analyzeVSI basedir revision filters skipResolutionSet
        _ -> pure Nothing
  dynamicLinkedResults <-
    Diag.errorBoundaryIO
      . diagToDebug
      . runReader filters
      $ Diag.context "discover-dynamic-linking" . doAnalyzeDynamicLinkedBinary basedir . Config.dynamicLinkingTarget
      $ Config.vsiOptions cfg
  binarySearchResults <-
    Diag.errorBoundaryIO . diagToDebug $
      Diag.context "discover-binaries" $
        if (fromFlag BinaryDiscovery $ Config.binaryDiscoveryEnabled $ Config.vsiOptions cfg)
          then analyzeDiscoverBinaries basedir filters
          else pure Nothing
  maybeLernieResults <-
    Diag.errorBoundaryIO . diagToDebug $
      if filterIsVSIOnly filters
        then do
          logInfo "Running in VSI only mode, skipping keyword search and custom-license search"
          pure Nothing
        else Diag.context "custom-license & keyword search" . runStickyLogger SevInfo $ analyzeWithLernie basedir maybeApiOpts grepOptions
  let lernieResults = join . resultToMaybe $ maybeLernieResults

  let -- This makes nice with additionalSourceUnits below, but throws out additional Result data.
      -- This is ok because 'resultToMaybe' would do that anyway.
      -- We'll use the original results to output warnings/errors below.
      vsiResults' :: [SourceUnit]
      vsiResults' = fromMaybe [] $ join (resultToMaybe vsiResults)

      additionalSourceUnits :: [SourceUnit]
      additionalSourceUnits = vsiResults' <> mapMaybe (join . resultToMaybe) [manualSrcUnits, binarySearchResults, dynamicLinkedResults]
  traverse_ (Diag.flushLogs SevError SevDebug) [manualSrcUnits, binarySearchResults, dynamicLinkedResults]
  -- Flush logs using the original Result from VSI.
  traverse_ (Diag.flushLogs SevError SevDebug) [vsiResults]
  -- Flush logs from lernie
  traverse_ (Diag.flushLogs SevError SevDebug) [maybeLernieResults]

  maybeFirstPartyScanResults <-
    Diag.errorBoundaryIO . diagToDebug $
      if firstPartyScansFlag cfg == FirstPartyScansOffFromFlag
        then do
          logInfo "first party scans forced off by the --experimental-block-first-party-scans flag. Skipping first party scans"
          pure Nothing
        else Diag.context "first-party-scans" . runStickyLogger SevInfo $ runFirstPartyScan basedir maybeApiOpts cfg
  let firstPartyScanResults = join . resultToMaybe $ maybeFirstPartyScanResults

  let discoveryFilters = if fromFlag NoDiscoveryExclusion noDiscoveryExclusion then mempty else filters
  (projectScans, ()) <-
    Diag.context "discovery/analysis tasks"
      . runOutput @DiscoveredProjectScan
      . runStickyLogger SevInfo
      . runFinally
      . withTaskPool capabilities updateProgress
      . runAtomicCounter
      . runReader (Config.experimental cfg)
      . runReader (Config.mavenScopeFilterSet cfg)
      . runReader discoveryFilters
      . runReader (Config.overrideDynamicAnalysis cfg)
      $ do
        runAnalyzers allowedTactics filters basedir Nothing
        when (fromFlag UnpackArchives $ Config.unpackArchives cfg) $
          forkTask $ do
            res <- Diag.runDiagnosticsIO . diagToDebug . stickyLogStack . withEmptyStack $ Archive.discover (runAnalyzers allowedTactics filters) basedir ancestryDirect
            Diag.withResult SevError SevWarn res (const (pure ()))
  logDebug $ "Unfiltered project scans: " <> pretty (show projectScans)

  let filteredProjects = mapMaybe toProjectResult projectScans
  logDebug $ "Filtered project scans: " <> pretty (show filteredProjects)

  maybeEndpointAppVersion <- case destination of
    UploadScan apiOpts _ -> runFossaApiClient apiOpts $ do
      -- Using 'recovery' as API corresponding to 'getEndpointVersion',
      -- seems to be not stable and we sometimes see TimeoutError in telemetry
      version <- recover getEndpointVersion
      debugMetadata "FossaEndpointCoreVersion" version
      pure version
    _ -> pure Nothing

  -- In our graph, we may have unresolved path dependencies
  -- If we are in output mode, do nothing. If we are in upload mode
  -- license scan all path dependencies, and upload findings to Endpoint,
  -- and queue a build for all path+ dependencies
  filteredProjects' <- case (shouldAnalyzePathDependencies, destination) of
    (True, UploadScan apiOpts _) ->
      Diag.context "path-dependencies"
        . runFossaApiClient apiOpts
        $ runStickyLogger SevInfo
        $ traverse (enrichPathDependencies includeAll vendoredDepsOptions revision) filteredProjects
    (True, _) -> pure $ map enrichPathDependencies' filteredProjects
    (False, _) -> traverse (withPathDependencyNudge includeAll) filteredProjects
  logDebug $ "Filtered projects with path dependencies: " <> pretty (show filteredProjects')

  let analysisResult = AnalysisScanResult projectScans vsiResults binarySearchResults manualSrcUnits dynamicLinkedResults maybeLernieResults
  reachabilityUnitsResult <- Diag.errorBoundaryIO . diagToDebug $ analyzeForReachability analysisResult
  reachabilityUnits <- case reachabilityUnitsResult of
    Diag.Result.Failure _ _ -> pure []
    Diag.Result.Success _ units -> pure units

  renderScanSummary (severity cfg) maybeEndpointAppVersion analysisResult cfg

  -- Need to check if vendored is empty as well, even if its a boolean that vendoredDeps exist
  let licenseSourceUnits =
        case (firstPartyScanResults, lernieResultsSourceUnit =<< lernieResults) of
          (Nothing, Nothing) -> Nothing
          (Just firstParty, Just lernie) -> Just $ firstParty <> lernie
          (Nothing, Just lernie) -> Just lernie
          (Just firstParty, Nothing) -> Just firstParty
  let keywordSearchResultsFound = (maybe False (not . null . lernieResultsKeywordSearches) lernieResults)
  let outputResult = buildResult includeAll additionalSourceUnits filteredProjects' licenseSourceUnits

  scanUnits <-
    case (keywordSearchResultsFound, checkForEmptyUpload includeAll projectScans filteredProjects' additionalSourceUnits licenseSourceUnits) of
      (False, NoneDiscovered) -> Diag.warn ErrNoProjectsDiscovered $> emptyScanUnits
      (True, NoneDiscovered) -> Diag.warn ErrOnlyKeywordSearchResultsFound $> emptyScanUnits
      (False, FilteredAll) -> Diag.warn ErrFilteredAllProjects $> emptyScanUnits
      (True, FilteredAll) -> Diag.warn ErrOnlyKeywordSearchResultsFound $> emptyScanUnits
      (_, CountedScanUnits scanUnits) -> pure scanUnits
  doUpload outputResult iatAssertion destination basedir jsonOutput revision scanUnits reachabilityUnits
  pure outputResult
  where
    doUpload result iatAssertion destination basedir jsonOutput revision scanUnits reachabilityUnits =
      case destination of
        OutputStdout -> logStdout . decodeUtf8 $ Aeson.encode result
        UploadScan apiOpts metadata ->
          Diag.context "upload-results"
            . runFossaApiClient apiOpts
            $ do
              locator <- uploadSuccessfulAnalysis (BaseDir basedir) metadata jsonOutput revision scanUnits reachabilityUnits
              doAssertRevisionBinaries iatAssertion locator

    emptyScanUnits :: ScanUnits
    emptyScanUnits = SourceUnitOnly []

toProjectResult :: DiscoveredProjectScan -> Maybe ProjectResult
toProjectResult (SkippedDueToProvidedFilter _) = Nothing
toProjectResult (SkippedDueToDefaultProductionFilter _) = Nothing
toProjectResult (Scanned _ res) = resultToMaybe res

analyzeVSI ::
  ( Has Diag.Diagnostics sig m
  , Has (Lift IO) sig m
  , Has Logger sig m
  , Has StickyLogger sig m
  , Has ReadFS sig m
  , Has Finally sig m
  , Has FossaApiClient sig m
  ) =>
  Path Abs Dir ->
  ProjectRevision ->
  AllFilters ->
  VSI.SkipResolution ->
  m (Maybe [SourceUnit])
analyzeVSI dir revision filters skipResolving = do
  logInfo "Running VSI analysis"

  let skippedLocators = VSI.unVSISkipResolution skipResolving
  unless (null skippedLocators) $
    do
      logInfo "Skipping resolution of the following locators:"
      traverse_ (logInfo . pretty . VSI.renderLocator) skippedLocators

  analyzeVSIDeps dir revision filters skipResolving

analyzeDiscoverBinaries ::
  ( Has Diag.Diagnostics sig m
  , Has (Lift IO) sig m
  , Has Logger sig m
  , Has ReadFS sig m
  ) =>
  Path Abs Dir ->
  AllFilters ->
  m (Maybe SourceUnit)
analyzeDiscoverBinaries dir filters = do
  if filterIsVSIOnly filters
    then do
      logInfo "Running in VSI only mode, skipping binary discovery"
      pure Nothing
    else do
      logInfo "Discovering binary files as dependencies"
      analyzeBinaryDeps dir filters

doAssertRevisionBinaries ::
  ( Has Diag.Diagnostics sig m
  , Has FossaApiClient sig m
  , Has ReadFS sig m
  , Has (Lift IO) sig m
  , Has Logger sig m
  ) =>
  IATAssertion ->
  Locator ->
  m ()
doAssertRevisionBinaries (IATAssertion (Just dir)) locator =
  assertRevisionBinaries dir locator
doAssertRevisionBinaries _ _ = pure ()

doAnalyzeDynamicLinkedBinary ::
  ( Has Diag.Diagnostics sig m
  , Has (Lift IO) sig m
  , Has Logger sig m
  , Has ReadFS sig m
  , Has Exec sig m
  , Has (Reader AllFilters) sig m
  ) =>
  Path Abs Dir ->
  DynamicLinkInspect ->
  m (Maybe SourceUnit)
doAnalyzeDynamicLinkedBinary root (DynamicLinkInspect (Just target)) = analyzeDynamicLinkedDeps root target
doAnalyzeDynamicLinkedBinary _ _ = pure Nothing

data AnalyzeError
  = ErrNoProjectsDiscovered
  | ErrFilteredAllProjects
  | ErrOnlyKeywordSearchResultsFound

instance Diag.ToDiagnostic AnalyzeError where
  renderDiagnostic :: AnalyzeError -> Doc ann
  renderDiagnostic ErrNoProjectsDiscovered =
    vsep
      [ "No analysis targets found in directory."
      , ""
      , "Make sure your project is supported. See the user guide for details:"
      , "    " <> pretty userGuideUrl
      , ""
      ]
  renderDiagnostic (ErrFilteredAllProjects) =
    vsep
      [ "Filtered out all projects. This may be occurring because: "
      , ""
      , " * No manual or vendor dependencies were provided with `fossa-deps` file."
      , " * Exclusion filters were used, filtering out discovered projects. "
      , " * Discovered projects resided in following ignored path by default:"
      , vsep $ map (\i -> pretty $ "    * " <> toText i) ignoredPaths
      , ""
      , "See the user guide for details:"
      , "    " <> pretty userGuideUrl
      , ""
      ]
  renderDiagnostic (ErrOnlyKeywordSearchResultsFound) =
    vsep
      [ "Matches to your keyword searches were found, but no other analysis targets were found."
      , "This error can be safely ignored if you are only expecting keyword search results."
      ]

buildResult :: Flag IncludeAll -> [SourceUnit] -> [ProjectResult] -> Maybe LicenseSourceUnit -> Aeson.Value
buildResult includeAll srcUnits projects licenseSourceUnits =
  Aeson.object
    [ "projects" .= map buildProject projects
    , "sourceUnits" .= mergedUnits
    ]
  where
    mergedUnits = case licenseSourceUnits of
      Nothing -> map sourceUnitToFullSourceUnit finalSourceUnits
      Just licenseUnits -> do
        NE.toList $ mergeSourceAndLicenseUnits finalSourceUnits licenseUnits
    finalSourceUnits = srcUnits ++ scannedUnits
    scannedUnits = map (Srclib.projectToSourceUnit (fromFlag IncludeAll includeAll)) projects

buildProject :: ProjectResult -> Aeson.Value
buildProject project =
  Aeson.object
    [ "path" .= projectResultPath project
    , "type" .= projectResultType project
    , "graph" .= graphingToGraph (projectResultGraph project)
    ]

updateProgress :: Has StickyLogger sig m => Progress -> m ()
updateProgress Progress{..} =
  logSticky'
    ( "[ "
        <> annotate (color Cyan) (pretty pQueued)
        <> " Waiting / "
        <> annotate (color Yellow) (pretty pRunning)
        <> " Running / "
        <> annotate (color Green) (pretty pCompleted)
        <> " Completed"
        <> " ]"
    )<|MERGE_RESOLUTION|>--- conflicted
+++ resolved
@@ -53,11 +53,8 @@
 import App.Fossa.Lernie.Types (LernieResults (..))
 import App.Fossa.ManualDeps (analyzeFossaDepsFile)
 import App.Fossa.PathDependency (enrichPathDependencies, enrichPathDependencies', withPathDependencyNudge)
-import App.Fossa.PreflightChecks (preflightChecks)
-<<<<<<< HEAD
-=======
+import App.Fossa.PreflightChecks (PreflightCommandChecks (AnalyzeChecks), preflightChecks)
 import App.Fossa.Reachability.Upload (analyzeForReachability)
->>>>>>> 7d76e065
 import App.Fossa.Subcommand (SubCommand)
 import App.Fossa.VSI.DynLinked (analyzeDynamicLinkedDeps)
 import App.Fossa.VSI.IAT.AssertRevisionBinaries (assertRevisionBinaries)
@@ -298,7 +295,7 @@
 
   _ <- case destination of
     OutputStdout -> pure ()
-    UploadScan apiOpts _ -> runFossaApiClient apiOpts preflightChecks
+    UploadScan apiOpts _ -> runFossaApiClient apiOpts $ preflightChecks AnalyzeChecks
 
   -- additional source units are built outside the standard strategy flow, because they either
   -- require additional information (eg API credentials), or they return additional information (eg user deps).
