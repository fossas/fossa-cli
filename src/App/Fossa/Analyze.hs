{-# LANGUAGE RecordWildCards #-}

module App.Fossa.Analyze (
  analyzeMain,
  updateProgress,
  runAnalyzers,
  runDependencyAnalysis,
  analyzeSubCommand,

  -- * Helpers
  applyFiltersToProject,
) where

import App.Docs (userGuideUrl)
import App.Fossa.Analyze.Debug (collectDebugBundle, diagToDebug)
import App.Fossa.Analyze.Discover (
  DiscoverFunc (..),
  discoverFuncs,
 )
import App.Fossa.Analyze.Filter (
  CountedResult (FilteredAll, FoundSome, NoneDiscovered),
  checkForEmptyUpload,
  ignoredPaths,
  skipNonProdProjectsBasedOnPath,
 )
import App.Fossa.Analyze.GraphMangler (graphingToGraph)
import App.Fossa.Analyze.Project (ProjectResult (..), mkResult)
import App.Fossa.Analyze.ScanSummary (renderScanSummary)
import App.Fossa.Analyze.Types (
  AnalysisScanResult (AnalysisScanResult),
  AnalyzeProject (..),
  AnalyzeTaskEffs,
  DiscoveredProjectIdentifier (..),
  DiscoveredProjectScan (..),
 )
import App.Fossa.Analyze.Upload (uploadSuccessfulAnalysis)
import App.Fossa.BinaryDeps (analyzeBinaryDeps)
import App.Fossa.Config.Analyze (
  AnalyzeCliOpts,
  AnalyzeConfig (..),
  BinaryDiscovery (BinaryDiscovery),
  DynamicLinkInspect (DynamicLinkInspect),
  ExperimentalAnalyzeConfig,
  IATAssertion (IATAssertion),
  IncludeAll (IncludeAll),
  ScanDestination (..),
  StandardAnalyzeConfig (severity),
  UnpackArchives (UnpackArchives),
 )
import App.Fossa.Config.Analyze qualified as Config
import App.Fossa.ManualDeps (analyzeFossaDepsFile)
import App.Fossa.Monorepo (monorepoScan)
import App.Fossa.Subcommand (SubCommand)
import App.Fossa.VSI.DynLinked (analyzeDynamicLinkedDeps)
import App.Fossa.VSI.IAT.AssertRevisionBinaries (assertRevisionBinaries)
import App.Fossa.VSI.Types qualified as VSI
import App.Fossa.VSIDeps (analyzeVSIDeps)
import App.Types (
  BaseDir (..),
  ProjectRevision (..),
 )
import Codec.Compression.GZip qualified as GZip
import Control.Carrier.AtomicCounter (AtomicCounter, runAtomicCounter)
import Control.Carrier.Debug (Debug, debugMetadata, ignoreDebug)
import Control.Carrier.Diagnostics qualified as Diag
import Control.Carrier.Finally (Finally, Has, runFinally)
import Control.Carrier.Output.IO (Output, output, runOutput)
import Control.Carrier.Reader (Reader, runReader)
import Control.Carrier.Stack.StickyLog (stickyLogStack)
import Control.Carrier.StickyLogger (StickyLogger, logSticky', runStickyLogger)
import Control.Carrier.TaskPool (
  Progress (..),
  TaskPool,
  forkTask,
  withTaskPool,
 )
import Control.Concurrent (getNumCapabilities)
import Control.Effect.Exception (Lift)
import Control.Effect.Lift (sendIO)
import Control.Effect.Stack (Stack, withEmptyStack)
import Control.Monad (join, when)
import Data.Aeson ((.=))
import Data.Aeson qualified as Aeson
import Data.ByteString.Lazy qualified as BL
import Data.Flag (Flag, fromFlag)
import Data.Foldable (traverse_)
import Data.Maybe (mapMaybe)
import Data.String.Conversion (decodeUtf8, toText)
import Diag.Result (resultToMaybe)
import Discovery.Archive qualified as Archive
import Discovery.Filters (AllFilters, applyFilters, filterIsVSIOnly)
import Discovery.Projects (withDiscoveredProjects)
import Effect.Exec (Exec)
import Effect.Logger (
  Logger,
  Severity (..),
  logInfo,
  logStdout,
 )
import Effect.ReadFS (ReadFS)
import Fossa.API.Types (ApiOpts (..))
import Path (Abs, Dir, Path, toFilePath)
import Path.IO (makeRelative)
import Prettyprinter (
  Doc,
  Pretty (pretty),
  annotate,
  viaShow,
  vsep,
 )
import Prettyprinter.Render.Terminal (
  Color (Cyan, Green, Yellow),
  color,
 )
import Srclib.Converter qualified as Srclib
import Srclib.Types (Locator, SourceUnit)
import Types (DiscoveredProject (..), FoundTargets)

debugBundlePath :: FilePath
debugBundlePath = "fossa.debug.json.gz"

analyzeSubCommand :: SubCommand AnalyzeCliOpts AnalyzeConfig
analyzeSubCommand = Config.mkSubCommand dispatch

dispatch ::
  ( Has Diag.Diagnostics sig m
  , Has Exec sig m
  , Has (Lift IO) sig m
  , Has Logger sig m
  , Has ReadFS sig m
  ) =>
  AnalyzeConfig ->
  m ()
dispatch = \case
  Monorepo cfg -> monorepoScan cfg
  Standard cfg -> analyzeMain cfg

-- This is just a handler for the Debug effect.
-- The real logic is in the inner analyze
analyzeMain ::
  ( Has (Lift IO) sig m
  , Has Logger sig m
  , Has Diag.Diagnostics sig m
  , Has Exec sig m
  , Has ReadFS sig m
  ) =>
  StandardAnalyzeConfig ->
  m ()
analyzeMain cfg = case Config.severity cfg of
  SevDebug -> do
    (scope, res) <- collectDebugBundle $ Diag.errorBoundaryIO $ analyze cfg
    sendIO . BL.writeFile debugBundlePath . GZip.compress $ Aeson.encode scope
    Diag.rethrow res
  _ -> ignoreDebug $ analyze cfg

runDependencyAnalysis ::
  ( AnalyzeProject proj
  , Aeson.ToJSON proj
  , Has (Lift IO) sig m
  , Has AtomicCounter sig m
  , Has Debug sig m
  , Has Logger sig m
  , Has ReadFS sig m
  , Has Exec sig m
  , Has (Output DiscoveredProjectScan) sig m
  , Has Stack sig m
  , Has (Reader ExperimentalAnalyzeConfig) sig m
  ) =>
  -- | Analysis base directory
  Path Abs Dir ->
  AllFilters ->
  DiscoveredProject proj ->
  m ()
runDependencyAnalysis basedir filters project = do
  let dpi = DiscoveredProjectIdentifier (projectPath project) (projectType project)
  case applyFiltersToProject basedir filters project of
    Nothing -> do
      logInfo $ "Skipping " <> pretty (projectType project) <> " project at " <> viaShow (projectPath project) <> ": no filters matched"
      output $ SkippedDueToProvidedFilter dpi
    Just targets -> do
      logInfo $ "Analyzing " <> pretty (projectType project) <> " project at " <> pretty (toFilePath (projectPath project))
      graphResult <- Diag.runDiagnosticsIO . diagToDebug . stickyLogStack . withEmptyStack . Diag.context "Project Analysis" $ do
        debugMetadata "DiscoveredProject" project
        analyzeProject targets (projectData project)
      Diag.flushLogs SevError SevDebug graphResult
      output $ Scanned dpi (mkResult basedir project <$> graphResult)

applyFiltersToProject :: Path Abs Dir -> AllFilters -> DiscoveredProject n -> Maybe FoundTargets
applyFiltersToProject basedir filters DiscoveredProject{..} =
  case makeRelative basedir projectPath of
    -- FIXME: this is required for --unpack-archives to continue to work.
    -- archives are not unpacked relative to the scan basedir, so "makeRelative"
    -- will always fail
    Nothing -> Just projectBuildTargets
    Just rel -> do
      applyFilters filters (toText projectType) rel projectBuildTargets

runAnalyzers ::
  ( AnalyzeTaskEffs sig m
  , Has (Output DiscoveredProjectScan) sig m
  , Has TaskPool sig m
  , Has AtomicCounter sig m
  ) =>
  Path Abs Dir ->
  AllFilters ->
  m ()
runAnalyzers basedir filters = do
  if filterIsVSIOnly filters
    then do
      logInfo "Running in VSI only mode, skipping other analyzers"
      pure ()
    else traverse_ single discoverFuncs
  where
    single (DiscoverFunc f) = withDiscoveredProjects f basedir (runDependencyAnalysis basedir filters)

analyze ::
  ( Has (Lift IO) sig m
  , Has Logger sig m
  , Has Diag.Diagnostics sig m
  , Has Debug sig m
  , Has Exec sig m
  , Has ReadFS sig m
  ) =>
  StandardAnalyzeConfig ->
  m ()
analyze cfg = Diag.context "fossa-analyze" $ do
  capabilities <- sendIO getNumCapabilities

  let apiOpts = case destination of
        OutputStdout -> Nothing
        UploadScan opts _ -> Just opts
      BaseDir basedir = Config.baseDir cfg
      destination = Config.scanDestination cfg
      filters = Config.filterSet cfg
      iatAssertion = Config.iatAssertion $ Config.vsiOptions cfg
      includeAll = Config.includeAllDeps cfg
      jsonOutput = Config.jsonOutput cfg
      revision = Config.projectRevision cfg
      skipResolutionSet = Config.vsiSkipSet $ Config.vsiOptions cfg

  -- additional source units are built outside the standard strategy flow, because they either
  -- require additional information (eg API credentials), or they return additional information (eg user deps).
  vsiResults <- Diag.errorBoundaryIO . diagToDebug $
    Diag.context "analyze-vsi" . runStickyLogger SevInfo . runFinally $ do
      let shouldRunVSI = fromFlag Config.VSIAnalysis $ Config.vsiAnalysisEnabled $ Config.vsiOptions cfg
      case (shouldRunVSI, apiOpts) of
        (True, Just apiOpts') -> analyzeVSI apiOpts' basedir revision filters skipResolutionSet
        _ -> pure Nothing
  dynamicLinkedResults <-
    Diag.errorBoundaryIO . diagToDebug $
      Diag.context "discover-dynamic-linking" . doAnalyzeDynamicLinkedBinary basedir . Config.dynamicLinkingTarget $ Config.vsiOptions cfg
  binarySearchResults <-
    Diag.errorBoundaryIO . diagToDebug $
      Diag.context "discover-binaries" $
        if (fromFlag BinaryDiscovery $ Config.binaryDiscoveryEnabled $ Config.vsiOptions cfg)
          then analyzeDiscoverBinaries basedir filters
          else pure Nothing
  manualSrcUnits <-
    Diag.errorBoundaryIO . diagToDebug $
      if filterIsVSIOnly filters
        then do
          logInfo "Running in VSI only mode, skipping manual source units"
          pure Nothing
        else Diag.context "fossa-deps" . runStickyLogger SevInfo $ analyzeFossaDepsFile basedir apiOpts
  let additionalSourceUnits :: [SourceUnit]
<<<<<<< HEAD
      additionalSourceUnits = mapMaybe (join . resultToMaybe) [manualSrcUnits, vsiResults, dynamicLinkedResults, binarySearchResults]
=======
      additionalSourceUnits = mapMaybe (join . resultToMaybe) [manualSrcUnits, vsiResults, binarySearchResults]
  traverse_ (Diag.flushLogs SevError SevDebug) [vsiResults, binarySearchResults, manualSrcUnits]
>>>>>>> 5a4d7430

  (projectScans, ()) <-
    Diag.context "discovery/analysis tasks"
      . runOutput @DiscoveredProjectScan
      . runStickyLogger SevInfo
      . runFinally
      . withTaskPool capabilities updateProgress
      . runAtomicCounter
      . runReader (Config.experimental cfg)
      $ do
        runAnalyzers basedir filters
        when (fromFlag UnpackArchives $ Config.unpackArchives cfg) $
          forkTask $ do
            res <- Diag.runDiagnosticsIO . diagToDebug . stickyLogStack . withEmptyStack $ Archive.discover (`runAnalyzers` filters) basedir
            Diag.withResult SevError SevWarn res (const (pure ()))

  let projectScansWithSkippedProdPath = skipNonProdProjectsBasedOnPath (BaseDir basedir) projectScans
  let projectResults = mapMaybe toProjectResult projectScans
  let filteredProjects = mapMaybe toProjectResult projectScansWithSkippedProdPath

  let analysisResult = AnalysisScanResult projectScansWithSkippedProdPath vsiResults binarySearchResults manualSrcUnits

  renderScanSummary (severity cfg) analysisResult

  -- Need to check if vendored is empty as well, even if its a boolean that vendoredDeps exist
  case checkForEmptyUpload includeAll projectResults filteredProjects additionalSourceUnits of
    NoneDiscovered -> Diag.fatal ErrNoProjectsDiscovered
    FilteredAll -> Diag.fatal ErrFilteredAllProjects
    FoundSome sourceUnits -> case destination of
      OutputStdout -> logStdout . decodeUtf8 . Aeson.encode $ buildResult includeAll additionalSourceUnits filteredProjects
      UploadScan opts metadata -> Diag.context "upload-results" $ do
        locator <- uploadSuccessfulAnalysis (BaseDir basedir) opts metadata jsonOutput revision sourceUnits
        doAssertRevisionBinaries iatAssertion opts locator

toProjectResult :: DiscoveredProjectScan -> Maybe ProjectResult
toProjectResult (SkippedDueToProvidedFilter _) = Nothing
toProjectResult (SkippedDueToDefaultProductionFilter _) = Nothing
toProjectResult (Scanned _ res) = resultToMaybe res

analyzeVSI ::
  ( Has Diag.Diagnostics sig m
  , Has (Lift IO) sig m
  , Has Logger sig m
  , Has StickyLogger sig m
  , Has ReadFS sig m
  , Has Finally sig m
  ) =>
  ApiOpts ->
  Path Abs Dir ->
  ProjectRevision ->
  AllFilters ->
  VSI.SkipResolution ->
  m (Maybe SourceUnit)
analyzeVSI apiOpts dir revision filters skipResolving = do
  logInfo "Running VSI analysis"

  let skippedLocators = VSI.unVSISkipResolution skipResolving
  if not $ null skippedLocators
    then do
      logInfo "Skipping resolution of the following locators:"
      traverse_ (logInfo . pretty . VSI.renderLocator) skippedLocators
    else pure ()

  results <- analyzeVSIDeps dir revision apiOpts filters skipResolving
  pure $ Just results

analyzeDiscoverBinaries ::
  ( Has Diag.Diagnostics sig m
  , Has (Lift IO) sig m
  , Has Logger sig m
  , Has ReadFS sig m
  ) =>
  Path Abs Dir ->
  AllFilters ->
  m (Maybe SourceUnit)
analyzeDiscoverBinaries dir filters = do
  if filterIsVSIOnly filters
    then do
      logInfo "Running in VSI only mode, skipping binary discovery"
      pure Nothing
    else do
      logInfo "Discovering binary files as dependencies"
      analyzeBinaryDeps dir filters

doAssertRevisionBinaries :: (Has Diag.Diagnostics sig m, Has ReadFS sig m, Has (Lift IO) sig m, Has Logger sig m) => IATAssertion -> ApiOpts -> Locator -> m ()
doAssertRevisionBinaries (IATAssertion (Just dir)) apiOpts locator = assertRevisionBinaries dir apiOpts locator
doAssertRevisionBinaries _ _ _ = pure ()

doAnalyzeDynamicLinkedBinary ::
  ( Has Diag.Diagnostics sig m
  , Has (Lift IO) sig m
  , Has Logger sig m
  , Has ReadFS sig m
  , Has Exec sig m
  ) =>
  Path Abs Dir ->
  DynamicLinkInspect ->
  m (Maybe SourceUnit)
doAnalyzeDynamicLinkedBinary root (DynamicLinkInspect (Just target)) = analyzeDynamicLinkedDeps root target
doAnalyzeDynamicLinkedBinary _ _ = pure Nothing

data AnalyzeError
  = ErrNoProjectsDiscovered
  | ErrFilteredAllProjects

instance Diag.ToDiagnostic AnalyzeError where
  renderDiagnostic :: AnalyzeError -> Doc ann
  renderDiagnostic ErrNoProjectsDiscovered =
    vsep
      [ "No analysis targets found in directory."
      , ""
      , "Make sure your project is supported. See the user guide for details:"
      , "    " <> pretty userGuideUrl
      , ""
      ]
  renderDiagnostic (ErrFilteredAllProjects) =
    vsep
      [ "Filtered out all projects. This may be occurring because: "
      , ""
      , " * No manual or vendor dependencies were provided with `fossa-deps` file."
      , " * Exclusion filters were used, filtering out discovered projects. "
      , " * Discovered projects resided in following ignored path by default:"
      , vsep $ map (\i -> pretty $ "    * " <> toText i) ignoredPaths
      , ""
      , "See the user guide for details:"
      , "    " <> pretty userGuideUrl
      , ""
      ]

buildResult :: Flag IncludeAll -> [SourceUnit] -> [ProjectResult] -> Aeson.Value
buildResult includeAll srcUnits projects =
  Aeson.object
    [ "projects" .= map buildProject projects
    , "sourceUnits" .= finalSourceUnits
    ]
  where
    finalSourceUnits = srcUnits ++ scannedUnits
    scannedUnits = map (Srclib.toSourceUnit (fromFlag IncludeAll includeAll)) projects

buildProject :: ProjectResult -> Aeson.Value
buildProject project =
  Aeson.object
    [ "path" .= projectResultPath project
    , "type" .= projectResultType project
    , "graph" .= graphingToGraph (projectResultGraph project)
    ]

updateProgress :: Has StickyLogger sig m => Progress -> m ()
updateProgress Progress{..} =
  logSticky'
    ( "[ "
        <> annotate (color Cyan) (pretty pQueued)
        <> " Waiting / "
        <> annotate (color Yellow) (pretty pRunning)
        <> " Running / "
        <> annotate (color Green) (pretty pCompleted)
        <> " Completed"
        <> " ]"
    )<|MERGE_RESOLUTION|>--- conflicted
+++ resolved
@@ -263,12 +263,8 @@
           pure Nothing
         else Diag.context "fossa-deps" . runStickyLogger SevInfo $ analyzeFossaDepsFile basedir apiOpts
   let additionalSourceUnits :: [SourceUnit]
-<<<<<<< HEAD
-      additionalSourceUnits = mapMaybe (join . resultToMaybe) [manualSrcUnits, vsiResults, dynamicLinkedResults, binarySearchResults]
-=======
-      additionalSourceUnits = mapMaybe (join . resultToMaybe) [manualSrcUnits, vsiResults, binarySearchResults]
-  traverse_ (Diag.flushLogs SevError SevDebug) [vsiResults, binarySearchResults, manualSrcUnits]
->>>>>>> 5a4d7430
+      additionalSourceUnits = mapMaybe (join . resultToMaybe) [manualSrcUnits, vsiResults, binarySearchResults, dynamicLinkedResults]
+  traverse_ (Diag.flushLogs SevError SevDebug) [vsiResults, binarySearchResults, manualSrcUnits, dynamicLinkedResults]
 
   (projectScans, ()) <-
     Diag.context "discovery/analysis tasks"
