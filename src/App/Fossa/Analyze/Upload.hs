--- conflicted
+++ resolved
@@ -73,7 +73,6 @@
 
     dieOnMonorepoUpload apiOpts revision
 
-<<<<<<< HEAD
     uploadResult <- uploadAnalysis apiOpts revision metadata units
     let locator = parseLocator $ uploadLocator uploadResult
     buildUrl <- getFossaBuildUrl revision locator
@@ -88,24 +87,7 @@
       ]
     traverse_ (\err -> logError $ "FOSSA error: " <> viaShow err) (uploadError uploadResult)
     -- Warn on contributor errors, never fail
-    void . recover . runExecIO $ tryUploadContributors basedir apiOpts (uploadLocator uploadResult)
-=======
-  uploadResult <- uploadAnalysis apiOpts revision metadata units
-  let locator = parseLocator $ uploadLocator uploadResult
-  buildUrl <- getFossaBuildUrl revision apiOpts locator
-  traverse_
-    logInfo
-    [ "============================================================"
-    , ""
-    , "    View FOSSA Report:"
-    , "    " <> pretty buildUrl
-    , ""
-    , "============================================================"
-    ]
-  traverse_ (\err -> logError $ "FOSSA error: " <> viaShow err) (uploadError uploadResult)
-  -- Warn on contributor errors, never fail
-  void . recover $ tryUploadContributors basedir apiOpts (uploadLocator uploadResult)
->>>>>>> 84d2017f
+    void . recover $ tryUploadContributors basedir apiOpts (uploadLocator uploadResult)
 
     if fromFlag JsonOutput jsonOutput
       then do
