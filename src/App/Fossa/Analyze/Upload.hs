--- conflicted
+++ resolved
@@ -15,6 +15,12 @@
   fatalText,
   fromMaybeText,
   recover,
+ )
+import Control.Effect.FossaApiClient (
+  FossaApiClient,
+  getProject,
+  uploadContributors,
+  uploadAnalysis,
  )
 import Control.Effect.Git (Git, fetchGitContributors)
 import Control.Effect.Lift (Lift)
@@ -43,26 +49,13 @@
   SourceUnit,
   parseLocator,
  )
-<<<<<<< HEAD
-import VCS.Git (fetchGitContributors)
-import Control.Effect.FossaApiClient (
-  FossaApiClient,
-  getProject,
-  uploadContributors,
-  uploadAnalysis,
- )
-=======
->>>>>>> 6e32de41
 
 uploadSuccessfulAnalysis ::
   ( Has Diagnostics sig m
   , Has Logger sig m
   , Has (Lift IO) sig m
-<<<<<<< HEAD
   , Has FossaApiClient sig m
-=======
   , Has Git sig m
->>>>>>> 6e32de41
   ) =>
   BaseDir ->
   ProjectMetadata ->
@@ -80,7 +73,6 @@
 
     dieOnMonorepoUpload revision
 
-<<<<<<< HEAD
     uploadResult <- uploadAnalysis revision metadata units
     let locator = parseLocator $ uploadLocator uploadResult
     buildUrl <- getFossaBuildUrl revision locator
@@ -95,24 +87,7 @@
       ]
     traverse_ (\err -> logError $ "FOSSA error: " <> viaShow err) (uploadError uploadResult)
     -- Warn on contributor errors, never fail
-    void . recover . runExecIO $ tryUploadContributors basedir (uploadLocator uploadResult)
-=======
-  uploadResult <- uploadAnalysis apiOpts revision metadata units
-  let locator = parseLocator $ uploadLocator uploadResult
-  buildUrl <- getFossaBuildUrl revision apiOpts locator
-  traverse_
-    logInfo
-    [ "============================================================"
-    , ""
-    , "    View FOSSA Report:"
-    , "    " <> pretty buildUrl
-    , ""
-    , "============================================================"
-    ]
-  traverse_ (\err -> logError $ "FOSSA error: " <> viaShow err) (uploadError uploadResult)
-  -- Warn on contributor errors, never fail
-  void . recover $ tryUploadContributors basedir apiOpts (uploadLocator uploadResult)
->>>>>>> 6e32de41
+    void . recover $ tryUploadContributors basedir (uploadLocator uploadResult)
 
     if fromFlag JsonOutput jsonOutput
       then do
@@ -134,7 +109,6 @@
 tryUploadContributors ::
   ( Has Diagnostics sig m
   , Has Git sig m
-  , Has (Lift IO) sig m
   , Has FossaApiClient sig m
   ) =>
   Path Abs Dir ->
