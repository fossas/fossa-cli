{-# LANGUAGE RecordWildCards #-}

module App.Fossa.Lernie.Types (
  OrgWideCustomLicenseConfigPolicy (..),
  GrepOptions (..),
  GrepEntry (..),
  LernieResults (..),
  LernieMatch (..),
  LernieWarning (..),
  LernieError (..),
  LernieMessage (..),
  LernieMessages (..),
  LernieConfig (..),
  LernieRegex (..),
  LernieMatchData (..),
  LernieScanType (..),
) where

import Data.Aeson (FromJSON, KeyValue ((.=)), ToJSON (toJSON), Value (Object), defaultOptions, genericToEncoding, object, withObject, withText)
import Data.Aeson qualified as A
import Data.Aeson.Types ((.:))
import Data.String.Conversion (ToText (toText))
import Data.Text (Text)
import GHC.Generics (Generic)
import Path (Abs, Dir, File, Path)
import Srclib.Types (LicenseSourceUnit)

data OrgWideCustomLicenseConfigPolicy = Use | Ignore
  deriving (Eq, Ord, Show)

instance Semigroup OrgWideCustomLicenseConfigPolicy where
  (<>) Use Use = Use
  (<>) _ _ = Ignore

instance ToText OrgWideCustomLicenseConfigPolicy where
  toText Use = "Use"
  toText Ignore = "Ignore"

instance ToJSON OrgWideCustomLicenseConfigPolicy where
  toJSON = toJSON . toText

data GrepOptions = GrepOptions
  { customLicenseSearch :: [GrepEntry]
  , keywordSearch :: [GrepEntry]
<<<<<<< HEAD
  , ignoreOrgWideCustomLicenseScanConfigs :: Bool
  , configFilePath :: Maybe (Path Abs File)
=======
  , orgWideCustomLicenseScanConfigPolicy :: OrgWideCustomLicenseConfigPolicy
>>>>>>> b04fd5a7
  }
  deriving (Eq, Ord, Show, Generic)

instance ToJSON GrepOptions where
  toEncoding = genericToEncoding defaultOptions

data GrepEntry = GrepEntry
  { grepEntryMatchCriteria :: Text
  , grepEntryName :: Text
  }
  deriving (Eq, Ord, Show, Generic)

instance ToJSON GrepEntry where
  toEncoding = genericToEncoding defaultOptions

instance FromJSON GrepEntry where
  parseJSON = withObject "GrepEntry" $ \obj ->
    GrepEntry
      <$> obj
        .: "matchCriteria"
      <*> obj
        .: "name"

data LernieConfig = LernieConfig
  { rootDir :: Path Abs Dir
  , regexes :: [LernieRegex]
  }
  deriving (Eq, Ord, Show, Generic)

instance ToJSON LernieConfig where
  toJSON LernieConfig{..} =
    object
      [ "root_dir" .= toText rootDir
      , "regexes" .= toJSON regexes
      ]

data LernieRegex = LernieRegex
  { pat :: Text
  , name :: Text
  , scanType :: LernieScanType
  }
  deriving (Eq, Ord, Show, Generic)

instance ToJSON LernieRegex where
  toJSON LernieRegex{..} =
    object
      [ "pattern" .= toText pat
      , "name" .= toText name
      , "scan_type" .= toText scanType
      ]

data LernieScanType = CustomLicense | KeywordSearch
  deriving (Eq, Ord, Show, Generic)

instance ToText LernieScanType where
  toText CustomLicense = "CustomLicense"
  toText KeywordSearch = "KeywordSearch"

instance ToJSON LernieScanType where
  toJSON = toJSON . toText

instance FromJSON LernieScanType

data LernieMessageType = LernieMessageTypeMatch | LernieMessageTypeError | LernieMessageTypeWarning
  deriving (Eq, Ord, Show, Generic)

instance ToText LernieMessageType where
  toText LernieMessageTypeMatch = "Match"
  toText LernieMessageTypeError = "Error"
  toText LernieMessageTypeWarning = "Warning"

instance ToJSON LernieMessageType where
  toJSON = toJSON . toText

instance FromJSON LernieMessageType where
  parseJSON = withText "LernieMessageType" $ \msg -> do
    case msg of
      "Match" -> pure LernieMessageTypeMatch
      "Error" -> pure LernieMessageTypeError
      "Warning" -> pure LernieMessageTypeWarning
      _ -> fail "invalid Lernie message type"

data LernieMatch = LernieMatch
  { lernieMatchPath :: Text
  , lernieMatchMatches :: [LernieMatchData]
  }
  deriving (Eq, Ord, Show, Generic)

instance FromJSON LernieMatch where
  parseJSON = withObject "LernieMatch" $ \obj ->
    LernieMatch
      <$> (obj .: "path")
      <*> (obj .: "matches")

data LernieWarning = LernieWarning
  { lernieWarningMessage :: Text
  , lernieWarningType :: Text
  }
  deriving (Eq, Ord, Show, Generic)

instance FromJSON LernieWarning where
  parseJSON = withObject "LernieWarning" $ \obj ->
    LernieWarning
      <$> (obj .: "message")
      <*> (obj .: "type")

data LernieError = LernieError
  { lernieErrorMessage :: Text
  , lernieErrorType :: Text
  }
  deriving (Eq, Ord, Show, Generic)

instance FromJSON LernieError where
  parseJSON = withObject "LernieError" $ \obj ->
    LernieError
      <$> (obj .: "message")
      <*> (obj .: "type")

data LernieMatchData = LernieMatchData
  { lernieMatchDataPattern :: Text
  , lernieMatchDataMatchString :: Text
  , lernieMatchDataScanType :: LernieScanType
  , lernieMatchDataName :: Text
  , lernieMatchDataStartByte :: Integer
  , lernieMatchDataEndByte :: Integer
  , lernieMatchDataStartLine :: Integer
  , lernieMatchDataEndLine :: Integer
  }
  deriving (Eq, Ord, Show, Generic)

instance FromJSON LernieMatchData where
  parseJSON = withObject "LernieMatchData" $ \obj ->
    LernieMatchData
      <$> (obj .: "pattern")
      <*> (obj .: "match_str")
      <*> (obj .: "scan_type")
      <*> (obj .: "name")
      <*> (obj .: "start_byte")
      <*> (obj .: "end_byte")
      <*> (obj .: "start_line")
      <*> (obj .: "end_line")

instance ToJSON LernieMatchData

data LernieResults = LernieResults
  { lernieResultsSourceUnit :: Maybe LicenseSourceUnit
  , lernieResultsKeywordSearches :: [LernieMatch]
  , lernieResultsCustomLicenses :: [LernieMatch]
  }
  deriving (Eq, Ord, Show, Generic)

data LernieMessages = LernieMessages
  { lernieMessageWarnings :: [LernieWarning]
  , lernieMessageErrors :: [LernieError]
  , lernieMessageMatches :: [LernieMatch]
  }
  deriving (Eq, Ord, Show, Generic)

instance Semigroup LernieMessages where
  LernieMessages w1 e1 m1 <> LernieMessages w2 e2 m2 = LernieMessages (w1 <> w2) (e1 <> e2) (m1 <> m2)

instance Monoid LernieMessages where
  mempty = LernieMessages [] [] []

data LernieMessage = LernieMessageLernieMatch LernieMatch | LernieMessageLernieWarning LernieWarning | LernieMessageLernieError LernieError
  deriving (Eq, Ord, Show, Generic)

instance FromJSON LernieMessage where
  parseJSON (Object o) = do
    messageType <- o .: "type"
    case messageType of
      LernieMessageTypeWarning -> do
        Object d <- o .: "data"
        let message = d .: "message"
        let warningType = d .: "type"
        warning <- LernieWarning <$> warningType <*> message
        pure $ LernieMessageLernieWarning warning
      LernieMessageTypeError -> do
        Object d <- o .: "data"
        let errorType = d .: "type"
        let message = d .: "message"
        err <- LernieError <$> errorType <*> message
        pure $ LernieMessageLernieError err
      LernieMessageTypeMatch -> do
        Object d <- o .: "data"
        let path = d .: "path"
        let matches = d .: "matches"
        match <- LernieMatch <$> path <*> matches
        pure $ LernieMessageLernieMatch match
  parseJSON _ = fail "Invalid schema for LernieMessage. It must be an object"<|MERGE_RESOLUTION|>--- conflicted
+++ resolved
@@ -42,12 +42,8 @@
 data GrepOptions = GrepOptions
   { customLicenseSearch :: [GrepEntry]
   , keywordSearch :: [GrepEntry]
-<<<<<<< HEAD
-  , ignoreOrgWideCustomLicenseScanConfigs :: Bool
+  , orgWideCustomLicenseScanConfigPolicy :: OrgWideCustomLicenseConfigPolicy
   , configFilePath :: Maybe (Path Abs File)
-=======
-  , orgWideCustomLicenseScanConfigPolicy :: OrgWideCustomLicenseConfigPolicy
->>>>>>> b04fd5a7
   }
   deriving (Eq, Ord, Show, Generic)
 
