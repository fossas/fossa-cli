--- conflicted
+++ resolved
@@ -69,10 +69,6 @@
 import Data.Text (Text)
 import Data.Text qualified as Text
 import Data.Word (Word8)
-<<<<<<< HEAD
-import Effect.Logger
-import Fossa.API.Types
-=======
 import Effect.Logger (
   Pretty (pretty),
   indent,
@@ -91,7 +87,6 @@
   UploadResponse,
   useApiOpts,
  )
->>>>>>> 95106579
 import Network.HTTP.Client qualified as C
 import Network.HTTP.Client qualified as HTTP
 import Network.HTTP.Req (
