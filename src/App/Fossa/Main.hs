--- conflicted
+++ resolved
@@ -8,11 +8,8 @@
 import App.Fossa.Init (initCommand)
 import App.Fossa.LicenseScan qualified as LicenseScan (licenseScanSubCommand)
 import App.Fossa.ListTargets qualified as ListTargets
-<<<<<<< HEAD
 import App.Fossa.Project qualified as Project
-=======
 import App.Fossa.ReleaseGroup qualified as ReleaseGroup
->>>>>>> 133a0635
 import App.Fossa.Report qualified as Report
 import App.Fossa.Snippets qualified as Snippets
 import App.Fossa.Subcommand (GetCommonOpts, GetSeverity, SubCommand (..), runSubCommand)
@@ -107,11 +104,8 @@
           , decodeSubCommand Snippets.snippetsSubCommand
           , initCommand
           , feedbackCommand
-<<<<<<< HEAD
           , decodeSubCommand Project.projectSubCommand
-=======
           , decodeSubCommand ReleaseGroup.releaseGroupSubCommand
->>>>>>> 133a0635
           ]
 
 experimentalLicenseScanCommand :: Mod CommandFields (IO ())
