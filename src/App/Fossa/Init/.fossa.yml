--- conflicted
+++ resolved
@@ -26,16 +26,7 @@
 #
 # # Configures settings for the project you are interacting with through the FOSSA API.
 # project:
-<<<<<<< HEAD
-#   # The project Locator defines a unique ID that the FOSSA API will use to reference this project within FOSSA. 
-#   # The project locator can be found in the UI on the project `Settings` page listed as the "Project Locator" underneath the "Project Title" setting..
-#   locator: custom+1/github.com/fossas/fossa-cli
-#   #
-#   # Defines a unique ID that the FOSSA API will use to reference this project within your organization.
-#   # The project ID is a specific portion of the project locator.
-=======
 #   # Defines an ID that is used to reference a project within your FOSSA organization. The project ID is a specific portion of a project locator.
->>>>>>> 133a0635
 #   # Default:
 #   #   - Git: From .git/config file or project's remote "origin" URL.
 #   #   - SVN: From "Repository Root" obtained using 'svn info'.
