--- conflicted
+++ resolved
@@ -2,26 +2,12 @@
 {-# LANGUAGE TemplateHaskell #-}
 
 module App.Fossa.EmbeddedBinary (
-<<<<<<< HEAD
-  extractEmbeddedBinary,
-  cleanupExtractedBinaries,
-  withEmbeddedBinary,
-  dumpEmbeddedBinary,
-  toExecutablePath,
-  BinaryPaths (..),
-  withWigginsBinary,
-  withSyftBinary,
-  withThemisBinaryAndIndex,
-  allBins,
-  PackagedBinary (..),
-=======
   BinaryPaths,
   ThemisBins (..),
   toPath,
   withWigginsBinary,
   withSyftBinary,
   withThemisAndIndex,
->>>>>>> 71a7c498
   dumpSubCommand,
 ) where
 
@@ -35,14 +21,9 @@
 import Control.Effect.Lift (Has, Lift, sendIO)
 import Data.ByteString (ByteString, writeFile)
 import Data.FileEmbed.Extra (embedFileIfExists)
-<<<<<<< HEAD
-import Data.Foldable (for_)
-import Discovery.Archive (extractLzma)
-=======
 import Data.Foldable (for_, traverse_)
 import Data.Tagged (Tagged, applyTag, unTag)
 import Data.Time.Clock.POSIX (getPOSIXTime)
->>>>>>> 71a7c498
 import Path (
   Abs,
   Dir,
@@ -86,11 +67,7 @@
   { binaryPathContainer :: Path Abs Dir
   , binaryFilePath :: Path Rel File
   }
-<<<<<<< HEAD
-  deriving (Eq, Show, Ord)
-=======
   deriving (Eq, Ord, Show)
->>>>>>> 71a7c498
 
 data ThemisBinary
 data ThemisIndex
@@ -204,8 +181,6 @@
   Themis -> $(mkRelFile "themis-cli")
   ThemisIndex -> $(mkRelFile "index.gob.xz")
 
-<<<<<<< HEAD
-=======
 -- | Extract to @$TMP/fossa-vendor/<timestamp>
 -- We used to extract everything to @$TMP/fossa-vendor@, but there's a subtle issue with that.
 -- Cleanup is just removing the directory where the file resides, which is fine unless there's
@@ -214,7 +189,6 @@
 -- The only downside is that we never cleanup the fossa-vendor directory, which is not an issue,
 -- since it should be empty by the time we finish cleanup.  The tempfile cleaner on the system
 -- should pick it up anyway.
->>>>>>> 71a7c498
 extractDir :: Has (Lift IO) sig m => m (Path Abs Dir)
 extractDir = do
   wd <- sendIO getTempDir
