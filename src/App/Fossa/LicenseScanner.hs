--- conflicted
+++ resolved
@@ -347,11 +347,7 @@
 
   -- finalizeLicenseScan takes archives without Organization information. This orgID is appended when creating the build on the backend.
   -- We don't care about the response here because if the build has already been queued, we get a 401 response.
-<<<<<<< HEAD
-  finalizeLicenseScan $ ArchiveComponents{archives = NE.toList archives, forceRebuild = vendoredDependencyScanMode == SkippingDisabledViaFlag}
-=======
   finalizeLicenseScan $ ArchiveComponents (NE.toList archives) (vendoredDependencyScanMode == SkippingDisabledViaFlag)
->>>>>>> 4b3b27aa
 
   let archivesWithOrganization :: OrgId -> NonEmpty Archive -> NonEmpty Archive
       archivesWithOrganization org = NE.map $ includeOrgId org
