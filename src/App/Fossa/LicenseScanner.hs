--- conflicted
+++ resolved
@@ -19,7 +19,6 @@
  )
 import Control.Carrier.Finally (runFinally)
 import Control.Effect.Diagnostics (Diagnostics, ToDiagnostic (renderDiagnostic), context, fatal, fatalText, fromMaybe, recover)
-<<<<<<< HEAD
 import Control.Effect.FossaApiClient (
   FossaApiClient,
   PackageRevision (..),
@@ -28,18 +27,10 @@
   getSignedLicenseScanUrl,
   uploadLicenseScanResult,
  )
-import Control.Effect.Lift (Lift)
-import Control.Effect.StickyLogger (StickyLogger, logSticky)
-import Control.Monad (unless)
-import Crypto.Hash (Digest, MD5, hash)
-import Data.ByteString qualified as B
-=======
-import Control.Effect.FossaApiClient (FossaApiClient, getApiOpts)
 import Control.Effect.Lift (Lift, sendIO)
 import Control.Effect.Path (withSystemTempDir)
 import Control.Effect.StickyLogger (StickyLogger, logSticky)
 import Control.Monad (unless, void)
->>>>>>> d9f68940
 import Data.List.NonEmpty (NonEmpty)
 import Data.List.NonEmpty qualified as NE
 import Data.Maybe (catMaybes)
@@ -132,11 +123,7 @@
   maybeLicenseUnits <- recover $ scanVendoredDep baseDir vdep
   case maybeLicenseUnits of
     Nothing -> pure Nothing
-<<<<<<< HEAD
-    Just licenseUnits -> uploadVendoredDep vdep licenseUnits
-=======
-    Just licenseUnits -> uploadVendoredDep baseDir apiOpts vdep licenseUnits
->>>>>>> d9f68940
+    Just licenseUnits -> uploadVendoredDep baseDir vdep licenseUnits
 
 scanVendoredDep ::
   ( Has Diagnostics sig m
@@ -219,22 +206,15 @@
 
 uploadVendoredDep ::
   ( Has Diagnostics sig m
+  , Has (Lift IO) sig m
   , Has StickyLogger sig m
   , Has FossaApiClient sig m
   ) =>
-<<<<<<< HEAD
+  Path Abs Dir ->
   VendoredDependency ->
   NE.NonEmpty LicenseUnit ->
   m (Maybe Archive)
-uploadVendoredDep VendoredDependency{..} themisScanResult = do
-=======
-  Path Abs Dir ->
-  ApiOpts ->
-  VendoredDependency ->
-  NE.NonEmpty LicenseUnit ->
-  m (Maybe Archive)
-uploadVendoredDep baseDir apiOpts VendoredDependency{..} themisScanResult = do
->>>>>>> d9f68940
+uploadVendoredDep baseDir VendoredDependency{..} themisScanResult = do
   let licenseSourceUnit =
         LicenseSourceUnit
           { licenseSourceUnitName = vendoredPath
