{-# LANGUAGE BlockArguments #-}
{-# LANGUAGE RecordWildCards #-}

module App.Fossa.LicenseScanner (
  licenseScanSourceUnit,
  combineLicenseUnits,
  scanVendoredDep,
) where

import App.Fossa.EmbeddedBinary (ThemisBins, withThemisAndIndex)
import App.Fossa.RunThemis (
  execThemis,
 )
import App.Fossa.VendoredDependency (
  NeedScanningDeps (..),
  SkippableDeps (..),
  VendoredDependency (..),
  VendoredDependencyScanMode (..),
  arcToLocator,
  compressFile,
  dedupVendoredDeps,
  forceVendoredToArchive,
  hashFile,
  skippedDepsDebugLog,
 )
import Control.Carrier.Finally (Finally, runFinally)
import Control.Carrier.FossaApiClient.Internal.FossaAPIV1 (renderLocatorUrl)
import Control.Effect.Diagnostics (Diagnostics, ToDiagnostic (renderDiagnostic), context, fatal, fromMaybe, recover)
import Control.Effect.FossaApiClient (
  FossaApiClient,
  PackageRevision (..),
  finalizeLicenseScan,
  getAnalyzedRevisions,
  getOrganization,
  getSignedLicenseScanUrl,
  uploadLicenseScanResult,
 )
import Control.Effect.Lift (Lift, sendIO)
import Control.Effect.Path (withSystemTempDir)
import Control.Effect.StickyLogger (StickyLogger, logSticky)
import Data.HashMap.Strict qualified as HM
import Data.List.NonEmpty (NonEmpty)
import Data.List.NonEmpty qualified as NE
import Data.Maybe (catMaybes)
import Data.Semigroup (Any (..))
import Data.String.Conversion (toString, toText)
import Data.Text (Text)
import Data.Text qualified as Text
import Data.Text.Extra (showT)
import Discovery.Archive (withArchive')
import Discovery.Walk (WalkStep (WalkContinue, WalkStop), walk')
import Effect.Exec (Exec)
import Effect.Logger (Logger, logDebug)
import Effect.ReadFS (
  Has,
  ReadFS,
  SomePath (SomeDir, SomeFile),
  resolvePath',
 )
import Fossa.API.Types (
  Archive (Archive, archiveName),
  ArchiveComponents (..),
  OrgId,
  Organization (organizationId),
 )
import Path (Abs, Dir, File, Path, SomeBase (Abs, Rel), fileExtension, parent, (</>))
import Path.Extra (tryMakeRelative)
import Prettyprinter (Pretty (pretty), squotes)
import Srclib.Types (
  LicenseScanType (CliLicenseScanned),
  LicenseSourceUnit (..),
  LicenseUnit (..),
  Locator (..),
 )

data LicenseScanErr
  = NoSuccessfulScans
  | NoLicenseResults (Path Abs Dir)
  | EmptyDirectory (Path Abs Dir)
  | EmptyArchive (Path Abs File)
  | UnsupportedArchive (Path Abs File)

instance ToDiagnostic LicenseScanErr where
  renderDiagnostic NoSuccessfulScans = "No native license scans were successful"
  renderDiagnostic (NoLicenseResults path) = "No license results found after scanning directory: " <> pretty (toText path)
  renderDiagnostic (EmptyDirectory path) = "vendored-dependencies path has no files and cannot be scanned: " <> pretty (toString path)
  renderDiagnostic (EmptyArchive path) = "vendored-dependencies archive contains no files and cannot be scanned: " <> pretty (toString path)
  renderDiagnostic (UnsupportedArchive path) = case fileExtension path of
    Just ext -> "fossa-cli does not support archives of type " <> squotes (pretty ext) <> ": " <> pretty (toString path)
    Nothing -> "fossa-cli does not support archives without file extensions: " <> pretty (toString path)

newtype ScannableArchive = ScannableArchive {scanFile :: Path Abs File} deriving (Eq, Ord, Show)

newtype NeedScanningDeps = NeedScanningDeps {needScanningDeps :: [VendoredDependency]}
  deriving (Eq, Ord, Show)

newtype SkippableDeps = SkippableDeps {skippableDeps :: [VendoredDependency]}
  deriving (Eq, Ord, Show)

runLicenseScanOnDir ::
  ( Has Diagnostics sig m
  , Has (Lift IO) sig m
  , Has Exec sig m
  , Has ReadFS sig m
  ) =>
  Text ->
  Path Abs Dir ->
  m [LicenseUnit]
runLicenseScanOnDir pathPrefix scanDir = do
  -- license scan the root directory
  rootDirUnits <- withThemisAndIndex $ themisRunner pathPrefix scanDir
  -- recursively unpack archives and license scan them too
  otherArchiveUnits <- runFinally $ recursivelyScanArchives pathPrefix scanDir
  -- when we scan multiple archives, we need to combine the results
  pure $ combineLicenseUnits (rootDirUnits <> otherArchiveUnits)

recursivelyScanArchives ::
  ( Has (Lift IO) sig m
  , Has ReadFS sig m
  , Has Diagnostics sig m
  , Has Finally sig m
  , Has Exec sig m
  ) =>
  Text ->
  Path Abs Dir ->
  m [LicenseUnit]
recursivelyScanArchives pathPrefix dir = flip walk' dir $
  \_ _ files -> do
    let process file unpackedDir = do
          let updatedPathPrefix = pathPrefix <> getPathPrefix dir (parent file)
          currentDirResults <- withThemisAndIndex $ themisRunner updatedPathPrefix unpackedDir
          recursiveResults <- recursivelyScanArchives updatedPathPrefix unpackedDir
          pure $ currentDirResults <> recursiveResults
    -- withArchive' emits Nothing when archive type is not supported.
    archives <- traverse (\file -> withArchive' file (process file)) files
    pure (concat (catMaybes archives), WalkContinue)

-- When we recursively scan archives, we end up with an array of LicenseUnits that may have multiple entries for a single license.
-- The license is contained in the licenseUnitName field of the LicenseUnit.
-- E.g. we might end up with an MIT LicenseUnit from scanning foo/bar.tar.gz and another MIT LicenseUnit from scanning foo/baz.tar.gz.
-- To combine these, we find LicenseUnits with the same licenseUnitName and merge them by concatenating their licenseUnitFile and licenseUnitData lists
-- This is safe because the licenseUnitType will always be "LicenseUnit", licenseUnitDir will always be ""
-- and licenseUnitInfo will just contain a LicenseUnitInfo entry with an empty description.
combineLicenseUnits :: [LicenseUnit] -> [LicenseUnit]
combineLicenseUnits units =
  HM.elems licenseUnitMap
  where
    mergeTwoUnits :: LicenseUnit -> LicenseUnit -> LicenseUnit
    mergeTwoUnits unitA unitB =
      unitA{licenseUnitFiles = combinedFiles, licenseUnitData = combinedData}
      where
        combinedFiles = NE.sort $ NE.nub $ licenseUnitFiles unitA <> licenseUnitFiles unitB
        combinedData = NE.sort $ NE.nub $ licenseUnitData unitA <> licenseUnitData unitB

    addUnit :: LicenseUnit -> HM.HashMap Text LicenseUnit -> HM.HashMap Text LicenseUnit
    addUnit unit = HM.insertWith mergeTwoUnits (licenseUnitName unit) unit

    licenseUnitMap = foldr addUnit HM.empty units

themisRunner ::
  ( Has (Lift IO) sig m
  , Has Diagnostics sig m
  , Has Exec sig m
  ) =>
  Text ->
  Path Abs Dir ->
  ThemisBins ->
  m [LicenseUnit]
themisRunner pathPrefix scanDir themisBins = runThemis themisBins pathPrefix scanDir

runThemis :: (Has Exec sig m, Has Diagnostics sig m) => ThemisBins -> Text -> Path Abs Dir -> m [LicenseUnit]
runThemis themisBins pathPrefix scanDir = do
  context "Running license scan binary" $ execThemis themisBins pathPrefix scanDir

calculateVendoredHash :: Path Abs Dir -> Text -> Path Abs Dir -> IO Text
calculateVendoredHash baseDir vendoredPath tmpDir = do
  compressedFilePath <- sendIO $ compressFile tmpDir baseDir (toString vendoredPath)
  hashFile compressedFilePath

scanAndUploadVendoredDep ::
  ( Has Diagnostics sig m
  , Has (Lift IO) sig m
  , Has StickyLogger sig m
  , Has Exec sig m
  , Has ReadFS sig m
  , Has FossaApiClient sig m
  ) =>
  Path Abs Dir ->
  VendoredDependency ->
  m (Maybe Archive)
scanAndUploadVendoredDep baseDir vdep = context "Processing vendored dependency" $ do
  maybeLicenseUnits <- recover $ scanVendoredDep baseDir vdep
  case maybeLicenseUnits of
    Nothing -> pure Nothing
    Just licenseUnits -> uploadVendoredDep baseDir vdep licenseUnits

scanVendoredDep ::
  ( Has Diagnostics sig m
  , Has (Lift IO) sig m
  , Has StickyLogger sig m
  , Has Exec sig m
  , Has ReadFS sig m
  ) =>
  Path Abs Dir ->
  VendoredDependency ->
  m LicenseSourceUnit
scanVendoredDep baseDir VendoredDependency{..} = context "Scanning vendored deps for license data" $ do
  logSticky $ "License Scanning '" <> vendoredName <> "' at '" <> vendoredPath <> "'"
  scanPath <- resolvePath' baseDir $ toString vendoredPath
  licenseUnits <- case scanPath of
    SomeFile (Abs path) -> scanArchive baseDir $ ScannableArchive path
    SomeFile (Rel path) -> scanArchive baseDir . ScannableArchive $ baseDir </> path
    SomeDir (Abs path) -> scanDirectory Nothing (getPathPrefix baseDir path) path
    SomeDir (Rel path) -> scanDirectory Nothing (toText path) (baseDir </> path)
  pure $ LicenseSourceUnit vendoredPath CliLicenseScanned licenseUnits

getPathPrefix :: Path Abs Dir -> Path Abs t -> Text
getPathPrefix baseDir scanPath = do
  case tryMakeRelative baseDir scanPath of
    Path.Abs _ -> Text.empty
    Path.Rel path -> toText path

scanArchive ::
  ( Has Diagnostics sig m
  , Has (Lift IO) sig m
  , Has Exec sig m
  , Has ReadFS sig m
  , Has StickyLogger sig m
  ) =>
  Path Abs Dir ->
  ScannableArchive ->
  m (NonEmpty LicenseUnit)
scanArchive baseDir file = runFinally $ do
  -- withArchive' emits Nothing when archive type is not supported.
  logSticky $ "scanning archive at " <> toText (scanFile file)
  result <- withArchive' (scanFile file) (scanDirectory (Just file) pathPrefix)
  case result of
    Nothing -> fatal . UnsupportedArchive $ scanFile file
    Just units -> pure units
  where
    pathPrefix :: Text
    pathPrefix = getPathPrefix baseDir (parent $ scanFile file)

scanDirectory ::
  ( Has Exec sig m
  , Has ReadFS sig m
  , Has Diagnostics sig m
  , Has (Lift IO) sig m
  ) =>
  Maybe ScannableArchive ->
  Text ->
  Path Abs Dir ->
  m (NonEmpty LicenseUnit)
scanDirectory origin pathPrefix path = do
  hasFiles <- hasAnyFiles path
  if hasFiles
    then scanNonEmptyDirectory pathPrefix path
    else maybe (fatal $ EmptyDirectory path) (fatal . EmptyArchive . scanFile) origin

hasAnyFiles ::
  ( Has Diagnostics sig m
  , Has ReadFS sig m
  ) =>
  Path Abs Dir ->
  m Bool
hasAnyFiles path = getAny <$> go path
  where
    go = walk' $ \_ _ files ->
      pure
        if null files
          then (Any False, WalkContinue)
          else (Any True, WalkStop)

-- | Runs a themis license scan on a directory.
-- If the directory has no files (including in subfolders), themis may not return the ideal result.
-- Callers of this function should verify that this directory contains at least one file BEFORE calling.
scanNonEmptyDirectory ::
  ( Has Exec sig m
  , Has (Lift IO) sig m
  , Has Diagnostics sig m
  , Has ReadFS sig m
  ) =>
  Text ->
  Path Abs Dir ->
  m (NonEmpty LicenseUnit)
scanNonEmptyDirectory pathPrefix cliScanDir = do
  themisScanResult <- runLicenseScanOnDir pathPrefix cliScanDir
  case NE.nonEmpty themisScanResult of
    Nothing -> fatal $ NoLicenseResults cliScanDir
    Just results -> pure results

uploadVendoredDep ::
  ( Has Diagnostics sig m
  , Has (Lift IO) sig m
  , Has StickyLogger sig m
  , Has FossaApiClient sig m
  ) =>
  Path Abs Dir ->
  VendoredDependency ->
  LicenseSourceUnit ->
  m (Maybe Archive)
uploadVendoredDep baseDir VendoredDependency{..} licenseSourceUnit = do
  depVersion <- case vendoredVersion of
    Nothing -> sendIO $ withSystemTempDir "fossa-temp" (calculateVendoredHash baseDir vendoredPath)
    Just version -> pure version

  signedURL <- getSignedLicenseScanUrl $ PackageRevision{packageVersion = depVersion, packageName = vendoredName}

  logSticky $ "Uploading '" <> vendoredName <> "' to secure S3 bucket"
  uploadLicenseScanResult signedURL licenseSourceUnit

  pure $ Just $ Archive vendoredName depVersion

-- | licenseScanSourceUnit receives a list of vendored dependencies, a root path, and API settings.
-- Using this information, it license scans each vendored dependency, uploads the license scan results and then queues a build for the dependency.
licenseScanSourceUnit ::
  ( Has Diagnostics sig m
  , Has (Lift IO) sig m
  , Has StickyLogger sig m
  , Has Logger sig m
  , Has Exec sig m
  , Has ReadFS sig m
  , Has FossaApiClient sig m
  ) =>
  VendoredDependencyScanMode ->
  Path Abs Dir ->
  NonEmpty VendoredDependency ->
  m (NonEmpty Locator)
licenseScanSourceUnit vendoredDependencyScanMode baseDir vendoredDeps = do
  uniqDeps <- dedupVendoredDeps vendoredDeps
<<<<<<< HEAD
=======

  -- The organizationID is needed to prefix each locator name. The FOSSA API automatically prefixes the locator when queuing the build
  -- but not when reading from a source unit.
  orgId <- organizationId <$> getOrganization

  -- make sure all revisions have their versions populated
  uniqDepsWithVersions <- traverse (ensureVendoredDepVersion baseDir) uniqDeps
  -- If skipping is supported, ask Core if any of these deps have already been scanned. If they have, skip scanning them.
  (needScanning, skippable) <-
    if vendoredDependencyScanMode == SkipPreviouslyScanned
      then findDepsThatNeedScanning uniqDepsWithVersions orgId
      else pure (NeedScanningDeps $ NE.toList uniqDepsWithVersions, SkippableDeps [])
  logSkippedDeps needScanning skippable vendoredDependencyScanMode

  -- At this point, we have a good list of deps, so go for it.
  -- If none of the dependencies need scanning we still need to do `finalizeLicenseScan`, so keep going
  maybeScannedArchives <- traverse (scanAndUploadVendoredDep baseDir) (needScanningDeps needScanning)

  -- We need to include both scanned and skipped archives in this list so that they all get included in the build in FOSSA
  let skippedArchives = map forceVendoredToArchive $ skippableDeps skippable
  archives <- fromMaybe NoSuccessfulScans $ NE.nonEmpty $ (catMaybes maybeScannedArchives) <> skippedArchives

  -- finalizeLicenseScan takes archives without Organization information. This orgID is appended when creating the build on the backend.
  -- We don't care about the response here because if the build has already been queued, we get a 401 response.
  finalizeLicenseScan $ ArchiveComponents $ NE.toList archives
>>>>>>> 10f7e68a

  let archivesWithOrganization :: OrgId -> NonEmpty Archive -> NonEmpty Archive
      archivesWithOrganization org = NE.map $ includeOrgId org

      includeOrgId :: OrgId -> Archive -> Archive
      includeOrgId org arc = arc{archiveName = showT org <> "/" <> archiveName arc}

  -- make sure all revisions have their versions populated
  uniqDepsWithVersions <- traverse (ensureVendoredDepVersion baseDir) uniqDeps
  -- If skipping is supported, ask Core if any of these deps have already been scanned. If they have, skip scanning them.
  (needScanning, skippable) <-
    if vendoredDependencyScanMode == SkipPreviouslyScanned
      then findDepsThatNeedScanning uniqDepsWithVersions orgId
      else pure (NeedScanningDeps $ NE.toList uniqDepsWithVersions, SkippableDeps [])

  logDebug . pretty $ skippedDepsDebugLog needScanning skippable vendoredDependencyScanMode

  -- At this point, we have a good list of deps, so go for it.
  -- If none of the dependencies need scanning we still need to do `finalizeLicenseScan`, so keep going
  maybeScannedArchives <- traverse (scanAndUploadVendoredDep baseDir) (needScanningDeps needScanning)

  -- We need to include both scanned and skipped archives in this list so that they all get included in the build in FOSSA
  let skippedArchives = map forceVendoredToArchive $ skippableDeps skippable
  archives <- fromMaybe NoSuccessfulScans $ NE.nonEmpty $ (catMaybes maybeScannedArchives) <> skippedArchives

  -- finalizeLicenseScan takes archives without Organization information. This orgID is appended when creating the build on the backend.
  -- We don't care about the response here because if the build has already been queued, we get a 401 response.
  finalizeLicenseScan $ ArchiveComponents{archives = NE.toList archives, forceRebuild = vendoredDependencyScanMode == SkippingDisabledViaFlag}

  let archivesWithOrganization :: OrgId -> NonEmpty Archive -> NonEmpty Archive
      archivesWithOrganization org = NE.map $ includeOrgId org

      includeOrgId :: OrgId -> Archive -> Archive
      includeOrgId org arc = arc{archiveName = showT org <> "/" <> archiveName arc}

  pure $ NE.map arcToLocator (archivesWithOrganization orgId archives)

ensureVendoredDepVersion ::
  Has (Lift IO) sig m =>
  Path Abs Dir ->
  VendoredDependency ->
  m VendoredDependency
ensureVendoredDepVersion baseDir vdep = do
  depVersion <- case vendoredVersion vdep of
    Nothing -> sendIO . withSystemTempDir "fossa-temp" . calculateVendoredHash baseDir $ vendoredPath vdep
    Just version -> pure version
  pure vdep{vendoredVersion = Just depVersion}

<<<<<<< HEAD
=======
-- Debug logs giving info about which vendored deps were actually scanned
logSkippedDeps ::
  Has Logger sig m =>
  NeedScanningDeps ->
  SkippableDeps ->
  VendoredDependencyScanMode ->
  m ()
logSkippedDeps needScanningDeps skippedDeps scanMode =
  case (needScanningDeps, scanMode) of
    (_, SkippingNotSupported) -> do
      logDebug "This version of the FOSSA service does not support enumerating previously scanned vendored dependencies."
      logDebug "Performing a full scan of all vendored dependencies even if they have been scanned previously."
    (NeedScanningDeps [], SkipPreviouslyScanned) -> do
      logDebug "All of the current vendored dependencies have been previously scanned, reusing previous results."
    (_, SkipPreviouslyScanned) -> do
      case skippedDeps of
        SkippableDeps [] -> logDebug "None of the current vendored dependencies have been previously scanned. License scanning all vendored dependencies"
        _ -> do
          logDebug "Some of the current vendored dependencies have already been scanned by FOSSA."
          logDebug . pretty $ "Reusing previous results for the following vendored dependencies: " <> show skippedDeps

>>>>>>> 10f7e68a
-- | Split the supplied vendored dependencies into those that need scanning and those that do not.
--   We can skip scanning a vendored dependency if an analyzed revision for that vendored dependency already exists on Core.

-- For vendored dependencies with versions supplied by the user in fossa-deps.yml, this means that
-- we will only rescan when the version supplied by the user changes,
-- regardless of whether or not the code in the vendored dependency has changed.
-- This is intentional. Even if we did the scan, an already analyzed revision with this locator already exists on Core
-- and the build to analyze it would not get queued.
findDepsThatNeedScanning ::
  Has FossaApiClient sig m =>
  NonEmpty VendoredDependency ->
  OrgId ->
  m (NeedScanningDeps, SkippableDeps)
findDepsThatNeedScanning vdeps orgId = do
  analyzedLocators <- getAnalyzedRevisions vdeps
  let (need, already) = NE.partition (shouldScanRevision analyzedLocators orgId) vdeps
  pure (NeedScanningDeps need, SkippableDeps already)

shouldScanRevision :: [Text] -> OrgId -> VendoredDependency -> Bool
shouldScanRevision analyzedLocators orgId VendoredDependency{..} = locatorUrl orgId `notElem` analyzedLocators
  where
    locator :: Locator
    locator = Locator "archive" vendoredName vendoredVersion

    locatorUrl :: OrgId -> Text
    locatorUrl org = renderLocatorUrl org locator<|MERGE_RESOLUTION|>--- conflicted
+++ resolved
@@ -328,8 +328,6 @@
   m (NonEmpty Locator)
 licenseScanSourceUnit vendoredDependencyScanMode baseDir vendoredDeps = do
   uniqDeps <- dedupVendoredDeps vendoredDeps
-<<<<<<< HEAD
-=======
 
   -- The organizationID is needed to prefix each locator name. The FOSSA API automatically prefixes the locator when queuing the build
   -- but not when reading from a source unit.
@@ -342,34 +340,6 @@
     if vendoredDependencyScanMode == SkipPreviouslyScanned
       then findDepsThatNeedScanning uniqDepsWithVersions orgId
       else pure (NeedScanningDeps $ NE.toList uniqDepsWithVersions, SkippableDeps [])
-  logSkippedDeps needScanning skippable vendoredDependencyScanMode
-
-  -- At this point, we have a good list of deps, so go for it.
-  -- If none of the dependencies need scanning we still need to do `finalizeLicenseScan`, so keep going
-  maybeScannedArchives <- traverse (scanAndUploadVendoredDep baseDir) (needScanningDeps needScanning)
-
-  -- We need to include both scanned and skipped archives in this list so that they all get included in the build in FOSSA
-  let skippedArchives = map forceVendoredToArchive $ skippableDeps skippable
-  archives <- fromMaybe NoSuccessfulScans $ NE.nonEmpty $ (catMaybes maybeScannedArchives) <> skippedArchives
-
-  -- finalizeLicenseScan takes archives without Organization information. This orgID is appended when creating the build on the backend.
-  -- We don't care about the response here because if the build has already been queued, we get a 401 response.
-  finalizeLicenseScan $ ArchiveComponents $ NE.toList archives
->>>>>>> 10f7e68a
-
-  let archivesWithOrganization :: OrgId -> NonEmpty Archive -> NonEmpty Archive
-      archivesWithOrganization org = NE.map $ includeOrgId org
-
-      includeOrgId :: OrgId -> Archive -> Archive
-      includeOrgId org arc = arc{archiveName = showT org <> "/" <> archiveName arc}
-
-  -- make sure all revisions have their versions populated
-  uniqDepsWithVersions <- traverse (ensureVendoredDepVersion baseDir) uniqDeps
-  -- If skipping is supported, ask Core if any of these deps have already been scanned. If they have, skip scanning them.
-  (needScanning, skippable) <-
-    if vendoredDependencyScanMode == SkipPreviouslyScanned
-      then findDepsThatNeedScanning uniqDepsWithVersions orgId
-      else pure (NeedScanningDeps $ NE.toList uniqDepsWithVersions, SkippableDeps [])
 
   logDebug . pretty $ skippedDepsDebugLog needScanning skippable vendoredDependencyScanMode
 
@@ -404,30 +374,6 @@
     Just version -> pure version
   pure vdep{vendoredVersion = Just depVersion}
 
-<<<<<<< HEAD
-=======
--- Debug logs giving info about which vendored deps were actually scanned
-logSkippedDeps ::
-  Has Logger sig m =>
-  NeedScanningDeps ->
-  SkippableDeps ->
-  VendoredDependencyScanMode ->
-  m ()
-logSkippedDeps needScanningDeps skippedDeps scanMode =
-  case (needScanningDeps, scanMode) of
-    (_, SkippingNotSupported) -> do
-      logDebug "This version of the FOSSA service does not support enumerating previously scanned vendored dependencies."
-      logDebug "Performing a full scan of all vendored dependencies even if they have been scanned previously."
-    (NeedScanningDeps [], SkipPreviouslyScanned) -> do
-      logDebug "All of the current vendored dependencies have been previously scanned, reusing previous results."
-    (_, SkipPreviouslyScanned) -> do
-      case skippedDeps of
-        SkippableDeps [] -> logDebug "None of the current vendored dependencies have been previously scanned. License scanning all vendored dependencies"
-        _ -> do
-          logDebug "Some of the current vendored dependencies have already been scanned by FOSSA."
-          logDebug . pretty $ "Reusing previous results for the following vendored dependencies: " <> show skippedDeps
-
->>>>>>> 10f7e68a
 -- | Split the supplied vendored dependencies into those that need scanning and those that do not.
 --   We can skip scanning a vendored dependency if an analyzed revision for that vendored dependency already exists on Core.
 
