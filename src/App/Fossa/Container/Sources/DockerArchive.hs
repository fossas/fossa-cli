{-# LANGUAGE RecordWildCards #-}

module App.Fossa.Container.Sources.DockerArchive (
  analyzeFromDockerArchive,
  listTargetsFromDockerArchive,
) where

import App.Fossa.Analyze (applyFiltersToProject, toProjectResult, updateProgress)
import App.Fossa.Analyze.Debug (diagToDebug)
import App.Fossa.Analyze.Discover (DiscoverFunc (DiscoverFunc))
import App.Fossa.Analyze.Filter (skipNonProdProjectsBasedOnPath)
import App.Fossa.Analyze.Project (mkResult)
import App.Fossa.Analyze.Types (
  AnalyzeProject (analyzeProject'),
  AnalyzeStaticTaskEffs,
  DiscoveredProjectIdentifier (..),
  DiscoveredProjectScan (..),
 )
import App.Fossa.Config.Analyze (ExperimentalAnalyzeConfig (ExperimentalAnalyzeConfig))
import App.Fossa.Container.Sources.Discovery (layerAnalyzers, renderLayerTarget)
import App.Types (BaseDir (BaseDir))
import Codec.Archive.Tar.Index (TarEntryOffset)
import Container.Docker.Manifest (getImageDigest, getRepoTags)
import Container.OsRelease (OsInfo (nameId, version), getOsInfo)
import Container.Tarball (mkFsFromChangeset, parse)
import Container.TarballReadFs (runTarballReadFSIO)
import Container.Types (
  ContainerImageRaw (..),
  ContainerLayer (layerDigest),
  ContainerScan (ContainerScan),
  ContainerScanImage (ContainerScanImage),
  ContainerScanImageLayer (ContainerScanImageLayer),
  baseLayer,
  hasOtherLayers,
  otherLayersSquashed,
 )
import Control.Applicative ((<|>))
import Control.Carrier.AtomicCounter (runAtomicCounter)
import Control.Carrier.Debug (ignoreDebug)
import Control.Carrier.Diagnostics qualified as Diag
import Control.Carrier.Finally (runFinally)
import Control.Carrier.Output.IO (output, runOutput)
import Control.Carrier.Reader (runReader)
import Control.Carrier.Stack.StickyLog (stickyLogStack)
import Control.Carrier.StickyLogger (runStickyLogger)
import Control.Carrier.TaskPool (withTaskPool)
import Control.Concurrent (getNumCapabilities)
import Control.Effect.AtomicCounter (AtomicCounter)
import Control.Effect.Debug (Debug)
import Control.Effect.Diagnostics (Diagnostics, context, fromEither, fromMaybeText)
import Control.Effect.Lift (Lift, sendIO)
import Control.Effect.Output (Output)
import Control.Effect.Reader (Reader)
import Control.Effect.Stack (Stack, withEmptyStack)
import Control.Effect.TaskPool (TaskPool)
import Control.Effect.Telemetry (Telemetry)
import Control.Monad (void, when)
import Data.ByteString.Lazy qualified as BS
import Data.FileTree.IndexFileTree (SomeFileTree, fixedVfsRoot)
import Data.Foldable (traverse_)
import Data.Maybe (listToMaybe, mapMaybe)
import Data.String.Conversion (ToString (toString))
import Data.Text (Text)
import Data.Text.Extra (breakOnAndRemove, showT)
import Discovery.Filters (AllFilters)
import Discovery.Projects (withDiscoveredProjects)
import Effect.Logger (
  Has,
  Logger,
  Pretty (pretty),
  Severity (..),
  logInfo,
  logWarn,
  viaShow,
 )
import Effect.ReadFS (ReadFS)
import Path (Abs, Dir, File, Path, toFilePath)
import Path.Internal (Path (Path))
import Srclib.Converter qualified as Srclib
import Srclib.Types (SourceUnit)
<<<<<<< HEAD
import Strategy.ApkDatabase qualified as Apk
import Strategy.BerkeleyDB qualified as BerkeleyDB
import Strategy.Dpkg qualified as Dpkg
=======
>>>>>>> 187f19af
import Types (DiscoveredProject (..))

-- | Analyzes Docker Image from Exported Tarball Source.
analyzeFromDockerArchive ::
  ( Has Diagnostics sig m
  , Has (Lift IO) sig m
  , Has Logger sig m
  , Has Telemetry sig m
  , Has Debug sig m
  ) =>
  Bool ->
  AllFilters ->
  Path Abs File ->
  m ContainerScan
analyzeFromDockerArchive systemDepsOnly filters tarball = do
  capabilities <- sendIO getNumCapabilities
  containerTarball <- sendIO . BS.readFile $ toString tarball
  image <- fromEither $ parse containerTarball

  -- get Image Digest and Tags
  let manifest = rawManifest image
  let imageDigest = getImageDigest manifest
  imageTag <- extractRepoName (getRepoTags manifest)

  -- Analyze Base Layer
  logInfo "Analyzing Base Layer"
  let baseFs = mkFsFromChangeset $ baseLayer image
  let baseDigest = layerDigest . baseLayer $ image
  osInfo <-
    context "Retrieving Os Information" $
      runTarballReadFSIO baseFs tarball getOsInfo
  baseUnits <-
    context "Analyzing From Base Layer" $
      analyzeLayer systemDepsOnly filters capabilities osInfo baseFs tarball

  let mkScan :: [ContainerScanImageLayer] -> ContainerScan
      mkScan layers =
        ContainerScan
          ( ContainerScanImage
              (nameId osInfo)
              (version osInfo)
              layers
          )
          imageDigest
          imageTag

  if hasOtherLayers image
    then do
      logInfo "Analyzing Other Layers"
      let squashedDigest = layerDigest . otherLayersSquashed $ image
      otherUnits <-
        context "Squashing all non-base layer for analysis" $
          analyzeLayer
            systemDepsOnly
            filters
            capabilities
            osInfo
            (mkFsFromChangeset $ otherLayersSquashed image)
            tarball
      pure $
        mkScan
          [ ContainerScanImageLayer baseDigest baseUnits
          , ContainerScanImageLayer squashedDigest otherUnits
          ]
    else pure $ mkScan [ContainerScanImageLayer baseDigest baseUnits]

analyzeLayer ::
  ( Has Diagnostics sig m
  , Has (Lift IO) sig m
  , Has Logger sig m
  , Has Telemetry sig m
  , Has Debug sig m
  ) =>
  Bool ->
  AllFilters ->
  Int ->
  OsInfo ->
  SomeFileTree TarEntryOffset ->
  Path Abs File ->
  m [SourceUnit]
analyzeLayer systemDepsOnly filters capabilities osInfo layerFs tarball = do
  toSourceUnit
    <$> (runReader filters)
      ( do
          (projectResults, ()) <-
            runTarballReadFSIO layerFs tarball
              . runReader noExperimental
              . Diag.context "discovery/analysis tasks"
              . runOutput @DiscoveredProjectScan
              . runStickyLogger SevInfo
              . runFinally
              . withTaskPool capabilities updateProgress
              . runAtomicCounter
              $ do
                runAnalyzers systemDepsOnly osInfo filters
          pure projectResults
      )
  where
    noExperimental :: ExperimentalAnalyzeConfig
    noExperimental = ExperimentalAnalyzeConfig Nothing

    toSourceUnit :: [DiscoveredProjectScan] -> [SourceUnit]
    toSourceUnit =
      map (Srclib.toSourceUnit False)
        . mapMaybe toProjectResult
        . skipNonProdProjectsBasedOnPath (BaseDir . Path $ "./")

runAnalyzers ::
  ( AnalyzeStaticTaskEffs sig m
  , Has (Output DiscoveredProjectScan) sig m
  , Has TaskPool sig m
  , Has AtomicCounter sig m
  ) =>
  Bool ->
  OsInfo ->
  AllFilters ->
  m ()
runAnalyzers systemDepsOnly osInfo filters = do
  traverse_
    single
<<<<<<< HEAD
    [ DiscoverFunc (Apk.discover osInfo)
    , DiscoverFunc (Dpkg.discover osInfo)
    , DiscoverFunc (BerkeleyDB.discover osInfo)
    ]
=======
    $ layerAnalyzers osInfo systemDepsOnly
>>>>>>> 187f19af
  where
    single (DiscoverFunc f) = withDiscoveredProjects f basedir (runDependencyAnalysis basedir filters)
    basedir = Path $ toString fixedVfsRoot

runDependencyAnalysis ::
  ( AnalyzeProject proj
  , Has (Lift IO) sig m
  , Has AtomicCounter sig m
  , Has Debug sig m
  , Has Logger sig m
  , Has ReadFS sig m
  , Has (Output DiscoveredProjectScan) sig m
  , Has (Reader ExperimentalAnalyzeConfig) sig m
  , Has (Reader AllFilters) sig m
  , Has Stack sig m
  , Has Telemetry sig m
  ) =>
  Path Abs Dir ->
  AllFilters ->
  DiscoveredProject proj ->
  m ()
runDependencyAnalysis basedir filters project@DiscoveredProject{..} = do
  let dpi = DiscoveredProjectIdentifier projectPath projectType
  case applyFiltersToProject basedir filters project of
    Nothing -> do
      logInfo $ "Skipping " <> pretty projectType <> " project at " <> viaShow projectPath <> ": no filters matched"
      output $ SkippedDueToProvidedFilter dpi
    Just targets -> do
      logInfo $ "Analyzing " <> pretty projectType <> " project at " <> pretty (toFilePath projectPath)
      let ctxMessage = "Project Analysis: " <> showT projectType
      graphResult <- Diag.runDiagnosticsIO . diagToDebug . stickyLogStack . withEmptyStack $
        Diag.context ctxMessage $ do
          analyzeProject' targets projectData
      Diag.flushLogs SevError SevDebug graphResult
      output $ Scanned dpi (mkResult basedir project <$> graphResult)

-- | Extracts Repository Name.
--
-- >> extractRepoName ["redis:alpine"] = "redis"
-- >> extractRepoName ["redis@someDigest"] = "redis"
-- -
extractRepoName :: Has Diagnostics sig m => [Text] -> m Text
extractRepoName tags = do
  firstTag <- fromMaybeText "No image tags found" $ listToMaybe tags
  tagTuple <-
    fromMaybeText "Image was not in the format name:tag or name@digest" $
      breakOnAndRemove "@" firstTag
        <|> breakOnAndRemove ":" firstTag
  pure $ fst tagTuple

listTargetsFromDockerArchive ::
  ( Has Diagnostics sig m
  , Has (Lift IO) sig m
  , Has Logger sig m
  , Has Telemetry sig m
  ) =>
  Path Abs File ->
  m ()
listTargetsFromDockerArchive tarball = do
  capabilities <- sendIO getNumCapabilities
  containerTarball <- sendIO . BS.readFile $ toString tarball
  image <- fromEither $ parse containerTarball

  logWarn "fossa container list-targets does not apply any filtering, you may see projects which are not present in the final analysis."
  logWarn "fossa container list-targets only lists targets for experimental-scanner (when analyzed with --experimental-scanner flag)."

  let baseFs = mkFsFromChangeset $ baseLayer image
  osInfo <- runTarballReadFSIO baseFs tarball getOsInfo
  listTargetLayer capabilities osInfo baseFs tarball "Base Layer"

  when (hasOtherLayers image) $ do
    void $
      listTargetLayer
        capabilities
        osInfo
        (mkFsFromChangeset $ otherLayersSquashed image)
        tarball
        "Other Layers"

listTargetLayer ::
  ( Has Diagnostics sig m
  , Has (Lift IO) sig m
  , Has Logger sig m
  , Has Telemetry sig m
  ) =>
  Int ->
  OsInfo ->
  SomeFileTree TarEntryOffset ->
  Path Abs File ->
  Text ->
  m ()
listTargetLayer capabilities osInfo layerFs tarball layerType = do
  ignoreDebug
    . runTarballReadFSIO layerFs tarball
    . runStickyLogger SevInfo
    . runFinally
    . withTaskPool capabilities updateProgress
    . runAtomicCounter
    . runReader (ExperimentalAnalyzeConfig Nothing)
    . runReader (mempty :: AllFilters)
    $ run
  where
    run = traverse_ findTargets $ layerAnalyzers osInfo False
    findTargets (DiscoverFunc f) = withDiscoveredProjects f basedir (renderLayerTarget basedir layerType)
    basedir = Path $ toString fixedVfsRoot<|MERGE_RESOLUTION|>--- conflicted
+++ resolved
@@ -78,12 +78,6 @@
 import Path.Internal (Path (Path))
 import Srclib.Converter qualified as Srclib
 import Srclib.Types (SourceUnit)
-<<<<<<< HEAD
-import Strategy.ApkDatabase qualified as Apk
-import Strategy.BerkeleyDB qualified as BerkeleyDB
-import Strategy.Dpkg qualified as Dpkg
-=======
->>>>>>> 187f19af
 import Types (DiscoveredProject (..))
 
 -- | Analyzes Docker Image from Exported Tarball Source.
@@ -204,14 +198,7 @@
 runAnalyzers systemDepsOnly osInfo filters = do
   traverse_
     single
-<<<<<<< HEAD
-    [ DiscoverFunc (Apk.discover osInfo)
-    , DiscoverFunc (Dpkg.discover osInfo)
-    , DiscoverFunc (BerkeleyDB.discover osInfo)
-    ]
-=======
     $ layerAnalyzers osInfo systemDepsOnly
->>>>>>> 187f19af
   where
     single (DiscoverFunc f) = withDiscoveredProjects f basedir (runDependencyAnalysis basedir filters)
     basedir = Path $ toString fixedVfsRoot
