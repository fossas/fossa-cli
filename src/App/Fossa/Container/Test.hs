--- conflicted
+++ resolved
@@ -15,11 +15,7 @@
  )
 import App.Fossa.Config.Container qualified as Config
 import App.Fossa.Container.Scan (scanImageNoAnalysis)
-<<<<<<< HEAD
-import App.Fossa.PreflightChecks (preflightChecks)
-=======
-import App.Fossa.PreflightChecks (guardWithPreflightChecks)
->>>>>>> 7d76e065
+import App.Fossa.PreflightChecks (PreflightCommandChecks (TestChecks), guardWithPreflightChecks)
 import App.Types (OverrideProject (OverrideProject, overrideBranch, overrideName, overrideRevision), ProjectRevision (..))
 import Control.Carrier.Debug (ignoreDebug)
 import Control.Carrier.FossaApiClient (runFossaApiClient)
@@ -62,11 +58,7 @@
   ContainerTestConfig ->
   m ()
 test ContainerTestConfig{..} = do
-<<<<<<< HEAD
-  _ <- ignoreDebug $ runFossaApiClient apiOpts preflightChecks
-=======
-  void $ guardWithPreflightChecks apiOpts
->>>>>>> 7d76e065
+  void $ guardWithPreflightChecks apiOpts TestChecks
 
   runStickyLogger SevInfo
     . ignoreDebug -- Ignore the debug effect because we don't generate a bundle.
