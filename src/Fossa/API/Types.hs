--- conflicted
+++ resolved
@@ -38,9 +38,7 @@
   CustomBuildUploadPermissions (..),
   ProjectPermissionStatus (..),
   ReleaseGroupPermissionStatus (..),
-<<<<<<< HEAD
   ProjectResponse (..),
-=======
   Policy (..),
   Team (..),
   PolicyType (..),
@@ -51,7 +49,6 @@
   UpdateReleaseRequest (..),
   CreateReleaseGroupRequest (..),
   CreateReleaseGroupResponse (..),
->>>>>>> 133a0635
   useApiOpts,
   defaultApiPollDelay,
   blankOrganization,
