{-# LANGUAGE DataKinds #-}
{-# LANGUAGE QuasiQuotes #-}
{-# LANGUAGE RecordWildCards #-}

module Fossa.API.Types (
  ApiKey (..),
  ApiOpts (..),
  Archive (..),
  ArchiveComponents (..),
  Build (..),
  BuildStatus (..),
  BuildTask (..),
  Contributors (..),
  Issue (..),
  IssueRule (..),
  IssueType (..),
  Issues (..),
  IssueSummaryRevision (..),
  IssuesSummary (..),
  IssueSummaryTarget (..),
  OrgId (..),
  Organization (..),
  Project (..),
  RevisionDependencyCache (..),
  RevisionDependencyCacheStatus (..),
  PathDependencyUpload (..),
  UploadedPathDependencyLocator (..),
  SignedURL (..),
  SignedURLWithKey (..),
  UploadResponse (..),
  PathDependencyUploadReq (..),
  PathDependencyFinalizeReq (..),
  AnalyzedPathDependenciesResp (..),
  AnalyzedPathDependency (..),
  TokenType (..),
  Subscription (..),
  useApiOpts,
  defaultApiPollDelay,
  blankOrganization,
) where

import App.Fossa.Lernie.Types (GrepEntry)
import App.Types (FullFileUploads (..), fullFileUploadsToCliLicenseScanType)
import Control.Applicative ((<|>))
import Control.Effect.Diagnostics (Diagnostics, Has, fatalText)
import Control.Timeout (Duration (Seconds))
import Data.Aeson (
  FromJSON (parseJSON),
  KeyValue ((.=)),
  ToJSON (toJSON),
  Value (String),
  object,
  withObject,
  withText,
  (.!=),
  (.:),
  (.:?),
 )
import Data.Coerce (coerce)
import Data.Function (on)
import Data.List (sort, sortBy)
import Data.List.Extra ((!?))
import Data.Map.Strict (Map)
import Data.Map.Strict qualified as Map
import Data.Maybe (catMaybes, fromMaybe)
import Data.Ord (comparing)
import Data.String.Conversion (ToText, encodeUtf8, toText)
import Data.Text (Text, toLower, toUpper)
import Data.Text qualified as Text
import Network.HTTP.Req (
  Option,
  Scheme (Https),
  Url,
  header,
  useURI,
 )
import Prettyprinter (
  Doc,
  Pretty (pretty),
  fill,
  line,
  vsep,
 )
import Srclib.Types (Locator, parseLocator)
import Text.URI (URI, render)
import Text.URI.QQ (uri)
import Types (ArchiveUploadType (..))
import Unsafe.Coerce qualified as Unsafe

newtype ApiKey = ApiKey {unApiKey :: Text}
  deriving (Eq, Ord)

-- We manually define these instances so that we never leak keys in debug/telemetry.
instance Show ApiKey where
  show _ = "<REDACTED>"

instance ToJSON ApiKey where
  toJSON = toJSON . show

data ApiOpts = ApiOpts
  { apiOptsUri :: Maybe URI
  , apiOptsApiKey :: ApiKey
  , apiOptsPollDelay :: Duration
  }
  deriving (Eq, Ord, Show)

instance ToJSON ApiOpts where
  toJSON ApiOpts{..} =
    object
      [ "uri" .= show apiOptsUri
      , "apiKey" .= apiOptsApiKey
      ]

defaultApiPollDelay :: Duration
defaultApiPollDelay = Seconds 8

newtype SignedURL = SignedURL
  { signedURL :: Text
  }
  deriving (Eq, Ord, Show)

data SignedURLWithKey = SignedURLWithKey
  { surlwkSignedURL :: Text
  , surlwkKey :: Text
  }
  deriving (Eq, Ord, Show)

instance FromJSON SignedURL where
  parseJSON = withObject "SignedUrl" $ \obj ->
    SignedURL <$> obj .: "signedUrl"

instance FromJSON SignedURLWithKey where
  parseJSON = withObject "SignedUrl" $ \obj ->
    SignedURLWithKey <$> obj .: "signedUrl" <*> obj .: "key"

data ArchiveComponents = ArchiveComponents
  { archives :: [Archive]
  , forceRebuild :: Bool
  , fullFiles :: FullFileUploads
  }
  deriving (Eq, Ord, Show)

instance ToJSON ArchiveComponents where
  toJSON ArchiveComponents{..} =
    object
      [ "archives" .= archives
      , "forceRebuild" .= forceRebuild
      , "fullFiles" .= unFullFileUploads fullFiles
      ]

data Archive = Archive
  { archiveName :: Text
  , archiveVersion :: Text
  }
  deriving (Eq, Ord, Show)

instance ToJSON Archive where
  toJSON Archive{..} =
    object
      [ "packageSpec" .= archiveName
      , "revision" .= archiveVersion
      ]

data BuildStatus
  = StatusSucceeded
  | StatusFailed
  | StatusCreated
  | StatusAssigned
  | StatusRunning
  | StatusUnknown Text
  deriving (Eq, Ord, Show)

data Build = Build
  { buildId :: Int
  , buildError :: Maybe Text
  , buildTask :: BuildTask
  }
  deriving (Eq, Ord, Show)

newtype BuildTask = BuildTask
  { buildTaskStatus :: BuildStatus
  }
  deriving (Eq, Ord, Show)

instance FromJSON Build where
  parseJSON = withObject "Build" $ \obj ->
    Build
      <$> obj
        .: "id"
      <*> obj
        .:? "error"
      <*> obj
        .: "task"

instance FromJSON BuildTask where
  parseJSON = withObject "BuildTask" $ \obj ->
    BuildTask <$> obj .: "status"

instance FromJSON BuildStatus where
  parseJSON = withText "BuildStatus" $ \case
    "SUCCEEDED" -> pure StatusSucceeded
    "FAILED" -> pure StatusFailed
    "CREATED" -> pure StatusCreated
    "ASSIGNED" -> pure StatusAssigned
    "RUNNING" -> pure StatusRunning
    other -> pure $ StatusUnknown other

newtype Contributors = Contributors
  {unContributors :: Map Text Text}
  deriving (Eq, Ord, Show, ToJSON)

data Issues = Issues
  { issuesCount :: Int
  , issuesIssues :: [Issue]
  , issuesStatus :: Text
  , issuesSummary :: Maybe IssuesSummary
  }
  deriving (Eq, Ord, Show)

data IssuesSummary = IssuesSummary
  { revision :: IssueSummaryRevision
  , targets :: Maybe [IssueSummaryTarget]
  }
  deriving (Eq, Ord, Show)

data IssueSummaryRevision = IssueSummaryRevision
  { isrProjectTitle :: Text
  , isrProjectRevision :: Text
  , isrIsPublic :: Maybe Bool
  }
  deriving (Eq, Ord, Show)

data IssueSummaryTarget = IssueSummaryTarget
  { istTargetType :: Text
  , istTargetPaths :: [Text]
  }
  deriving (Eq, Show)

instance Ord IssueSummaryTarget where
  compare lhs rhs =
    if (istTargetType lhs == istTargetType rhs)
      then comparing istTargetPaths lhs rhs
      else comparing istTargetType lhs rhs

data IssueCategory
  = Security
  | Compliance
  | Other Text
  deriving (Eq, Ord, Show)

instance ToText IssueCategory where
  toText :: IssueCategory -> Text
  toText i =
    case i of
      Security -> "Security"
      Compliance -> "Compliance"
      Other t -> t

instance Pretty IssueCategory where
  pretty = pretty . toUpper . toText

issueTypeToCategory :: IssueType -> IssueCategory
issueTypeToCategory =
  \case
    IssueAbandonware -> Security
    IssueDenyListedDep -> Security
    IssueEmptyPackage -> Security
    IssueNativeCode -> Security
    IssueOutdatedDependency -> Security
    IssueVulnerability -> Security
    IssuePolicyConflict -> Compliance
    IssuePolicyFlag -> Compliance
    IssueUnlicensedAndPublicDep -> Compliance
    IssueUnlicensedDependency -> Compliance
    IssueOther t -> Other t

-- These constructors are ordered alphabetically.
-- This is needed for our `fossa test` output.
data IssueType
  = IssueAbandonware
  | IssueDenyListedDep
  | IssueEmptyPackage
  | IssueNativeCode
  | IssueOther Text
  | IssueOutdatedDependency
  | IssuePolicyConflict
  | IssuePolicyFlag
  | IssueUnlicensedAndPublicDep
  | IssueUnlicensedDependency
  | IssueVulnerability
  deriving (Eq, Ord, Show)

instance Pretty IssueType where
  pretty = \case
    IssueAbandonware -> "Abandoned Dependencies"
    IssueDenyListedDep -> "Denylisted Dependency"
    IssueNativeCode -> "Native Code Dependency"
    IssuePolicyConflict -> "Denied by Policy"
    IssuePolicyFlag -> "Flagged by Policy"
    IssueVulnerability -> "Vulnerability"
    IssueUnlicensedDependency -> "Unlicensed Dependency"
    IssueUnlicensedAndPublicDep -> "Unlicensed and Public Dependency"
    IssueOutdatedDependency -> "Outdated Dependency"
    IssueEmptyPackage -> "Empty Package"
    IssueOther other -> pretty other

data Issue = Issue
  { issueId :: Int
  , issuePriorityString :: Maybe Text -- we only use this field for `fossa test --json`
  , issueResolved :: Bool
  , issueRevisionId :: Text
  , issueType :: IssueType
  , issueRule :: Maybe IssueRule
  , issueLicense :: Maybe Text
  , issueDashURL :: Maybe Text
  , issueCVE :: Maybe Text
  , issueFixedIn :: Maybe Text
  }
  deriving (Eq, Ord, Show)

newtype IssueRule = IssueRule
  {ruleId :: Maybe Int}
  deriving (Eq, Ord, Show)

instance FromJSON Issues where
  parseJSON = withObject "Issues" $ \obj ->
    Issues
      <$> obj
        .: "count"
      <*> obj
        .:? "issues"
        .!= []
      <*> obj
        .: "status"
      <*> obj
        .:? "summary"

instance ToJSON Issues where
  toJSON Issues{..} =
    object
      [ "count" .= issuesCount
      , "issues" .= issuesIssues
      , "status" .= issuesStatus
      , "summary" .= issuesSummary
      ]

instance FromJSON IssuesSummary where
  parseJSON = withObject "IssuesSummary" $ \obj ->
    IssuesSummary
      <$> obj
        .: "revision"
      <*> obj
        .: "targets"

instance ToJSON IssuesSummary where
  toJSON IssuesSummary{..} =
    object
      [ "revision" .= revision
      , "targets" .= targets
      ]

instance FromJSON IssueSummaryRevision where
  parseJSON = withObject "IssueSummaryRevision" $ \obj ->
    IssueSummaryRevision
      <$> obj
        .: "projectTitle"
      <*> obj
        .: "projectRevision"
      <*> obj
        .:? "isPublic"

instance ToJSON IssueSummaryRevision where
  toJSON IssueSummaryRevision{..} =
    object
      [ "projectTitle" .= isrProjectTitle
      , "projectRevision" .= isrProjectRevision
      , "isPublic" .= isrIsPublic
      ]

instance FromJSON IssueSummaryTarget where
  parseJSON = withObject "IssueSummaryTarget" $ \obj ->
    IssueSummaryTarget
      <$> obj
        .: "type"
      <*> obj
        .: "originPaths"

instance ToJSON IssueSummaryTarget where
  toJSON IssueSummaryTarget{..} =
    object
      [ "type" .= istTargetType
      , "originPaths" .= istTargetPaths
      ]

instance FromJSON Issue where
  parseJSON = withObject "Issue" $ \obj ->
    Issue
      <$> obj
        .: "id"
      <*> obj
        .:? "priorityString"
      <*> obj
        .: "resolved"
      <*> obj
        .:? "revisionId"
        .!= "unknown project"
      <*> obj
        .: "type"
      <*> obj
        .:? "rule"
      <*> obj
        .:? "license"
      <*> obj
        .:? "issueDashURL"
      <*> obj
        .:? "cve"
      <*> obj
        .:? "fixedIn"

instance ToJSON Issue where
  toJSON Issue{..} =
    object
      [ "id" .= issueId
      , "priorityString" .= issuePriorityString
      , "resolved" .= issueResolved
      , "revisionId" .= issueRevisionId
      , "type" .= issueType
      , "rule" .= issueRule
      , "license" .= issueLicense
      , "issueDashURL" .= issueDashURL
      , "cve" .= issueCVE
      , "fixedIn" .= issueFixedIn
      ]

instance FromJSON IssueType where
  parseJSON = withText "IssueType" $ \case
    "policy_conflict" -> pure IssuePolicyConflict
    "policy_flag" -> pure IssuePolicyFlag
    "vulnerability" -> pure IssueVulnerability
    "unlicensed_dependency" -> pure IssueUnlicensedDependency
    "outdated_dependency" -> pure IssueOutdatedDependency
    "risk_empty_package" -> pure IssueEmptyPackage
    "risk_native_code" -> pure IssueNativeCode
    "blacklisted_dependency" -> pure IssueDenyListedDep
    "unlicensed_and_public" -> pure IssueUnlicensedAndPublicDep
    other -> pure (IssueOther other)

instance ToJSON IssueType where
  toJSON =
    String . \case
      IssueAbandonware -> "risk_abandonware"
      IssueEmptyPackage -> "risk_empty_package"
      IssueDenyListedDep -> "blacklisted_dependency"
      IssueNativeCode -> "risk_native_code"
      IssueUnlicensedAndPublicDep -> "unlicensed_and_public"
      IssuePolicyConflict -> "policy_conflict"
      IssuePolicyFlag -> "policy_flag"
      IssueVulnerability -> "vulnerability"
      IssueUnlicensedDependency -> "unlicensed_dependency"
      IssueOutdatedDependency -> "outdated_dependency"
      IssueOther text -> text

instance FromJSON IssueRule where
  parseJSON = withObject "IssueRule" $ \obj ->
    IssueRule <$> obj .:? "ruleId"

instance ToJSON IssueRule where
  toJSON IssueRule{..} =
    object
      [ "ruleId" .= ruleId
      ]

instance Pretty Issues where
  pretty = renderedIssues

newtype OrgId = OrgId Int
  deriving (Eq, Ord, FromJSON, ToJSON)

instance Show OrgId where
  show (OrgId orgId) = show orgId

data Organization = Organization
  { organizationId :: OrgId
  , orgUsesSAML :: Bool
  , orgCoreSupportsLocalLicenseScan :: Bool
  , orgSupportsAnalyzedRevisionsQuery :: Bool
  , orgDefaultVendoredDependencyScanType :: ArchiveUploadType
  , orgSupportsIssueDiffs :: Bool
  , orgSupportsNativeContainerScan :: Bool
  , orgSupportsDependenciesCachePolling :: Bool
  , orgRequiresFullFileUploads :: Bool
  , orgDefaultsToFirstPartyScans :: Bool
  , orgSupportsPathDependencyScans :: Bool
  , orgSupportsFirstPartyScans :: Bool
  , orgCustomLicenseScanConfigs :: [GrepEntry]
<<<<<<< HEAD
  , orgSupportsPreflightChecks :: Bool
=======
  , orgSupportsReachability :: Bool
>>>>>>> 7d76e065
  }
  deriving (Eq, Ord, Show)

blankOrganization :: Organization
blankOrganization =
  Organization
    { organizationId = OrgId 0
    , orgUsesSAML = False
    , orgCoreSupportsLocalLicenseScan = True
    , orgSupportsAnalyzedRevisionsQuery = True
    , orgDefaultVendoredDependencyScanType = CLILicenseScan
    , orgSupportsIssueDiffs = True
    , orgSupportsNativeContainerScan = True
    , orgSupportsDependenciesCachePolling = True
    , orgRequiresFullFileUploads = False
    , orgDefaultsToFirstPartyScans = False
    , orgSupportsPathDependencyScans = False
    , orgSupportsFirstPartyScans = True
    , orgCustomLicenseScanConfigs = []
<<<<<<< HEAD
    , orgSupportsPreflightChecks = False
=======
    , orgSupportsReachability = False
>>>>>>> 7d76e065
    }

instance FromJSON Organization where
  parseJSON = withObject "Organization" $ \obj ->
    Organization
      <$> obj
        .: "organizationId"
      <*> obj
        .:? "usesSAML"
        .!= False
      <*> obj
        .:? "supportsCliLicenseScanning"
        .!= False
      <*> obj
        .:? "supportsAnalyzedRevisionsQuery"
        .!= False
      <*> obj
        .:? "defaultVendoredDependencyScanType"
        .!= CLILicenseScan
      <*> obj
        .:? "supportsIssueDiffs"
        .!= False
      <*> obj
        .:? "supportsNativeContainerScans"
        .!= False
      <*> obj
        .:? "supportsDependenciesCachePolling"
        .!= False
      <*> obj
        .:? "requireFullFileUploads"
        .!= False
      <*> obj
        .:? "defaultToFirstPartyScans"
        .!= False
      <*> obj
        .:? "supportsPathDependency"
        .!= False
      <*> obj
        .:? "supportsFirstPartyScans"
        .!= False
      <*> obj
        .:? "customLicenseScanConfigs"
        .!= []
      <*> obj
<<<<<<< HEAD
        .:? "supportsPreflightChecks"
        .!= False

data TokenType
  = Push
  | FullAccess
  deriving (Eq, Ord, Show)

instance FromJSON TokenType where
  parseJSON = withText "TokenType" $ \txt -> case txt of 
    "Push" -> pure Push
    _ -> pure FullAccess

data Subscription 
  = Free
  | Premium
  deriving (Eq, Ord, Show)

instance FromJSON Subscription where
  parseJSON = withText "Subscription" $ \txt -> case txt of 
    "Free" -> pure Free
    _ -> pure Premium
=======
        .:? "supportsReachability"
        .!= False
>>>>>>> 7d76e065

data Project = Project
  { projectId :: Text
  , projectTitle :: Text
  , projectIsMonorepo :: Bool
  }
  deriving (Eq, Ord, Show)

instance FromJSON Project where
  parseJSON = withObject "Project" $ \obj ->
    Project
      <$> obj
        .: "id"
      <*> obj
        .: "title"
      <*> obj
        .: "isMonorepo"

data UploadResponse = UploadResponse
  { uploadLocator :: Locator
  , uploadError :: Maybe Text
  }
  deriving (Eq, Ord, Show)

instance FromJSON UploadResponse where
  parseJSON = withObject "UploadResponse" $ \obj ->
    UploadResponse
      <$> (parseLocator <$> obj .: "locator")
      <*> obj .:? "error"

data RevisionDependencyCacheStatus
  = Ready
  | Waiting
  | UnknownDependencyCacheStatus Text
  deriving (Eq, Ord, Show)

newtype RevisionDependencyCache = RevisionDependencyCache {status :: RevisionDependencyCacheStatus}
  deriving (Eq, Ord, Show)

instance FromJSON RevisionDependencyCache where
  parseJSON = withObject "RevisionDependencyCache" $ \obj ->
    RevisionDependencyCache
      <$> obj
        .: "status"

instance FromJSON RevisionDependencyCacheStatus where
  parseJSON = withText "RevisionDependencyCacheStatus" $ \txt -> case Text.toUpper txt of
    "WAITING" -> pure Waiting
    "READY" -> pure Ready
    other -> pure $ UnknownDependencyCacheStatus other

---------------

renderedIssues :: Issues -> Doc ann
renderedIssues issues = rendered
  where
    padding :: Int
    padding = 20

    issuesList :: [Issue]
    issuesList = issuesIssues issues

    categorize :: Ord k => (v -> k) -> [v] -> Map k [v]
    categorize f = Map.fromListWith (++) . map (\v -> (f v, [v]))

    issuesSortedByName :: Map IssueType [Issue]
    issuesSortedByName = sortBy (compare `on` issueName) <$> categorize issueType issuesList

    issuesSortedByCategory :: Map IssueCategory [(IssueType, [Issue])]
    issuesSortedByCategory =
      categorize (issueTypeToCategory . fst)
        . Map.toList
        $ issuesSortedByName

    renderSection :: IssueType -> [Issue] -> Doc ann
    renderSection issueType rawIssues =
      renderHeader issueType (length rawIssues)
        <> line
        <> vsep (map (\i -> renderIssue i <> line) rawIssues)
        <> line

    renderedRevisionSummary :: Doc ann
    renderedRevisionSummary = case issuesSummary issues of
      Nothing -> mempty
      Just summary ->
        vsep
          [ line
          , headerLine
          , "Tested Following Project:"
          , headerLine
          , line
          , "Project Title: " <> pretty (isrProjectTitle . revision $ summary)
          , "Project Revision: " <> pretty (isrProjectRevision . revision $ summary)
          , "Project Visibility: " <> renderProjectVisibility (isrIsPublic . revision $ summary)
          , renderRevisionTargets (targets summary)
          , line
          ]

    renderRevisionTargets :: Maybe [IssueSummaryTarget] -> Doc ann
    renderRevisionTargets issueRevisionTargets = case issueRevisionTargets of
      Nothing -> mempty
      Just [] -> mempty
      Just targets ->
        vsep $
          ["Project Targets:"]
            <> map (\target -> "- " <> renderedTarget target) (sort targets)

    renderProjectVisibility :: Maybe Bool -> Doc ann
    renderProjectVisibility Nothing = "unknown"
    renderProjectVisibility (Just True) = "public"
    renderProjectVisibility (Just False) = "private"

    renderedTarget :: IssueSummaryTarget -> Doc ann
    renderedTarget issueRevisionTarget =
      pretty (toLower $ istTargetType issueRevisionTarget)
        <> ": "
        <> pretty (istTargetPaths issueRevisionTarget)

    rendered :: Doc ann
    rendered =
      vsep $
        [renderedRevisionSummary]
          <> do
            (category, categoryIssues) <- Map.toList issuesSortedByCategory
            let totalIssuesCount = length . mconcat . map snd $ categoryIssues
            let issuesRendered = map (uncurry renderSection) categoryIssues
            let categoryHeader = pretty category <> " ISSUES (Total " <> pretty totalIssuesCount <> ")" <> line
            categoryHeader : issuesRendered

    headerLine :: Doc ann
    headerLine = "========================================================================"

    renderHeader :: Pretty a => a -> Int -> Doc ann
    renderHeader headerItem count =
      vsep
        [ headerLine
        , pretty headerItem <> " (Total " <> pretty count <> ")"
        , headerLine
        ]

    issueName :: Issue -> Text
    issueName Issue{issueRevisionId = revisionId} =
      fromMaybe revisionId $ Text.split (\c -> c == '$' || c == '+') revisionId !? 1

    renderIssue :: Issue -> Doc ann
    renderIssue Issue{..} =
      vsep
        ( map format . catMaybes $
            [ Just issueTitle
            , cveMessage
            , fixedIn
            , issueLink
            ]
        )
      where
        format :: Text -> Doc ann
        format = fill padding . pretty

        locatorSplit = Text.split (\c -> c == '$' || c == '+') issueRevisionId

        issueTitle :: Text
        issueTitle =
          "⚑ "
            <> case issueType of
              IssueAbandonware -> "Abandoned dependency detected in " <> nameRevision
              IssueEmptyPackage -> "Empty package detected in " <> nameRevision
              IssueDenyListedDep -> "Denylist dependency detected in " <> nameRevision
              IssueNativeCode -> "Native code dependency detected in " <> nameRevision
              IssueUnlicensedAndPublicDep -> "Unlicensed dependency detected in " <> nameRevision
              IssuePolicyFlag -> issuePolicyFlagMessage
              IssuePolicyConflict -> issuePolicyConflictMessage
              IssueVulnerability -> "Critical vulnerability detected on " <> nameRevision
              IssueUnlicensedDependency -> "Unlicensed dependency detected in " <> nameRevision
              IssueOutdatedDependency -> "Outdated dependency detected in " <> nameRevision
              IssueOther t -> t

        name = fromMaybe issueRevisionId (locatorSplit !? 1)
        revision = fromMaybe "" (locatorSplit !? 2)

        nameRevision :: Text
        nameRevision = name <> "@" <> revision

        intToText :: Int -> Text
        intToText = toText . show

        issuePolicyConflictMessage :: Text
        issuePolicyConflictMessage =
          "Denied by policy "
            <> fromMaybe ("(unknown policy, issueId: " <> intToText issueId <> ") ") issueLicense
            <> "on"
            <> nameRevision

        issueLink :: Maybe Text
        issueLink = ("More information: " <>) <$> issueDashURL

        cveMessage :: Maybe Text
        cveMessage = ("CVE ID: " <>) <$> issueCVE

        fixedIn :: Maybe Text
        fixedIn = ("Fixed in: " <>) <$> issueFixedIn

        issuePolicyFlagMessage :: Text
        issuePolicyFlagMessage = fromMaybe missingRuleIdMsg (issuePolicyFlagMsg <|> missingLicenseIdMsg)
          where
            ruleId' :: Maybe Text
            ruleId' = intToText <$> (ruleId =<< issueRule)

            issuePolicyFlagMsg :: Maybe Text
            issuePolicyFlagMsg = (\l -> l <> " license detected in " <> nameRevision) <$> issueLicense

            missingLicenseIdMsg :: Maybe Text
            missingLicenseIdMsg = (\rId -> "Policy flag issue detected (ruleId:  " <> rId <> ") in " <> nameRevision) <$> ruleId'

            missingRuleIdMsg :: Text
            missingRuleIdMsg = "Policy flag issue detected (issueId: " <> intToText issueId <> ") in " <> nameRevision

-- | parse a URI for use as a base Url, along with some default options (auth, port, ...)
useApiOpts :: Has Diagnostics sig m => ApiOpts -> m (Url 'Https, Option 'Https)
useApiOpts opts = case useURI serverURI of
  Nothing -> fatalText ("Invalid URL: " <> render serverURI)
  -- Url is "type role Url nominal" in the scheme (Http/Https), so we have to
  -- unsafeCoerce @Url 'Http@ into @Url 'Https@. Options isn't nominal in the
  -- scheme, so we can coerce as usual.
  Just (Left (url, options)) -> pure (Unsafe.unsafeCoerce url, coerce options <> authHeader (apiOptsApiKey opts))
  Just (Right (url, options)) -> pure (url, options <> authHeader (apiOptsApiKey opts))
  where
    serverURI = fromMaybe [uri|https://app.fossa.com|] (apiOptsUri opts)

authHeader :: ApiKey -> Option 'Https
authHeader key = header "Authorization" (encodeUtf8 ("Bearer " <> unApiKey key))

--- Path Dependency

data PathDependencyUploadReq = PathDependencyUploadReq
  { path :: Text
  , version :: Text
  , projectLocator :: Locator
  , scanType :: FullFileUploads
  }

instance ToJSON PathDependencyUploadReq where
  toJSON PathDependencyUploadReq{..} =
    object
      [ "path" .= path
      , "version" .= version
      , "projectLocator" .= projectLocator
      , "scanType" .= fullFileUploadsToCliLicenseScanType scanType
      ]

data PathDependencyFinalizeReq = PathDependencyFinalizeReq
  { locators :: [Locator]
  , pathDepForceRebuild :: Bool
  }

instance ToJSON PathDependencyFinalizeReq where
  toJSON PathDependencyFinalizeReq{..} =
    object
      [ "locators" .= locators
      , "forceRebuild" .= pathDepForceRebuild
      ]

data PathDependencyUpload = PathDependencyUpload
  { pdSignedURL :: SignedURL
  , pdLocator :: UploadedPathDependencyLocator
  }
  deriving (Eq, Ord, Show)

instance FromJSON PathDependencyUpload where
  parseJSON = withObject "PathDependencyUpload" $ \obj -> do
    signedUrl <- obj .: "signedUrl"
    locator <- obj .: "locator"
    pure $ PathDependencyUpload (SignedURL signedUrl) locator

data UploadedPathDependencyLocator = UploadedPathDependencyLocator
  { updlName :: Text
  , updlVersion :: Text
  }
  deriving (Eq, Ord, Show)

instance FromJSON UploadedPathDependencyLocator where
  parseJSON = withObject "UploadedPathDependencyLocator" $ \obj ->
    UploadedPathDependencyLocator
      <$> obj .: "name"
      <*> obj .: "version"

newtype AnalyzedPathDependenciesResp = AnalyzedPathDependenciesResp {analyzedPathDeps :: [AnalyzedPathDependency]}
  deriving (Eq, Ord, Show)

instance FromJSON AnalyzedPathDependenciesResp where
  parseJSON = withObject "AnalyzedPathDependenciesResp" $ \obj ->
    AnalyzedPathDependenciesResp <$> obj .: "data"

data AnalyzedPathDependency = AnalyzedPathDependency
  { apdPath :: Text
  , adpId :: Text
  , adpVersion :: Text
  }
  deriving (Eq, Ord, Show)

instance FromJSON AnalyzedPathDependency where
  parseJSON = withObject "AnalyzedPathDependency" $ \obj ->
    AnalyzedPathDependency
      <$> obj .: "path"
      <*> obj .: "id"
      <*> obj .: "version"<|MERGE_RESOLUTION|>--- conflicted
+++ resolved
@@ -493,11 +493,8 @@
   , orgSupportsPathDependencyScans :: Bool
   , orgSupportsFirstPartyScans :: Bool
   , orgCustomLicenseScanConfigs :: [GrepEntry]
-<<<<<<< HEAD
+  , orgSupportsReachability :: Bool
   , orgSupportsPreflightChecks :: Bool
-=======
-  , orgSupportsReachability :: Bool
->>>>>>> 7d76e065
   }
   deriving (Eq, Ord, Show)
 
@@ -517,11 +514,8 @@
     , orgSupportsPathDependencyScans = False
     , orgSupportsFirstPartyScans = True
     , orgCustomLicenseScanConfigs = []
-<<<<<<< HEAD
+    , orgSupportsReachability = False
     , orgSupportsPreflightChecks = False
-=======
-    , orgSupportsReachability = False
->>>>>>> 7d76e065
     }
 
 instance FromJSON Organization where
@@ -566,7 +560,9 @@
         .:? "customLicenseScanConfigs"
         .!= []
       <*> obj
-<<<<<<< HEAD
+        .:? "supportsReachability"
+        .!= False
+      <*> obj
         .:? "supportsPreflightChecks"
         .!= False
 
@@ -576,23 +572,19 @@
   deriving (Eq, Ord, Show)
 
 instance FromJSON TokenType where
-  parseJSON = withText "TokenType" $ \txt -> case txt of 
+  parseJSON = withText "TokenType" $ \txt -> case txt of
     "Push" -> pure Push
     _ -> pure FullAccess
 
-data Subscription 
+data Subscription
   = Free
   | Premium
   deriving (Eq, Ord, Show)
 
 instance FromJSON Subscription where
-  parseJSON = withText "Subscription" $ \txt -> case txt of 
+  parseJSON = withText "Subscription" $ \txt -> case txt of
     "Free" -> pure Free
     _ -> pure Premium
-=======
-        .:? "supportsReachability"
-        .!= False
->>>>>>> 7d76e065
 
 data Project = Project
   { projectId :: Text
