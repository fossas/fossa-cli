{-# LANGUAGE DataKinds #-}
{-# LANGUAGE QuasiQuotes #-}
{-# LANGUAGE RecordWildCards #-}

module Fossa.API.Types (
  ApiKey (..),
  ApiOpts (..),
  Archive (..),
  ArchiveComponents (..),
  Build (..),
  BuildStatus (..),
  BuildTask (..),
  Contributors (..),
  Issue (..),
  IssueRule (..),
  IssueType (..),
  Issues (..),
  Organization (..),
  Project (..),
  SignedURL (..),
  UploadResponse (..),
  ScanId (..),
  ScanResponse (..),
  useApiOpts,
  defaultApiPollDelay,
) where

import Control.Effect.Diagnostics hiding (fromMaybe)
import Control.Timeout (Duration (Seconds))
import Data.Aeson
import Data.Coerce (coerce)
import Data.List.Extra ((!?))
import Data.Map.Strict (Map)
import Data.Map.Strict qualified as Map
import Data.Maybe (fromMaybe)
import Data.String.Conversion (encodeUtf8)
import Data.Text (Text)
import Data.Text qualified as Text
import Network.HTTP.Req
import Prettyprinter
import Srclib.Types (Locator, parseLocator)
import Text.URI (URI, render)
import Text.URI.QQ (uri)
import Unsafe.Coerce qualified as Unsafe

newtype ApiKey = ApiKey {unApiKey :: Text}
  deriving (Eq, Ord, Show)

data ApiOpts = ApiOpts
  { apiOptsUri :: Maybe URI
  , apiOptsApiKey :: ApiKey
  , apiOptsPollDelay :: Duration
  }
  deriving (Eq, Ord, Show)

<<<<<<< HEAD
defaultApiPollDelay :: Duration
defaultApiPollDelay = Seconds 8
=======
instance ToJSON ApiOpts where
  toJSON opts =
    object
      [ "uri" .= show (apiOptsUri opts)
      , "apiKey" .= ("<REDACTED>" :: String)
      ]
>>>>>>> 6c6fda19

newtype SignedURL = SignedURL
  { signedURL :: Text
  }
  deriving (Eq, Ord, Show)

instance FromJSON SignedURL where
  parseJSON = withObject "SignedUrl" $ \obj ->
    SignedURL <$> obj .: "signedUrl"

newtype ArchiveComponents = ArchiveComponents
  { archives :: [Archive]
  }
  deriving (Eq, Ord, Show)

data Archive = Archive
  { archiveName :: Text
  , archiveVersion :: Text
  }
  deriving (Eq, Ord, Show)

instance ToJSON ArchiveComponents where
  toJSON ArchiveComponents{..} =
    object
      [ "archives" .= archives
      ]

instance ToJSON Archive where
  toJSON Archive{..} =
    object
      [ "packageSpec" .= archiveName
      , "revision" .= archiveVersion
      ]

data BuildStatus
  = StatusSucceeded
  | StatusFailed
  | StatusCreated
  | StatusAssigned
  | StatusRunning
  | StatusUnknown Text
  deriving (Eq, Ord, Show)

data Build = Build
  { buildId :: Int
  , buildError :: Maybe Text
  , buildTask :: BuildTask
  }
  deriving (Eq, Ord, Show)

newtype BuildTask = BuildTask
  { buildTaskStatus :: BuildStatus
  }
  deriving (Eq, Ord, Show)

instance FromJSON Build where
  parseJSON = withObject "Build" $ \obj ->
    Build <$> obj .: "id"
      <*> obj .:? "error"
      <*> obj .: "task"

instance FromJSON BuildTask where
  parseJSON = withObject "BuildTask" $ \obj ->
    BuildTask <$> obj .: "status"

instance FromJSON BuildStatus where
  parseJSON = withText "BuildStatus" $ \case
    "SUCCEEDED" -> pure StatusSucceeded
    "FAILED" -> pure StatusFailed
    "CREATED" -> pure StatusCreated
    "ASSIGNED" -> pure StatusAssigned
    "RUNNING" -> pure StatusRunning
    other -> pure $ StatusUnknown other

newtype Contributors = Contributors
  {unContributors :: Map Text Text}
  deriving (Eq, Ord, Show, ToJSON)

data Issues = Issues
  { issuesCount :: Int
  , issuesIssues :: [Issue]
  , issuesStatus :: Text
  }
  deriving (Eq, Ord, Show)

data IssueType
  = IssuePolicyConflict
  | IssuePolicyFlag
  | IssueVulnerability
  | IssueUnlicensedDependency
  | IssueOutdatedDependency
  | IssueOther Text
  deriving (Eq, Ord, Show)

renderIssueType :: IssueType -> Text
renderIssueType = \case
  IssuePolicyConflict -> "Denied by Policy"
  IssuePolicyFlag -> "Flagged by Policy"
  IssueVulnerability -> "Vulnerability"
  IssueUnlicensedDependency -> "Unlicensed Dependency"
  IssueOutdatedDependency -> "Outdated Dependency"
  IssueOther other -> other

data Issue = Issue
  { issueId :: Int
  , issuePriorityString :: Maybe Text -- we only use this field for `fossa test --json`
  , issueResolved :: Bool
  , issueRevisionId :: Text
  , issueType :: IssueType
  , issueRule :: Maybe IssueRule
  }
  deriving (Eq, Ord, Show)

newtype IssueRule = IssueRule
  { ruleLicenseId :: Maybe Text
  }
  deriving (Eq, Ord, Show)

instance FromJSON Issues where
  parseJSON = withObject "Issues" $ \obj ->
    Issues <$> obj .: "count"
      <*> obj .:? "issues" .!= []
      <*> obj .: "status"

instance ToJSON Issues where
  toJSON Issues{..} =
    object
      [ "count" .= issuesCount
      , "issues" .= issuesIssues
      , "status" .= issuesStatus
      ]

instance FromJSON Issue where
  parseJSON = withObject "Issue" $ \obj ->
    Issue <$> obj .: "id"
      <*> obj .:? "priorityString"
      <*> obj .: "resolved"
      -- VPS issues don't have a revisionId
      <*> obj .:? "revisionId" .!= "unknown project"
      <*> obj .: "type"
      <*> obj .:? "rule"

instance ToJSON Issue where
  toJSON Issue{..} =
    object
      [ "id" .= issueId
      , "priorityString" .= issuePriorityString
      , "resolved" .= issueResolved
      , "revisionId" .= issueRevisionId
      , "type" .= issueType
      , "rule" .= issueRule
      ]

instance FromJSON IssueType where
  parseJSON = withText "IssueType" $ \case
    "policy_conflict" -> pure IssuePolicyConflict
    "policy_flag" -> pure IssuePolicyFlag
    "vulnerability" -> pure IssueVulnerability
    "unlicensed_dependency" -> pure IssueUnlicensedDependency
    "outdated_dependency" -> pure IssueOutdatedDependency
    other -> pure (IssueOther other)

instance ToJSON IssueType where
  toJSON =
    String . \case
      IssuePolicyConflict -> "policy_conflict"
      IssuePolicyFlag -> "policy_flag"
      IssueVulnerability -> "vulnerability"
      IssueUnlicensedDependency -> "unlicensed_dependency"
      IssueOutdatedDependency -> "outdated_dependency"
      IssueOther text -> text

instance FromJSON IssueRule where
  parseJSON = withObject "IssueRule" $ \obj ->
    IssueRule <$> obj .:? "licenseId"

instance ToJSON IssueRule where
  toJSON IssueRule{..} = object ["licenseId" .= ruleLicenseId]

instance Pretty Issues where
  pretty = renderedIssues

data Organization = Organization
  { organizationId :: Int
  , orgUsesSAML :: Bool
  , orgDoLocalLicenseScan :: Bool
  }
  deriving (Eq, Ord, Show)

instance FromJSON Organization where
  parseJSON = withObject "Organization" $ \obj ->
    Organization <$> obj .: "organizationId"
      <*> obj .:? "usesSAML" .!= False
      <*> obj .:? "supportsCliLicenseScanning" .!= False

data Project = Project
  { projectId :: Text
  , projectTitle :: Text
  , projectIsMonorepo :: Bool
  }
  deriving (Eq, Ord, Show)

instance FromJSON Project where
  parseJSON = withObject "Project" $ \obj ->
    Project <$> obj .: "id"
      <*> obj .: "title"
      <*> obj .: "isMonorepo"

data UploadResponse = UploadResponse
  { uploadLocator :: Locator
  , uploadError :: Maybe Text
  }
  deriving (Eq, Ord, Show)

instance FromJSON UploadResponse where
  parseJSON = withObject "UploadResponse" $ \obj ->
    UploadResponse <$> (parseLocator <$> obj .: "locator")
      <*> obj .:? "error"

newtype ScanId = ScanId Text deriving (Eq, Ord)

instance Show ScanId where
  show (ScanId scanId) = show scanId

instance FromJSON ScanId where
  parseJSON value = ScanId <$> parseJSON value

data ScanResponse = ScanResponse
  { responseScanId :: ScanId
  , responseScanStatus :: Maybe Text
  }
  deriving (Eq, Ord, Show)

instance FromJSON ScanResponse where
  parseJSON = withObject "ScanResponse" $ \obj ->
    ScanResponse
      <$> obj .: "id"
      <*> obj .:? "status"

---------------

renderedIssues :: Issues -> Doc ann
renderedIssues issues = rendered
  where
    padding :: Int
    padding = 20

    issuesList :: [Issue]
    issuesList = issuesIssues issues

    categorize :: Ord k => (v -> k) -> [v] -> Map k [v]
    categorize f = Map.fromListWith (++) . map (\v -> (f v, [v]))

    issuesByType :: Map IssueType [Issue]
    issuesByType = categorize issueType issuesList

    renderSection :: IssueType -> [Issue] -> Doc ann
    renderSection issueType rawIssues =
      renderHeader issueType <> line <> vsep (map renderIssue rawIssues) <> line

    rendered :: Doc ann
    rendered =
      vsep
        [renderSection issueType rawIssues | (issueType, rawIssues) <- Map.toList issuesByType]

    renderHeader :: IssueType -> Doc ann
    renderHeader ty =
      vsep
        [ "========================================================================"
        , pretty $ renderIssueType ty
        , "========================================================================"
        , hsep $
            map (fill padding) $ case ty of
              IssuePolicyConflict -> ["Dependency", "Revision", "License"]
              IssuePolicyFlag -> ["Dependency", "Revision", "License"]
              _ -> ["Dependency", "Revision"]
        , ""
        ]

    renderIssue :: Issue -> Doc ann
    renderIssue issue = hsep (map format [name, revision, license])
      where
        format :: Text -> Doc ann
        format = fill padding . pretty

        locatorSplit = Text.split (\c -> c == '$' || c == '+') (issueRevisionId issue)

        name = fromMaybe (issueRevisionId issue) (locatorSplit !? 1)
        revision = fromMaybe "" (locatorSplit !? 2)
        license = fromMaybe "" (ruleLicenseId =<< issueRule issue)

-- | parse a URI for use as a base Url, along with some default options (auth, port, ...)
useApiOpts :: Has Diagnostics sig m => ApiOpts -> m (Url 'Https, Option 'Https)
useApiOpts opts = case useURI serverURI of
  Nothing -> fatalText ("Invalid URL: " <> render serverURI)
  -- Url is "type role Url nominal" in the scheme (Http/Https), so we have to
  -- unsafeCoerce @Url 'Http@ into @Url 'Https@. Options isn't nominal in the
  -- scheme, so we can coerce as usual.
  Just (Left (url, options)) -> pure (Unsafe.unsafeCoerce url, coerce options <> authHeader (apiOptsApiKey opts))
  Just (Right (url, options)) -> pure (url, options <> authHeader (apiOptsApiKey opts))
  where
    serverURI = fromMaybe [uri|https://app.fossa.com|] (apiOptsUri opts)

authHeader :: ApiKey -> Option 'Https
authHeader key = header "Authorization" (encodeUtf8 ("Bearer " <> unApiKey key))<|MERGE_RESOLUTION|>--- conflicted
+++ resolved
@@ -53,17 +53,15 @@
   }
   deriving (Eq, Ord, Show)
 
-<<<<<<< HEAD
+instance ToJSON ApiOpts where
+  toJSON opts =
+    object
+      [ "uri" .= show (apiOptsUri opts)
+      , "apiKey" .= ("<REDACTED>" :: String)
+      ]
+
 defaultApiPollDelay :: Duration
 defaultApiPollDelay = Seconds 8
-=======
-instance ToJSON ApiOpts where
-  toJSON opts =
-    object
-      [ "uri" .= show (apiOptsUri opts)
-      , "apiKey" .= ("<REDACTED>" :: String)
-      ]
->>>>>>> 6c6fda19
 
 newtype SignedURL = SignedURL
   { signedURL :: Text
