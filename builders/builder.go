--- conflicted
+++ resolved
@@ -37,13 +37,10 @@
 		return &MavenBuilder{}
 	case module.Nodejs:
 		return &NodeJSBuilder{}
-<<<<<<< HEAD
 	case module.NuGet:
 		return &NuGetBuilder{}
-=======
 	case module.Pip:
 		return &PipBuilder{}
->>>>>>> c168cce4
 	case module.Ruby:
 		return &RubyBuilder{}
 	case module.SBT:
