--- conflicted
+++ resolved
@@ -14,36 +14,12 @@
 
 var bowerLogger = logging.MustGetLogger("bower")
 
-<<<<<<< HEAD
-// BowerComponent implements Dependency for BowerBuilder
-type BowerComponent struct {
-	Name    string `json:"name"`
-	Version string `json:"version"`
-}
-
 type BowerConfiguration struct {
 	Cwd       string `json:"cwd"`
 	Directory string `json:"directory"`
 	Registry  string `json:"registry"`
 }
 
-// Fetcher always returns bower for BowerComponent
-func (m BowerComponent) Fetcher() string {
-	return "bower" // TODO: support `git` and etc...
-}
-
-// Package returns the package name for BowerComponent
-func (m BowerComponent) Package() string {
-	return m.Name
-}
-
-// Revision returns the version for BowerComponent
-func (m BowerComponent) Revision() string {
-	return m.Version
-}
-
-=======
->>>>>>> 316fe02b
 // BowerBuilder implements Builder for Bower
 type BowerBuilder struct {
 	NodeCmd     string
