package builders

import (
	"errors"
	"fmt"
	"os"
	"os/exec"
	"path/filepath"
	"regexp"
	"strings"

	logging "github.com/op/go-logging"

	"github.com/fossas/fossa-cli/module"
)

var gradleLogger = logging.MustGetLogger("gradle")

// GradleBuilder implements Builder for build.gradle builds
type GradleBuilder struct {
	GradleCmd     string
	GradleVersion string
}

// Initialize collects metadata on Java and Maven binaries
func (builder *GradleBuilder) Initialize() error {
	gradleLogger.Debug("Initializing Gradle builder...")

	// Set Gradle context variables
	gradleCmd, gradleVersionOut, err := which("--version --offline", os.Getenv("GRADLE_BINARY"), "./gradlew", "gradle")
	if err == nil {
		builder.GradleCmd = gradleCmd

		gradleVersionMatchRe := regexp.MustCompile(`Gradle ([0-9]+\.[0-9]+.\w+)`)
		match := gradleVersionMatchRe.FindStringSubmatch(gradleVersionOut)
		if len(match) == 2 {
			builder.GradleVersion = match[1]
		}
	}

	if builder.GradleCmd == "" {
		return fmt.Errorf("could not find Gradle binary or wrapper (try setting $GRADLE_BINARY)")
	}

	gradleLogger.Debugf("Done initializing Gradle builder: %#v", builder)
	return nil
}

// Build is not implemented
func (builder *GradleBuilder) Build(m module.Module, force bool) error {
	return nil
}

// Analyze parses the output of `gradle -q app:dependencies`
func (builder *GradleBuilder) Analyze(m module.Module, allowUnresolved bool) ([]module.Dependency, error) {
	gradleLogger.Debugf("Running Gradle analysis: %#v %#v in %s", m, allowUnresolved, m.Dir)

	moduleConfigurationKey := strings.Split(m.Name, ":")
	taskConfiguration := "compile"
	taskName := moduleConfigurationKey[0]
	if taskName != "" {
		// this is not the root gradle project
		taskName = taskName + ":"
	}
	if len(moduleConfigurationKey) == 2 && moduleConfigurationKey[1] != "" {
		taskConfiguration = moduleConfigurationKey[1]
	}

	// NOTE: we are intentionally using exec.Command over runLogged here, due to path issues with defining cmd.Dir
<<<<<<< HEAD
	dependenciesCmd := exec.Command(builder.GradleCmd, taskName+"dependencies", "-q", "--configuration="+taskConfiguration, "--offline", "-a")
	dependenciesCmd.Env = os.Environ()
	dependenciesCmd.Env = append(cmd.Env, "TERM=dumb")

	dependenciesOutput, err := dependenciesCmd.Output()
=======
	// TODO: set TERM=dumb
	dependenciesOutput, err := exec.Command(builder.GradleCmd, taskName+":dependencies", "-q", "--configuration="+taskConfiguration, "--offline", "-a").Output()
>>>>>>> 91944c92
	if len(dependenciesOutput) == 0 || err != nil {
		return nil, fmt.Errorf("could not run Gradle task %s:dependencies", taskName)
	}

	var deps []module.Dependency
	// Parse out any line that matches - (groupId):(artifactId):(version) -> (mediatedVersion) where `-> (mediatedVersion)`` is optional
	dependenciesRe := regexp.MustCompile(`- ([\w\.-]+):([\w\.-]+):([\w\.-]+)( -> ([\w\.-]+))?`)
	for _, line := range strings.Split(string(dependenciesOutput), "\n") {
		trimmed := strings.TrimSpace(line)
		if len(trimmed) > 0 {
			parsedDependencyLine := dependenciesRe.FindStringSubmatch(trimmed)
			if len(parsedDependencyLine) >= 4 {
				groupID := parsedDependencyLine[1]
				artifactID := parsedDependencyLine[2]
				revisionID := parsedDependencyLine[3]
				if len(parsedDependencyLine) == 6 && parsedDependencyLine[5] != "" {
					revisionID = parsedDependencyLine[5]
				}
				gradleLogger.Debugf("Discovered maven artifact (%s, %s, %s)", trimmed, groupID, artifactID, revisionID)
				deps = append(deps, MavenArtifact{
					Name:    fmt.Sprintf("%s:%s", groupID, artifactID),
					Version: revisionID,
				})
			}
		}
	}

	gradleLogger.Debugf("Done running Gradle analysis: %#v", deps)
	return deps, nil
}

// IsBuilt is not implemented
func (builder *GradleBuilder) IsBuilt(m module.Module, allowUnresolved bool) (bool, error) {
	return true, nil
}

// IsModule is not implemented
func (builder *GradleBuilder) IsModule(target string) (bool, error) {
	return false, errors.New("IsModule is not implemented for GradleBuilder")
}

// DiscoverModules finds either a root build.gradle file in the specified dir
func (builder *GradleBuilder) DiscoverModules(dir string) ([]module.Config, error) {
	if err := builder.Initialize(); err != nil {
		return nil, err
	}
	// Look for the root Gradle build
	// TODO: support custom *.gradle files
	if _, err := os.Stat(filepath.Join(dir, "build.gradle")); err == nil {
		// Use bare exec.Command as runLogged errors when resolving outside of dir
		taskListOutput, gradleTaskErr := exec.Command(builder.GradleCmd, "tasks", "--all", "-q", "-a", "--offline").Output()
		if len(taskListOutput) > 0 && gradleTaskErr == nil {
			// Search for subprojects using Gradle task list instead of grepping for build.gradle
			var moduleConfigurations []module.Config
			// NOTE: this leaves out the root ("") dependencies task. To include, replace with `(\w+:)?dependencies -`
			// TODO: check for root dependencies task if not found otherwise
			taskListRe := regexp.MustCompile(`\w+:dependencies -`)
			for _, line := range strings.Split(string(taskListOutput), "\n") {
				trimmed := strings.TrimSpace(line)
				if len(trimmed) > 0 {
					depMatchIndices := taskListRe.FindStringIndex(trimmed)
					if len(depMatchIndices) > 0 && depMatchIndices[0] == 0 {
						gradleTask := strings.Split(trimmed, " - ")[0]
						gradleLogger.Debugf("found gradle dependencies task: %s", gradleTask)
						moduleConfigurations = append(moduleConfigurations, module.Config{
							Name: strings.Split(gradleTask, ":")[0] + ":compile", // Name is the gradle `task:configuration` (default to compile)
							Path: "build.gradle",
							Type: "gradle",
						})
					}
				}
			}

			if len(moduleConfigurations) > 0 {
				return moduleConfigurations, nil
			}

			// If task list succeeds but returns no subproject dependencies tasks, fall back to the root `dependencies` task
			return []module.Config{
				{
					Name: ":compile",
					Path: "build.gradle",
					Type: "gradle",
				},
			}, nil
		}

		// If task list fails, fall back to "app" as default task, even though technically it would be "" (root)
		return []module.Config{
			{
				Name: "app:compile",
				Path: "build.gradle",
				Type: "gradle",
			},
		}, nil
	}

	// TODO: support multiple build.gradle files
	return nil, nil
}<|MERGE_RESOLUTION|>--- conflicted
+++ resolved
@@ -67,16 +67,11 @@
 	}
 
 	// NOTE: we are intentionally using exec.Command over runLogged here, due to path issues with defining cmd.Dir
-<<<<<<< HEAD
 	dependenciesCmd := exec.Command(builder.GradleCmd, taskName+"dependencies", "-q", "--configuration="+taskConfiguration, "--offline", "-a")
 	dependenciesCmd.Env = os.Environ()
 	dependenciesCmd.Env = append(cmd.Env, "TERM=dumb")
 
 	dependenciesOutput, err := dependenciesCmd.Output()
-=======
-	// TODO: set TERM=dumb
-	dependenciesOutput, err := exec.Command(builder.GradleCmd, taskName+":dependencies", "-q", "--configuration="+taskConfiguration, "--offline", "-a").Output()
->>>>>>> 91944c92
 	if len(dependenciesOutput) == 0 || err != nil {
 		return nil, fmt.Errorf("could not run Gradle task %s:dependencies", taskName)
 	}
