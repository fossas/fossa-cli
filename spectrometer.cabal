cabal-version:      2.2
name:               spectrometer
version:            0.1.0.0
license:            MPL-2.0
build-type:         Simple
extra-source-files:
  scripts/depgraph-maven-plugin-3.3.0.jar
  scripts/jsondeps.gradle
  vendor-bins/syft
  vendor-bins/wiggins

common lang
  build-depends:      base >=4.12 && <4.15
  default-language:   Haskell2010
  default-extensions:
    BangPatterns
    BinaryLiterals
    ConstrainedClassMethods
    ConstraintKinds
    DeriveDataTypeable
    DeriveFoldable
    DeriveFunctor
    DeriveGeneric
    DeriveLift
    DeriveTraversable
    EmptyCase
    EmptyDataDeriving
    ExistentialQuantification
    ExplicitForAll
    FlexibleContexts
    FlexibleInstances
    GADTSyntax
    GeneralizedNewtypeDeriving
    HexFloatLiterals
    ImportQualifiedPost
    InstanceSigs
    KindSignatures
    LambdaCase
    MultiParamTypeClasses
    NamedFieldPuns
    NamedWildCards
    NumericUnderscores
    OverloadedStrings
    PolyKinds
    PostfixOperators
    RankNTypes
    ScopedTypeVariables
    StandaloneDeriving
    StandaloneKindSignatures
    StrictData
    TupleSections
    TypeApplications
    TypeOperators
    TypeSynonymInstances

  ghc-options:
    -Wall -Wincomplete-uni-patterns -Wcompat
    -Wincomplete-record-updates -Wmissing-home-modules
    -Wmissing-export-lists -Wredundant-constraints

-- TODO: base16-bytestring isn't a direct dep, but we need to add version bounds because cpio-conduit fails to compile with a newer version. Remove the dependency on base16-bytestring once we fix or bump cpio-conduit
-- TODO: Switch `semver` back to `versions` once https://github.com/fosskers/versions/issues/47 is fixed? This package maintainer seems much more responsive. Contrast https://github.com/brendanhay/semver/issues/12.
common deps
  build-depends:
    , aeson                        ^>=1.5.2.0
    , algebraic-graphs             ^>=0.5
    , ansi-terminal                ^>=0.11
    , async                        ^>=2.2.2
    , attoparsec                   ^>=0.14.1
    , base16-bytestring            ^>=1.0.1.0
    , bytestring                   ^>=0.10.8
    , bzlib                        ^>=0.5.0.0
    , cgroup-rts-threads           ^>=0.2.0.0
    , codec-rpm                    ^>=0.2.2
    , concurrent-output            ^>=1.10.12
    , conduit                      ^>=1.3.2
    , conduit-extra                ^>=1.3.5
    , conduit-zstd                 ^>=0.0.2.0
    , containers                   ^>=0.6.0
    , cpio-conduit                 ^>=0.7.0
    , cryptonite                   ^>=0.29
    , directory                    ^>=1.3.6.1
    , exceptions                   ^>=0.10.4
    , file-embed                   ^>=0.0.11
    , filepath                     ^>=1.4.2.1
    , filepattern                  ^>=0.1.2
    , fused-effects                ^>=1.1.0.0
    , fused-effects-exceptions     ^>=1.1.0.0
    , git-config                   ^>=0.1.2
    , githash                      ^>=0.1.4.0
    , hedn                         ^>=0.3.0.1
    , http-client                  ^>=0.7.1
    , http-types                   ^>=0.12.3
    , lzma-conduit                 ^>=1.2.1
    , megaparsec                   ^>=9.1.0
    , modern-uri                   ^>=0.3.4
    , mtl                          ^>=2.2.2
    , optparse-applicative         >=0.15     && <0.17
    , parser-combinators           ^>=1.3
    , path                         ^>=0.9.0
    , path-io                      ^>=1.6.0
    , prettyprinter                >=1.6      && <1.8
    , prettyprinter-ansi-terminal  ^>=1.1.1
    , random                       ^>=1.2.0
    , raw-strings-qq               ^>=1.1
    , req                          ^>=3.9.1
    , retry                        ^>=0.9.0.0
    , semver                       ^>=0.4.0.1
    , split                        ^>=0.2.3.4
    , stm                          ^>=2.5.0
    , stm-chans                    ^>=3.0.0
    , tar                          ^>=0.5.1.1
    , template-haskell             >=2.15     && <2.17
    , text                         ^>=1.2.3
    , th-lift-instances            ^>=0.1.17
    , time                         >=1.9      && <1.11
    , tomland                      ^>=1.3.3.0
    , transformers
    , typed-process                ^>=0.2.6
    , unordered-containers         ^>=0.2.10
    , vector                       ^>=0.12.0.3
    , versions                     ^>=5.0.0
    , word8                        ^>=0.1.3
    , xml                          ^>=1.3.14
    , yaml                         ^>=0.11.1
    , yarn-lock                    ^>=0.6.5
    , zip                          ^>=1.7.1
    , zlib                         ^>=0.6.2.1

  if !os(windows)
    build-depends: unix ^>=2.7.2.2

library
  import:          lang
  import:          deps

  -- cabal-fmt: expand src
  exposed-modules:
    Algebra.Graph.AdjacencyMap.Extra
    App.Docs
    App.Fossa.Analyze
    App.Fossa.Analyze.Debug
    App.Fossa.Analyze.Graph
    App.Fossa.Analyze.GraphBuilder
    App.Fossa.Analyze.GraphMangler
    App.Fossa.Analyze.Log4jReport
    App.Fossa.Analyze.Project
    App.Fossa.Analyze.Record
    App.Fossa.Analyze.Types
    App.Fossa.API.BuildLink
    App.Fossa.API.BuildWait
    App.Fossa.ArchiveUploader
    App.Fossa.BinaryDeps
    App.Fossa.BinaryDeps.Jar
    App.Fossa.Configuration
    App.Fossa.Container
    App.Fossa.Container.Analyze
    App.Fossa.Container.Test
    App.Fossa.EmbeddedBinary
    App.Fossa.FossaAPIV1
    App.Fossa.ListTargets
    App.Fossa.Main
    App.Fossa.ManualDeps
    App.Fossa.Monorepo
    App.Fossa.ProjectInference
    App.Fossa.Report
    App.Fossa.Report.Attribution
    App.Fossa.Test
    App.Fossa.VPS.AOSPNotice
    App.Fossa.VPS.NinjaGraph
    App.Fossa.VPS.Report
    App.Fossa.VPS.Scan
    App.Fossa.VPS.Scan.Core
    App.Fossa.VPS.Scan.RunWiggins
    App.Fossa.VPS.Scan.ScotlandYard
    App.Fossa.VPS.Test
    App.Fossa.VPS.Types
    App.Fossa.VSI.Analyze
    App.Fossa.VSI.DynLinked.Internal
    App.Fossa.VSI.DynLinked.Types
    App.Fossa.VSI.DynLinked.Util
    App.Fossa.VSI.Fingerprint
    App.Fossa.VSI.IAT.AssertRevisionBinaries
    App.Fossa.VSI.IAT.AssertUserDefinedBinaries
    App.Fossa.VSI.IAT.Resolve
    App.Fossa.VSI.IAT.Types
    App.Fossa.VSI.Types
    App.Fossa.VSIDeps
    App.OptionExtensions
    App.Pathfinder.Main
    App.Pathfinder.Scan
    App.Pathfinder.Types
    App.Types
    App.Util
    App.Version
    App.Version.TH
    Console.Sticky
    Control.Carrier.AtomicCounter
    Control.Carrier.AtomicState
    Control.Carrier.Debug
    Control.Carrier.Diagnostics
    Control.Carrier.Diagnostics.StickyContext
    Control.Carrier.Finally
    Control.Carrier.Output.IO
    Control.Carrier.Simple
    Control.Carrier.StickyLogger
    Control.Carrier.TaskPool
    Control.Carrier.Threaded
    Control.Effect.AtomicCounter
    Control.Effect.AtomicState
    Control.Effect.ConsoleRegion
    Control.Effect.Debug
    Control.Effect.Diagnostics
    Control.Effect.Finally
    Control.Effect.Output
    Control.Effect.Path
    Control.Effect.Record
    Control.Effect.Record.TH
    Control.Effect.Replay
    Control.Effect.Replay.TH
    Control.Effect.StickyLogger
    Control.Effect.TaskPool
    Control.Exception.Extra
    Data.Aeson.Extra
    Data.Conduit.Extra
    Data.FileEmbed.Extra
    Data.Flag
    Data.Functor.Extra
    Data.Glob
    Data.List.Extra
    Data.Set.NonEmpty
    Data.String.Conversion
    Data.Tagged
    Data.Text.Extra
    DepTypes
    Discovery.Archive
    Discovery.Archive.RPM
    Discovery.Filters
    Discovery.Projects
    Discovery.Walk
    Effect.Exec
    Effect.Grapher
    Effect.Logger
    Effect.ReadFS
    Fossa.API.Types
    Graphing
    Graphing.Hydrate
    Network.HTTP.Req.Extra
    Parse.XML
    Path.Extra
    Srclib.Converter
    Srclib.Types
    Strategy.Android.Util
    Strategy.Bundler
    Strategy.Cargo
    Strategy.Carthage
    Strategy.Cocoapods
    Strategy.Cocoapods.Podfile
    Strategy.Cocoapods.PodfileLock
    Strategy.Composer
    Strategy.Conda
    Strategy.Conda.CondaList
    Strategy.Conda.EnvironmentYml
    Strategy.Dart.PubDeps
    Strategy.Dart.PubSpec
    Strategy.Dart.PubSpecLock
    Strategy.Elixir.MixTree
    Strategy.Erlang.ConfigParser
    Strategy.Erlang.Rebar3Tree
    Strategy.Fortran.FpmToml
    Strategy.Fpm
    Strategy.Glide
    Strategy.Go.GlideLock
    Strategy.Go.GoList
    Strategy.Go.Gomod
    Strategy.Go.GoModGraph
    Strategy.Go.GopkgLock
    Strategy.Go.GopkgToml
    Strategy.Go.Transitive
    Strategy.Go.Types
    Strategy.Godep
    Strategy.Gomodules
    Strategy.Googlesource.RepoManifest
    Strategy.Gradle
    Strategy.Gradle.Common
    Strategy.Gradle.ResolutionApi
    Strategy.Haskell.Cabal
    Strategy.Haskell.Stack
    Strategy.Leiningen
    Strategy.Maven
    Strategy.Maven.DepTree
    Strategy.Maven.Plugin
    Strategy.Maven.PluginStrategy
    Strategy.Maven.Pom
    Strategy.Maven.Pom.Closure
    Strategy.Maven.Pom.PomFile
    Strategy.Maven.Pom.Resolver
    Strategy.Mix
    Strategy.Nim
    Strategy.Nim.NimbleLock
    Strategy.Node
    Strategy.Node.Npm.PackageLock
    Strategy.Node.PackageJson
    Strategy.Node.YarnV1.YarnLock
    Strategy.Node.YarnV2.Lockfile
    Strategy.Node.YarnV2.Resolvers
    Strategy.Node.YarnV2.YarnLock
    Strategy.NuGet.Nuspec
    Strategy.NuGet.PackageReference
    Strategy.NuGet.PackagesConfig
    Strategy.NuGet.Paket
    Strategy.NuGet.ProjectAssetsJson
    Strategy.NuGet.ProjectJson
    Strategy.Perl
    Strategy.Pub
    Strategy.Python.Pipenv
    Strategy.Python.Poetry
    Strategy.Python.Poetry.Common
    Strategy.Python.Poetry.PoetryLock
    Strategy.Python.Poetry.PyProject
    Strategy.Python.ReqTxt
    Strategy.Python.SetupPy
    Strategy.Python.Setuptools
    Strategy.Python.Util
    Strategy.Rebar3
    Strategy.RPM
    Strategy.Ruby.BundleShow
    Strategy.Ruby.GemfileLock
    Strategy.Scala
    Strategy.Swift.PackageResolved
    Strategy.Swift.PackageSwift
    Strategy.Swift.Xcode.Pbxproj
    Strategy.Swift.Xcode.PbxprojParser
    Strategy.SwiftPM
    Text.URI.Builder
    Types
    VCS.Git

  hs-source-dirs:  src

executable fossa
  import:         lang
  main-is:        Main.hs
  hs-source-dirs: app/fossa
  build-depends:  spectrometer
  ghc-options:    -threaded

executable pathfinder
  import:         lang
  main-is:        Main.hs
  hs-source-dirs: app/pathfinder
  build-depends:  spectrometer
  ghc-options:    -threaded

test-suite unit-tests
  import:             lang
  import:             deps
  type:               exitcode-stdio-1.0
  hs-source-dirs:     test
  main-is:            test.hs

  -- cabal-fmt: expand test
  other-modules:
    AdjacencyMapSpec
    Android.UtilSpec
    App.DocsSpec
    App.Fossa.AnalyzeSpec
    App.Fossa.API.BuildLinkSpec
    App.Fossa.BinaryDeps.JarSpec
    App.Fossa.Configuration.ConfigurationSpec
    App.Fossa.ManualDepsSpec
    App.Fossa.Report.AttributionSpec
    App.Fossa.Report.Log4jReportSpec
    App.Fossa.VPS.NinjaGraphSpec
<<<<<<< HEAD
    App.Fossa.VSI.DynLinked.InternalSpec
=======
    App.Fossa.VSI.DynLinked.UtilSpec
>>>>>>> 10fc3025
    App.Fossa.VSI.FingerprintSpec
    Cargo.MetadataSpec
    Carthage.CarthageSpec
    Clojure.ClojureSpec
    Cocoapods.PodfileLockSpec
    Cocoapods.PodfileSpec
    Composer.ComposerJsonSpec
    Composer.ComposerLockSpec
    Conda.CondaListSpec
    Conda.EnvironmentYmlSpec
    Control.Carrier.DiagnosticsSpec
    Dart.PubDepsSpec
    Dart.PubSpecLockSpec
    Dart.PubSpecSpec
    Discovery.ArchiveSpec
    Discovery.FiltersSpec
    Effect.ExecSpec
    Elixir.MixTreeSpec
    Erlang.ConfigParserSpec
    Erlang.Rebar3TreeSpec
    Extra.ListSpec
    Extra.TextSpec
    Fortran.FpmTomlSpec
    Fossa.API.TypesSpec
    Go.GlideLockSpec
    Go.GoListSpec
    Go.GoModGraphSpec
    Go.GomodSpec
    Go.GopkgLockSpec
    Go.GopkgTomlSpec
    Go.TransitiveSpec
    Googlesource.RepoManifestSpec
    Gradle.CommonSpec
    Gradle.ResolutionApiSpec
    Graphing.HydrateSpec
    GraphingSpec
    GraphUtil
    Haskell.CabalSpec
    Haskell.StackSpec
    Maven.DepTreeSpec
    Maven.PluginStrategySpec
    Maven.PomStrategySpec
    Nim.NimbleSpec
    Node.NpmLockSpec
    Node.PackageJsonSpec
    NuGet.NuspecSpec
    NuGet.PackageReferenceSpec
    NuGet.PackagesConfigSpec
    NuGet.PaketSpec
    NuGet.ProjectAssetsJsonSpec
    NuGet.ProjectJsonSpec
    Perl.PerlSpec
    Python.PipenvSpec
    Python.Poetry.CommonSpec
    Python.Poetry.PoetryLockSpec
    Python.Poetry.PyProjectSpec
    Python.PoetrySpec
    Python.ReqTxtSpec
    Python.RequirementsSpec
    Python.SetupPySpec
    RPM.SpecFileSpec
    Ruby.BundleShowSpec
    Ruby.GemfileLockSpec
    Swift.PackageResolvedSpec
    Swift.PackageSwiftSpec
    Swift.Xcode.PbxprojParserSpec
    Swift.Xcode.PbxprojSpec
    Test.Effect
    Yarn.V1.YarnLockV1Spec
    Yarn.V2.LockfileSpec
    Yarn.V2.ResolversSpec

  build-tool-depends: hspec-discover:hspec-discover ^>=2.8.2
  build-depends:
    , hedgehog                        ^>=1.0.2
    , hspec                           ^>=2.8.2
    , hspec-core                      ^>=2.8.2
    , hspec-expectations-pretty-diff  ^>=0.7.2.5
    , hspec-hedgehog                  ^>=0.0.1.2
    , hspec-megaparsec                ^>=2.2
    , spectrometer

test-suite integration-tests
  import:             lang
  import:             deps
  type:               exitcode-stdio-1.0
  hs-source-dirs:     integration-test
  main-is:            test.hs
  ghc-options:        -threaded
  other-modules:
    Analysis.CarthageSpec
    Analysis.ClojureSpec
    Analysis.CocoapodsSpec
    Analysis.ElixirSpec
    Analysis.ErlangSpec
    Analysis.FixtureExpectationUtils
    Analysis.FixtureUtils
    Analysis.GoSpec
    Analysis.MavenSpec
    Analysis.NugetSpec
    Analysis.Python.PipenvSpec
    Analysis.Python.PoetrySpec
    Analysis.Python.SetuptoolsSpec
    Analysis.RubySpec
    Analysis.RustSpec

  build-tool-depends: hspec-discover:hspec-discover ^>=2.8.2
  build-depends:
    , hedgehog                        ^>=1.0.2
    , hspec                           ^>=2.8.2
    , hspec-core                      ^>=2.8.2
    , hspec-expectations-pretty-diff  ^>=0.7.2.5
    , hspec-hedgehog                  ^>=0.0.1.2
    , hspec-megaparsec                ^>=2.2
    , req-conduit                     ^>=1.0.1
    , spectrometer<|MERGE_RESOLUTION|>--- conflicted
+++ resolved
@@ -372,11 +372,8 @@
     App.Fossa.Report.AttributionSpec
     App.Fossa.Report.Log4jReportSpec
     App.Fossa.VPS.NinjaGraphSpec
-<<<<<<< HEAD
     App.Fossa.VSI.DynLinked.InternalSpec
-=======
     App.Fossa.VSI.DynLinked.UtilSpec
->>>>>>> 10fc3025
     App.Fossa.VSI.FingerprintSpec
     Cargo.MetadataSpec
     Carthage.CarthageSpec
