--- conflicted
+++ resolved
@@ -105,11 +105,7 @@
     , crypton                      ^>=1.0.0
     , crypton-connection           ^>=0.4.1
     , data-default-class           ^>=0.1.2.0
-<<<<<<< HEAD
-    , deepseq                      ^>=1.4      || ^>=1.5
-=======
-    , deepseq                      ^>=1.4.8
->>>>>>> 19e2bac6
+    , deepseq                      ^>=1.4.8    || ^>=1.5
     , direct-sqlite                ^>=2.3.27
     , directory                    ^>=1.3.6.1
     , either                       ^>=5.0.2
