cabal-version:      2.2
name:               spectrometer
version:            0.1.0.0
license:            MPL-2.0
build-type:         Simple
extra-source-files:
  scripts/depgraph-maven-plugin-3.3.0.jar
  scripts/jsondeps.gradle
  vendor-bins/syft
  vendor-bins/wiggins

common lang
  build-depends:      base >=4.12 && <4.15
  default-language:   Haskell2010
  default-extensions:
    BangPatterns
    BinaryLiterals
    ConstrainedClassMethods
    ConstraintKinds
    DeriveDataTypeable
    DeriveFoldable
    DeriveFunctor
    DeriveGeneric
    DeriveLift
    DeriveTraversable
    EmptyCase
    EmptyDataDeriving
    ExistentialQuantification
    ExplicitForAll
    FlexibleContexts
    FlexibleInstances
    GADTSyntax
    GeneralizedNewtypeDeriving
    HexFloatLiterals
    ImportQualifiedPost
    InstanceSigs
    KindSignatures
    LambdaCase
    MultiParamTypeClasses
    NamedFieldPuns
    NamedWildCards
    NumericUnderscores
    OverloadedStrings
    PolyKinds
    PostfixOperators
    RankNTypes
    ScopedTypeVariables
    StandaloneDeriving
    StandaloneKindSignatures
    StrictData
    TupleSections
    TypeApplications
    TypeOperators
    TypeSynonymInstances

  ghc-options:
    -Wall -Wincomplete-uni-patterns -Wcompat
    -Wincomplete-record-updates -Wmissing-home-modules
    -Wmissing-export-lists -Wredundant-constraints

-- TODO: base16-bytestring isn't a direct dep, but we need to add version bounds because cpio-conduit fails to compile with a newer version. Remove the dependency on base16-bytestring once we fix or bump cpio-conduit
-- TODO: Switch `semver` back to `versions` once https://github.com/fosskers/versions/issues/47 is fixed? This package maintainer seems much more responsive. Contrast https://github.com/brendanhay/semver/issues/12.
common deps
  build-depends:
    , aeson                        ^>=1.5.2.0
    , algebraic-graphs             ^>=0.5
    , ansi-terminal                ^>=0.11
    , async                        ^>=2.2.2
    , attoparsec                   ^>=0.14.1
    , base16-bytestring            ^>=1.0.1.0
    , bytestring                   ^>=0.10.8
    , bzlib                        ^>=0.5.0.0
    , cgroup-rts-threads           ^>=0.2.0.0
    , codec-rpm                    ^>=0.2.2
    , concurrent-output            ^>=1.10.12
    , conduit                      ^>=1.3.2
    , conduit-extra                ^>=1.3.5
    , conduit-zstd                 ^>=0.0.2.0
    , containers                   ^>=0.6.0
    , cpio-conduit                 ^>=0.7.0
    , cryptonite                   ^>=0.29
    , directory                    ^>=1.3.6.1
    , exceptions                   ^>=0.10.4
    , file-embed                   ^>=0.0.11
    , filepath                     ^>=1.4.2.1
    , filepattern                  ^>=0.1.2
    , fused-effects                ^>=1.1.0.0
    , fused-effects-exceptions     ^>=1.1.0.0
    , git-config                   ^>=0.1.2
    , githash                      ^>=0.1.4.0
    , hedn                         ^>=0.3.0.1
    , http-client                  ^>=0.7.1
    , http-types                   ^>=0.12.3
    , lzma-conduit                 ^>=1.2.1
    , megaparsec                   ^>=9.1.0
    , modern-uri                   ^>=0.3.4
    , mtl                          ^>=2.2.2
    , optparse-applicative         >=0.15     && <0.17
    , parser-combinators           ^>=1.3
    , path                         ^>=0.9.0
    , path-io                      ^>=1.6.0
    , prettyprinter                >=1.6      && <1.8
    , prettyprinter-ansi-terminal  ^>=1.1.1
    , random                       ^>=1.2.0
    , raw-strings-qq               ^>=1.1
    , req                          ^>=3.9.1
    , retry                        ^>=0.9.0.0
    , semver                       ^>=0.4.0.1
    , split                        ^>=0.2.3.4
    , stm                          ^>=2.5.0
    , stm-chans                    ^>=3.0.0
    , tar                          ^>=0.5.1.1
    , template-haskell             >=2.15     && <2.17
    , text                         ^>=1.2.3
    , th-lift-instances            ^>=0.1.17
    , time                         >=1.9      && <1.11
    , tomland                      ^>=1.3.3.0
    , transformers
    , typed-process                ^>=0.2.6
    , unordered-containers         ^>=0.2.10
    , vector                       ^>=0.12.0.3
    , versions                     ^>=5.0.0
    , word8                        ^>=0.1.3
    , xml                          ^>=1.3.14
    , yaml                         ^>=0.11.1
    , yarn-lock                    ^>=0.6.5
    , zip                          ^>=1.7.1
    , zlib                         ^>=0.6.2.1

  if !os(windows)
    build-depends: unix ^>=2.7.2.2

library
  import:          lang
  import:          deps

  -- cabal-fmt: expand src
  exposed-modules:
    Algebra.Graph.AdjacencyMap.Extra
    App.Docs
    App.Fossa.Analyze
    App.Fossa.Analyze.Debug
    App.Fossa.Analyze.Graph
    App.Fossa.Analyze.GraphBuilder
    App.Fossa.Analyze.GraphMangler
    App.Fossa.Analyze.Log4jReport
    App.Fossa.Analyze.Project
    App.Fossa.Analyze.Record
    App.Fossa.Analyze.Types
    App.Fossa.API.BuildLink
    App.Fossa.API.BuildWait
    App.Fossa.ArchiveUploader
    App.Fossa.BinaryDeps
    App.Fossa.BinaryDeps.Jar
    App.Fossa.Configuration
    App.Fossa.Container
    App.Fossa.Container.Analyze
    App.Fossa.Container.Test
    App.Fossa.EmbeddedBinary
    App.Fossa.FossaAPIV1
    App.Fossa.ListTargets
    App.Fossa.Main
    App.Fossa.ManualDeps
    App.Fossa.Monorepo
    App.Fossa.ProjectInference
    App.Fossa.Report
    App.Fossa.Report.Attribution
    App.Fossa.Test
    App.Fossa.VPS.AOSPNotice
    App.Fossa.VPS.NinjaGraph
    App.Fossa.VPS.Report
    App.Fossa.VPS.Scan
    App.Fossa.VPS.Scan.Core
    App.Fossa.VPS.Scan.RunWiggins
    App.Fossa.VPS.Scan.ScotlandYard
    App.Fossa.VPS.Test
    App.Fossa.VPS.Types
    App.Fossa.VSI.Analyze
<<<<<<< HEAD
    App.Fossa.VSI.DynLinked.Internal.Binary
=======
    App.Fossa.VSI.DynLinked.Internal.Resolve
>>>>>>> 440f7228
    App.Fossa.VSI.DynLinked.Types
    App.Fossa.VSI.DynLinked.Util
    App.Fossa.VSI.Fingerprint
    App.Fossa.VSI.IAT.AssertRevisionBinaries
    App.Fossa.VSI.IAT.AssertUserDefinedBinaries
    App.Fossa.VSI.IAT.Resolve
    App.Fossa.VSI.IAT.Types
    App.Fossa.VSI.Types
    App.Fossa.VSIDeps
    App.OptionExtensions
    App.Pathfinder.Main
    App.Pathfinder.Scan
    App.Pathfinder.Types
    App.Types
    App.Util
    App.Version
    App.Version.TH
    Console.Sticky
    Control.Carrier.AtomicCounter
    Control.Carrier.AtomicState
    Control.Carrier.Debug
    Control.Carrier.Diagnostics
    Control.Carrier.Diagnostics.StickyContext
    Control.Carrier.Finally
    Control.Carrier.Output.IO
    Control.Carrier.Simple
    Control.Carrier.StickyLogger
    Control.Carrier.TaskPool
    Control.Carrier.Threaded
    Control.Effect.AtomicCounter
    Control.Effect.AtomicState
    Control.Effect.ConsoleRegion
    Control.Effect.Debug
    Control.Effect.Diagnostics
    Control.Effect.Finally
    Control.Effect.Output
    Control.Effect.Path
    Control.Effect.Record
    Control.Effect.Record.TH
    Control.Effect.Replay
    Control.Effect.Replay.TH
    Control.Effect.StickyLogger
    Control.Effect.TaskPool
    Control.Exception.Extra
    Data.Aeson.Extra
    Data.Conduit.Extra
    Data.FileEmbed.Extra
    Data.Flag
    Data.Functor.Extra
    Data.Glob
    Data.List.Extra
    Data.Set.NonEmpty
    Data.String.Conversion
    Data.Tagged
    Data.Text.Extra
    DepTypes
    Discovery.Archive
    Discovery.Archive.RPM
    Discovery.Filters
    Discovery.Projects
    Discovery.Walk
    Effect.Exec
    Effect.Grapher
    Effect.Logger
    Effect.ReadFS
    Fossa.API.Types
    Graphing
    Graphing.Hydrate
    Network.HTTP.Req.Extra
    Parse.XML
    Path.Extra
    Srclib.Converter
    Srclib.Types
    Strategy.Android.Util
    Strategy.Bundler
    Strategy.Cargo
    Strategy.Carthage
    Strategy.Cocoapods
    Strategy.Cocoapods.Podfile
    Strategy.Cocoapods.PodfileLock
    Strategy.Composer
    Strategy.Conda
    Strategy.Conda.CondaList
    Strategy.Conda.EnvironmentYml
    Strategy.Dart.PubDeps
    Strategy.Dart.PubSpec
    Strategy.Dart.PubSpecLock
    Strategy.Elixir.MixTree
    Strategy.Erlang.ConfigParser
    Strategy.Erlang.Rebar3Tree
    Strategy.Fortran.FpmToml
    Strategy.Fpm
    Strategy.Glide
    Strategy.Go.GlideLock
    Strategy.Go.GoList
    Strategy.Go.Gomod
    Strategy.Go.GoModGraph
    Strategy.Go.GopkgLock
    Strategy.Go.GopkgToml
    Strategy.Go.Transitive
    Strategy.Go.Types
    Strategy.Godep
    Strategy.Gomodules
    Strategy.Googlesource.RepoManifest
    Strategy.Gradle
    Strategy.Gradle.Common
    Strategy.Gradle.ResolutionApi
    Strategy.Haskell.Cabal
    Strategy.Haskell.Stack
    Strategy.Leiningen
    Strategy.Maven
    Strategy.Maven.DepTree
    Strategy.Maven.Plugin
    Strategy.Maven.PluginStrategy
    Strategy.Maven.Pom
    Strategy.Maven.Pom.Closure
    Strategy.Maven.Pom.PomFile
    Strategy.Maven.Pom.Resolver
    Strategy.Mix
    Strategy.Nim
    Strategy.Nim.NimbleLock
    Strategy.Node
    Strategy.Node.Npm.PackageLock
    Strategy.Node.PackageJson
    Strategy.Node.YarnV1.YarnLock
    Strategy.Node.YarnV2.Lockfile
    Strategy.Node.YarnV2.Resolvers
    Strategy.Node.YarnV2.YarnLock
    Strategy.NuGet.Nuspec
    Strategy.NuGet.PackageReference
    Strategy.NuGet.PackagesConfig
    Strategy.NuGet.Paket
    Strategy.NuGet.ProjectAssetsJson
    Strategy.NuGet.ProjectJson
    Strategy.Perl
    Strategy.Pub
    Strategy.Python.Pipenv
    Strategy.Python.Poetry
    Strategy.Python.Poetry.Common
    Strategy.Python.Poetry.PoetryLock
    Strategy.Python.Poetry.PyProject
    Strategy.Python.ReqTxt
    Strategy.Python.SetupPy
    Strategy.Python.Setuptools
    Strategy.Python.Util
    Strategy.Rebar3
    Strategy.RPM
    Strategy.Ruby.BundleShow
    Strategy.Ruby.GemfileLock
    Strategy.Scala
    Strategy.Swift.PackageResolved
    Strategy.Swift.PackageSwift
    Strategy.Swift.Xcode.Pbxproj
    Strategy.Swift.Xcode.PbxprojParser
    Strategy.SwiftPM
    Text.URI.Builder
    Types
    VCS.Git

  hs-source-dirs:  src

executable fossa
  import:         lang
  main-is:        Main.hs
  hs-source-dirs: app/fossa
  build-depends:  spectrometer
  ghc-options:    -threaded

executable pathfinder
  import:         lang
  main-is:        Main.hs
  hs-source-dirs: app/pathfinder
  build-depends:  spectrometer
  ghc-options:    -threaded

test-suite unit-tests
  import:             lang
  import:             deps
  type:               exitcode-stdio-1.0
  hs-source-dirs:     test
  main-is:            test.hs

  -- cabal-fmt: expand test
  other-modules:
    AdjacencyMapSpec
    Android.UtilSpec
    App.DocsSpec
    App.Fossa.AnalyzeSpec
    App.Fossa.API.BuildLinkSpec
    App.Fossa.BinaryDeps.JarSpec
    App.Fossa.Configuration.ConfigurationSpec
    App.Fossa.ManualDepsSpec
    App.Fossa.Report.AttributionSpec
    App.Fossa.Report.Log4jReportSpec
    App.Fossa.VPS.NinjaGraphSpec
<<<<<<< HEAD
    App.Fossa.VSI.DynLinked.Internal.BinarySpec
=======
    App.Fossa.VSI.DynLinked.Internal.ResolveSpec
>>>>>>> 440f7228
    App.Fossa.VSI.DynLinked.UtilSpec
    App.Fossa.VSI.FingerprintSpec
    Cargo.MetadataSpec
    Carthage.CarthageSpec
    Clojure.ClojureSpec
    Cocoapods.PodfileLockSpec
    Cocoapods.PodfileSpec
    Composer.ComposerJsonSpec
    Composer.ComposerLockSpec
    Conda.CondaListSpec
    Conda.EnvironmentYmlSpec
    Control.Carrier.DiagnosticsSpec
    Dart.PubDepsSpec
    Dart.PubSpecLockSpec
    Dart.PubSpecSpec
    Discovery.ArchiveSpec
    Discovery.FiltersSpec
    Effect.ExecSpec
    Elixir.MixTreeSpec
    Erlang.ConfigParserSpec
    Erlang.Rebar3TreeSpec
    Extra.ListSpec
    Extra.TextSpec
    Fortran.FpmTomlSpec
    Fossa.API.TypesSpec
    Go.GlideLockSpec
    Go.GoListSpec
    Go.GoModGraphSpec
    Go.GomodSpec
    Go.GopkgLockSpec
    Go.GopkgTomlSpec
    Go.TransitiveSpec
    Googlesource.RepoManifestSpec
    Gradle.CommonSpec
    Gradle.ResolutionApiSpec
    Graphing.HydrateSpec
    GraphingSpec
    GraphUtil
    Haskell.CabalSpec
    Haskell.StackSpec
    Maven.DepTreeSpec
    Maven.PluginStrategySpec
    Maven.PomStrategySpec
    Nim.NimbleSpec
    Node.NpmLockSpec
    Node.PackageJsonSpec
    NuGet.NuspecSpec
    NuGet.PackageReferenceSpec
    NuGet.PackagesConfigSpec
    NuGet.PaketSpec
    NuGet.ProjectAssetsJsonSpec
    NuGet.ProjectJsonSpec
    Perl.PerlSpec
    Python.PipenvSpec
    Python.Poetry.CommonSpec
    Python.Poetry.PoetryLockSpec
    Python.Poetry.PyProjectSpec
    Python.PoetrySpec
    Python.ReqTxtSpec
    Python.RequirementsSpec
    Python.SetupPySpec
    RPM.SpecFileSpec
    Ruby.BundleShowSpec
    Ruby.GemfileLockSpec
    Swift.PackageResolvedSpec
    Swift.PackageSwiftSpec
    Swift.Xcode.PbxprojParserSpec
    Swift.Xcode.PbxprojSpec
    Test.Effect
    Yarn.V1.YarnLockV1Spec
    Yarn.V2.LockfileSpec
    Yarn.V2.ResolversSpec

  build-tool-depends: hspec-discover:hspec-discover ^>=2.8.2
  build-depends:
    , hedgehog                        ^>=1.0.2
    , hspec                           ^>=2.8.2
    , hspec-core                      ^>=2.8.2
    , hspec-expectations-pretty-diff  ^>=0.7.2.5
    , hspec-hedgehog                  ^>=0.0.1.2
    , hspec-megaparsec                ^>=2.2
    , spectrometer

test-suite integration-tests
  import:             lang
  import:             deps
  type:               exitcode-stdio-1.0
  hs-source-dirs:     integration-test
  main-is:            test.hs
  ghc-options:        -threaded
  other-modules:
    Analysis.CarthageSpec
    Analysis.ClojureSpec
    Analysis.CocoapodsSpec
    Analysis.ElixirSpec
    Analysis.ErlangSpec
    Analysis.FixtureExpectationUtils
    Analysis.FixtureUtils
    Analysis.GoSpec
    Analysis.MavenSpec
    Analysis.NugetSpec
    Analysis.Python.PipenvSpec
    Analysis.Python.PoetrySpec
    Analysis.Python.SetuptoolsSpec
    Analysis.RubySpec
    Analysis.RustSpec

  build-tool-depends: hspec-discover:hspec-discover ^>=2.8.2
  build-depends:
    , hedgehog                        ^>=1.0.2
    , hspec                           ^>=2.8.2
    , hspec-core                      ^>=2.8.2
    , hspec-expectations-pretty-diff  ^>=0.7.2.5
    , hspec-hedgehog                  ^>=0.0.1.2
    , hspec-megaparsec                ^>=2.2
    , req-conduit                     ^>=1.0.1
    , spectrometer<|MERGE_RESOLUTION|>--- conflicted
+++ resolved
@@ -176,11 +176,8 @@
     App.Fossa.VPS.Test
     App.Fossa.VPS.Types
     App.Fossa.VSI.Analyze
-<<<<<<< HEAD
     App.Fossa.VSI.DynLinked.Internal.Binary
-=======
     App.Fossa.VSI.DynLinked.Internal.Resolve
->>>>>>> 440f7228
     App.Fossa.VSI.DynLinked.Types
     App.Fossa.VSI.DynLinked.Util
     App.Fossa.VSI.Fingerprint
@@ -376,11 +373,8 @@
     App.Fossa.Report.AttributionSpec
     App.Fossa.Report.Log4jReportSpec
     App.Fossa.VPS.NinjaGraphSpec
-<<<<<<< HEAD
     App.Fossa.VSI.DynLinked.Internal.BinarySpec
-=======
     App.Fossa.VSI.DynLinked.Internal.ResolveSpec
->>>>>>> 440f7228
     App.Fossa.VSI.DynLinked.UtilSpec
     App.Fossa.VSI.FingerprintSpec
     Cargo.MetadataSpec
