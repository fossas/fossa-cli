--- conflicted
+++ resolved
@@ -9,12 +9,9 @@
  )
 import Data.Text (Text)
 import Fossa.API.Types (
-<<<<<<< HEAD
-=======
   ApiKey (ApiKey),
   ApiOpts (ApiOpts),
   OrgId (OrgId),
->>>>>>> 597a8291
   Organization (Organization),
  )
 import Srclib.Types (Locator (Locator))
@@ -76,27 +73,11 @@
         actual `shouldBe'` simpleStandardURL
 
     describe "Fossa URL Builder" $
-<<<<<<< HEAD
       it' "should render from API info" $ do
         GetApiOpts `returnsOnce` Fixtures.apiOpts
-        GetOrganization `returnsOnce` Organization 1 True False
+        GetOrganization `returnsOnce` Organization (OrgId 1) True False
         let locator = Locator "fetcher123" "project123" $ Just "revision123"
             revision = ProjectRevision "" "not this revision" $ Just "master123"
         actual <- getFossaBuildUrl revision locator
 
-        actual `shouldBe'` simpleSamlPath
-=======
-      it' "should render from API info"
-        . withMockApi
-          ( \case
-              GetApiOpts -> pure apiOpts
-              GetOrganization -> pure $ Organization (OrgId 1) True False
-              req -> assertNotCalled req
-          )
-        $ do
-          let locator = Locator "fetcher123" "project123" $ Just "revision123"
-              revision = ProjectRevision "" "not this revision" $ Just "master123"
-          actual <- getFossaBuildUrl revision locator
-
-          actual `shouldBe'` simpleSamlPath
->>>>>>> 597a8291
+        actual `shouldBe'` simpleSamlPath