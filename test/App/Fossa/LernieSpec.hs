{-# LANGUAGE CPP #-}
{-# LANGUAGE QuasiQuotes #-}
{-# LANGUAGE TemplateHaskell #-}

module App.Fossa.LernieSpec (
  spec,
) where

import App.Fossa.Lernie.Analyze (analyzeWithLernie, analyzeWithLernieWithOrgInfo, grepOptionsToLernieConfig, lernieMessagesToLernieResults, singletonLernieMessage)
import App.Fossa.Lernie.Types (GrepEntry (..), GrepOptions (..), LernieConfig (..), LernieError (..), LernieMatch (..), LernieMatchData (..), LernieMessage (..), LernieMessages (..), LernieRegex (..), LernieResults (..), LernieScanType (..), LernieWarning (..), OrgWideCustomLicenseConfigPolicy (..))
import Control.Carrier.Debug (ignoreDebug)
import Control.Effect.FossaApiClient (FossaApiClientF (..))
import Data.List (nub, sort)
import Data.List.NonEmpty qualified as NE
import Data.Maybe (fromMaybe)
import Data.String.Conversion (ToText (toText))
import Data.Text qualified as Text
import Fossa.API.Types (Organization (..))
import Path (Abs, Dir, Path, Rel, mkAbsDir, mkRelDir, mkRelFile, toFilePath, (</>))
import Path.IO (getCurrentDir)
import Srclib.Types (LicenseScanType (CliLicenseScanned), LicenseSourceUnit (..), LicenseUnit (..), LicenseUnitData (..), LicenseUnitInfo (..), LicenseUnitMatchData (..))
import System.FilePath (pathSeparator)
import Test.Effect (expectationFailure', it', shouldBe')
import Test.Fixtures qualified as Fixtures
import Test.Hspec (Spec, describe, it, runIO, shouldBe)
import Test.MockApi (alwaysReturns)

customLicenseLernieMatchData :: LernieMatchData
customLicenseLernieMatchData =
  LernieMatchData
    { lernieMatchDataPattern = "[Pp]roprietary [Ll]icense"
    , lernieMatchDataMatchString = "Proprietary License"
    , lernieMatchDataScanType = CustomLicense
    , lernieMatchDataName = "Proprietary License"
    , lernieMatchDataStartByte = 10
    , lernieMatchDataEndByte = 29
    , lernieMatchDataStartLine = 1
    , lernieMatchDataEndLine = 1
    }

-- Every newline in Windows adds one more byte than a newLine on macOS or Linux
-- To calculate byte offsets that work on both Windows and other OSes, add
-- `extraLineBytes * (lineNumber - 1)` to the bytes.
-- (line-numbers are 1-indexed, and you have only encountered lineNumber - 1 newLines when you are on line n,
-- so you have to subtract 1 from them).
extraLineBytes :: Integer
#ifdef mingw32_HOST_OS
extraLineBytes = 1
#else
extraLineBytes = 0
#endif

secondCustomLicenseLernieMatchData :: LernieMatchData
secondCustomLicenseLernieMatchData =
  customLicenseLernieMatchData
    { lernieMatchDataStartByte = 42 + extraLineBytes * 2
    , lernieMatchDataEndByte = 61 + extraLineBytes * 2
    , lernieMatchDataStartLine = 3
    , lernieMatchDataEndLine = 3
    }

thirdCustomLicenseLernieMatchData :: LernieMatchData
thirdCustomLicenseLernieMatchData =
  customLicenseLernieMatchData
    { lernieMatchDataStartByte = 85 + extraLineBytes * 4
    , lernieMatchDataEndByte = 104 + extraLineBytes * 4
    , lernieMatchDataStartLine = 5
    , lernieMatchDataEndLine = 5
    }

customLicenseMatchMessage :: LernieMatch
customLicenseMatchMessage =
  LernieMatch
    { lernieMatchPath = toText . toFilePath $ absDir </> $(mkRelDir "two.txt")
    , lernieMatchMatches = [customLicenseLernieMatchData]
    }

secondCustomLicenseMatchMessage :: LernieMatch
secondCustomLicenseMatchMessage =
  LernieMatch
    { lernieMatchPath = toText . toFilePath $ absDir </> $(mkRelDir "two.txt")
    , lernieMatchMatches = [secondCustomLicenseLernieMatchData]
    }

keywordSearchLernieMatchData :: LernieMatchData
keywordSearchLernieMatchData =
  LernieMatchData
    { lernieMatchDataPattern = "[Kk]eyword [Ss]earch"
    , lernieMatchDataMatchString = "Keyword Search"
    , lernieMatchDataScanType = KeywordSearch
    , lernieMatchDataName = "Keyword Search"
    , lernieMatchDataStartByte = 0
    , lernieMatchDataEndByte = 14
    , lernieMatchDataStartLine = 1
    , lernieMatchDataEndLine = 1
    }

keywordSearchMatchMessage :: LernieMatch
keywordSearchMatchMessage =
  LernieMatch
    { lernieMatchPath = toText . toFilePath $ absDir </> $(mkRelDir "two.txt")
    , lernieMatchMatches = [keywordSearchLernieMatchData]
    }

warningMessage :: LernieWarning
warningMessage =
  LernieWarning
    { lernieWarningMessage = "this is a warning"
    , lernieWarningType = "SomeWarningType"
    }

errorMessage :: LernieError
errorMessage =
  LernieError
    { lernieErrorMessage = "this is an Error"
    , lernieErrorType = "SomeWarningType"
    }

filledInMessages :: LernieMessages
filledInMessages =
  singletonLernieMessage (LernieMessageLernieError errorMessage)
    <> singletonLernieMessage (LernieMessageLernieWarning warningMessage)
    <> singletonLernieMessage (LernieMessageLernieMatch keywordSearchMatchMessage)
    <> singletonLernieMessage (LernieMessageLernieMatch customLicenseMatchMessage)

doubleMessages :: LernieMessages
doubleMessages = singletonLernieMessage (LernieMessageLernieMatch secondCustomLicenseMatchMessage) <> filledInMessages

expectedLernieResults :: LernieResults
expectedLernieResults =
  LernieResults
    { lernieResultsKeywordSearches = [keywordSearchMatchMessage]
    , lernieResultsCustomLicenses = [customLicenseMatchMessage]
    , lernieResultsSourceUnit = Just expectedSourceUnit
    }

expectedDoubleLernieResults :: LernieResults
expectedDoubleLernieResults =
  expectedLernieResults
    { lernieResultsCustomLicenses = [secondCustomLicenseMatchMessage, customLicenseMatchMessage]
    , lernieResultsSourceUnit = Just expectedDoubleSourceUnit
    }

absDir :: Path Abs Dir
#ifdef mingw32_HOST_OS
absDir = $(mkAbsDir "C:/")
#else
absDir = $(mkAbsDir "/tmp/one")
#endif

expectedSourceUnit :: LicenseSourceUnit
expectedSourceUnit =
  LicenseSourceUnit
    { licenseSourceUnitName = toText . toFilePath $ absDir
    , licenseSourceUnitType = CliLicenseScanned
    , licenseSourceUnitLicenseUnits = NE.singleton expectedLicenseUnit
    }

expectedLicenseUnit :: LicenseUnit
expectedLicenseUnit =
  LicenseUnit
    { licenseUnitName = "custom-license"
    , licenseUnitType = "LicenseUnit"
    , licenseUnitTitle = Just "Proprietary License"
    , licenseUnitDir = ""
    , licenseUnitFiles = NE.singleton $ toText . toFilePath $ absDir </> $(mkRelDir "two.txt")
    , licenseUnitData = NE.singleton expectedUnitData
    , licenseUnitInfo = LicenseUnitInfo{licenseUnitInfoDescription = Just "custom license search Proprietary License"}
    }

expectedDoubleSourceUnit :: LicenseSourceUnit
expectedDoubleSourceUnit =
  expectedSourceUnit
    { licenseSourceUnitLicenseUnits = NE.singleton expectedDoubleLicenseUnit
    }

expectedDoubleLicenseUnit :: LicenseUnit
expectedDoubleLicenseUnit =
  expectedLicenseUnit{licenseUnitData = NE.singleton expectedDoubleUnitData}

expectedUnitData :: LicenseUnitData
expectedUnitData =
  LicenseUnitData
    { licenseUnitDataPath = toText . toFilePath $ absDir </> $(mkRelDir "two.txt")
    , licenseUnitDataCopyright = Nothing
    , licenseUnitDataThemisVersion = ""
    , licenseUnitDataMatchData = Just $ NE.singleton expectedLicenseUnitMatchData
    , licenseUnitDataCopyrights = Nothing
    , licenseUnitDataContents = Nothing
    }

expectedDoubleUnitData :: LicenseUnitData
expectedDoubleUnitData =
  expectedUnitData
    { licenseUnitDataMatchData = Just $ NE.fromList [expectedLicenseUnitMatchData, expectedSecondLicenseUnitMatchData]
    }

expectedLicenseUnitMatchData :: LicenseUnitMatchData
expectedLicenseUnitMatchData =
  LicenseUnitMatchData
    { licenseUnitMatchDataMatchString = Just "Proprietary License"
    , licenseUnitMatchDataLocation = 10
    , licenseUnitMatchDataLength = 19
    , licenseUnitMatchDataIndex = 1
    , licenseUnitDataStartLine = 1
    , licenseUnitDataEndLine = 1
    }

expectedSecondLicenseUnitMatchData :: LicenseUnitMatchData
expectedSecondLicenseUnitMatchData =
  expectedLicenseUnitMatchData
    { licenseUnitMatchDataLocation = 42 + extraLineBytes * 2
    , licenseUnitDataStartLine = 3
    , licenseUnitDataEndLine = 3
    }

expectedThirdLicenseUnitMatchData :: LicenseUnitMatchData
expectedThirdLicenseUnitMatchData =
  expectedLicenseUnitMatchData
    { licenseUnitMatchDataLocation = 85 + extraLineBytes * 4
    , licenseUnitDataStartLine = 5
    , licenseUnitDataEndLine = 5
    }

grepOptions :: GrepOptions
grepOptions =
  GrepOptions
    { customLicenseSearch = [customLicenseGrepEntry]
    , keywordSearch = [keywordSearchGrepEntry]
<<<<<<< HEAD
    , ignoreOrgWideCustomLicenseScanConfigs = False
    , configFilePath = Nothing
=======
    , orgWideCustomLicenseScanConfigPolicy = Use
>>>>>>> b04fd5a7
    }

customLicenseGrepEntry :: GrepEntry
customLicenseGrepEntry =
  GrepEntry
    { grepEntryMatchCriteria = "[Pp]roprietary [Ll]icense"
    , grepEntryName = "Proprietary License"
    }

secondCustomLicenseGrepEntry :: GrepEntry
secondCustomLicenseGrepEntry =
  GrepEntry
    { grepEntryMatchCriteria = "[Cc]onfidential"
    , grepEntryName = "Confidential"
    }

keywordSearchGrepEntry :: GrepEntry
keywordSearchGrepEntry =
  GrepEntry
    { grepEntryMatchCriteria = "[Kk]eyword [Ss]earch"
    , grepEntryName = "Keyword Search"
    }

expectedLernieConfig :: LernieConfig
expectedLernieConfig =
  LernieConfig
    { rootDir = absDir
    , regexes = [customLicenseLernieRegex, keywordSearchLernieRegex]
    }

keywordSearchLernieRegex :: LernieRegex
keywordSearchLernieRegex =
  LernieRegex
    { pat = "[Kk]eyword [Ss]earch"
    , name = "Keyword Search"
    , scanType = KeywordSearch
    }

customLicenseLernieRegex :: LernieRegex
customLicenseLernieRegex =
  LernieRegex
    { pat = "[Pp]roprietary [Ll]icense"
    , name = "Proprietary License"
    , scanType = CustomLicense
    }

fixtureDir :: Path Rel Dir
fixtureDir = $(mkRelDir "test/App/Fossa/Lernie/testdata/repo")

spec :: Spec
spec = do
  describe "lernieMessagesToLernieResults" $ do
    it "should create a proper LernieResults" $ do
      lernieMessagesToLernieResults filledInMessages absDir `shouldBe` expectedLernieResults

    it "should deal properly with two of the same license found in one file" $ do
      lernieMessagesToLernieResults doubleMessages absDir `shouldBe` expectedDoubleLernieResults

  describe "addLernieMessage" $ do
    it "should add a match to matches" $ do
      (lernieMessageMatches filledInMessages) `shouldBe` [keywordSearchMatchMessage, customLicenseMatchMessage]

    it "should add a warning to warnings" $ do
      (lernieMessageWarnings filledInMessages) `shouldBe` [warningMessage]

    it "should add an error to errors" $ do
      (lernieMessageErrors filledInMessages) `shouldBe` [errorMessage]

  describe "grepOptionsToLernieConfig" $ do
    it "should create a lernie config" $ do
      (grepOptionsToLernieConfig absDir grepOptions) `shouldBe` Just expectedLernieConfig

  describe "analyzeWithLernie" $ do
    currDir <- runIO getCurrentDir
    let scanDir = currDir </> fixtureDir

    let somethingPath = toText . toFilePath $ scanDir </> $(mkRelDir "something.txt")
    let onePath = toText . toFilePath $ scanDir </> $(mkRelDir "one.txt")

    let fixedSomethingPath = fromMaybe somethingPath (Text.stripSuffix (toText pathSeparator) somethingPath)
    let fixedOnePath = fromMaybe onePath (Text.stripSuffix (toText pathSeparator) onePath)

    it' "should analyze a directory with the provided config if no API keys are passed in" $ do
      result <- ignoreDebug $ analyzeWithLernie scanDir Nothing grepOptions{configFilePath = (Just $ scanDir </> $(mkRelFile ".fossa.yml"))}
      -- Fix the paths in the expected data. We need to do this here because they include the full path to the file
      let actualUnitData =
            expectedUnitData
              { licenseUnitDataPath = fixedOnePath
              , licenseUnitDataMatchData = Just $ NE.fromList [expectedThirdLicenseUnitMatchData, expectedSecondLicenseUnitMatchData, expectedLicenseUnitMatchData]
              }
          actualLicenseUnit =
            expectedLicenseUnit
              { licenseUnitFiles = NE.singleton fixedOnePath
              , licenseUnitData = NE.singleton actualUnitData
              }
          actualSourceUnit =
            LicenseSourceUnit
              { licenseSourceUnitName = toText . toFilePath $ scanDir
              , licenseSourceUnitType = CliLicenseScanned
              , licenseSourceUnitLicenseUnits = NE.singleton actualLicenseUnit
              }
      case result of
        Nothing -> expectationFailure' "analyzeWithLernie should not return Nothing"
        Just res -> do
          (lernieResultsKeywordSearches res) `shouldBe'` [keywordSearchMatchMessage{lernieMatchPath = fixedSomethingPath}]
          (lernieResultsCustomLicenses res)
            `shouldBe'` [ customLicenseMatchMessage
                            { lernieMatchPath = fixedOnePath
                            , lernieMatchMatches = [customLicenseLernieMatchData, secondCustomLicenseLernieMatchData, thirdCustomLicenseLernieMatchData]
                            }
                        ]
          (lernieResultsSourceUnit res) `shouldBe'` Just actualSourceUnit

    it' "should merge the config from fossa.yml and the org" $ do
      GetOrganization `alwaysReturns` Fixtures.organization{orgCustomLicenseScanConfigs = [secondCustomLicenseGrepEntry]}
      result <- ignoreDebug $ analyzeWithLernieWithOrgInfo scanDir grepOptions
      case result of
        Nothing -> expectationFailure' "analyzeWithLernie should not return Nothing"
        Just res -> do
          -- Just assert that we find matches for "Confidential" (from the org API) and "Proprietary License" (from grepOptions)
          let matchNames = lernieMatchDataName <$> concatMap lernieMatchMatches (lernieResultsCustomLicenses res)
          sort (nub matchNames) `shouldBe'` ["Confidential", "Proprietary License"]<|MERGE_RESOLUTION|>--- conflicted
+++ resolved
@@ -227,12 +227,8 @@
   GrepOptions
     { customLicenseSearch = [customLicenseGrepEntry]
     , keywordSearch = [keywordSearchGrepEntry]
-<<<<<<< HEAD
-    , ignoreOrgWideCustomLicenseScanConfigs = False
+    , orgWideCustomLicenseScanConfigPolicy = Use
     , configFilePath = Nothing
-=======
-    , orgWideCustomLicenseScanConfigPolicy = Use
->>>>>>> b04fd5a7
     }
 
 customLicenseGrepEntry :: GrepEntry
