--- conflicted
+++ resolved
@@ -47,12 +47,8 @@
     , configTelemetry = Nothing
     , configCustomLicenseSearch = Just expectedLicenseSearch
     , configKeywordSearch = Just expectedKeywordSearch
-<<<<<<< HEAD
-    , configIgnoreOrgWideCustomLicenseScanConfigs = False
+    , configOrgWideCustomLicenseConfigPolicy = Use
     , configConfigFilePath = path
-=======
-    , configOrgWideCustomLicenseConfigPolicy = Use
->>>>>>> b04fd5a7
     }
 
 expectedConfigProject :: ConfigProject
