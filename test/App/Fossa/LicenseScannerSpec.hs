<<<<<<< HEAD
{-# LANGUAGE QuasiQuotes #-}
=======
>>>>>>> 10f7e68a
{-# LANGUAGE TemplateHaskell #-}

module App.Fossa.LicenseScannerSpec (spec) where

import App.Fossa.LicenseScanner (combineLicenseUnits, licenseScanSourceUnit)
import App.Fossa.VendoredDependency (VendoredDependencyScanMode (..))
import Control.Algebra (Has)
import Control.Effect.FossaApiClient (FossaApiClientF (..), PackageRevision (..))
import Data.List.NonEmpty qualified as NE
<<<<<<< HEAD
import Fossa.API.Types (Archive, ArchiveComponents (..))
=======
import Fossa.API.Types (Archive, ArchiveComponents (ArchiveComponents, archives))
>>>>>>> 10f7e68a
import Path (Dir, Path, Rel, mkRelDir, (</>))
import Path.IO (getCurrentDir)
import Srclib.Types (
  LicenseSourceUnit,
  LicenseUnit (..),
  LicenseUnitData (..),
  LicenseUnitInfo (..),
  emptyLicenseUnitData,
  renderLocator,
 )
import Test.Effect (it', shouldBe')
import Test.Fixtures qualified as Fixtures
import Test.Hspec (Spec, describe, it, runIO, shouldBe)
import Test.MockApi (MockApi, alwaysReturns, returnsOnce, returnsOnceForAnyRequest)

-- test data for combineLicenseUnits tests
info :: LicenseUnitInfo
info = LicenseUnitInfo{licenseUnitInfoDescription = Just ""}

unitOne :: LicenseUnit
unitOne =
  LicenseUnit
    { licenseUnitName = "MIT"
    , licenseUnitType = "LicenseUnit"
    , licenseUnitDir = ""
    , licenseUnitData =
        NE.fromList
          [ emptyLicenseUnitData{licenseUnitDataPath = "foo/bar/LICENSE"}
          , emptyLicenseUnitData{licenseUnitDataPath = "foo/bar/one.txt"}
          ]
    , licenseUnitFiles =
        NE.fromList ["foo/bar/LICENSE", "foo/bar/one.txt"]
    , licenseUnitInfo = info
    }

unitTwo :: LicenseUnit
unitTwo =
  LicenseUnit
    { licenseUnitName = "MIT"
    , licenseUnitType = "LicenseUnit"
    , licenseUnitDir = ""
    , licenseUnitData = NE.fromList [emptyLicenseUnitData{licenseUnitDataPath = "foo/bar/baz/ANOTHER_LICENSE"}, emptyLicenseUnitData{licenseUnitDataPath = "foo/bar/baz/two.txt"}]
    , licenseUnitFiles = NE.fromList ["foo/bar/baz/ANOTHER_LICENSE", "foo/bar/baz/two.txt"]
    , licenseUnitInfo = info
    }
expectedCombinedUnit :: LicenseUnit
expectedCombinedUnit =
  LicenseUnit
    { licenseUnitName = "MIT"
    , licenseUnitType = "LicenseUnit"
    , licenseUnitDir = ""
    , licenseUnitData =
        NE.fromList
          [ emptyLicenseUnitData{licenseUnitDataPath = "foo/bar/LICENSE"}
          , emptyLicenseUnitData{licenseUnitDataPath = "foo/bar/baz/ANOTHER_LICENSE"}
          , emptyLicenseUnitData{licenseUnitDataPath = "foo/bar/baz/two.txt"}
          , emptyLicenseUnitData{licenseUnitDataPath = "foo/bar/one.txt"}
          ]
    , licenseUnitFiles =
        NE.fromList
          [ "foo/bar/LICENSE"
          , "foo/bar/baz/ANOTHER_LICENSE"
          , "foo/bar/baz/two.txt"
          , "foo/bar/one.txt"
          ]
    , licenseUnitInfo = info
    }

fixtureDir :: Path Rel Dir
fixtureDir = $(mkRelDir "test/App/Fossa/VendoredDependency/testdata/repo")

spec :: Spec
spec = do
  describe "combineLicenseUnits" $ do
    it "should combine two MIT units" $
      combineLicenseUnits [unitOne, unitTwo] `shouldBe` [expectedCombinedUnit]
    it "should not combine two units with different licenses" $
      combineLicenseUnits [unitOne, unitTwo{licenseUnitName = "AGPL"}] `shouldBe` [unitTwo{licenseUnitName = "AGPL"}, unitOne]

  describe "licenseScanSourceUnits" $ do
    currDir <- runIO getCurrentDir
    let scanDir = currDir </> fixtureDir

    it' "should skip all if Core knows about all of the revisions" $ do
      expectGetApiOpts
      expectGetOrganization
      expectEverythingScannedAlready
      expectFinalizeScan Fixtures.archives
      locators <- licenseScanSourceUnit SkipPreviouslyScanned scanDir Fixtures.vendoredDeps
      locators `shouldBe'` Fixtures.locators

    it' "should scan all if Core does not know about the revisions" $ do
      expectGetApiOpts
      expectGetOrganization
      expectNothingScannedYet
      expectGetSignedUrl PackageRevision{packageName = "first-archive-test", packageVersion = "0.0.1"}
      expectUploadLicenseScanResult Fixtures.firstLicenseSourceUnit
      expectGetSignedUrl PackageRevision{packageName = "second-archive-test", packageVersion = "0.0.1"}
      expectUploadLicenseScanResult Fixtures.secondLicenseSourceUnit
      expectFinalizeScan Fixtures.archives
      locators <- licenseScanSourceUnit SkipPreviouslyScanned scanDir Fixtures.vendoredDeps
      locators `shouldBe'` Fixtures.locators

    it' "should scan all if the revisions are still being scanned" $ do
      expectGetApiOpts
      expectGetOrganization
      expectAllScansInProgress
      expectGetSignedUrl PackageRevision{packageName = "first-archive-test", packageVersion = "0.0.1"}
      expectUploadLicenseScanResult Fixtures.firstLicenseSourceUnit
      expectGetSignedUrl PackageRevision{packageName = "second-archive-test", packageVersion = "0.0.1"}
      expectUploadLicenseScanResult Fixtures.secondLicenseSourceUnit
      expectFinalizeScan Fixtures.archives
      locators <- licenseScanSourceUnit SkipPreviouslyScanned scanDir Fixtures.vendoredDeps
      locators `shouldBe'` Fixtures.locators

    it' "should scan one if one revision is still being scanned" $ do
      expectGetApiOpts
      expectGetOrganization
      expectOneScanInProgress
      expectGetSignedUrl PackageRevision{packageName = "first-archive-test", packageVersion = "0.0.1"}
      expectUploadLicenseScanResult Fixtures.firstLicenseSourceUnit
      expectFinalizeScan Fixtures.archives
      locators <- licenseScanSourceUnit SkipPreviouslyScanned scanDir Fixtures.vendoredDeps
      locators `shouldBe'` Fixtures.locators

    it' "should always scan all if vendor dependency skipping is not supported" $ do
      expectGetApiOpts
      expectGetOrganization
      expectGetSignedUrl PackageRevision{packageName = "first-archive-test", packageVersion = "0.0.1"}
      expectUploadLicenseScanResult Fixtures.firstLicenseSourceUnit
      expectGetSignedUrl PackageRevision{packageName = "second-archive-test", packageVersion = "0.0.1"}
      expectUploadLicenseScanResult Fixtures.secondLicenseSourceUnit
      expectFinalizeScan Fixtures.archives
      locators <- licenseScanSourceUnit SkippingNotSupported scanDir Fixtures.vendoredDeps
      locators `shouldBe'` Fixtures.locators

<<<<<<< HEAD
    it' "should always scan all if the --force-vendor-dependency-rescans flag is used" $ do
      expectGetApiOpts
      expectGetOrganization
      expectGetSignedUrl PackageRevision{packageName = "first-archive-test", packageVersion = "0.0.1"}
      expectUploadLicenseScanResult Fixtures.firstLicenseSourceUnit
      expectGetSignedUrl PackageRevision{packageName = "second-archive-test", packageVersion = "0.0.1"}
      expectUploadLicenseScanResult Fixtures.secondLicenseSourceUnit
      expectFinalizeScanWithForceRebuild Fixtures.archives
      locators <- licenseScanSourceUnit SkippingDisabledViaFlag scanDir Fixtures.vendoredDeps
      locators `shouldBe'` Fixtures.locators

=======
>>>>>>> 10f7e68a
expectGetApiOpts :: Has MockApi sig m => m ()
expectGetApiOpts =
  GetApiOpts `alwaysReturns` Fixtures.apiOpts

expectGetOrganization :: Has MockApi sig m => m ()
expectGetOrganization = GetOrganization `alwaysReturns` Fixtures.organization

expectGetSignedUrl :: Has MockApi sig m => PackageRevision -> m ()
expectGetSignedUrl packageRevision = GetSignedLicenseScanUrl packageRevision `alwaysReturns` Fixtures.signedUrl

expectEverythingScannedAlready :: Has MockApi sig m => m ()
expectEverythingScannedAlready =
  GetAnalyzedRevisions Fixtures.vendoredDeps
    `returnsOnce` map renderLocator (NE.toList Fixtures.locators)

expectNothingScannedYet :: Has MockApi sig m => m ()
expectNothingScannedYet =
  GetAnalyzedRevisions Fixtures.vendoredDeps
    `returnsOnce` []

expectAllScansInProgress :: Has MockApi sig m => m ()
expectAllScansInProgress =
  GetAnalyzedRevisions Fixtures.vendoredDeps
    `returnsOnce` []

expectOneScanInProgress :: Has MockApi sig m => m ()
expectOneScanInProgress =
  (GetAnalyzedRevisions Fixtures.vendoredDeps)
    `returnsOnce` [renderLocator Fixtures.secondLocator]

expectUploadLicenseScanResult :: Has MockApi sig m => LicenseSourceUnit -> m ()
expectUploadLicenseScanResult licenseUnit =
  (UploadLicenseScanResult Fixtures.signedUrl licenseUnit) `returnsOnceForAnyRequest` ()

expectFinalizeScan :: Has MockApi sig m => [Archive] -> m ()
expectFinalizeScan as =
<<<<<<< HEAD
  (FinalizeLicenseScan ArchiveComponents{archives = as, forceRebuild = False}) `returnsOnce` ()

expectFinalizeScanWithForceRebuild :: Has MockApi sig m => [Archive] -> m ()
expectFinalizeScanWithForceRebuild as =
  (FinalizeLicenseScan ArchiveComponents{archives = as, forceRebuild = True}) `returnsOnce` ()
=======
  (FinalizeLicenseScan ArchiveComponents{archives = as}) `returnsOnce` ()
>>>>>>> 10f7e68a
<|MERGE_RESOLUTION|>--- conflicted
+++ resolved
@@ -1,7 +1,3 @@
-<<<<<<< HEAD
-{-# LANGUAGE QuasiQuotes #-}
-=======
->>>>>>> 10f7e68a
 {-# LANGUAGE TemplateHaskell #-}
 
 module App.Fossa.LicenseScannerSpec (spec) where
@@ -11,11 +7,7 @@
 import Control.Algebra (Has)
 import Control.Effect.FossaApiClient (FossaApiClientF (..), PackageRevision (..))
 import Data.List.NonEmpty qualified as NE
-<<<<<<< HEAD
-import Fossa.API.Types (Archive, ArchiveComponents (..))
-=======
 import Fossa.API.Types (Archive, ArchiveComponents (ArchiveComponents, archives))
->>>>>>> 10f7e68a
 import Path (Dir, Path, Rel, mkRelDir, (</>))
 import Path.IO (getCurrentDir)
 import Srclib.Types (
@@ -152,7 +144,6 @@
       locators <- licenseScanSourceUnit SkippingNotSupported scanDir Fixtures.vendoredDeps
       locators `shouldBe'` Fixtures.locators
 
-<<<<<<< HEAD
     it' "should always scan all if the --force-vendor-dependency-rescans flag is used" $ do
       expectGetApiOpts
       expectGetOrganization
@@ -164,8 +155,6 @@
       locators <- licenseScanSourceUnit SkippingDisabledViaFlag scanDir Fixtures.vendoredDeps
       locators `shouldBe'` Fixtures.locators
 
-=======
->>>>>>> 10f7e68a
 expectGetApiOpts :: Has MockApi sig m => m ()
 expectGetApiOpts =
   GetApiOpts `alwaysReturns` Fixtures.apiOpts
@@ -202,12 +191,8 @@
 
 expectFinalizeScan :: Has MockApi sig m => [Archive] -> m ()
 expectFinalizeScan as =
-<<<<<<< HEAD
   (FinalizeLicenseScan ArchiveComponents{archives = as, forceRebuild = False}) `returnsOnce` ()
 
 expectFinalizeScanWithForceRebuild :: Has MockApi sig m => [Archive] -> m ()
 expectFinalizeScanWithForceRebuild as =
-  (FinalizeLicenseScan ArchiveComponents{archives = as, forceRebuild = True}) `returnsOnce` ()
-=======
-  (FinalizeLicenseScan ArchiveComponents{archives = as}) `returnsOnce` ()
->>>>>>> 10f7e68a
+  (FinalizeLicenseScan ArchiveComponents{archives = as, forceRebuild = True}) `returnsOnce` ()