<<<<<<< HEAD
{-# LANGUAGE QuasiQuotes #-}
=======
>>>>>>> 4b3b27aa
{-# LANGUAGE TemplateHaskell #-}

module App.Fossa.LicenseScannerSpec (spec) where

import App.Fossa.LicenseScanner (combineLicenseUnits, licenseScanSourceUnit)
import App.Fossa.VendoredDependency (VendoredDependencyScanMode (..))
import Control.Algebra (Has)
import Control.Effect.FossaApiClient (FossaApiClientF (..), PackageRevision (..))
import Data.List.NonEmpty qualified as NE
<<<<<<< HEAD
import Fossa.API.Types (Archive, ArchiveComponents (..))
=======
import Fossa.API.Types (Archive, ArchiveComponents (ArchiveComponents, archives, forceRebuild))
>>>>>>> 4b3b27aa
import Path (Dir, Path, Rel, mkRelDir, (</>))
import Path.IO (getCurrentDir)
import Srclib.Types (
  LicenseSourceUnit,
  LicenseUnit (..),
  LicenseUnitData (..),
  LicenseUnitInfo (..),
  emptyLicenseUnitData,
  renderLocator,
 )
import Test.Effect (it', shouldBe')
import Test.Fixtures qualified as Fixtures
import Test.Hspec (Spec, describe, it, runIO, shouldBe)
import Test.MockApi (MockApi, alwaysReturns, returnsOnce, returnsOnceForAnyRequest)

-- test data for combineLicenseUnits tests
info :: LicenseUnitInfo
info = LicenseUnitInfo{licenseUnitInfoDescription = Just ""}

unitOne :: LicenseUnit
unitOne =
  LicenseUnit
    { licenseUnitName = "MIT"
    , licenseUnitType = "LicenseUnit"
    , licenseUnitDir = ""
    , licenseUnitData =
        NE.fromList
          [ emptyLicenseUnitData{licenseUnitDataPath = "foo/bar/LICENSE"}
          , emptyLicenseUnitData{licenseUnitDataPath = "foo/bar/one.txt"}
          ]
    , licenseUnitFiles =
        NE.fromList ["foo/bar/LICENSE", "foo/bar/one.txt"]
    , licenseUnitInfo = info
    }

unitTwo :: LicenseUnit
unitTwo =
  LicenseUnit
    { licenseUnitName = "MIT"
    , licenseUnitType = "LicenseUnit"
    , licenseUnitDir = ""
    , licenseUnitData = NE.fromList [emptyLicenseUnitData{licenseUnitDataPath = "foo/bar/baz/ANOTHER_LICENSE"}, emptyLicenseUnitData{licenseUnitDataPath = "foo/bar/baz/two.txt"}]
    , licenseUnitFiles = NE.fromList ["foo/bar/baz/ANOTHER_LICENSE", "foo/bar/baz/two.txt"]
    , licenseUnitInfo = info
    }
expectedCombinedUnit :: LicenseUnit
expectedCombinedUnit =
  LicenseUnit
    { licenseUnitName = "MIT"
    , licenseUnitType = "LicenseUnit"
    , licenseUnitDir = ""
    , licenseUnitData =
        NE.fromList
          [ emptyLicenseUnitData{licenseUnitDataPath = "foo/bar/LICENSE"}
          , emptyLicenseUnitData{licenseUnitDataPath = "foo/bar/baz/ANOTHER_LICENSE"}
          , emptyLicenseUnitData{licenseUnitDataPath = "foo/bar/baz/two.txt"}
          , emptyLicenseUnitData{licenseUnitDataPath = "foo/bar/one.txt"}
          ]
    , licenseUnitFiles =
        NE.fromList
          [ "foo/bar/LICENSE"
          , "foo/bar/baz/ANOTHER_LICENSE"
          , "foo/bar/baz/two.txt"
          , "foo/bar/one.txt"
          ]
    , licenseUnitInfo = info
    }

fixtureDir :: Path Rel Dir
fixtureDir = $(mkRelDir "test/App/Fossa/VendoredDependency/testdata/repo")

spec :: Spec
spec = do
  describe "combineLicenseUnits" $ do
    it "should combine two MIT units" $
      combineLicenseUnits [unitOne, unitTwo] `shouldBe` [expectedCombinedUnit]
    it "should not combine two units with different licenses" $
      combineLicenseUnits [unitOne, unitTwo{licenseUnitName = "AGPL"}] `shouldBe` [unitTwo{licenseUnitName = "AGPL"}, unitOne]

  describe "licenseScanSourceUnits" $ do
    currDir <- runIO getCurrentDir
    let scanDir = currDir </> fixtureDir

    it' "should skip all if Core knows about all of the revisions" $ do
      expectGetApiOpts
      expectGetOrganization
      expectEverythingScannedAlready
      expectFinalizeScan Fixtures.archives
      locators <- licenseScanSourceUnit SkipPreviouslyScanned scanDir Fixtures.vendoredDeps
      locators `shouldBe'` Fixtures.locators

    it' "should scan all if Core does not know about the revisions" $ do
      expectGetApiOpts
      expectGetOrganization
      expectNothingScannedYet
      expectGetSignedUrl PackageRevision{packageName = "first-archive-test", packageVersion = "0.0.1"}
      expectUploadLicenseScanResult Fixtures.firstLicenseSourceUnit
      expectGetSignedUrl PackageRevision{packageName = "second-archive-test", packageVersion = "0.0.1"}
      expectUploadLicenseScanResult Fixtures.secondLicenseSourceUnit
      expectFinalizeScan Fixtures.archives
      locators <- licenseScanSourceUnit SkipPreviouslyScanned scanDir Fixtures.vendoredDeps
      locators `shouldBe'` Fixtures.locators

    it' "should scan all if the revisions are still being scanned" $ do
      expectGetApiOpts
      expectGetOrganization
      expectAllScansInProgress
      expectGetSignedUrl PackageRevision{packageName = "first-archive-test", packageVersion = "0.0.1"}
      expectUploadLicenseScanResult Fixtures.firstLicenseSourceUnit
      expectGetSignedUrl PackageRevision{packageName = "second-archive-test", packageVersion = "0.0.1"}
      expectUploadLicenseScanResult Fixtures.secondLicenseSourceUnit
      expectFinalizeScan Fixtures.archives
      locators <- licenseScanSourceUnit SkipPreviouslyScanned scanDir Fixtures.vendoredDeps
      locators `shouldBe'` Fixtures.locators

    it' "should scan one if one revision is still being scanned" $ do
      expectGetApiOpts
      expectGetOrganization
      expectOneScanInProgress
      expectGetSignedUrl PackageRevision{packageName = "first-archive-test", packageVersion = "0.0.1"}
      expectUploadLicenseScanResult Fixtures.firstLicenseSourceUnit
      expectFinalizeScan Fixtures.archives
      locators <- licenseScanSourceUnit SkipPreviouslyScanned scanDir Fixtures.vendoredDeps
      locators `shouldBe'` Fixtures.locators

    it' "should always scan all if vendor dependency skipping is not supported" $ do
      expectGetApiOpts
      expectGetOrganization
      expectGetSignedUrl PackageRevision{packageName = "first-archive-test", packageVersion = "0.0.1"}
      expectUploadLicenseScanResult Fixtures.firstLicenseSourceUnit
      expectGetSignedUrl PackageRevision{packageName = "second-archive-test", packageVersion = "0.0.1"}
      expectUploadLicenseScanResult Fixtures.secondLicenseSourceUnit
      expectFinalizeScan Fixtures.archives
      locators <- licenseScanSourceUnit SkippingNotSupported scanDir Fixtures.vendoredDeps
      locators `shouldBe'` Fixtures.locators

    it' "should always scan all if the --force-vendor-dependency-rescans flag is used" $ do
      expectGetApiOpts
      expectGetOrganization
      expectGetSignedUrl PackageRevision{packageName = "first-archive-test", packageVersion = "0.0.1"}
      expectUploadLicenseScanResult Fixtures.firstLicenseSourceUnit
      expectGetSignedUrl PackageRevision{packageName = "second-archive-test", packageVersion = "0.0.1"}
      expectUploadLicenseScanResult Fixtures.secondLicenseSourceUnit
      expectFinalizeScanWithForceRebuild Fixtures.archives
      locators <- licenseScanSourceUnit SkippingDisabledViaFlag scanDir Fixtures.vendoredDeps
      locators `shouldBe'` Fixtures.locators

expectGetApiOpts :: Has MockApi sig m => m ()
expectGetApiOpts =
  GetApiOpts `alwaysReturns` Fixtures.apiOpts

expectGetOrganization :: Has MockApi sig m => m ()
expectGetOrganization = GetOrganization `alwaysReturns` Fixtures.organization

expectGetSignedUrl :: Has MockApi sig m => PackageRevision -> m ()
expectGetSignedUrl packageRevision = GetSignedLicenseScanUrl packageRevision `alwaysReturns` Fixtures.signedUrl

expectEverythingScannedAlready :: Has MockApi sig m => m ()
expectEverythingScannedAlready =
  GetAnalyzedRevisions Fixtures.vendoredDeps
    `returnsOnce` map renderLocator (NE.toList Fixtures.locators)

expectNothingScannedYet :: Has MockApi sig m => m ()
expectNothingScannedYet =
  GetAnalyzedRevisions Fixtures.vendoredDeps
    `returnsOnce` []

expectAllScansInProgress :: Has MockApi sig m => m ()
expectAllScansInProgress =
  GetAnalyzedRevisions Fixtures.vendoredDeps
    `returnsOnce` []

expectOneScanInProgress :: Has MockApi sig m => m ()
expectOneScanInProgress =
  (GetAnalyzedRevisions Fixtures.vendoredDeps)
    `returnsOnce` [renderLocator Fixtures.secondLocator]

expectUploadLicenseScanResult :: Has MockApi sig m => LicenseSourceUnit -> m ()
expectUploadLicenseScanResult licenseUnit =
  (UploadLicenseScanResult Fixtures.signedUrl licenseUnit) `returnsOnceForAnyRequest` ()

expectFinalizeScan :: Has MockApi sig m => [Archive] -> m ()
expectFinalizeScan as =
  (FinalizeLicenseScan ArchiveComponents{archives = as, forceRebuild = False}) `returnsOnce` ()

expectFinalizeScanWithForceRebuild :: Has MockApi sig m => [Archive] -> m ()
expectFinalizeScanWithForceRebuild as =
  (FinalizeLicenseScan ArchiveComponents{archives = as, forceRebuild = True}) `returnsOnce` ()<|MERGE_RESOLUTION|>--- conflicted
+++ resolved
@@ -1,7 +1,3 @@
-<<<<<<< HEAD
-{-# LANGUAGE QuasiQuotes #-}
-=======
->>>>>>> 4b3b27aa
 {-# LANGUAGE TemplateHaskell #-}
 
 module App.Fossa.LicenseScannerSpec (spec) where
@@ -11,11 +7,7 @@
 import Control.Algebra (Has)
 import Control.Effect.FossaApiClient (FossaApiClientF (..), PackageRevision (..))
 import Data.List.NonEmpty qualified as NE
-<<<<<<< HEAD
-import Fossa.API.Types (Archive, ArchiveComponents (..))
-=======
 import Fossa.API.Types (Archive, ArchiveComponents (ArchiveComponents, archives, forceRebuild))
->>>>>>> 4b3b27aa
 import Path (Dir, Path, Rel, mkRelDir, (</>))
 import Path.IO (getCurrentDir)
 import Srclib.Types (
