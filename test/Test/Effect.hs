--- conflicted
+++ resolved
@@ -2,10 +2,7 @@
   expectationFailure',
   expectFailure',
   expectFatal',
-<<<<<<< HEAD
   expectError',
-=======
->>>>>>> 53a08569
   shouldBe',
   shouldSatisfy',
   shouldStartWith',
@@ -37,24 +34,15 @@
   xit,
  )
 
-import Control.Algebra (Handler)
 import Control.Carrier.Diagnostics (Diagnostics, DiagnosticsC, recover, runDiagnostics)
 import Control.Carrier.Finally (FinallyC, runFinally)
-<<<<<<< HEAD
 import Control.Carrier.Interpret (InterpretC, Interpreter, Reifies, runInterpret)
 import Control.Carrier.Simple (SimpleC, interpret)
 import Control.Carrier.Stack (StackC, runStack)
-import Control.Effect.Diagnostics (Diag (Fatal), errorBoundary, fatalText)
+import Control.Effect.Diagnostics (Diagnostics, Diag (Fatal), errorBoundary, fatalText)
 import Control.Effect.Finally (Finally, onExit)
 import Control.Effect.FossaApiClient (FossaApiClientF)
 import Control.Monad (void)
-=======
-import Control.Carrier.Simple (SimpleC, interpret)
-import Control.Carrier.Stack (StackC, runStack)
-import Control.Effect.Diagnostics (Diagnostics, errorBoundary)
-import Control.Effect.Finally (Finally, onExit)
-import Control.Effect.FossaApiClient (FossaApiClientF)
->>>>>>> 53a08569
 import Data.Bits (finiteBitSize)
 import Data.List (intercalate, isInfixOf)
 import Data.List.NonEmpty qualified as NE
@@ -133,13 +121,9 @@
 expectFailure' res = sendIO $ expectFailure res
 
 -- | Succeeds if the action fails and fails otherwise.
-<<<<<<< HEAD
-expectFatal' :: (Has Diagnostics sig m, Has (Lift IO) sig m) => m () -> m ()
+expectFatal' :: (Has Diagnostics sig m, Has (Lift IO) sig m) => m a -> m ()
 expectFatal' f = do
-  res <- recover f
-  case res of
-    Just _ -> expectationFailure' "Expected failure"
-    Nothing -> pure ()
+  errorBoundary f >>= expectFailure'
 
 expectError' ::
   (Has Diagnostics sig m, Has (Lift IO) sig m) =>
@@ -157,11 +141,6 @@
             else
               expectationFailure' $
                 "Expected action to fail with '" <> expectedError <> "' but it failed with " <> (intercalate ", " . map show $ errors)
-=======
-expectFatal' :: (Has Diagnostics sig m, Has (Lift IO) sig m) => m a -> m ()
-expectFatal' f = do
-  errorBoundary f >>= expectFailure'
->>>>>>> 53a08569
 
 -- | Runs a stateless API mock.
 withMockApi :: (forall x. FossaApiClientF x -> m x) -> SimpleC FossaApiClientF m a -> m a
