--- conflicted
+++ resolved
@@ -24,9 +24,11 @@
   attributionReportAsSerializedJson,
   signedUrl,
   archives,
-<<<<<<< HEAD
+  firstArchive,
+  secondArchive,
+  vendoredDeps,
+  firstVendoredDep,
   locators,
-  vendoredDeps,
   firstLocator,
   secondLocator,
   firstLicenseSourceUnit,
@@ -34,25 +36,10 @@
 ) where
 
 import App.Fossa.VendoredDependency (VendoredDependency (..))
-=======
-  firstArchive,
-  secondArchive,
-  locators,
-  firstLocator,
-  vendoredDeps,
-  firstVendoredDep,
-) where
-
-import App.Fossa.ManualDeps (VendoredDependency (..))
->>>>>>> e5648101
 import App.Types qualified as App
 import Control.Effect.FossaApiClient qualified as App
 import Control.Timeout (Duration (MilliSeconds))
-<<<<<<< HEAD
 import Data.List.NonEmpty (NonEmpty)
-=======
-import Data.List.NonEmpty (NonEmpty ((:|)))
->>>>>>> e5648101
 import Data.List.NonEmpty qualified as NE
 import Data.Map.Strict qualified as Map
 import Data.Text (Text)
@@ -60,7 +47,13 @@
 import Fossa.API.Types (Archive (..))
 import Fossa.API.Types qualified as API
 import Path (mkRelDir, parseAbsDir, (</>))
-import Srclib.Types (LicenseScanType (..), LicenseSourceUnit (..), LicenseUnit (..), LicenseUnitData (..), LicenseUnitInfo (..), LicenseUnitMatchData (..), Locator (..), SourceUnit (..))
+import Srclib.Types
+  ( LicenseScanType (..)
+  , LicenseSourceUnit (..)
+  , Locator (..)
+  , SourceUnit (..)
+  , emptyLicenseUnit
+  )
 import System.Directory (getTemporaryDirectory)
 import Text.URI.QQ (uri)
 import Types (GraphBreadth (..))
@@ -251,30 +244,18 @@
 firstVendoredDep =
   VendoredDependency
     "first-archive-test"
-<<<<<<< HEAD
-    "vendor/foo"
-=======
     "vendored/foo"
->>>>>>> e5648101
     (Just "0.0.1")
 
 secondVendoredDep :: VendoredDependency
 secondVendoredDep =
   VendoredDependency
     "second-archive-test"
-<<<<<<< HEAD
-    "vendor/bar"
+    "vendored/bar"
     (Just "0.0.1")
 
 vendoredDeps :: NonEmpty VendoredDependency
 vendoredDeps = NE.fromList [firstVendoredDep, secondVendoredDep]
-=======
-    "vendored/bar"
-    (Just "0.0.1")
-
-vendoredDeps :: NonEmpty VendoredDependency
-vendoredDeps = firstVendoredDep :| [secondVendoredDep]
->>>>>>> e5648101
 
 firstLocator :: Locator
 firstLocator =
@@ -290,12 +271,9 @@
     "42/second-archive-test"
     (Just "0.0.1")
 
-<<<<<<< HEAD
-=======
 locators :: NonEmpty Locator
-locators = firstLocator :| [secondLocator]
-
->>>>>>> e5648101
+locators = NE.fromList [firstLocator, secondLocator]
+
 firstArchive :: Archive
 firstArchive =
   Archive
@@ -309,88 +287,20 @@
     "0.0.1"
 
 archives :: [Archive]
-<<<<<<< HEAD
 archives = [firstArchive, secondArchive]
-
-locators :: NonEmpty Locator
-locators = NE.fromList [firstLocator, secondLocator]
 
 firstLicenseSourceUnit :: LicenseSourceUnit
 firstLicenseSourceUnit =
   LicenseSourceUnit
     { licenseSourceUnitName = "vendor/foo"
     , licenseSourceUnitType = CliLicenseScanned
-    , licenseSourceUnitLicenseUnits =
-        NE.fromList
-          [ LicenseUnit
-              { licenseUnitName = "bsd-new"
-              , licenseUnitType = "LicenseUnit"
-              , licenseUnitDir = ""
-              , licenseUnitFiles = NE.fromList ["vendor/foo/BSD_NEW_LICENSE"]
-              , licenseUnitData =
-                  NE.fromList
-                    [ LicenseUnitData
-                        { licenseUnitDataPath = "vendor/foo/BSD_NEW_LICENSE"
-                        , licenseUnitDataCopyright = Nothing
-                        , licenseUnitDataThemisVersion = "b3b7ffde9f8513584298b94a3cbd4f1951bc412f"
-                        , licenseUnitDataMatchData =
-                            Just $
-                              NE.fromList
-                                [ LicenseUnitMatchData
-                                    { licenseUnitMatchDataMatchString = "Redistribution and use in source and binary forms, with or without modification,\nare permitted provided that the following conditions are met:\n\nRedistributions of source code must retain the above copyright notice, this list\nof conditions and the following disclaimer.\n\nRedistributions in binary form must reproduce the above copyright notice, this\nlist of conditions and the following disclaimer in the documentation and/or\nother materials provided with the distribution.\n\nNeither the name of the ORGANIZATION nor the names of its contributors may be\nused to endorse or promote products derived from this software without specific\nprior written permission.\n\nTHIS SOFTWARE IS PROVIDED BY THE COPYRIGHT HOLDERS AND CONTRIBUTORS\n\"AS IS\" AND ANY EXPRESS OR IMPLIED WARRANTIES, INCLUDING, BUT NOT LIMITED TO,\nTHE IMPLIED WARRANTIES OF MERCHANTABILITY AND FITNESS FOR A PARTICULAR PURPOSE\nARE DISCLAIMED. IN NO EVENT SHALL THE COPYRIGHT HOLDER OR CONTRIBUTORS\nBE LIABLE FOR ANY DIRECT, INDIRECT, INCIDENTAL, SPECIAL, EXEMPLARY, OR\nCONSEQUENTIAL DAMAGES (INCLUDING, BUT NOT LIMITED TO, PROCUREMENT OF SUBSTITUTE\nGOODS OR SERVICES; LOSS OF USE, DATA, OR PROFITS; OR BUSINESS INTERRUPTION)\nHOWEVER CAUSED AND ON ANY THEORY OF LIABILITY, WHETHER IN CONTRACT, STRICT\nLIABILITY, OR TORT (INCLUDING NEGLIGENCE OR OTHERWISE) ARISING IN ANY WAY OUT OF\nTHE USE OF THIS SOFTWARE, EVEN IF ADVISED OF THE POSSIBILITY OF SUCH DAMAGE."
-                                    , licenseUnitMatchDataLocation = 0
-                                    , licenseUnitMatchDataLength = 1413
-                                    , licenseUnitMatchDataIndex = 0
-                                    , licenseUnitDataStartLine = 1
-                                    , licenseUnitDataEndLine = 24
-                                    }
-                                ]
-                        , licenseUnitDataCopyrights = Nothing
-                        }
-                    ]
-              , licenseUnitInfo =
-                  LicenseUnitInfo{licenseUnitInfoDescription = Just ""}
-              }
-          ]
+    , licenseSourceUnitLicenseUnits = NE.fromList [emptyLicenseUnit]
     }
 
 secondLicenseSourceUnit :: LicenseSourceUnit
 secondLicenseSourceUnit =
   LicenseSourceUnit
-    { licenseSourceUnitName = "vendor/bar"
+    { licenseSourceUnitName = "vendor/foo"
     , licenseSourceUnitType = CliLicenseScanned
-    , licenseSourceUnitLicenseUnits =
-        NE.fromList
-          [ LicenseUnit
-              { licenseUnitName = "mit"
-              , licenseUnitType = "LicenseUnit"
-              , licenseUnitDir = ""
-              , licenseUnitFiles = NE.fromList ["vendor/bar/MIT_LICENSE"]
-              , licenseUnitData =
-                  NE.fromList
-                    [ LicenseUnitData
-                        { licenseUnitDataPath = "vendor/bar/MIT_LICENSE"
-                        , licenseUnitDataCopyright = Nothing
-                        , licenseUnitDataThemisVersion = "b3b7ffde9f8513584298b94a3cbd4f1951bc412f"
-                        , licenseUnitDataMatchData =
-                            Just $
-                              NE.fromList
-                                [ LicenseUnitMatchData
-                                    { licenseUnitMatchDataMatchString = "Permission is hereby granted, free of charge, to any person obtaining\na copy of this software and associated documentation files (the\n\"Software\"), to deal in the Software without restriction, including\nwithout limitation the rights to use, copy, modify, merge, publish,\ndistribute, sublicense, and/or sell copies of the Software, and to\npermit persons to whom the Software is furnished to do so, subject to\nthe following conditions:\n\nThe above copyright notice and this permission notice shall be\nincluded in all copies or substantial portions of the Software.\n\nTHE SOFTWARE IS PROVIDED \"AS IS\", WITHOUT WARRANTY OF ANY KIND,\nEXPRESS OR IMPLIED, INCLUDING BUT NOT LIMITED TO THE WARRANTIES OF\nMERCHANTABILITY, FITNESS FOR A PARTICULAR PURPOSE AND NONINFRINGEMENT.\nIN NO EVENT SHALL THE AUTHORS OR COPYRIGHT HOLDERS BE LIABLE FOR ANY\nCLAIM, DAMAGES OR OTHER LIABILITY, WHETHER IN AN ACTION OF CONTRACT,\nTORT OR OTHERWISE, ARISING FROM, OUT OF OR IN CONNECTION WITH THE\nSOFTWARE OR THE USE OR OTHER DEALINGS IN THE SOFTWARE."
-                                    , licenseUnitMatchDataLocation = 0
-                                    , licenseUnitMatchDataLength = 1021
-                                    , licenseUnitMatchDataIndex = 0
-                                    , licenseUnitDataStartLine = 1
-                                    , licenseUnitDataEndLine = 18
-                                    }
-                                ]
-                        , licenseUnitDataCopyrights = Nothing
-                        }
-                    ]
-              , licenseUnitInfo = LicenseUnitInfo{licenseUnitInfoDescription = Just ""}
-              }
-          ]
-    }
-=======
-archives = [firstArchive, secondArchive]
->>>>>>> e5648101
+    , licenseSourceUnitLicenseUnits = NE.fromList [emptyLicenseUnit]
+    }