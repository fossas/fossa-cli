{-# LANGUAGE CPP #-}
{-# LANGUAGE QuasiQuotes #-}
{-# LANGUAGE TemplateHaskell #-}

module Test.Fixtures (
  apiOpts,
  baseDir,
  build,
  contributors,
  locator,
  organization,
  packageRevision,
  project,
  projectMetadata,
  projectRevision,
  sourceUnits,
  uploadResponse,
  emptyIssues,
  issuesAvailable,
  issuesPending,
  successfulBuild,
  pendingBuild,
  attributionReportAsSerializedJson,
  signedUrl,
  archives,
  firstArchive,
  secondArchive,
  vendoredDeps,
  firstVendoredDep,
  secondVendoredDep,
  locators,
  firstLocator,
  secondLocator,
  firstLicenseSourceUnit,
  secondLicenseSourceUnit,
  diffRevision,
  issuesDiffAvailable,
  standardAnalyzeConfig,
  vsiSourceUnit,
  sourceUnitBuildMaven,
  sourceUnitReachabilityNoAnalysis,
  sampleJarParsedContent',
  organizationWithPremiumSubscription,
  pushToken,
  fullAccessToken,
  validCustomUploadPermissions,
  invalidCreateTeamProjectsForReleaseGroupPermission,
  invalidEditReleaseGroupPermission,
  invalidCreateProjectOnlyToTeamPermission,
  invalidCreateTeamProjectPermission,
  invalidEditProjectPermission,
  invalidCreateProjectPermission,
  organizationWithPreflightChecks,
<<<<<<< HEAD
  projectResponse,
=======
  createReleaseGroupResponse,
  releaseGroup,
  release,
  releaseProject,
  policy,
  team,
>>>>>>> 133a0635
) where

import App.Fossa.Config.Analyze (AnalysisTacticTypes (Any), AnalyzeConfig (AnalyzeConfig), ExperimentalAnalyzeConfig (..), GoDynamicTactic (..), IncludeAll (..), JsonOutput (JsonOutput), NoDiscoveryExclusion (..), ScanDestination (..), UnpackArchives (..), VSIModeOptions (..), VendoredDependencyOptions (..), WithoutDefaultFilters (..))
import App.Fossa.Config.Analyze qualified as ANZ
import App.Fossa.Config.Analyze qualified as VSI
import App.Fossa.Config.Test (DiffRevision (DiffRevision))
import App.Fossa.Lernie.Types (GrepOptions (..), OrgWideCustomLicenseConfigPolicy (..))
import App.Fossa.Reachability.Types (CallGraphAnalysis (NoCallGraphAnalysis), SourceUnitReachability (..))
import App.Fossa.VSI.Types qualified as VSI
import App.Fossa.VendoredDependency (VendoredDependency (..))
import App.Types (OverrideDynamicAnalysisBinary (..))
import App.Types qualified as App
import Control.Effect.FossaApiClient qualified as App
import Control.Monad.RWS qualified as Set
import Control.Timeout (Duration (MilliSeconds))
import Data.ByteString.Lazy qualified as LB
import Data.Flag (toFlag)
import Data.List.NonEmpty (NonEmpty)
import Data.List.NonEmpty qualified as NE
import Data.Map.Strict qualified as Map
import Data.Text (Text)
import Data.Text.Encoding qualified as TL
import Data.Text.Extra (showT)
import Discovery.Filters (AllFilters, MavenScopeFilters (MavenScopeIncludeFilters))
import Effect.Logger (Severity (..))
import Fossa.API.Types (Archive (..), PolicyType (..))
import Fossa.API.Types qualified as API
import Path (Abs, Dir, Path, mkAbsDir, mkRelDir, parseAbsDir, (</>))
import Srclib.Types (LicenseScanType (..), LicenseSourceUnit (..), Locator (..), SourceUnit (..), SourceUnitBuild (..), SourceUnitDependency (..), emptyLicenseUnit)
import System.Directory (getTemporaryDirectory)
import Text.RawString.QQ (r)
import Text.URI.QQ (uri)
import Types (ArchiveUploadType (..), GraphBreadth (..))

apiOpts :: API.ApiOpts
apiOpts =
  API.ApiOpts
    { API.apiOptsUri = (Just [uri|https://app.fossa.com/|])
    , API.apiOptsApiKey = API.ApiKey "testApiKey"
    , API.apiOptsPollDelay = MilliSeconds 100
    }

organization :: API.Organization
organization = API.Organization (API.OrgId 42) True True True CLILicenseScan True True True False False False True [] False False API.Free True

organizationWithPreflightChecks :: API.Organization
organizationWithPreflightChecks = API.Organization (API.OrgId 42) True True True CLILicenseScan True True True False False False True [] False True API.Free False

organizationWithPremiumSubscription :: API.Organization
organizationWithPremiumSubscription = API.Organization (API.OrgId 42) True True True CLILicenseScan True True True False False False True [] False True API.Premium False

pushToken :: API.TokenTypeResponse
pushToken = API.TokenTypeResponse API.Push

fullAccessToken :: API.TokenTypeResponse
fullAccessToken = API.TokenTypeResponse API.FullAccess

invalidCreateProjectPermission :: API.CustomBuildUploadPermissions
invalidCreateProjectPermission = API.CustomBuildUploadPermissions API.InvalidCreateProjectPermission Nothing

invalidEditProjectPermission :: API.CustomBuildUploadPermissions
invalidEditProjectPermission = API.CustomBuildUploadPermissions API.InvalidEditProjectPermission Nothing

invalidCreateTeamProjectPermission :: API.CustomBuildUploadPermissions
invalidCreateTeamProjectPermission = API.CustomBuildUploadPermissions API.InvalidCreateTeamProjectPermission Nothing

invalidCreateProjectOnlyToTeamPermission :: API.CustomBuildUploadPermissions
invalidCreateProjectOnlyToTeamPermission = API.CustomBuildUploadPermissions API.InvalidCreateProjectOnlyToTeamPermission Nothing

invalidEditReleaseGroupPermission :: API.CustomBuildUploadPermissions
invalidEditReleaseGroupPermission = API.CustomBuildUploadPermissions API.ValidProjectPermission $ Just API.InvalidEditReleaseGroupPermission

invalidCreateTeamProjectsForReleaseGroupPermission :: API.CustomBuildUploadPermissions
invalidCreateTeamProjectsForReleaseGroupPermission = API.CustomBuildUploadPermissions API.ValidProjectPermission $ Just API.InvalidCreateTeamProjectsForReleaseGroupPermission

validCustomUploadPermissions :: API.CustomBuildUploadPermissions
validCustomUploadPermissions = API.CustomBuildUploadPermissions API.ValidProjectPermission $ Just API.ValidReleaseGroupPermission

<<<<<<< HEAD
projectResponse :: API.ProjectResponse
projectResponse = API.ProjectResponse Nothing
=======
createReleaseGroupResponse :: API.CreateReleaseGroupResponse
createReleaseGroupResponse = API.CreateReleaseGroupResponse 1

releaseGroup :: API.ReleaseGroup
releaseGroup =
  API.ReleaseGroup
    { API.releaseGroupId = 1
    , API.releaseGroupTitle = "example-title"
    , API.releaseGroupReleases = [release]
    }

release :: API.ReleaseGroupRelease
release =
  API.ReleaseGroupRelease
    { API.releaseGroupReleaseId = 2
    , API.releaseGroupReleaseTitle = "example-release-title"
    , API.releaseGroupReleaseProjects = [releaseProject]
    }

releaseProject :: API.ReleaseProject
releaseProject =
  API.ReleaseProject
    { API.releaseProjectLocator = "custom+1/example"
    , API.releaseProjectRevisionId = "custom+1/example$123"
    , API.releaseProjectBranch = "main"
    }

policy :: API.Policy
policy =
  API.Policy
    { API.policyId = 7
    , API.policyTitle = "example-policy"
    , API.policyType = LICENSING
    }

team :: API.Team
team =
  API.Team
    { API.teamId = 10
    , API.teamName = "example-team"
    }
>>>>>>> 133a0635

project :: API.Project
project =
  API.Project
    { API.projectId = "testProjectId"
    , API.projectTitle = "testProjectTitle"
    , API.projectIsMonorepo = False
    }

locator :: Locator
locator =
  Locator
    { locatorFetcher = "testLocator"
    , locatorProject = "testProject"
    , locatorRevision = Just "testRevision"
    }

uploadResponse :: API.UploadResponse
uploadResponse =
  API.UploadResponse
    { API.uploadLocator = locator
    , API.uploadError = Nothing
    , API.uploadWarnings = Nothing
    }

projectMetadata :: App.ProjectMetadata
projectMetadata =
  App.ProjectMetadata
    { App.projectTitle = Just "testProjectTitle"
    , App.projectUrl = Nothing
    , App.projectJiraKey = Nothing
    , App.projectLink = Nothing
    , App.projectTeam = Nothing
    , App.projectPolicy = Nothing
    , App.projectLabel = ["label-1", "label-2"]
    , App.projectReleaseGroup = Nothing
    }

projectRevision :: App.ProjectRevision
projectRevision =
  App.ProjectRevision
    { App.projectName = "testProjectName"
    , App.projectRevision = "testRevision"
    , App.projectBranch = Just "testBranch"
    }

diffRevision :: DiffRevision
diffRevision = DiffRevision "someDiffRevision"

packageRevision :: App.PackageRevision
packageRevision =
  App.PackageRevision
    { App.packageName = "testPackageName"
    , App.packageVersion = "1.0"
    }

sourceUnits :: [SourceUnit]
sourceUnits = [unit]
  where
    unit =
      SourceUnit
        { sourceUnitName = "testSourceUnitName"
        , sourceUnitType = "testSourceUnitType"
        , sourceUnitManifest = "testSourceUnitManifest"
        , sourceUnitBuild = Nothing
        , sourceUnitGraphBreadth = Complete
        , sourceUnitOriginPaths = []
        , additionalData = Nothing
        }

sourceUnitBuildMaven :: SourceUnitBuild
sourceUnitBuildMaven =
  SourceUnitBuild
    "default"
    True
    [ ipAddr
    , spotBugs
    ]
    [ SourceUnitDependency logger []
    , SourceUnitDependency ipAddr []
    , SourceUnitDependency
        spotBugs
        [ logger
        ]
    ]
  where
    ipAddr :: Locator
    ipAddr = mkLocator "com.github.seancfoley:ipaddress" "5.4.0"

    spotBugs :: Locator
    spotBugs = mkLocator "com.github.spotbugs:spotbugs-annotations" "4.8.3"

    logger :: Locator
    logger = mkLocator "org.apache.logging.log4j:log4j-core" "2.22.1"

    mkLocator :: Text -> Text -> Locator
    mkLocator name version = Locator "mvn" name (Just version)

sourceUnitReachabilityNoAnalysis :: SourceUnitReachability
sourceUnitReachabilityNoAnalysis = SourceUnitReachability "type" "manifest" "name" [] [] NoCallGraphAnalysis

vsiSourceUnit :: SourceUnit
vsiSourceUnit =
  SourceUnit
    { sourceUnitName = "/tmp/one/two"
    , sourceUnitType = "vsi"
    , sourceUnitManifest = "/tmp/one/two"
    , sourceUnitBuild =
        Just
          SourceUnitBuild
            { buildArtifact = "default"
            , buildSucceeded = True
            , buildImports =
                [ Locator
                    { locatorFetcher = "mvn"
                    , locatorProject = "something/mavenish"
                    , locatorRevision = Just "1.2.3"
                    }
                ]
            , buildDependencies =
                [ SourceUnitDependency
                    { sourceDepLocator =
                        Locator
                          { locatorFetcher = "mvn"
                          , locatorProject = "something/mavenish"
                          , locatorRevision = Just "1.2.3"
                          }
                    , sourceDepImports = []
                    }
                ]
            }
    , sourceUnitGraphBreadth = Complete
    , sourceUnitOriginPaths = ["/tmp/one/two"]
    , additionalData = Nothing
    }

-- | A base dir for testing.  This directory is not guaranteed to exist.  If you
-- want a real directory you should use `withTempDir`.
baseDir :: IO App.BaseDir
baseDir = do
  systemTempDir <- getTemporaryDirectory >>= parseAbsDir
  pure . App.BaseDir $ systemTempDir </> $(mkRelDir "just-a-test-dir")

contributors :: API.Contributors
contributors =
  API.Contributors . Map.fromList $
    [ ("testContributor1", "testContributor1")
    , ("testContributor2", "testContributor2")
    ]

build :: API.Build
build =
  API.Build
    { API.buildId = 101
    , API.buildError = Nothing
    , API.buildTask =
        API.BuildTask
          { API.buildTaskStatus = API.StatusSucceeded
          }
    }

successfulBuild :: API.Build
successfulBuild =
  API.Build
    { API.buildId = 101
    , API.buildError = Nothing
    , API.buildTask =
        API.BuildTask
          { API.buildTaskStatus = API.StatusSucceeded
          }
    }

pendingBuild :: API.Build
pendingBuild =
  API.Build
    { API.buildId = 101
    , API.buildError = Nothing
    , API.buildTask =
        API.BuildTask
          { API.buildTaskStatus = API.StatusRunning
          }
    }

emptyIssues :: API.Issues
emptyIssues =
  API.Issues
    { API.issuesCount = 0
    , API.issuesIssues = []
    , API.issuesStatus = ""
    , API.issuesSummary = Nothing
    }

makeIssue :: Int -> API.IssueType -> API.Issue
makeIssue issueId issueType =
  API.Issue
    { API.issueId = issueId
    , API.issuePriorityString = Nothing
    , API.issueResolved = False
    , API.issueRevisionId = "IssueRevisionId" <> showT issueId
    , API.issueType = issueType
    , API.issueRule = Nothing
    , API.issueLicense = Nothing
    , API.issueDashURL = Nothing
    , API.issueCVE = Nothing
    , API.issueFixedIn = Nothing
    }

issuesAvailable :: API.Issues
issuesAvailable =
  let issueTypes =
        [ API.IssuePolicyConflict
        , API.IssuePolicyFlag
        , API.IssueVulnerability
        , API.IssueUnlicensedDependency
        , API.IssueOutdatedDependency
        , API.IssueOther "TestIssueOther"
        ]
      issueList = zipWith makeIssue [201 ..] issueTypes
   in API.Issues
        { API.issuesCount = length issueList
        , API.issuesIssues = issueList
        , API.issuesStatus = "SCANNED"
        , API.issuesSummary = Nothing
        }

issuesDiffAvailable :: API.Issues
issuesDiffAvailable =
  let issueTypes =
        [ API.IssuePolicyConflict
        , API.IssuePolicyFlag
        , API.IssueVulnerability
        , API.IssueUnlicensedDependency
        , API.IssueOutdatedDependency
        , API.IssueOther "TestIssueOther"
        ]
      issueList = zipWith makeIssue [101 ..] issueTypes
   in API.Issues
        { API.issuesCount = length issueList
        , API.issuesIssues = issueList
        , API.issuesStatus = "SCANNED"
        , API.issuesSummary = Nothing
        }

issuesPending :: API.Issues
issuesPending =
  API.Issues
    { API.issuesCount = 0
    , API.issuesIssues = []
    , API.issuesStatus = "WAITING"
    , API.issuesSummary = Nothing
    }

attributionReportAsSerializedJson :: Text
attributionReportAsSerializedJson = "{\"TestReport\": \"TestReportData\"}"

signedUrl :: API.SignedURL
signedUrl = API.SignedURL{API.signedURL = "https://foo.com"}

-- Test data for licenseScanSourceUnits tests
firstVendoredDep :: VendoredDependency
firstVendoredDep =
  VendoredDependency
    "first-archive-test"
    "vendored/foo"
    (Just "0.0.1")

secondVendoredDep :: VendoredDependency
secondVendoredDep =
  VendoredDependency
    "second-archive-test"
    "vendored/bar"
    (Just "0.0.1")

vendoredDeps :: NonEmpty VendoredDependency
vendoredDeps = NE.fromList [firstVendoredDep, secondVendoredDep]

firstLocator :: Locator
firstLocator =
  Locator
    "archive"
    "42/first-archive-test"
    (Just "0.0.1")

secondLocator :: Locator
secondLocator =
  Locator
    "archive"
    "42/second-archive-test"
    (Just "0.0.1")

locators :: NonEmpty Locator
locators = NE.fromList [firstLocator, secondLocator]

firstArchive :: Archive
firstArchive =
  Archive
    "first-archive-test"
    "0.0.1"

secondArchive :: Archive
secondArchive =
  Archive
    "second-archive-test"
    "0.0.1"

archives :: [Archive]
archives = [firstArchive, secondArchive]

firstLicenseSourceUnit :: LicenseSourceUnit
firstLicenseSourceUnit =
  LicenseSourceUnit
    { licenseSourceUnitName = "vendored/foo"
    , licenseSourceUnitType = CliLicenseScanned
    , licenseSourceUnitLicenseUnits = NE.fromList [emptyLicenseUnit]
    }

secondLicenseSourceUnit :: LicenseSourceUnit
secondLicenseSourceUnit =
  LicenseSourceUnit
    { licenseSourceUnitName = "vendored/foo"
    , licenseSourceUnitType = CliLicenseScanned
    , licenseSourceUnitLicenseUnits = NE.fromList [emptyLicenseUnit]
    }

vsiOptions :: VSI.VSIModeOptions
vsiOptions =
  VSI.VSIModeOptions
    { vsiAnalysisEnabled = toFlag VSI.VSIAnalysis False
    , vsiSkipSet = VSI.SkipResolution Set.mempty
    , iatAssertion = VSI.IATAssertion Nothing
    , dynamicLinkingTarget = VSI.DynamicLinkInspect Nothing
    , binaryDiscoveryEnabled = toFlag VSI.BinaryDiscovery False
    }

filterSet :: AllFilters
filterSet = mempty

experimentalConfig :: ExperimentalAnalyzeConfig
experimentalConfig =
  ExperimentalAnalyzeConfig
    { allowedGradleConfigs = Nothing
    , useV3GoResolver = GoModulesBasedTactic
    , resolvePathDependencies = False
    }

vendoredDepsOptions :: VendoredDependencyOptions
vendoredDepsOptions =
  VendoredDependencyOptions
    { forceRescans = False
    , licenseScanMethod = Just CLILicenseScan
    , licenseScanPathFilters = Nothing
    }

grepOptions :: GrepOptions
grepOptions =
  GrepOptions
    { customLicenseSearch = []
    , keywordSearch = []
    , orgWideCustomLicenseScanConfigPolicy = Use
    , configFilePath = Nothing
    }

customFossaDepsFile :: Maybe FilePath
customFossaDepsFile = Nothing

mavenScopeFilterSet :: MavenScopeFilters
mavenScopeFilterSet = MavenScopeIncludeFilters mempty

#ifdef mingw32_HOST_OS
absDir :: Path Abs Dir
absDir = $(mkAbsDir "C:/")
#else
absDir :: Path Abs Dir
absDir = $(mkAbsDir "/")
#endif

standardAnalyzeConfig :: AnalyzeConfig
standardAnalyzeConfig =
  AnalyzeConfig
    { ANZ.baseDir = App.BaseDir absDir
    , ANZ.severity = SevDebug
    , ANZ.scanDestination = OutputStdout
    , ANZ.projectRevision = projectRevision
    , ANZ.vsiOptions = vsiOptions
    , ANZ.filterSet = filterSet
    , ANZ.mavenScopeFilterSet = mavenScopeFilterSet
    , ANZ.experimental = experimentalConfig
    , ANZ.vendoredDeps = vendoredDepsOptions
    , ANZ.unpackArchives = toFlag UnpackArchives False
    , ANZ.jsonOutput = toFlag JsonOutput False
    , ANZ.includeAllDeps = toFlag IncludeAll False
    , ANZ.noDiscoveryExclusion = toFlag NoDiscoveryExclusion False
    , ANZ.overrideDynamicAnalysis = App.OverrideDynamicAnalysisBinary{unOverrideDynamicAnalysisBinary = mempty}
    , ANZ.firstPartyScansFlag = App.FirstPartyScansUseDefault
    , ANZ.grepOptions = grepOptions
    , ANZ.customFossaDepsFile = customFossaDepsFile
    , ANZ.allowedTacticTypes = Any
    , ANZ.reachabilityConfig = mempty
    , ANZ.withoutDefaultFilters = toFlag WithoutDefaultFilters False
    }

sampleJarParsedContent :: Text
sampleJarParsedContent =
  [r|C:vuln.project.sample.App java.lang.Object
C:vuln.project.sample.App java.net.URI
C:vuln.project.sample.App java.lang.System
C:vuln.project.sample.App vuln.project.sample.App
C:vuln.project.sample.App java.io.PrintStream
C:vuln.project.sample.App org.dom4j.io.SAXReader
C:vuln.project.sample.App java.lang.Exception
C:vuln.project.sample.App org.dom4j.DocumentException
M:vuln.project.sample.App:<init>() (O)java.lang.Object:<init>()
M:vuln.project.sample.App:main(java.lang.String[]) (O)java.net.URI:<init>(java.lang.String)
M:vuln.project.sample.App:main(java.lang.String[]) (M)java.net.URI:toURL()
M:vuln.project.sample.App:main(java.lang.String[]) (S)vuln.project.sample.App:parse(java.net.URL)
M:vuln.project.sample.App:main(java.lang.String[]) (M)java.io.PrintStream:println(java.lang.Object)
M:vuln.project.sample.App:parse(java.net.URL) (O)org.dom4j.io.SAXReader:<init>()
M:vuln.project.sample.App:parse(java.net.URL) (M)org.dom4j.io.SAXReader:read(java.net.URL)|]

sampleJarParsedContent' :: LB.ByteString
sampleJarParsedContent' = LB.fromStrict . TL.encodeUtf8 $ sampleJarParsedContent<|MERGE_RESOLUTION|>--- conflicted
+++ resolved
@@ -51,16 +51,13 @@
   invalidEditProjectPermission,
   invalidCreateProjectPermission,
   organizationWithPreflightChecks,
-<<<<<<< HEAD
   projectResponse,
-=======
   createReleaseGroupResponse,
   releaseGroup,
   release,
   releaseProject,
   policy,
   team,
->>>>>>> 133a0635
 ) where
 
 import App.Fossa.Config.Analyze (AnalysisTacticTypes (Any), AnalyzeConfig (AnalyzeConfig), ExperimentalAnalyzeConfig (..), GoDynamicTactic (..), IncludeAll (..), JsonOutput (JsonOutput), NoDiscoveryExclusion (..), ScanDestination (..), UnpackArchives (..), VSIModeOptions (..), VendoredDependencyOptions (..), WithoutDefaultFilters (..))
@@ -139,10 +136,12 @@
 validCustomUploadPermissions :: API.CustomBuildUploadPermissions
 validCustomUploadPermissions = API.CustomBuildUploadPermissions API.ValidProjectPermission $ Just API.ValidReleaseGroupPermission
 
-<<<<<<< HEAD
 projectResponse :: API.ProjectResponse
 projectResponse = API.ProjectResponse Nothing
-=======
+
+projectResponse :: API.ProjectResponse
+projectResponse = API.ProjectResponse Nothing
+
 createReleaseGroupResponse :: API.CreateReleaseGroupResponse
 createReleaseGroupResponse = API.CreateReleaseGroupResponse 1
 
@@ -184,7 +183,6 @@
     { API.teamId = 10
     , API.teamName = "example-team"
     }
->>>>>>> 133a0635
 
 project :: API.Project
 project =
