--- conflicted
+++ resolved
@@ -169,15 +169,10 @@
 -- A convenient expression for building these lines is:
 --   s/(\w+) ::.*/matchExpectation a@(\1{}) (ApiExpectation _ b@(\1{}) resp) = resp <$ guard (a == b)/
 matchExpectation :: FossaApiClientF a -> ApiExpectation -> Maybe (ApiResult a)
-<<<<<<< HEAD
 matchExpectation a@(AssertRevisionBinaries{}) (ApiExpectation _ b@(AssertRevisionBinaries{}) resp) = resp <$ guard (a == b)
 matchExpectation a@(AssertUserDefinedBinaries{}) (ApiExpectation _ b@(AssertUserDefinedBinaries{}) resp) = resp <$ guard (a == b)
 matchExpectation a@(FinalizeLicenseScan{}) (ApiExpectation _ b@(FinalizeLicenseScan{}) resp) = resp <$ guard (a == b)
 matchExpectation a@(GetApiOpts) (ApiExpectation _ b@(GetApiOpts) resp) = resp <$ guard (a == b)
-=======
-matchExpectation a@(AssertUserDefinedBinaries{}) (ApiExpectation _ b@(AssertUserDefinedBinaries{}) resp) = resp <$ guard (a == b)
-matchExpectation a@(GetApiOpts{}) (ApiExpectation _ b@(GetApiOpts{}) resp) = resp <$ guard (a == b)
->>>>>>> d9f68940
 matchExpectation a@(GetAttribution{}) (ApiExpectation _ b@(GetAttribution{}) resp) = resp <$ guard (a == b)
 matchExpectation a@(GetIssues{}) (ApiExpectation _ b@(GetIssues{}) resp) = resp <$ guard (a == b)
 matchExpectation a@(GetLatestBuild{}) (ApiExpectation _ b@(GetLatestBuild{}) resp) = resp <$ guard (a == b)
@@ -185,16 +180,9 @@
 matchExpectation a@(GetOrganization{}) (ApiExpectation _ b@(GetOrganization{}) resp) = resp <$ guard (a == b)
 matchExpectation a@(GetProject{}) (ApiExpectation _ b@(GetProject{}) resp) = resp <$ guard (a == b)
 matchExpectation a@(GetScan{}) (ApiExpectation _ b@(GetScan{}) resp) = resp <$ guard (a == b)
-<<<<<<< HEAD
 matchExpectation a@(GetSignedLicenseScanUrl{}) (ApiExpectation _ b@(GetSignedLicenseScanUrl{}) resp) = resp <$ guard (a == b)
-matchExpectation a@(GetSignedUploadUrl{}) (ApiExpectation _ b@(GetSignedUploadUrl{}) resp) = resp <$ guard (a == b)
-matchExpectation a@(QueueArchiveBuild{}) (ApiExpectation _ b@(QueueArchiveBuild{}) resp) = resp <$ guard (a == b)
-=======
-matchExpectation a@(GetSignedUploadUrl{}) (ApiExpectation _ b@(GetSignedUploadUrl{}) resp) = resp <$ guard (a == b)
-matchExpectation a@(QueueArchiveBuild{}) (ApiExpectation _ b@(QueueArchiveBuild{}) resp) = resp <$ guard (a == b)
 matchExpectation a@(ResolveProjectDependencies{}) (ApiExpectation _ b@(ResolveProjectDependencies{}) resp) = resp <$ guard (a == b)
 matchExpectation a@(ResolveUserDefinedBinary{}) (ApiExpectation _ b@(ResolveUserDefinedBinary{}) resp) = resp <$ guard (a == b)
->>>>>>> d9f68940
 matchExpectation a@(UploadAnalysis{}) (ApiExpectation _ b@(UploadAnalysis{}) resp) = resp <$ guard (a == b)
 matchExpectation a@(UploadArchive{}) (ApiExpectation _ b@(UploadArchive{}) resp) = resp <$ guard (a == b)
 matchExpectation a@(UploadContainerScan{}) (ApiExpectation _ b@(UploadContainerScan{}) resp) = resp <$ guard (a == b)
