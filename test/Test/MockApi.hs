{-# LANGUAGE GADTs #-}
{-# LANGUAGE UndecidableInstances #-}

-- | A framework for Mocking API effects for testing
--
-- This system resolves around setting expectations.  An expectation represents a
-- request we expect to be made and the result of that request.  Additionally, the
-- expectation may be that the request is made only once or many times.
--
-- The request must be a @FossaApiClientF@ and must exactly be the request
-- expected.  This is due to some limitations on matching types at run time.
-- Expectations are matched in the order they are set up.  An assertion failure
-- will be raised if a request is made that doesn't have a matching expectation.
--
-- The result can either be a return value or to die with a fatal diagnostic
-- error.
--
-- Set up expectations using the `returnsOnce`, `alwaysReturns` and `fails`
-- helpers.
--
-- @
--     -- Set up basic expectation
--     GetOrganization `alwaysReturns` Fixtures.organization
--     GetProject revision `returnsOnce` Fixtures.project
--
--     -- Expect get issues to be called and fail, then return successfully when
--     -- called again.
--     GetIssues revision `fails` "Mock API error"
--     GetIssues revision `returnsOnce` Fixtures.issues
-- @
--
-- An expectation is considered satisfied if it had a limited number of invocations
-- and it has been matched that many times.  If any expectations are unsatisfied at
-- the end of the test, an test assertion failure will be raised.
--
-- See /docs/contributing/api-mocking.md for more information.
module Test.MockApi (
  ApiExpectation,
  FossaApiClientMockC,
  MockApi (..),
  MockApiC (runMockApiC),
  alwaysReturns,
  alwaysReturnsForAnyRequest,
  assertAllSatisfied,
  fails,
  returnsOnce,
  returnsOnceForAnyRequest,
  runMockApi,
  runApiWithMock,
) where

import Control.Algebra (Algebra (..), Has, send, type (:+:) (..))
import Control.Carrier.Simple (SimpleC, interpret)
import Control.Carrier.State.Strict (StateC (StateC), evalState)
import Control.Effect.Diagnostics (Diagnostics, fatalText)
import Control.Effect.FossaApiClient (FossaApiClientF (..))
import Control.Effect.Lift (Lift, sendIO)
import Control.Effect.State (State, get, modify, put)
import Control.Monad (guard)
import Control.Monad.Trans (MonadIO)
import Data.Kind (Type)
import Data.List (intercalate)
import Data.Text (Text)
import Test.HUnit (assertFailure)

data MockApi (m :: Type -> Type) a where
  MockApiOnce :: FossaApiClientF a -> a -> MockApi m ()
  MockApiAlways :: FossaApiClientF a -> a -> MockApi m ()
  MockApiOnceForAnyRequest :: FossaApiClientF a -> a -> MockApi m ()
  MockApiAlwaysForAnyRequest :: FossaApiClientF a -> a -> MockApi m ()
  MockApiFails :: FossaApiClientF a -> Text -> MockApi m ()
  MockApiRunExpectations :: FossaApiClientF a -> MockApi m (Maybe (ApiResult a))
  AssertUnexpectedCall :: FossaApiClientF a -> MockApi m a
  AssertAllSatisfied :: MockApi m ()

-- | Specifies how to handle repetition of a request
data ExpectationRepetition
  = Once
  | Always
  deriving (Eq, Ord, Show)

data ExpectationRequestType
  = ExpectingExactRequest
  | ExpectingAnyRequest
  deriving (Eq, Ord, Show)

-- | The result of a call can be either a value or a diagnostic failure
newtype ApiResult a = ApiResult (Either ApiFail a)

newtype ApiFail = ApiFail {unApiFail :: Text}

-- | An expectation of an API call made up of the request and response.
data ApiExpectation where
  ApiExpectation :: ExpectationRepetition -> ExpectationRequestType -> FossaApiClientF a -> ApiResult a -> ApiExpectation

-- | Create an expectation that will only be satisfied once.
returnsOnce :: Has MockApi sig m => FossaApiClientF a -> a -> m ()
returnsOnce req resp =
  -- ApiExpectation Once req (Return resp)
  send $ MockApiOnce req resp

-- | Create an expectation that will only be satisfied once where we do not check the value of the req
returnsOnceForAnyRequest :: Has MockApi sig m => FossaApiClientF a -> a -> m ()
returnsOnceForAnyRequest req resp =
  send $ MockApiOnceForAnyRequest req resp

-- | Create an expectation that can be satisfied multiple times.
alwaysReturns :: Has MockApi sig m => FossaApiClientF a -> a -> m ()
alwaysReturns req resp =
  -- ApiExpectation Once req (Return resp)
  send $ MockApiAlways req resp

-- | Create an expectation that can be satisfied multiple times and does not check the value of the request
alwaysReturnsForAnyRequest :: Has MockApi sig m => FossaApiClientF a -> a -> m ()
alwaysReturnsForAnyRequest req resp =
  -- ApiExpectation Once req (Return resp)
  send $ MockApiAlwaysForAnyRequest req resp

-- | Fail with a fatal diagnostic error
fails :: Has MockApi sig m => FossaApiClientF a -> Text -> m ()
fails req msg =
  -- ApiExpectation Once req (Die msg)
  send $ MockApiFails req msg

-- | Run a request against the expectations
runExpectations :: Has MockApi sig m => FossaApiClientF a -> m (Maybe (ApiResult a))
runExpectations =
  send . MockApiRunExpectations

-- | Assert that this call is unexpected
assertUnexpectedCall :: Has MockApi sig m => FossaApiClientF a -> m a
assertUnexpectedCall =
  send . AssertUnexpectedCall

-- | Assert that all non-repeating expectations have been satisfied
assertAllSatisfied :: Has MockApi sig m => m ()
assertAllSatisfied =
  send AssertAllSatisfied

-- | A carrier for the Mock API that holds expectations in local state
newtype MockApiC m a = MockApiC
  { runMockApiC :: StateC [ApiExpectation] m a
  }
  deriving (Functor, Applicative, Monad, MonadIO)

instance (Algebra sig m, Has (Lift IO) sig m) => Algebra (MockApi :+: sig) (MockApiC m) where
  alg hdl sig ctx = MockApiC $ case sig of
    L (MockApiOnce req resp) -> do
      let expectation = ApiExpectation Once ExpectingExactRequest req (ApiResult (Right resp))
      modify (++ [expectation])
      pure ctx
    L (MockApiOnceForAnyRequest req resp) -> do
      let expectation = ApiExpectation Once ExpectingAnyRequest req (ApiResult (Right resp))
      modify (++ [expectation])
      pure ctx
    L (MockApiAlways req resp) -> do
      let expectation = ApiExpectation Always ExpectingExactRequest req (ApiResult (Right resp))
      modify (++ [expectation])
      pure ctx
    L (MockApiAlwaysForAnyRequest req resp) -> do
      let expectation = ApiExpectation Always ExpectingAnyRequest req (ApiResult (Right resp))
      modify (++ [expectation])
      pure ctx
    L (MockApiFails req msg) -> do
      let expectation = ApiExpectation Once ExpectingExactRequest req (ApiResult (Left (ApiFail msg)))
      modify (++ [expectation])
      pure ctx
    L (MockApiRunExpectations req) -> do
      (<$ ctx) <$> handleRequest req
    L (AssertUnexpectedCall req) -> do
      expectations <- get
      a <-
        sendIO . assertFailure $
          "Unexpected call: \n  " <> show req <> "\n"
            <> "Unsatisfied expectations: \n  "
            <> intercalate "\n  " (map (\(ApiExpectation _ _ expectedReq _) -> show expectedReq) expectations)
      pure (a <$ ctx)
    L AssertAllSatisfied -> do
      remainingExpectations <- get
      let unsatisfiedSingleExpectations = filter isSingular remainingExpectations

      if null unsatisfiedSingleExpectations
        then pure ctx
        else
          sendIO . assertFailure $
            "Test completed with unsatisfied expectations: \n  "
              <> intercalate "\n  " (map (\(ApiExpectation _ _ req _) -> show req) unsatisfiedSingleExpectations)
    R other -> alg (runMockApiC . hdl) (R other) ctx

isSingular :: ApiExpectation -> Bool
isSingular (ApiExpectation Once _ _ _) = True
isSingular (ApiExpectation Always _ _ _) = False

-- | A helper function used to check both ExpectationRequestType possibilities in matchExpectation
checkResult :: ExpectationRequestType -> FossaApiClientF a -> FossaApiClientF a -> ApiResult a -> Maybe (ApiResult a)
checkResult ExpectingExactRequest a b resp = resp <$ guard (a == b)
checkResult ExpectingAnyRequest _ _ resp = pure resp

-- | Matches a request to an expectation.  This function basically exists to
-- extract and compare the runtime constructor of the two arguments so that
-- arbitrary ones can be compared even if the types wouldn't match.
-- A convenient expression for building these lines is:
--   s/(\w+) ::.*/matchExpectation a@(\1{}) (ApiExpectation _ requestExpectation b@(\1{}) resp) = checkResult requestExpectation a b resp/
matchExpectation :: FossaApiClientF a -> ApiExpectation -> Maybe (ApiResult a)
<<<<<<< HEAD
matchExpectation a@(AssertRevisionBinaries{}) (ApiExpectation _ b@(AssertRevisionBinaries{}) resp) = resp <$ guard (a == b)
matchExpectation a@(AssertUserDefinedBinaries{}) (ApiExpectation _ b@(AssertUserDefinedBinaries{}) resp) = resp <$ guard (a == b)
matchExpectation a@(FinalizeLicenseScan{}) (ApiExpectation _ b@(FinalizeLicenseScan{}) resp) = resp <$ guard (a == b)
matchExpectation a@(GetApiOpts) (ApiExpectation _ b@(GetApiOpts) resp) = resp <$ guard (a == b)
matchExpectation a@(GetAttribution{}) (ApiExpectation _ b@(GetAttribution{}) resp) = resp <$ guard (a == b)
matchExpectation a@(GetIssues{}) (ApiExpectation _ b@(GetIssues{}) resp) = resp <$ guard (a == b)
matchExpectation a@(GetLatestBuild{}) (ApiExpectation _ b@(GetLatestBuild{}) resp) = resp <$ guard (a == b)
matchExpectation a@(GetLatestScan{}) (ApiExpectation _ b@(GetLatestScan{}) resp) = resp <$ guard (a == b)
matchExpectation a@(GetOrganization{}) (ApiExpectation _ b@(GetOrganization{}) resp) = resp <$ guard (a == b)
matchExpectation a@(GetProject{}) (ApiExpectation _ b@(GetProject{}) resp) = resp <$ guard (a == b)
matchExpectation a@(GetScan{}) (ApiExpectation _ b@(GetScan{}) resp) = resp <$ guard (a == b)
matchExpectation a@(GetAnalyzedRevisions{}) (ApiExpectation _ b@(GetAnalyzedRevisions{}) resp) = resp <$ guard (a == b)
matchExpectation a@(GetSignedLicenseScanUrl{}) (ApiExpectation _ b@(GetSignedLicenseScanUrl{}) resp) = resp <$ guard (a == b)
matchExpectation a@(ResolveProjectDependencies{}) (ApiExpectation _ b@(ResolveProjectDependencies{}) resp) = resp <$ guard (a == b)
matchExpectation a@(ResolveUserDefinedBinary{}) (ApiExpectation _ b@(ResolveUserDefinedBinary{}) resp) = resp <$ guard (a == b)
matchExpectation a@(UploadAnalysis{}) (ApiExpectation _ b@(UploadAnalysis{}) resp) = resp <$ guard (a == b)
matchExpectation a@(UploadArchive{}) (ApiExpectation _ b@(UploadArchive{}) resp) = resp <$ guard (a == b)
matchExpectation a@(UploadContainerScan{}) (ApiExpectation _ b@(UploadContainerScan{}) resp) = resp <$ guard (a == b)
matchExpectation a@(UploadContributors{}) (ApiExpectation _ b@(UploadContributors{}) resp) = resp <$ guard (a == b)
matchExpectation a@(UploadLicenseScanResult{}) (ApiExpectation _ b@(UploadLicenseScanResult{}) resp) = resp <$ guard (a == b)
=======
matchExpectation a@(AssertRevisionBinaries{}) (ApiExpectation _ requestExpectation b@(AssertRevisionBinaries{}) resp) = checkResult requestExpectation a b resp
matchExpectation a@(AssertUserDefinedBinaries{}) (ApiExpectation _ requestExpectation b@(AssertUserDefinedBinaries{}) resp) = checkResult requestExpectation a b resp
matchExpectation a@(FinalizeLicenseScan{}) (ApiExpectation _ requestExpectation b@(FinalizeLicenseScan{}) resp) = checkResult requestExpectation a b resp
matchExpectation a@(GetApiOpts) (ApiExpectation _ requestExpectation b@(GetApiOpts) resp) = checkResult requestExpectation a b resp
matchExpectation a@(GetAttribution{}) (ApiExpectation _ requestExpectation b@(GetAttribution{}) resp) = checkResult requestExpectation a b resp
matchExpectation a@(GetIssues{}) (ApiExpectation _ requestExpectation b@(GetIssues{}) resp) = checkResult requestExpectation a b resp
matchExpectation a@(GetLatestBuild{}) (ApiExpectation _ requestExpectation b@(GetLatestBuild{}) resp) = checkResult requestExpectation a b resp
matchExpectation a@(GetLatestScan{}) (ApiExpectation _ requestExpectation b@(GetLatestScan{}) resp) = checkResult requestExpectation a b resp
matchExpectation a@(GetOrganization{}) (ApiExpectation _ requestExpectation b@(GetOrganization{}) resp) = checkResult requestExpectation a b resp
matchExpectation a@(GetProject{}) (ApiExpectation _ requestExpectation b@(GetProject{}) resp) = checkResult requestExpectation a b resp
matchExpectation a@(GetScan{}) (ApiExpectation _ requestExpectation b@(GetScan{}) resp) = checkResult requestExpectation a b resp
matchExpectation a@(GetSignedLicenseScanUrl{}) (ApiExpectation _ requestExpectation b@(GetSignedLicenseScanUrl{}) resp) = checkResult requestExpectation a b resp
matchExpectation a@(GetSignedUploadUrl{}) (ApiExpectation _ requestExpectation b@(GetSignedUploadUrl{}) resp) = checkResult requestExpectation a b resp
matchExpectation a@(QueueArchiveBuild{}) (ApiExpectation _ requestExpectation b@(QueueArchiveBuild{}) resp) = checkResult requestExpectation a b resp
matchExpectation a@(ResolveProjectDependencies{}) (ApiExpectation _ requestExpectation b@(ResolveProjectDependencies{}) resp) = checkResult requestExpectation a b resp
matchExpectation a@(ResolveUserDefinedBinary{}) (ApiExpectation _ requestExpectation b@(ResolveUserDefinedBinary{}) resp) = checkResult requestExpectation a b resp
matchExpectation a@(UploadAnalysis{}) (ApiExpectation _ requestExpectation b@(UploadAnalysis{}) resp) = checkResult requestExpectation a b resp
matchExpectation a@(UploadArchive{}) (ApiExpectation _ requestExpectation b@(UploadArchive{}) resp) = checkResult requestExpectation a b resp
matchExpectation a@(UploadContainerScan{}) (ApiExpectation _ requestExpectation b@(UploadContainerScan{}) resp) = checkResult requestExpectation a b resp
matchExpectation a@(UploadContributors{}) (ApiExpectation _ requestExpectation b@(UploadContributors{}) resp) = checkResult requestExpectation a b resp
matchExpectation a@(UploadLicenseScanResult{}) (ApiExpectation _ requestExpectation b@(UploadLicenseScanResult{}) resp) = checkResult requestExpectation a b resp
>>>>>>> e5648101
matchExpectation _ _ = Nothing

-- | Handles a request in the context of the mock API.
handleRequest ::
  ( Has (State [ApiExpectation]) sig m
  ) =>
  forall a.
  FossaApiClientF a ->
  m (Maybe (ApiResult a))
handleRequest req = do
  expectations <- get
  case testExpectations req expectations of
    Just (resp, expectations') -> do
      put expectations'
      pure (Just resp)
    Nothing ->
      pure Nothing

-- | Tests a request against a list of expectations and returns the result and
-- remaining expectations.
testExpectations :: FossaApiClientF a -> [ApiExpectation] -> Maybe (ApiResult a, [ApiExpectation])
testExpectations _ [] = Nothing
testExpectations req (expectation : rest) =
  case matchExpectation req expectation of
    Nothing -> fmap (expectation :) <$> testExpectations req rest
    Just resp ->
      if isSingular expectation
        then Just (resp, rest)
        else Just (resp, expectation : rest)

type FossaApiClientMockC = SimpleC FossaApiClientF

-- | Run an action with a mock API client that tracks call expectations
runApiWithMock ::
  ( Has (Lift IO) sig m
  , Has Diagnostics sig m
  , Has MockApi sig m
  ) =>
  FossaApiClientMockC m a ->
  m a
runApiWithMock f = do
  result <- interpret runRequest f
  assertAllSatisfied
  pure result
  where
    runRequest ::
      ( Has Diagnostics sig m
      , Has MockApi sig m
      ) =>
      FossaApiClientF a ->
      m a
    runRequest req = do
      apiResult <- runExpectations req
      case apiResult of
        Just (ApiResult result) -> either (fatalText . unApiFail) pure result
        Nothing ->
          assertUnexpectedCall req

runMockApi ::
  ( Has (Lift IO) sig m
  ) =>
  MockApiC m a ->
  m a
runMockApi =
  evalState [] . runMockApiC<|MERGE_RESOLUTION|>--- conflicted
+++ resolved
@@ -202,28 +202,6 @@
 -- A convenient expression for building these lines is:
 --   s/(\w+) ::.*/matchExpectation a@(\1{}) (ApiExpectation _ requestExpectation b@(\1{}) resp) = checkResult requestExpectation a b resp/
 matchExpectation :: FossaApiClientF a -> ApiExpectation -> Maybe (ApiResult a)
-<<<<<<< HEAD
-matchExpectation a@(AssertRevisionBinaries{}) (ApiExpectation _ b@(AssertRevisionBinaries{}) resp) = resp <$ guard (a == b)
-matchExpectation a@(AssertUserDefinedBinaries{}) (ApiExpectation _ b@(AssertUserDefinedBinaries{}) resp) = resp <$ guard (a == b)
-matchExpectation a@(FinalizeLicenseScan{}) (ApiExpectation _ b@(FinalizeLicenseScan{}) resp) = resp <$ guard (a == b)
-matchExpectation a@(GetApiOpts) (ApiExpectation _ b@(GetApiOpts) resp) = resp <$ guard (a == b)
-matchExpectation a@(GetAttribution{}) (ApiExpectation _ b@(GetAttribution{}) resp) = resp <$ guard (a == b)
-matchExpectation a@(GetIssues{}) (ApiExpectation _ b@(GetIssues{}) resp) = resp <$ guard (a == b)
-matchExpectation a@(GetLatestBuild{}) (ApiExpectation _ b@(GetLatestBuild{}) resp) = resp <$ guard (a == b)
-matchExpectation a@(GetLatestScan{}) (ApiExpectation _ b@(GetLatestScan{}) resp) = resp <$ guard (a == b)
-matchExpectation a@(GetOrganization{}) (ApiExpectation _ b@(GetOrganization{}) resp) = resp <$ guard (a == b)
-matchExpectation a@(GetProject{}) (ApiExpectation _ b@(GetProject{}) resp) = resp <$ guard (a == b)
-matchExpectation a@(GetScan{}) (ApiExpectation _ b@(GetScan{}) resp) = resp <$ guard (a == b)
-matchExpectation a@(GetAnalyzedRevisions{}) (ApiExpectation _ b@(GetAnalyzedRevisions{}) resp) = resp <$ guard (a == b)
-matchExpectation a@(GetSignedLicenseScanUrl{}) (ApiExpectation _ b@(GetSignedLicenseScanUrl{}) resp) = resp <$ guard (a == b)
-matchExpectation a@(ResolveProjectDependencies{}) (ApiExpectation _ b@(ResolveProjectDependencies{}) resp) = resp <$ guard (a == b)
-matchExpectation a@(ResolveUserDefinedBinary{}) (ApiExpectation _ b@(ResolveUserDefinedBinary{}) resp) = resp <$ guard (a == b)
-matchExpectation a@(UploadAnalysis{}) (ApiExpectation _ b@(UploadAnalysis{}) resp) = resp <$ guard (a == b)
-matchExpectation a@(UploadArchive{}) (ApiExpectation _ b@(UploadArchive{}) resp) = resp <$ guard (a == b)
-matchExpectation a@(UploadContainerScan{}) (ApiExpectation _ b@(UploadContainerScan{}) resp) = resp <$ guard (a == b)
-matchExpectation a@(UploadContributors{}) (ApiExpectation _ b@(UploadContributors{}) resp) = resp <$ guard (a == b)
-matchExpectation a@(UploadLicenseScanResult{}) (ApiExpectation _ b@(UploadLicenseScanResult{}) resp) = resp <$ guard (a == b)
-=======
 matchExpectation a@(AssertRevisionBinaries{}) (ApiExpectation _ requestExpectation b@(AssertRevisionBinaries{}) resp) = checkResult requestExpectation a b resp
 matchExpectation a@(AssertUserDefinedBinaries{}) (ApiExpectation _ requestExpectation b@(AssertUserDefinedBinaries{}) resp) = checkResult requestExpectation a b resp
 matchExpectation a@(FinalizeLicenseScan{}) (ApiExpectation _ requestExpectation b@(FinalizeLicenseScan{}) resp) = checkResult requestExpectation a b resp
@@ -245,7 +223,6 @@
 matchExpectation a@(UploadContainerScan{}) (ApiExpectation _ requestExpectation b@(UploadContainerScan{}) resp) = checkResult requestExpectation a b resp
 matchExpectation a@(UploadContributors{}) (ApiExpectation _ requestExpectation b@(UploadContributors{}) resp) = checkResult requestExpectation a b resp
 matchExpectation a@(UploadLicenseScanResult{}) (ApiExpectation _ requestExpectation b@(UploadLicenseScanResult{}) resp) = checkResult requestExpectation a b resp
->>>>>>> e5648101
 matchExpectation _ _ = Nothing
 
 -- | Handles a request in the context of the mock API.
