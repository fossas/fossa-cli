--- conflicted
+++ resolved
@@ -76,17 +76,13 @@
           command: |
             # Load shell helpers (e.g. sdkman)
             source /home/fossa/.bashrc
-<<<<<<< HEAD
             # Run native integration tests
             # as long as -short is not being called, integration tests get run
             go test ./... -v -timeout 900s # 15 min
+            
             #Run shell based tests
-            ./test.sh > $ARTIFACTS/integration-test-stdout 2> >(tee $ARTIFACTS/integration-test-stderr >&2)
-=======
-            # Run tests
             # these tests were inherently broken. Keep them for refernce, but comment out their call to speed up move to native
             #./test.sh > $ARTIFACTS/integration-test-stdout 2> >(tee $ARTIFACTS/integration-test-stderr >&2)
->>>>>>> 6d8b99da
       # - store_test_results:
       #     path: /tmp/test-results
       - store_artifacts:
