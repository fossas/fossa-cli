package nodejs_test

import (
	"testing"

	"github.com/stretchr/testify/assert"

	"github.com/fossas/fossa-cli/analyzers/nodejs"
	"github.com/fossas/fossa-cli/module"
	"github.com/fossas/fossa-cli/pkg"
)

func TestNoDependencies(t *testing.T) {
	t.Skip("unimplemented")
}

func TestAnalyzeWithNpmLs(t *testing.T) {
	buildTarget := "fixtures/with_node_modules"

	nodeModule := module.Module{
		Name:        "test",
		Type:        pkg.NodeJS,
		BuildTarget: buildTarget,
		Options:     map[string]interface{}{},
	}

	analyzer, err := nodejs.New(nodeModule)
	assert.NoError(t, err)

<<<<<<< HEAD
	analyzer.Tool = MockNPM{}
=======
	analyzer.Tool = nodejs.MockNPM{}
>>>>>>> 216d6f21

	analysisResults, err := analyzer.Analyze()
	assert.NoError(t, err)

	assert.Len(t, analysisResults.Direct, 1)
	assert.Len(t, analysisResults.Transitive, 7)
}

func TestUsingNodeModuleFallback(t *testing.T) {
	t.Skip("not yet implemented")
	// buildTarget := "fixtures/with_node_modules/"

	// nodeModule := module.Module{
	// 	Name:        "test",
	// 	Type:        pkg.NodeJS,
	// 	BuildTarget: buildTarget,
	// 	Options:     map[string]interface{}{},
	// }

	// sysTool := nodejs.SystemNpmTool(nodeModule.Options)

	// analyzer, err := nodejs.New(nodeModule)
	// assert.NoError(t, err)

	// analyzer.NPMCmd = "badNpmCommand"

	// analysisResults, err := analyzer.Analyze()
	// assert.NoError(t, err)

	// assert.NotEmpty(t, analysisResults.Direct)
}<|MERGE_RESOLUTION|>--- conflicted
+++ resolved
@@ -27,11 +27,7 @@
 	analyzer, err := nodejs.New(nodeModule)
 	assert.NoError(t, err)
 
-<<<<<<< HEAD
-	analyzer.Tool = MockNPM{}
-=======
 	analyzer.Tool = nodejs.MockNPM{}
->>>>>>> 216d6f21
 
 	analysisResults, err := analyzer.Analyze()
 	assert.NoError(t, err)
