// Package nodejs provides analyzers for Node.js projects.
//
// A Node.js project is defined as any folder with a `package.json`. A project
// may or may not have dependencies.
//
// A `BuildTarget` for Node.js is defined as the relative path to the directory
// containing the `package.json`, and the `Dir` is defined as the CWD for
// running tools.
//
// `npm` and `yarn` are explicitly supported as first-class tools. Where
// possible, these tools are queried before falling back to other strategies.
//
// All Node.js projects are implicitly supported via `node_modules` parsing.
package nodejs

import (
	"os"
	"path/filepath"

	"github.com/mitchellh/mapstructure"
	"github.com/pkg/errors"

	"github.com/fossas/fossa-cli/buildtools/npm"
	"github.com/fossas/fossa-cli/graph"

	"github.com/apex/log"
	"github.com/fossas/fossa-cli/exec"
	"github.com/fossas/fossa-cli/files"
	"github.com/fossas/fossa-cli/module"
	"github.com/fossas/fossa-cli/pkg"
)

type Analyzer struct {
	NodeCmd     string
	NodeVersion string

	Tool npm.NPM

	YarnCmd     string
	YarnVersion string

	Module  module.Module
	Options Options
}

// Options contains options for the `Analyzer`.
//
// The analyzer can use many different strategies. These are:
//
//   - `yarn`: Run and parse `yarn ls --json`.
//   - `npm`: Run and parse `npm ls --json`.
//   - `yarn.lock`: Parse `./yarn.lock`.
//   - `package-lock.json`: Parse `./package-lock.json`.
//   - `node_modules`: Parse `./package.json` and recursively look up
// 		 dependencies with `node_modules` resolution.
//   - `node_modules_local`: Parse manifests in `./node_modules``.
//   - `package.json`: Parse `./package.json`.
//
// If no strategies are specified, the analyzer will try each of these
// strategies in descending order.
type Options struct {
	Strategy    string `mapstructure:"strategy"`
	AllowNPMErr bool   `mapstructure:"allow-npm-err"`
}

// New configures Node, NPM, and Yarn commands.
func New(m module.Module) (*Analyzer, error) {
	log.WithField("options", m.Options).Debug("constructing analyzer")

	nodeCmd, nodeVersion, nodeErr := exec.Which("-v", os.Getenv("FOSSA_NODE_CMD"), "node", "nodejs")
	if nodeErr != nil {
		log.Warnf("Could not find Node.JS: %s", nodeErr.Error())
	}
	yarnCmd, yarnVersion, yarnErr := exec.Which("-v", os.Getenv("FOSSA_YARN_CMD"), "yarn")
	if yarnErr != nil {
		log.Warnf("Could not find Yarn: %s", yarnErr.Error())
	}

	var options Options
	err := mapstructure.Decode(m.Options, &options)
	if err != nil {
		return nil, err
	}

	npmTool, err := npm.New()
<<<<<<< HEAD

	if err != nil {
		log.Error("Could not initialize npm tooling")

=======
	if err != nil {
		log.Error("Could not initialize npm tooling")
>>>>>>> cf1305a1
		return nil, err
	}

	analyzer := Analyzer{
		NodeCmd:     nodeCmd,
		NodeVersion: nodeVersion,

		Tool: npmTool,

		YarnCmd:     yarnCmd,
		YarnVersion: yarnVersion,

		Module:  m,
		Options: options,
	}

	log.Debugf("Initialized Node.js analyzer: %#v", analyzer)
	return &analyzer, nil
}

// Discover searches for `package.json`s not within a `node_modules` or
// `bower_components`.
func Discover(dir string, options map[string]interface{}) ([]module.Module, error) {
	log.WithField("dir", dir).Debug("discovering modules")
	var modules []module.Module
	err := filepath.Walk(dir, func(path string, info os.FileInfo, err error) error {
		if err != nil {
			log.WithError(err).WithField("path", path).Debug("error while walking for discovery")
			return err
		}

		// Skip **/node_modules and **/bower_components
		if info.IsDir() && (info.Name() == "node_modules" || info.Name() == "bower_components") {
			log.Debugf("Skipping directory: %s", info.Name())
			return filepath.SkipDir
		}

		if !info.IsDir() && info.Name() == "package.json" {
			name := filepath.Base(filepath.Dir(path))
			// Parse from project name from `package.json` if possible
			if pkg, err := npm.PackageFromManifest(path); err == nil && pkg.ID.Name != "" {
				name = pkg.ID.Name
			}

			log.Debugf("Found NodeJS project: %s (%s)", path, name)
			path, err = filepath.Rel(dir, path)
			if err != nil {
				panic(err)
			}
			modules = append(modules, module.Module{
				Name:        name,
				Type:        pkg.NodeJS,
				BuildTarget: filepath.Dir(path),
				Dir:         filepath.Dir(path),
			})
		}
		return nil
	})

	if err != nil {
		return nil, errors.Wrap(err, "could not find NodeJS projects")
	}

	return modules, nil
}

func (a *Analyzer) Clean() error {
	return files.Rm(a.Module.Dir, "node_modules")
}

// Build runs `yarn install --production --frozen-lockfile` if there exists a
// `yarn.lock` and `yarn` is available. Otherwise, it runs
// `npm install --production`.
func (a *Analyzer) Build() error {
	log.Debugf("Running Node.js build: %#v", a.Module)

	// Prefer Yarn where possible
	if ok, err := files.Exists(a.Module.Dir, "yarn.lock"); err == nil && ok && a.YarnCmd != "" {
		_, _, err := exec.Run(exec.Cmd{
			Name: a.YarnCmd,
			Argv: []string{"install", "--production", "--frozen-lockfile"},
			Dir:  a.Module.Dir,
		})
		if err != nil {
			return errors.Wrap(err, "could not run `yarn` build")
		}
	} else {
		err := a.Tool.Install(a.Module.Dir)
		if err != nil {
			return errors.Wrap(err, "could not run `npm` build")
		}
	}

	log.Debug("Done running Node.js build.")
	return nil
}

// IsBuilt returns true if a project has a manifest and either has no
// dependencies or has a `node_modules` folder.
//
// Note that there could be very strange builds where this will produce false
// negatives (e.g. `node_modules` exists in a parent folder). There can also
// exist builds where this will produce false positives (e.g. `node_modules`
// folder does not include the correct dependencies). We also don't take
// $NODE_PATH into account during resolution.
//
// TODO: with significantly more effort, we can eliminate both of these
// situations.
func (a *Analyzer) IsBuilt() (bool, error) {
	log.Debugf("Checking Node.js build: %#v", a.Module)

	pkg, err := npm.PackageFromManifest(filepath.Join(a.Module.BuildTarget, "package.json"))
	if err != nil {
		return false, errors.Wrap(err, "could not parse package manifest to check build")
	}

	if len(pkg.Imports) == 0 {
		log.Debugf("Done checking Node.js build: project has no dependencies")
		return true, nil
	}

	hasNodeModules, err := files.ExistsFolder(a.Module.Dir, "node_modules")
	if err != nil {
		return false, err
	}

	log.Debugf("Done checking Node.js build: %#v", hasNodeModules)
	return hasNodeModules, nil
}

func (a *Analyzer) Analyze() (graph.Deps, error) {
	log.Debugf("Running Nodejs analysis: %#v", a.Module)

	pkgs, err := a.Tool.List(filepath.Dir(a.Module.BuildTarget))
	if err != nil {
		log.Warnf("NPM had non-zero exit code: %s", err.Error())
	}

	// Set direct dependencies.
	var imports []pkg.Import
	for name, dep := range pkgs.Dependencies {
		imports = append(imports, pkg.Import{
			Target: dep.From,
			Resolved: pkg.ID{
				Type:     pkg.NodeJS,
				Name:     name,
				Revision: dep.Version,
				Location: dep.Resolved,
			},
		})
	}

	// Set transitive dependencies.
	deps := make(map[pkg.ID]pkg.Package)
	recurseDeps(deps, pkgs)

	log.Debugf("Done running Nodejs analysis: %#v", deps)

	return graph.Deps{
		Direct:     imports,
		Transitive: deps,
	}, nil
}

// TODO: implement this generically in package graph (Bower also has an
// implementation)
func recurseDeps(pkgMap map[pkg.ID]pkg.Package, p npm.Output) {
	for name, dep := range p.Dependencies {
		// Construct ID.
		id := pkg.ID{
			Type:     pkg.NodeJS,
			Name:     name,
			Revision: dep.Version,
			Location: dep.Resolved,
		}
		// Don't process duplicates.
		_, ok := pkgMap[id]
		if ok {
			continue
		}
		// Get direct imports.
		var imports []pkg.Import
		for name, i := range p.Dependencies {
			imports = append(imports, pkg.Import{
				Target: i.From,
				Resolved: pkg.ID{
					Type:     pkg.NodeJS,
					Name:     name,
					Revision: i.Version,
					Location: i.Resolved,
				},
			})
		}
		// Update map.
		pkgMap[id] = pkg.Package{
			ID:      id,
			Imports: imports,
		}
		// Recurse in imports.
		recurseDeps(pkgMap, dep)
	}
}<|MERGE_RESOLUTION|>--- conflicted
+++ resolved
@@ -83,15 +83,8 @@
 	}
 
 	npmTool, err := npm.New()
-<<<<<<< HEAD
-
 	if err != nil {
 		log.Error("Could not initialize npm tooling")
-
-=======
-	if err != nil {
-		log.Error("Could not initialize npm tooling")
->>>>>>> cf1305a1
 		return nil, err
 	}
 
