package bundler

import (
	"fmt"
	"os"
	"strings"

	"github.com/apex/log"
	"github.com/fossas/fossa-cli/errors"
	"github.com/fossas/fossa-cli/exec"
	"github.com/fossas/fossa-cli/graph"
	"github.com/fossas/fossa-cli/pkg"
)

type Bundler struct {
	Cmd string
}

type Gem struct {
	Name     string
	Revision string
}

func New() (Bundler, *errors.Error) {
	bundlerCmd, _, err := exec.Which("--version", os.Getenv("FOSSA_BUNDLER_CMD"), "bundler", "bundle")
<<<<<<< HEAD
	if err == nil {
=======
	if err != nil {
>>>>>>> 877e5527
		return Bundler{}, &errors.Error{
			Cause:           err,
			Type:            errors.Exec,
			Troubleshooting: "FOSSA uses bundler to analyze Ruby projects but was unable to find the command. Ensure that `bundle` is accessibly in the environment you are running the FOSSA CLI in. If you are using a custom bundle command set the environment variable FOSSA_BUNDLER_CMD to its location.",
			Link:            "bundler.io/man/bundle-list.1.html",
		}
	}
	return Bundler{Cmd: bundlerCmd}, nil
}

func (b *Bundler) ListLockfileGraph(lockfilePath string) (graph.Deps, *errors.Error) {
	lockfile, err := FromLockfile(lockfilePath)
	if err != nil {
		return graph.Deps{}, err
	}

	gems, err := b.List()
	if err != nil {
		return graph.Deps{}, err
	}

	imports, deps := FilteredLockfile(gems, lockfile)

	return graph.Deps{
		Direct:     imports,
		Transitive: deps,
	}, nil
}

func (b *Bundler) ListGraph() (graph.Deps, *errors.Error) {
	gems, err := b.List()
	if err != nil {
		return graph.Deps{}, err
	}

	return graphFromGems(gems), nil
}

func graphFromGems(gems []Gem) graph.Deps {
	depGraph := graph.Deps{Transitive: make(map[pkg.ID]pkg.Package)}
	for _, gem := range gems {
		id := pkg.ID{
			Type:     pkg.Ruby,
			Name:     gem.Name,
			Revision: gem.Revision,
		}

		depGraph.Direct = append(depGraph.Direct, pkg.Import{Resolved: id})
		depGraph.Transitive[id] = pkg.Package{ID: id}
	}

	return depGraph
}

func (b *Bundler) List() ([]Gem, *errors.Error) {
	stdout, stderr, err := exec.Run(exec.Cmd{
		Name: b.Cmd,
		Argv: []string{"list"},
	})
	if err != nil {
		return nil, &errors.Error{
			Cause:           err,
			Type:            errors.Exec,
			Troubleshooting: fmt.Sprintf("Fossa could not run `%s list` within the current directory. Try running this command and ensure that %s is installed in your environment.\nstdout: %s\nstderr: %s", b.Cmd, b.Cmd, stdout, stderr),
			Link:            "https://github.com/fossas/fossa-cli/blob/master/docs/integrations/ruby.md#support",
		}
	}
	contents := strings.TrimSpace(strings.TrimPrefix(stdout, "Gems included by the bundle:\n"))
	lines := strings.Split(contents, "\n")
	var gems []Gem
	for _, line := range lines[1:] { // The first line is "Gems included by the bundle:"
		trimmed := strings.TrimPrefix(line, "  * ")
		log.WithField("trimmed", trimmed).Debug("parsing line")
		sections := strings.Split(trimmed, " ")
		gems = append(gems, Gem{
			Name:     sections[0],
			Revision: sections[1],
		})
	}
	return gems, nil
}

func (b *Bundler) Install(flags ...string) error {
	if flags == nil {
		flags = []string{"--frozen", "--deployment"}
	}
	stdout, stderr, err := exec.Run(exec.Cmd{
		Name: b.Cmd,
		Argv: append([]string{"install"}, flags...),
	})
	if err != nil {
		return &errors.Error{
			Cause:           err,
			Type:            errors.Exec,
			Troubleshooting: fmt.Sprintf("Fossa could not run `%s install --frozen --deployment` within the current directory. Try running this command and ensure that %s is installed in your environment.\nstdout: %s\nstderr: %s", b.Cmd, b.Cmd, stdout, stderr),
			Link:            "https://github.com/fossas/fossa-cli/blob/master/docs/integrations/ruby.md#support",
		}

	}
	return nil
}<|MERGE_RESOLUTION|>--- conflicted
+++ resolved
@@ -23,11 +23,7 @@
 
 func New() (Bundler, *errors.Error) {
 	bundlerCmd, _, err := exec.Which("--version", os.Getenv("FOSSA_BUNDLER_CMD"), "bundler", "bundle")
-<<<<<<< HEAD
-	if err == nil {
-=======
 	if err != nil {
->>>>>>> 877e5527
 		return Bundler{}, &errors.Error{
 			Cause:           err,
 			Type:            errors.Exec,
