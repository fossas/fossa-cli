package npm

import (
<<<<<<< HEAD
	"path/filepath"
=======
	"github.com/fossas/fossa-cli/pkg"
>>>>>>> dd62e175

	"github.com/fossas/fossa-cli/errors"
	"github.com/fossas/fossa-cli/files"
)

<<<<<<< HEAD
type Manifest struct {
=======
type manifest struct {
>>>>>>> dd62e175
	Name         string
	Version      string
	Dependencies map[string]string
}

func PackageFromManifest(filename string) (pkg.Package, error) {
	var manifest manifest
	err := files.ReadJSON(&manifest, filename)
	if err != nil {
		return pkg.Package{}, err
	}

	return convertManifestToPkg(manifest), nil
}

<<<<<<< HEAD
// func FromNodeModules(dir string) ([]Manifest, error) {
// 	if !strings.HasSuffix(dir, "node_modules/") {
// 		dir = filepath.Join(dir, "node_modules/")
// 	}

// 	manifests := make([]Manifest, 0)
// 	dirNames, err := files.DirectoryNames(dir)

// 	if err != nil {
// 		return manifests, err
// 	}

// 	for _, dirName := range dirNames {
// 		manifestFile := filepath.Join(dir, dirName, "package.json")
// 		manifestExists, err := files.Exists(manifestFile)

// 		if manifestExists && err == nil {
// 			manifest, err := FromManifest(manifestFile)

// 			if err == nil {
// 				manifests = append(manifests, manifest)
// 			}
// 		}
// 	}

// 	return manifests, nil
// }

func FromNodeModules(dir string) ([]Manifest, error) {
	manifests := make([]Manifest, 0)

	nodeModulesFolderExists, err := dirHasNodeModulesFolder(dir)
	if err != nil {
		return manifests, err
	}

	if !nodeModulesFolderExists {
		manifest, err := FromManifest(filepath.Join(dir, "package.json"))
		if err != nil {
			return manifests, nil
		}

		manifests = append(manifests, manifest)
	} else {
		dir = filepath.Join(dir, "node_modules")

		subModuleDirectories, err := files.DirectoryNames(dir)
		if err != nil {
			return manifests, err
		}

		for _, subModuleDir := range subModuleDirectories {
			subManifests, err := FromNodeModules(filepath.Join(dir, subModuleDir))
			if err != nil {
				return []Manifest{}, nil
			}

			manifests = append(manifests, subManifests...)
		}
	}

	return manifests, nil
=======
func FromNodeModules(dir string) (pkg.Package, error) {
	return pkg.Package{}, errors.ErrNotImplemented
>>>>>>> dd62e175
}

type Lockfile struct {
	Dependencies map[string]struct {
		Version  string
		Requires map[string]string
	}
}

func FromLockfile(filename string) (Lockfile, error) {
	return Lockfile{}, errors.ErrNotImplemented
}

<<<<<<< HEAD
func dirHasPackageJson(dir string) (bool, error) {
	return files.Exists(dir, "package.json")
}

func dirHasNodeModulesFolder(dir string) (bool, error) {
	return files.ExistsFolder(dir, "node_modules")
=======
func convertManifestToPkg(manifest manifest) pkg.Package {
	id := pkg.ID{
		Type:     pkg.NodeJS,
		Name:     manifest.Name,
		Revision: manifest.Version,
	}

	var imports pkg.Imports
	for depName, version := range manifest.Dependencies {
		imports = append(imports, createImport(depName, version))
	}

	return pkg.Package{
		ID:      id,
		Imports: imports,
	}
}

func createImport(packageName string, version string) pkg.Import {
	id := pkg.ID{
		Type:     pkg.NodeJS,
		Name:     packageName,
		Revision: version,
	}

	return pkg.Import{
		Target:   packageName,
		Resolved: id,
	}
>>>>>>> dd62e175
}<|MERGE_RESOLUTION|>--- conflicted
+++ resolved
@@ -1,21 +1,13 @@
 package npm
 
 import (
-<<<<<<< HEAD
-	"path/filepath"
-=======
 	"github.com/fossas/fossa-cli/pkg"
->>>>>>> dd62e175
 
 	"github.com/fossas/fossa-cli/errors"
 	"github.com/fossas/fossa-cli/files"
 )
 
-<<<<<<< HEAD
-type Manifest struct {
-=======
 type manifest struct {
->>>>>>> dd62e175
 	Name         string
 	Version      string
 	Dependencies map[string]string
@@ -31,73 +23,8 @@
 	return convertManifestToPkg(manifest), nil
 }
 
-<<<<<<< HEAD
-// func FromNodeModules(dir string) ([]Manifest, error) {
-// 	if !strings.HasSuffix(dir, "node_modules/") {
-// 		dir = filepath.Join(dir, "node_modules/")
-// 	}
-
-// 	manifests := make([]Manifest, 0)
-// 	dirNames, err := files.DirectoryNames(dir)
-
-// 	if err != nil {
-// 		return manifests, err
-// 	}
-
-// 	for _, dirName := range dirNames {
-// 		manifestFile := filepath.Join(dir, dirName, "package.json")
-// 		manifestExists, err := files.Exists(manifestFile)
-
-// 		if manifestExists && err == nil {
-// 			manifest, err := FromManifest(manifestFile)
-
-// 			if err == nil {
-// 				manifests = append(manifests, manifest)
-// 			}
-// 		}
-// 	}
-
-// 	return manifests, nil
-// }
-
-func FromNodeModules(dir string) ([]Manifest, error) {
-	manifests := make([]Manifest, 0)
-
-	nodeModulesFolderExists, err := dirHasNodeModulesFolder(dir)
-	if err != nil {
-		return manifests, err
-	}
-
-	if !nodeModulesFolderExists {
-		manifest, err := FromManifest(filepath.Join(dir, "package.json"))
-		if err != nil {
-			return manifests, nil
-		}
-
-		manifests = append(manifests, manifest)
-	} else {
-		dir = filepath.Join(dir, "node_modules")
-
-		subModuleDirectories, err := files.DirectoryNames(dir)
-		if err != nil {
-			return manifests, err
-		}
-
-		for _, subModuleDir := range subModuleDirectories {
-			subManifests, err := FromNodeModules(filepath.Join(dir, subModuleDir))
-			if err != nil {
-				return []Manifest{}, nil
-			}
-
-			manifests = append(manifests, subManifests...)
-		}
-	}
-
-	return manifests, nil
-=======
 func FromNodeModules(dir string) (pkg.Package, error) {
 	return pkg.Package{}, errors.ErrNotImplemented
->>>>>>> dd62e175
 }
 
 type Lockfile struct {
@@ -111,14 +38,6 @@
 	return Lockfile{}, errors.ErrNotImplemented
 }
 
-<<<<<<< HEAD
-func dirHasPackageJson(dir string) (bool, error) {
-	return files.Exists(dir, "package.json")
-}
-
-func dirHasNodeModulesFolder(dir string) (bool, error) {
-	return files.ExistsFolder(dir, "node_modules")
-=======
 func convertManifestToPkg(manifest manifest) pkg.Package {
 	id := pkg.ID{
 		Type:     pkg.NodeJS,
@@ -148,5 +67,4 @@
 		Target:   packageName,
 		Resolved: id,
 	}
->>>>>>> dd62e175
 }