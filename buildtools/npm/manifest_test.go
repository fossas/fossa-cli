--- conflicted
+++ resolved
@@ -6,11 +6,8 @@
 
 	"github.com/fossas/fossa-cli/files"
 	"github.com/stretchr/testify/assert"
-<<<<<<< HEAD
-=======
 
 	"github.com/fossas/fossa-cli/buildtools/npm"
->>>>>>> 216d6f21
 )
 
 func TestFromManifest(t *testing.T) {
@@ -22,13 +19,8 @@
 }
 
 func TestFromNodeModules(t *testing.T) {
-<<<<<<< HEAD
-	// t.Skip("not yet implemented")
-	manifests, err := FromNodeModules("testdata")
-=======
 	t.Skip("not yet implemented")
-	manifests, err := npm.FromNodeModules("testdata/package.json")
->>>>>>> 216d6f21
+	manifests, err := npm.FromNodeModules("testdata")
 	assert.NoError(t, err)
 
 	/*
